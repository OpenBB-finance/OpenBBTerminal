--- conflicted
+++ resolved
@@ -745,13 +745,10 @@
         sub:
           - name: atr
             ref: terminal/forecast/atr
-<<<<<<< HEAD
           - name: autoarima
             ref: terminal/forecast/autoarima
-=======
           - name: autoces
             ref: terminal/forecast/autoces
->>>>>>> 6dea3a93
           - name: autoets
             ref: terminal/forecast/autoets
           - name: brnn
