---
main:
  - name: OpenBB Terminal
    ref: "/"
    sub:
      - name: forecast
        ref: "/terminal/forecast/"
        sub:
          - name: atr
            ref: "terminal/forecast/atr"
          - name: brnn
            ref: "terminal/forecast/brnn"
          - name: clean
            ref: "terminal/forecast/clean"
          - name: combine
            ref: "terminal/forecast/combine"
          - name: corr
            ref: "terminal/forecast/corr"
          - name: delete
            ref: "terminal/forecast/delete"
          - name: delta
            ref: "terminal/forecast/delta"
          - name: desc
            ref: "terminal/forecast/desc"
          - name: ema
            ref: "terminal/forecast/ema"
          - name: expo
            ref: "terminal/forecast/expo"
          - name: export
            ref: "terminal/forecast/export"
          - name: linregr
            ref: "terminal/forecast/linregr"
          - name: load
            ref: "terminal/forecast/load"
          - name: mom
            ref: "terminal/forecast/mom"
          - name: nbeats
            ref: "terminal/forecast/nbeats"
          - name: plot
            ref: "terminal/forecast/plot"
          - name: regr
            ref: "terminal/forecast/regr"
          - name: rename
            ref: "terminal/forecast/rename"
          - name: rnn
            ref: "terminal/forecast/rnn"
          - name: roc
            ref: "terminal/forecast/roc"
          - name: rsi
            ref: "terminal/forecast/rsi"
          - name: season
            ref: "terminal/forecast/season"
          - name: show
            ref: "terminal/forecast/show"
          - name: signal
            ref: "terminal/forecast/signal"
          - name: sto
            ref: "terminal/forecast/sto"
          - name: tcn
            ref: "terminal/forecast/tcn"
          - name: tft
            ref: "terminal/forecast/tft"
          - name: theta
            ref: "terminal/forecast/theta"
          - name: trans
            ref: "terminal/forecast/trans"
          - name: which
            ref: "terminal/forecast/which"

      - name: stocks
        ref: "/terminal/stocks"
        sub:
          - name: search
            ref: "/terminal/stocks/search"
          - name: load
            ref: "/terminal/stocks/load"
          - name: candle
            ref: "/terminal/stocks/candle"
          - name: quote
            ref: "/terminal/stocks/quote"
          - name: news
            ref: "/terminal/stocks/news"
          - name: codes
            ref: "/terminal/stocks/codes"
          - name: discovery
            ref: "/terminal/stocks/disc"
            sub:
              - name: pipo
                ref: "/terminal/stocks/disc/pipo"
              - name: fipo
                ref: "/terminal/stocks/disc/fipo"
              - name: gainers
                ref: "/terminal/stocks/disc/gainers"
              - name: losers
                ref: "/terminal/stocks/disc/losers"
              - name: ugs
                ref: "/terminal/stocks/disc/ugs"
              - name: gtech
                ref: "/terminal/stocks/disc/gtech"
              - name: active
                ref: "/terminal/stocks/disc/active"
              - name: ulc
                ref: "/terminal/stocks/disc/ulc"
              - name: asc
                ref: "/terminal/stocks/disc/asc"
              - name: arkord
                ref: "/terminal/stocks/disc/arkord"
              - name: upcoming
                ref: "/terminal/stocks/disc/upcoming"
              - name: cnews
                ref: "/terminal/stocks/disc/cnews"
              - name: trending
                ref: "/terminal/stocks/disc/trending"
              - name: lowfloat
                ref: "/terminal/stocks/disc/lowfloat"
              - name: hotpenny
                ref: "/terminal/stocks/disc/hotpenny"
              - name: fds
                ref: "/terminal/stocks/disc/fds"
              - name: rtat
                ref: "/terminal/stocks/disc/rtat"
              - name: divcal
                ref: "/terminal/stocks/disc/divcal"
              - name: heatmap
                ref: "/terminal/stocks/disc/heatmap"
          - name: Sector and Industry Analysis (SIA)
            ref: "/terminal/stocks/sia"
            sub:
              - name: load
                ref: "/terminal/stocks/sia/load"
              - name: clear
                ref: "/terminal/stocks/sia/clear"
              - name: industry
                ref: "/terminal/stocks/sia/industry"
              - name: sector
                ref: "/terminal/stocks/sia/sector"
              - name: country
                ref: "/terminal/stocks/sia/country"
              - name: mktcap
                ref: "/terminal/stocks/sia/mktcap"
              - name: exchange
                ref: "/terminal/stocks/sia/exchange"
              - name: cps
                ref: "/terminal/stocks/sia/cps"
              - name: cpic
                ref: "/terminal/stocks/sia/cpic"
              - name: cpis
                ref: "/terminal/stocks/sia/cpis"
              - name: cpcs
                ref: "/terminal/stocks/sia/cpcs"
              - name: cpci
                ref: "/terminal/stocks/sia/cpci"
              - name: sama
                ref: "/terminal/stocks/sia/sama"
              - name: satma
                ref: "/terminal/stocks/sia/satma"
              - name: metric
                ref: "/terminal/stocks/sia/metric"
              - name: vis
                ref: "/terminal/stocks/sia/vis"
              - name: period
                ref: "/terminal/stocks/sia/period"
          - name: dark pool shorts
            ref: "/terminal/stocks/dps"
            sub:
              - name: shorted
                ref: "/terminal/stocks/dps/shorted"
              - name: ctb
                ref: "/terminal/stocks/dps/ctb"
              - name: hsi
                ref: "/terminal/stocks/dps/hsi"
              - name: prom
                ref: "/terminal/stocks/dps/prom"
              - name: pos
                ref: "/terminal/stocks/dps/pos"
              - name: sidtc
                ref: "/terminal/stocks/dps/sidtc"
              - name: dpotc
                ref: "/terminal/stocks/dps/dpotc"
              - name: ftd
                ref: "/terminal/stocks/dps/ftd"
              - name: spos
                ref: "/terminal/stocks/dps/spos"
              - name: psi
                ref: "/terminal/stocks/dps/psi"
          - name: screener
            ref: "/terminal/stocks/scr"
            sub:
              - name: view
                ref: "/terminal/stocks/scr/view"
              - name: set
                ref: "/terminal/stocks/scr/set"
              - name: historical
                ref: "/terminal/stocks/scr/historical"
              - name: overview
                ref: "/terminal/stocks/scr/overview"
              - name: valuation
                ref: "/terminal/stocks/scr/valuation"
              - name: financial
                ref: "/terminal/stocks/scr/financial"
              - name: ownership
                ref: "/terminal/stocks/scr/ownership"
              - name: performance
                ref: "/terminal/stocks/scr/performance"
              - name: technical
                ref: "/terminal/stocks/scr/technical"
          - name: insider trading
            ref: "/terminal/stocks/ins"
            sub:
              - name: load
                ref: "/terminal/stocks/ins/load"
              - name: view
                ref: "/terminal/stocks/ins/view"
              - name: set
                ref: "/terminal/stocks/ins/set"
              - name: filter
                ref: "/terminal/stocks/ins/filter"
              - name: lcb
                ref: "/terminal/stocks/ins/lcb"
              - name: lpsb
                ref: "/terminal/stocks/ins/lpsb"
              - name: lit
                ref: "/terminal/stocks/ins/lit"
              - name: lip
                ref: "/terminal/stocks/ins/lip"
              - name: blip
                ref: "/terminal/stocks/ins/blip"
              - name: blop
                ref: "/terminal/stocks/ins/blop"
              - name: blcp
                ref: "/terminal/stocks/ins/blcp"
              - name: lis
                ref: "/terminal/stocks/ins/lis"
              - name: blis
                ref: "/terminal/stocks/ins/blis"
              - name: blos
                ref: "/terminal/stocks/ins/blos"
              - name: blcs
                ref: "/terminal/stocks/ins/blcs"
              - name: topt
                ref: "/terminal/stocks/ins/topt"
              - name: toppw
                ref: "/terminal/stocks/ins/toppw"
              - name: toppm
                ref: "/terminal/stocks/ins/toppm"
              - name: tipt
                ref: "/terminal/stocks/ins/tipt"
              - name: tippw
                ref: "/terminal/stocks/ins/tippw"
              - name: tippm
                ref: "/terminal/stocks/ins/tippm"
              - name: tist
                ref: "/terminal/stocks/ins/tist"
              - name: tispw
                ref: "/terminal/stocks/ins/tispw"
              - name: tispm
                ref: "/terminal/stocks/ins/tispm"
              - name: lins
                ref: "/terminal/stocks/ins/lins"
              - name: act
                ref: "/terminal/stocks/ins/act"
          - name: government
            ref: "/terminal/stocks/gov"
            sub:
              - name: contracts
                ref: "/terminal/stocks/gov/contracts"
              - name: gtrades
                ref: "/terminal/stocks/gov/gtrades"
              - name: histcont
                ref: "/terminal/stocks/gov/histcont"
              - name: lastcontracts
                ref: "/terminal/stocks/gov/lastcontracts"
              - name: lasttrades
                ref: "/terminal/stocks/gov/lasttrades"
              - name: lobbying
                ref: "/terminal/stocks/gov/lobbying"
              - name: qtrcontracts
                ref: "/terminal/stocks/gov/qtrcontracts"
              - name: topbuys
                ref: "/terminal/stocks/gov/topbuys"
              - name: toplobbying
                ref: "/terminal/stocks/gov/toplobbying"
              - name: topsells
                ref: "/terminal/stocks/gov/topsells"
          - name: fundamental analysis
            ref: "/terminal/stocks/fa"
            sub:
              - name: mgmt
                ref: "/terminal/stocks/fa/mgmt"
              - name: analysis
                ref: "/terminal/stocks/fa/analysis"
              - name: score
                ref: "/terminal/stocks/fa/score"
              - name: warnings
                ref: "/terminal/stocks/fa/warnings"
              - name: dcf
                ref: "/terminal/stocks/fa/dcf"
              - name: info
                ref: "/terminal/stocks/fa/info"
              - name: shrs
                ref: "/terminal/stocks/fa/shrs"
              - name: sust
                ref: "/terminal/stocks/fa/sust"
              - name: cal
                ref: "/terminal/stocks/fa/cal"
              - name: splits
                ref: "/terminal/stocks/fa/splits"
              - name: web
                ref: "/terminal/stocks/fa/web"
              - name: hq
                ref: "/terminal/stocks/fa/hq"
              - name: divs
                ref: "/terminal/stocks/fa/divs"
              - name: mktcap
                ref: "/terminal/stocks/fa/mktcap"
              - name: overview
                ref: "/terminal/stocks/fa/overview"
              - name: key
                ref: "/terminal/stocks/fa/key"
              - name: income
                ref: "/terminal/stocks/fa/income"
              - name: balance
                ref: "/terminal/stocks/fa/balance"
              - name: cash
                ref: "/terminal/stocks/fa/cash"
              - name: earnings
                ref: "/terminal/stocks/fa/earnings"
              - name: fraud
                ref: "/terminal/stocks/fa/fraud"
              - name: dupont
                ref: "/terminal/stocks/fa/dupont"
              - name: profile
                ref: "/terminal/stocks/fa/profile"
              - name: quote
                ref: "/terminal/stocks/fa/quote"
              - name: enterprise
                ref: "/terminal/stocks/fa/enterprise"
              - name: dcfc
                ref: "/terminal/stocks/fa/dcfc"
              - name: metrics
                ref: "/terminal/stocks/fa/metrics"
              - name: ratios
                ref: "/terminal/stocks/fa/ratios"
              - name: growth
                ref: "/terminal/stocks/fa/growth"
          - name: research
            ref: "/terminal/stocks/res"
            sub:
              - name: macroaxis
                ref: "/terminal/stocks/res/macroaxis"
              - name: yahoo
                ref: "/terminal/stocks/res/yahoo"
              - name: finviz
                ref: "/terminal/stocks/res/finviz"
              - name: marketwatch
                ref: "/terminal/stocks/res/marketwatch"
              - name: fool
                ref: "/terminal/stocks/res/fool"
              - name: businessinsider
                ref: "/terminal/stocks/res/businessinsider"
              - name: fmp
                ref: "/terminal/stocks/res/fmp"
              - name: fidelity
                ref: "/terminal/stocks/res/fidelity"
              - name: tradingview
                ref: "/terminal/stocks/res/tradingview"
              - name: marketchameleon
                ref: "/terminal/stocks/res/marketchameleon"
              - name: stockrow
                ref: "/terminal/stocks/res/stockrow"
              - name: barchart
                ref: "/terminal/stocks/res/barchart"
              - name: grufity
                ref: "/terminal/stocks/res/grufity"
              - name: fintel
                ref: "/terminal/stocks/res/fintel"
              - name: zacks
                ref: "/terminal/stocks/res/zacks"
              - name: macrotrends
                ref: "/terminal/stocks/res/macrotrends"
              - name: newsfilter
                ref: "/terminal/stocks/res/newsfilter"
              - name: stockanalysis
                ref: "/terminal/stocks/res/stockanalysis"
              - name: bullrun
                ref: "/terminal/stocks/res/bullrun"
          - name: due diligence
            ref: "/terminal/stocks/dd"
            sub:
              - name: analyst
                ref: "/terminal/stocks/dd/analyst"
              - name: rating
                ref: "/terminal/stocks/dd/rating"
              - name: rot
                ref: "/terminal/stocks/dd/rot"
              - name: pt
                ref: "/terminal/stocks/dd/pt"
              - name: est
                ref: "/terminal/stocks/dd/est"
              - name: sec
                ref: "/terminal/stocks/dd/sec"
              - name: supplier
                ref: "/terminal/stocks/dd/supplier"
              - name: customer
                ref: "/terminal/stocks/dd/customer"
              - name: arktrades
                ref: "/terminal/stocks/dd/arktrades"
          - name: comparison analysis
            ref: "/terminal/stocks/ca"
            sub:
              - name: ticker
                ref: "/terminal/stocks/ca/ticker"
              - name: tsne
                ref: "/terminal/stocks/ca/tsne"
              - name: getpoly
                ref: "/terminal/stocks/ca/getpoly"
              - name: getfinnhub
                ref: "/terminal/stocks/ca/getfinnhub"
              - name: getfinviz
                ref: "/terminal/stocks/ca/getfinviz"
              - name: historical
                ref: "/terminal/stocks/ca/historical"
              - name: hcorr
                ref: "/terminal/stocks/ca/hcorr"
              - name: volume
                ref: "/terminal/stocks/ca/volume"
              - name: income
                ref: "/terminal/stocks/ca/income"
              - name: balance
                ref: "/terminal/stocks/ca/balance"
              - name: cashflow
                ref: "/terminal/stocks/ca/cashflow"
              - name: sentiment
                ref: "/terminal/stocks/ca/sentiment"
              - name: scorr
                ref: "/terminal/stocks/ca/scorr"
              - name: overview
                ref: "/terminal/stocks/ca/overview"
              - name: valuation
                ref: "/terminal/stocks/ca/valuation"
              - name: financial
                ref: "/terminal/stocks/ca/financial"
              - name: ownership
                ref: "/terminal/stocks/ca/ownership"
              - name: performance
                ref: "/terminal/stocks/ca/performance"
              - name: technical
                ref: "/terminal/stocks/ca/technical"
          - name: backtesting
            ref: "/terminal/stocks/bt"
            sub:
              - name: whatif
                ref: "/terminal/stocks/bt/whatif"
              - name: ema
                ref: "/terminal/stocks/bt/ema"
              - name: ema_cross
                ref: "/terminal/stocks/bt/ema_cross"
              - name: rsi
                ref: "/terminal/stocks/bt/rsi"
          - name: options
            ref: "/terminal/stocks/options"
            sub:
              - name: screen
                ref: "/terminal/stocks/options/screen"
              - name: unu
                ref: "/terminal/stocks/options/unu"
              - name: calc
                ref: "/terminal/stocks/options/calc"
              - name: load
                ref: "/terminal/stocks/options/load"
              - name: exp
                ref: "/terminal/stocks/options/exp"
              - name: pcr
                ref: "/terminal/stocks/options/pcr"
              - name: info
                ref: "/terminal/stocks/options/info"
              - name: chains
                ref: "/terminal/stocks/options/chains"
              - name: oi
                ref: "/terminal/stocks/options/oi"
              - name: vol
                ref: "/terminal/stocks/options/vol"
              - name: voi
                ref: "/terminal/stocks/options/voi"
              - name: hist
                ref: "/terminal/stocks/options/hist"
              - name: grhist
                ref: "/terminal/stocks/options/grhist"
              - name: vsurf
                ref: "/terminal/stocks/options/vsurf"
              - name: portfolio optimization
                ref: "/terminal/portfolio/po"
              # - name: portfolio analysis
              #   ref: "/terminal/portfolio/pa/group"
              - name: parity
                ref: "/terminal/stocks/options/parity"
              - name: binom
                ref: "/terminal/stocks/options/binom"
              - name: greeks
                ref: "/terminal/stocks/options/greeks"
              - name: hedge
                ref: "/terminal/stocks/options/hedge"
                sub:
                  - name: add
                    ref: "/terminal/stocks/options/hedge/add"
                  - name: sop
                    ref: "/terminal/stocks/options/hedge/sop"
                  - name: pick
                    ref: "/terminal/stocks/options/hedge/pick"
                  - name: list
                    ref: "/terminal/stocks/options/hedge/list"
                  - name: rmv
                    ref: "/terminal/stocks/options/hedge/rmv"
              - name: pricing
                ref: "/terminal/stocks/options/pricing"
                sub:
                  - name: add
                    ref: "/terminal/stocks/options/pricing/add"
                  - name: rmv
                    ref: "/terminal/stocks/options/pricing/rmv"
                  - name: show
                    ref: "/terminal/stocks/options/pricing/show"
                  - name: rnval
                    ref: "/terminal/stocks/options/pricing/rnval"
          - name: trading hours
            ref: "/terminal/stocks/th"
            sub:
              - name: all
                ref: "/terminal/stocks/th/all"
              - name: closed
                ref: "/terminal/stocks/th/closed"
              - name: exchange
                ref: "/terminal/stocks/th/exchange"
              - name: open
                ref: "/terminal/stocks/th/open"
              - name: symbol
                ref: "/terminal/stocks/th/symbol"
          - name: technical analysis
            ref: "/terminal/common/ta"
            sub:
              - name: view
                ref: "/terminal/common/ta/view"
              - name: tv
                ref: "/terminal/common/ta/tv"
              - name: summary
                ref: "/terminal/common/ta/summary"
              - name: recom
                ref: "/terminal/common/ta/recom"
              - name: ema
                ref: "/terminal/common/ta/ema"
              - name: sma
                ref: "/terminal/common/ta/sma"
              - name: wma
                ref: "/terminal/common/ta/wma"
              - name: hma
                ref: "/terminal/common/ta/hma"
              - name: zlma
                ref: "/terminal/common/ta/zlma"
              - name: vwap
                ref: "/terminal/common/ta/vwap"
              - name: cci
                ref: "/terminal/common/ta/cci"
              - name: macd
                ref: "/terminal/common/ta/macd"
              - name: rsi
                ref: "/terminal/common/ta/rsi"
              - name: rsp
                ref: "/terminal/common/ta/rsp"
              - name: stoch
                ref: "/terminal/common/ta/stoch"
              - name: fisher
                ref: "/terminal/common/ta/fisher"
              - name: cg
                ref: "/terminal/common/ta/cg"
              - name: adx
                ref: "/terminal/common/ta/adx"
              - name: aroon
                ref: "/terminal/common/ta/aroon"
              - name: bbands
                ref: "/terminal/common/ta/bbands"
              - name: donchian
                ref: "/terminal/common/ta/donchian"
              - name: kc
                ref: "/terminal/common/ta/kc"
              - name: ad
                ref: "/terminal/common/ta/ad"
              - name: adosc
                ref: "/terminal/common/ta/adosc"
              - name: obv
                ref: "/terminal/common/ta/obv"
              - name: fib
                ref: "/terminal/common/ta/fib"
              - name: clenow
                ref: "/terminal/common/ta/clenow"
          - name: behavioural analysis
            ref: "/terminal/common/ba"
            sub:
              - name: headlines
                ref: "/terminal/common/ba/headlines"
              - name: stats
                ref: "/terminal/common/ba/stats"
              - name: snews
                ref: "/terminal/common/ba/snews"
              - name: interest
                ref: "/terminal/common/ba/interest"
              - name: wsb
                ref: "/terminal/common/ba/wsb"
              - name: watchlist
                ref: "/terminal/common/ba/watchlist"
              - name: popular
                ref: "/terminal/common/ba/popular"
              - name: spac_c
                ref: "/terminal/common/ba/spac_c"
              - name: spac
                ref: "/terminal/common/ba/spac"
              - name: getdd
                ref: "/terminal/common/ba/getdd"
              - name: reddit_sent
                ref: "/terminal/common/ba/reddit_sent"
              - name: bullbear
                ref: "/terminal/common/ba/bullbear"
              - name: messages
                ref: "/terminal/common/ba/messages"
              - name: trending
                ref: "/terminal/common/ba/trending"
              - name: stalker
                ref: "/terminal/common/ba/stalker"
              - name: infer
                ref: "/terminal/common/ba/infer"
              - name: sentiment
                ref: "/terminal/common/ba/sentiment"
              - name: mentions
                ref: "/terminal/common/ba/mentions"
              - name: regions
                ref: "/terminal/common/ba/regions"
              - name: queries
                ref: "/terminal/common/ba/queries"
              - name: rise
                ref: "/terminal/common/ba/rise"
              - name: hist
                ref: "/terminal/common/ba/hist"
              - name: trend
                ref: "/terminal/common/ba/trend"
              - name: jcdr
                ref: "/terminal/common/ba/jcdr"
              - name: jctr
                ref: "/terminal/common/ba/jctr"
          - name: quantitative analysis
            ref: "/terminal/common/qa"
            sub:
              - name: load
                ref: "/terminal/common/qa/load"
              - name: pick
                ref: "/terminal/common/qa/pick"
              - name: summary
                ref: "/terminal/common/qa/summary"
              - name: normality
                ref: "/terminal/common/qa/normality"
              - name: unitroot
                ref: "/terminal/common/qa/unitroot"
              - name: hist
                ref: "/terminal/common/qa/hist"
              - name: cdf
                ref: "/terminal/common/qa/cdf"
              - name: bw
                ref: "/terminal/common/qa/bw"
              - name: acf
                ref: "/terminal/common/qa/acf"
              - name: qqplot
                ref: "/terminal/common/qa/qqplot"
              - name: rolling
                ref: "/terminal/common/qa/rolling"
              - name: spread
                ref: "/terminal/common/qa/spread"
              - name: quantile
                ref: "/terminal/common/qa/quantile"
              - name: skew
                ref: "/terminal/common/qa/skew"
              - name: kurtosis
                ref: "/terminal/common/qa/kurtosis"
              - name: decompose
                ref: "/terminal/common/qa/decompose"
              - name: cusum
                ref: "/terminal/common/qa/cusum"
              - name: capm
                ref: "/terminal/common/qa/capm"
              - name: line
                ref: "/terminal/common/qa/line"
              - name: raw
                ref: "/terminal/common/qa/raw"
      - name: Cryptocurrency
        ref: "/terminal/crypto"
        sub:
          - name: load
            ref: "/terminal/crypto/load"
          - name: chart
            ref: "/terminal/crypto/chart"
          - name: find
            ref: "/terminal/crypto/find"
          - name: headlines
            ref: "/terminal/crypto/headlines"
          - name: prt
            ref: "/terminal/crypto/prt"
          - name: discovery
            ref: "/terminal/crypto/disc"
            sub:
              - name: cgtrending
                ref: "/terminal/crypto/disc/cgtrending"
              - name: drnft
                ref: "/terminal/crypto/disc/drnft"
              - name: drdex
                ref: "/terminal/crypto/disc/drdex"
              - name: drdapps
                ref: "/terminal/crypto/disc/drdapps"
              - name: drgames
                ref: "/terminal/crypto/disc/drgames"
              - name: cggainers
                ref: "/terminal/crypto/disc/cggainers"
              - name: cglosers
                ref: "/terminal/crypto/disc/cglosers"
              - name: cgtop
                ref: "/terminal/crypto/disc/cgtop"
              - name: cpsearch
                ref: "/terminal/crypto/disc/cpsearch"
              - name: cmctop
                ref: "/terminal/crypto/disc/cmctop"
          - name: tools
            ref: "/terminal/crypto/tools"
            sub:
              - name: aprtoapy
                ref: "/terminal/crypto/tools/aprtoapy"
              - name: il
                ref: "/terminal/crypto/tools/il"
          - name: overview
            ref: "/terminal/crypto/ov"
            sub:
              - name: hm
                ref: "/terminal/crypto/ov/hm"
              - name: ch
                ref: "/terminal/crypto/ov/ch"
              - name: btcrb
                ref: "/terminal/crypto/ov/btcrb"
              - name: cgglobal
                ref: "/terminal/crypto/ov/cgglobal"
              - name: cgnews
                ref: "/terminal/crypto/ov/cgnews"
              - name: cgdefi
                ref: "/terminal/crypto/ov/cgdefi"
              - name: cgstables
                ref: "/terminal/crypto/ov/cgstables"
              - name: cgexchanges
                ref: "/terminal/crypto/ov/cgexchanges"
              - name: cgexrates
                ref: "/terminal/crypto/ov/cgexrates"
              - name: cr
                ref: "/terminal/crypto/ov/cr"
              - name: cgindexes
                ref: "/terminal/crypto/ov/cgindexes"
              - name: cgderivatives
                ref: "/terminal/crypto/ov/cgderivatives"
              - name: cgcategories
                ref: "/terminal/crypto/ov/cgcategories"
              - name: cghold
                ref: "/terminal/crypto/ov/cghold"
              - name: cpglobal
                ref: "/terminal/crypto/ov/cpglobal"
              - name: cpinfo
                ref: "/terminal/crypto/ov/cpinfo"
              - name: cpmarkets
                ref: "/terminal/crypto/ov/cpmarkets"
              - name: cpexchanges
                ref: "/terminal/crypto/ov/cpexchanges"
              - name: cpexmarkets
                ref: "/terminal/crypto/ov/cpexmarkets"
              - name: cpplatforms
                ref: "/terminal/crypto/ov/cpplatforms"
              - name: cpcontracts
                ref: "/terminal/crypto/ov/cpcontracts"
              - name: cbpairs
                ref: "/terminal/crypto/ov/cbpairs"
              - name: news
                ref: "/terminal/crypto/ov/news"
              - name: wf
                ref: "/terminal/crypto/ov/wf"
              - name: ewf
                ref: "/terminal/crypto/ov/ewf"
              - name: wfpe
                ref: "/terminal/crypto/ov/wfpe"
              - name: altindex
                ref: "/terminal/crypto/ov/altindex"
          - name: due diligence
            ref: "/terminal/crypto/dd"
            sub:
              - name: active
                ref: "/terminal/crypto/dd/active"
              - name: change
                ref: "/terminal/crypto/dd/change"
              - name: eb
                ref: "/terminal/crypto/dd/eb"
              - name: fundrate
                ref: "/terminal/crypto/dd/fundrate"
              - name: oi
                ref: "/terminal/crypto/dd/oi"
              - name: liquidations
                ref: "/terminal/crypto/dd/liquidations"
              - name: ob
                ref: "/terminal/crypto/dd/ob"
              - name: info
                ref: "/terminal/crypto/dd/info"
              - name: market
                ref: "/terminal/crypto/dd/market"
              - name: ath
                ref: "/terminal/crypto/dd/ath"
              - name: atl
                ref: "/terminal/crypto/dd/atl"
              - name: web
                ref: "/terminal/crypto/dd/web"
              - name: social
                ref: "/terminal/crypto/dd/social"
              - name: score
                ref: "/terminal/crypto/dd/score"
              - name: dev
                ref: "/terminal/crypto/dd/dev"
              - name: bc
                ref: "/terminal/crypto/dd/bc"
              - name: basic
                ref: "/terminal/crypto/dd/basic"
              - name: ps
                ref: "/terminal/crypto/dd/ps"
              - name: mkt
                ref: "/terminal/crypto/dd/mkt"
              - name: ex
                ref: "/terminal/crypto/dd/ex"
              - name: twitter
                ref: "/terminal/crypto/dd/twitter"
              - name: events
                ref: "/terminal/crypto/dd/events"
              - name: balance
                ref: "/terminal/crypto/dd/balance"
              - name: trades
                ref: "/terminal/crypto/dd/trades"
              - name: stats
                ref: "/terminal/crypto/dd/stats"
              - name: mcapdom
                ref: "/terminal/crypto/dd/mcapdom"
              - name: nonzero
                ref: "/terminal/crypto/dd/nonzero"
              - name: mt
                ref: "/terminal/crypto/dd/mt"
              - name: rm
                ref: "/terminal/crypto/dd/rm"
              - name: tk
                ref: "/terminal/crypto/dd/tk"
              - name: pi
                ref: "/terminal/crypto/dd/pi"
              - name: team
                ref: "/terminal/crypto/dd/team"
              - name: inv
                ref: "/terminal/crypto/dd/inv"
              - name: gov
                ref: "/terminal/crypto/dd/gov"
              - name: fr
                ref: "/terminal/crypto/dd/fr"
              - name: links
                ref: "/terminal/crypto/dd/links"
              - name: news
                ref: "/terminal/crypto/dd/news"
              - name: gh
                ref: "/terminal/crypto/dd/gh"
          - name: onchain
            ref: "/terminal/crypto/onchain"
            sub:
              - name: btccp
                ref: "/terminal/crypto/onchain/btccp"
              - name: btcct
                ref: "/terminal/crypto/onchain/btcct"
              - name: gwei
                ref: "/terminal/crypto/onchain/gwei"
              - name: hr
                ref: "/terminal/crypto/onchain/hr"
              - name: address
                ref: "/terminal/crypto/onchain/address"
              - name: balance
                ref: "/terminal/crypto/onchain/balance"
              - name: hist
                ref: "/terminal/crypto/onchain/hist"
              - name: holders
                ref: "/terminal/crypto/onchain/holders"
              - name: info
                ref: "/terminal/crypto/onchain/info"
              - name: ttcp
                ref: "/terminal/crypto/onchain/ttcp"
              - name: prices
                ref: "/terminal/crypto/onchain/prices"
              - name: ueat
                ref: "/terminal/crypto/onchain/ueat"
              - name: baas
                ref: "/terminal/crypto/onchain/baas"
              - name: th
                ref: "/terminal/crypto/onchain/th"
              - name: top
                ref: "/terminal/crypto/onchain/top"
              - name: lt
                ref: "/terminal/crypto/onchain/lt"
              - name: tx
                ref: "/terminal/crypto/onchain/tx"
              - name: dvcp
                ref: "/terminal/crypto/onchain/dvcp"
              - name: tv
                ref: "/terminal/crypto/onchain/tv"
              - name: whales
                ref: "/terminal/crypto/onchain/whales"
          - name: nft
            ref: "/terminal/crypto/nft"
            sub:
              - name: collections
                ref: "/terminal/crypto/nft/collections"
              - name: fp
                ref: "/terminal/crypto/nft/fp"
              - name: stats
                ref: "/terminal/crypto/nft/stats"
          - name: technical analysis
            ref: "/terminal/common/ta"
            sub:
              - name: ema
                ref: "/terminal/common/ta/ema"
              - name: sma
                ref: "/terminal/common/ta/sma"
              - name: wma
                ref: "/terminal/common/ta/wma"
              - name: hma
                ref: "/terminal/common/ta/hma"
              - name: zlma
                ref: "/terminal/common/ta/zlma"
              - name: vwap
                ref: "/terminal/common/ta/vwap"
              - name: cci
                ref: "/terminal/common/ta/cci"
              - name: macd
                ref: "/terminal/common/ta/macd"
              - name: rsi
                ref: "/terminal/common/ta/rsi"
              - name: stoch
                ref: "/terminal/common/ta/stoch"
              - name: fisher
                ref: "/terminal/common/ta/fisher"
              - name: cg
                ref: "/terminal/common/ta/cg"
              - name: adx
                ref: "/terminal/common/ta/adx"
              - name: aroon
                ref: "/terminal/common/ta/aroon"
              - name: bbands
                ref: "/terminal/common/ta/bbands"
              - name: donchian
                ref: "/terminal/common/ta/donchian"
              - name: kc
                ref: "/terminal/common/ta/kc"
              - name: ad
                ref: "/terminal/common/ta/ad"
              - name: adosc
                ref: "/terminal/common/ta/adosc"
              - name: obv
                ref: "/terminal/common/ta/obv"
              - name: fib
                ref: "/terminal/common/ta/fib"
              - name: clenow
                ref: "/terminal/common/ta/clenow"
          - name: defi
            ref: "/terminal/crypto/defi"
            sub:
              - name: anchor
                ref: "/terminal/crypto/defi/anchor"
              - name: ldapps
                ref: "/terminal/crypto/defi/ldapps"
              - name: gdapps
                ref: "/terminal/crypto/defi/gdapps"
              - name: dtvl
                ref: "/terminal/crypto/defi/dtvl"
              - name: stvl
                ref: "/terminal/crypto/defi/stvl"
              - name: ayr
                ref: "/terminal/crypto/defi/ayr"
              - name: aterra
                ref: "/terminal/crypto/defi/aterra"
              - name: newsletter
                ref: "/terminal/crypto/defi/newsletter"
              - name: dpi
                ref: "/terminal/crypto/defi/dpi"
              - name: vaults
                ref: "/terminal/crypto/defi/vaults"
              - name: tokens
                ref: "/terminal/crypto/defi/tokens"
              - name: stats
                ref: "/terminal/crypto/defi/stats"
              - name: pairs
                ref: "/terminal/crypto/defi/pairs"
              - name: pools
                ref: "/terminal/crypto/defi/pools"
              - name: swaps
                ref: "/terminal/crypto/defi/swaps"
              - name: sinfo
                ref: "/terminal/crypto/defi/sinfo"
              - name: govp
                ref: "/terminal/crypto/defi/govp"
              - name: gacc
                ref: "/terminal/crypto/defi/gacc"
              - name: validators
                ref: "/terminal/crypto/defi/validators"
              - name: sratio
                ref: "/terminal/crypto/defi/sratio"
              - name: sreturn
                ref: "/terminal/crypto/defi/sreturn"
              - name: lcsc
                ref: "/terminal/crypto/defi/lcsc"
      - name: economy
        ref: "/terminal/economy"
        sub:
          - name: overview
            ref: "/terminal/economy/overview"
          - name: futures
            ref: "/terminal/economy/futures"
          - name: map
            ref: "/terminal/economy/map"
          - name: bigmac
            ref: "/terminal/economy/bigmac"
          - name: macro
            ref: "/terminal/economy/macro"
          - name: fred
            ref: "/terminal/economy/fred"
          - name: edebt
            ref: "/terminal/economy/edebt"
          - name: index
            ref: "/terminal/economy/index"
          - name: treasury
            ref: "/terminal/economy/treasury"
          - name: yield
            ref: "/terminal/economy/yield"
          - name: ycrv
            ref: "/terminal/economy/ycrv"
          - name: events
            ref: "/terminal/economy/events"
          - name: plot
            ref: "/terminal/economy/plot"
          - name: rtps
            ref: "/terminal/economy/rtps"
          - name: valuation
            ref: "/terminal/economy/valuation"
          - name: performance
            ref: "/terminal/economy/performance"
          - name: spectrum
            ref: "/terminal/economy/spectrum"
<<<<<<< HEAD
          - name: eval
            ref: "/terminal/economy/eval"
          - name: prediction techniques
            ref: "/terminal/common/pred"
            sub:
              - name: ets
                ref: "/terminal/common/pred/ets"
              - name: knn
                ref: "/terminal/common/pred/knn"
              - name: regression
                ref: "/terminal/common/pred/regression"
              - name: arima
                ref: "/terminal/common/pred/arima"
              - name: mlp
                ref: "/terminal/common/pred/mlp"
              - name: rnn
                ref: "/terminal/common/pred/rnn"
              - name: lstm
                ref: "/terminal/common/pred/lstm"
              - name: conv1d
                ref: "/terminal/common/pred/conv1d"
              - name: mc
                ref: "/terminal/common/pred/mc"
=======
>>>>>>> b5157611
          - name: quantitative analysis
            ref: "/terminal/common/qa"
            sub:
              - name: pick
                ref: "/terminal/common/qa/pick"
              - name: summary
                ref: "/terminal/common/qa/summary"
              - name: normality
                ref: "/terminal/common/qa/normality"
              - name: unitroot
                ref: "/terminal/common/qa/unitroot"
              - name: hist
                ref: "/terminal/common/qa/hist"
              - name: cdf
                ref: "/terminal/common/qa/cdf"
              - name: bw
                ref: "/terminal/common/qa/bw"
              - name: acf
                ref: "/terminal/common/qa/acf"
              - name: qqplot
                ref: "/terminal/common/qa/qqplot"
              - name: rolling
                ref: "/terminal/common/qa/rolling"
              - name: spread
                ref: "/terminal/common/qa/spread"
              - name: quantile
                ref: "/terminal/common/qa/quantile"
              - name: skew
                ref: "/terminal/common/qa/skew"
              - name: kurtosis
                ref: "/terminal/common/qa/kurtosis"
              - name: decompose
                ref: "/terminal/common/qa/decompose"
              - name: cusum
                ref: "/terminal/common/qa/cusum"
              - name: line
                ref: "/terminal/common/qa/line"
              - name: raw
                ref: "/terminal/common/qa/raw"
      - name: ETFs
        ref: "/terminal/etf"
        sub:
          - name: search
            ref: "/terminal/etf/search"
          - name: load
            ref: "/terminal/etf/load"
          - name: overview
            ref: "/terminal/etf/overview"
          - name: holdings
            ref: "/terminal/etf/holdings"
          - name: weights
            ref: "/terminal/etf/weights"
          - name: summary
            ref: "/terminal/etf/summary"
          - name: candle
            ref: "/terminal/etf/candle"
          - name: news
            ref: "/terminal/etf/news"
          - name: disc
            ref: "/terminal/etf/disc"
            sub:
              - name: gainers
                ref: "/terminal/etf/disc/gainers"
              - name: decliners
                ref: "/terminal/etf/disc/decliners"
              - name: active
                ref: "/terminal/etf/disc/active"
          - name: scr
            ref: "/terminal/etf/scr"
            sub:
              - name: view
                ref: "/terminal/etf/scr/view"
              - name: set
                ref: "/terminal/etf/scr/set"
              - name: screen
                ref: "/terminal/etf/scr/screen"
              - name: sbc
                ref: "/terminal/etf/scr/sbc"
          - name: pir
            ref: "/terminal/etf/pir"
          - name: compare
            ref: "/terminal/etf/compare"
          - name: technical analysis
            ref: "/terminal/common/ta"
            sub:
              - name: view
                ref: "/terminal/common/ta/view"
              - name: tv
                ref: "/terminal/common/ta/tv"
              - name: summary
                ref: "/terminal/common/ta/summary"
              - name: recom
                ref: "/terminal/common/ta/recom"
              - name: ema
                ref: "/terminal/common/ta/ema"
              - name: sma
                ref: "/terminal/common/ta/sma"
              - name: wma
                ref: "/terminal/common/ta/wma"
              - name: hma
                ref: "/terminal/common/ta/hma"
              - name: zlma
                ref: "/terminal/common/ta/zlma"
              - name: vwap
                ref: "/terminal/common/ta/vwap"
              - name: cci
                ref: "/terminal/common/ta/cci"
              - name: macd
                ref: "/terminal/common/ta/macd"
              - name: rsi
                ref: "/terminal/common/ta/rsi"
              - name: stoch
                ref: "/terminal/common/ta/stoch"
              - name: fisher
                ref: "/terminal/common/ta/fisher"
              - name: cg
                ref: "/terminal/common/ta/cg"
              - name: adx
                ref: "/terminal/common/ta/adx"
              - name: aroon
                ref: "/terminal/common/ta/aroon"
              - name: bbands
                ref: "/terminal/common/ta/bbands"
              - name: donchian
                ref: "/terminal/common/ta/donchian"
              - name: kc
                ref: "/terminal/common/ta/kc"
              - name: ad
                ref: "/terminal/common/ta/ad"
              - name: adosc
                ref: "/terminal/common/ta/adosc"
              - name: obv
                ref: "/terminal/common/ta/obv"
              - name: fib
                ref: "/terminal/common/ta/fib"
              - name: clenow
                ref: "/terminal/common/ta/clenow"
      - name: funds
        ref: "/terminal/funds"
        sub:
          - name: search
            ref: "/terminal/funds/search"
          - name: country
            ref: "/terminal/funds/country"
          - name: info
            ref: "/terminal/funds/info"
          - name: load
            ref: "/terminal/funds/load"
          - name: overview
            ref: "/terminal/funds/overview"
          - name: plot
            ref: "/terminal/funds/plot"
          - name: sector
            ref: "/terminal/funds/sector"
          - name: equity
            ref: "/terminal/funds/equity"
      - name: portfolio
        ref: "/terminal/portfolio"
        sub:
          - name: brokers
            ref: "/terminal/portfolio/bro"
            sub:
              - name: ally
                ref: "/terminal/portfolio/bro/ally"
                sub:
                  - name: balances
                    ref: "/terminal/portfolio/bro/ally/balances"
                  - name: history
                    ref: "/terminal/portfolio/bro/ally/history"
                  - name: holdings
                    ref: "/terminal/portfolio/bro/ally/holdings"
                  - name: movers
                    ref: "/terminal/portfolio/bro/ally/movers"
                  - name: quote
                    ref: "/terminal/portfolio/bro/ally/quote"
              - name: coinbase
                ref: "/terminal/portfolio/bro/coinbase"
                sub:
                  - name: account
                    ref: "/terminal/portfolio/bro/coinbase/account"
                  - name: deposits
                    ref: "/terminal/portfolio/bro/coinbase/deposits"
                  - name: history
                    ref: "/terminal/portfolio/bro/coinbase/history"
                  - name: orders
                    ref: "/terminal/portfolio/bro/coinbase/orders"
              - name: degiro
                ref: "/terminal/portfolio/bro/degiro"
                sub:
                  - name: login
                    ref: "/terminal/portfolio/bro/degiro/login"
                  - name: logout
                    ref: "/terminal/portfolio/bro/degiro/logout"
                  - name: hold
                    ref: "/terminal/portfolio/bro/degiro/hold"
                  - name: lookup
                    ref: "/terminal/portfolio/bro/degiro/lookup"
                  - name: create
                    ref: "/terminal/portfolio/bro/degiro/create"
                  - name: update
                    ref: "/terminal/portfolio/bro/degiro/update"
                  - name: cancel
                    ref: "/terminal/portfolio/bro/degiro/cancel"
                  - name: pending
                    ref: "/terminal/portfolio/bro/degiro/pending"
                  - name: companynews
                    ref: "/terminal/portfolio/bro/degiro/companynews"
                  - name: lastnews
                    ref: "/terminal/portfolio/bro/degiro/lastnews"
                  - name: topnews
                    ref: "/terminal/portfolio/bro/degiro/topnews"
                  - name: paexport
                    ref: "/terminal/portfolio/bro/degiro/paexport"
              - name: robinhood
                ref: "/terminal/portfolio/bro/robinhood"
                sub:
                  - name: history
                    ref: "/terminal/portfolio/bro/robinhood/history"
                  - name: holdings
                    ref: "/terminal/portfolio/bro/robinhood/holdings"
          - name: portfolio optimization
            ref: "/terminal/portfolio/po"
            sub:
              - name: select
                ref: "/terminal/portfolio/po/select"
              - name: file
                ref: "/terminal/portfolio/po/file"
              - name: params
                ref: "/terminal/portfolio/po/params"
                sub:
                  - name: arg
                    ref: "/terminal/portfolio/po/params/arg"
                  - name: clear
                    ref: "/terminal/portfolio/po/params/clear"
                  - name: file
                    ref: "/terminal/portfolio/po/params/file"
                  - name: save
                    ref: "/terminal/portfolio/po/params/save"
                  - name: set
                    ref: "/terminal/portfolio/po/params/set"
              - name: load
                ref: "/terminal/portfolio/po/load"
              - name: add
                ref: "/terminal/portfolio/po/add"
              - name: rmv
                ref: "/terminal/portfolio/po/rmv"
              - name: show
                ref: "/terminal/portfolio/po/show"
              - name: rpf
                ref: "/terminal/portfolio/po/rpf"
              - name: plot
                ref: "/terminal/portfolio/po/plot"
              - name: equal
                ref: "/terminal/portfolio/po/equal"
              - name: mktcap
                ref: "/terminal/portfolio/po/mktcap"
              - name: dividend
                ref: "/terminal/portfolio/po/dividend"
              - name: property
                ref: "/terminal/portfolio/po/property"
              - name: maxsharpe
                ref: "/terminal/portfolio/po/maxsharpe"
              - name: minrisk
                ref: "/terminal/portfolio/po/minrisk"
              - name: maxutil
                ref: "/terminal/portfolio/po/maxutil"
              - name: maxret
                ref: "/terminal/portfolio/po/maxret"
              - name: maxdiv
                ref: "/terminal/portfolio/po/maxdiv"
              - name: maxdecorr
                ref: "/terminal/portfolio/po/maxdecorr"
              - name: blacklitterman
                ref: "/terminal/portfolio/po/blacklitterman"
              - name: ef
                ref: "/terminal/portfolio/po/ef"
              - name: riskparity
                ref: "/terminal/portfolio/po/riskparity"
              - name: relriskparity
                ref: "/terminal/portfolio/po/relriskparity"
              - name: hrp
                ref: "/terminal/portfolio/po/hrp"
              - name: herc
                ref: "/terminal/portfolio/po/herc"
              - name: nco
                ref: "/terminal/portfolio/po/nco"
          - name: load
            ref: "/terminal/portfolio/load"
          - name: show
            ref: "/terminal/portfolio/show"
          - name: bench
            ref: "/terminal/portfolio/bench"
          - name: holdv
            ref: "/terminal/portfolio/holdv"
          - name: holdp
            ref: "/terminal/portfolio/holdp"
          - name: yret
            ref: "/terminal/portfolio/yret"
          - name: mret
            ref: "/terminal/portfolio/mret"
          - name: dret
            ref: "/terminal/portfolio/dret"
          - name: distr
            ref: "/terminal/portfolio/distr"
          - name: maxdd
            ref: "/terminal/portfolio/maxdd"
          - name: rvol
            ref: "/terminal/portfolio/rvol"
          - name: rsharpe
            ref: "/terminal/portfolio/rsharpe"
          - name: rsort
            ref: "/terminal/portfolio/rsort"
          - name: rbeta
            ref: "/terminal/portfolio/rbeta"
          - name: alloc
            ref: "/terminal/portfolio/alloc"
          - name: summary
            ref: "/terminal/portfolio/summary"
          - name: metric
            ref: "/terminal/portfolio/metric"
          - name: perf
            ref: "/terminal/portfolio/perf"
          - name: var
            ref: "/terminal/portfolio/var"
          - name: es
            ref: "/terminal/portfolio/es"
          - name: om
            ref: "/terminal/portfolio/om"
      - name: forex
        ref: "/terminal/forex"
        sub:
          - name: load
            ref: "/terminal/forex/load"
          - name: quote
            ref: "/terminal/forex/quote"
          - name: fwd
            ref: "/terminal/forex/fwd"
          - name: candle
            ref: "/terminal/forex/candle"
          - name: oanda
            ref: "/terminal/forex/oanda"
            sub:
              - name: calendar
                ref: "/terminal/forex/oanda/calendar"
              - name: cancel
                ref: "/terminal/forex/oanda/cancel"
              - name: candles
                ref: "/terminal/forex/oanda/candles"
              - name: closetrade
                ref: "/terminal/forex/oanda/closetrade"
              - name: orderbook
                ref: "/terminal/forex/oanda/orderbook"
              - name: pending
                ref: "/terminal/forex/oanda/pending"
              - name: positionbook
                ref: "/terminal/forex/oanda/positionbook"
              - name: positions
                ref: "/terminal/forex/oanda/positions"
      - name: alternative
        ref: "/terminal/alternative"
        sub:
          - name: os
            ref: "/terminal/alternative/oss"
            sub:
              - name: rossidx
                ref: "/terminal/alternative/oss/rossidx"
              - name: tr
                ref: "/terminal/alternative/oss/tr"
              - name: sh
                ref: "/terminal/alternative/oss/sh"
              - name: rs
                ref: "/terminal/alternative/oss/rs"
          - name: covid
            ref: "/terminal/alternative/covid"
            sub:
              - name: slopes
                ref: "/terminal/alternative/covid/slopes"
              - name: ov
                ref: "/terminal/alternative/covid/ov"
              - name: deaths
                ref: "/terminal/alternative/covid/deaths"
              - name: cases
                ref: "/terminal/alternative/covid/cases"
              - name: rates
                ref: "/terminal/alternative/covid/rates"
      - name: econometrics
        ref: "/terminal/econometrics"
        sub:
          - name: load
            ref: "/terminal/econometrics/load"
          - name: export
            ref: "/terminal/econometrics/show"
          - name: remove
            ref: "/terminal/econometrics/remove"
          - name: show
            ref: "/terminal/econometrics/show"
          - name: plot
            ref: "/terminal/econometrics/plot"
          - name: type
            ref: "/terminal/econometrics/type"
          - name: desc
            ref: "/terminal/econometrics/desc"
          - name: index
            ref: "/terminal/econometrics/index"
          - name: clean
            ref: "/terminal/econometrics/clean"
          - name: add
            ref: "/terminal/econometrics/add"
          - name: delete
            ref: "/terminal/econometrics/delete"
          - name: combine
            ref: "/terminal/econometrics/combine"
          - name: rename
            ref: "/terminal/econometrics/rename"
          - name: ols
            ref: "/terminal/econometrics/ols"
          - name: norm
            ref: "/terminal/econometrics/norm"
          - name: root
            ref: "/terminal/econometrics/root"
          - name: panel
            ref: "/terminal/econometrics/panel"
          - name: compare
            ref: "/terminal/econometrics/compare"
          - name: dwat
            ref: "/terminal/econometrics/dwat"
          - name: bgod
            ref: "/terminal/econometrics/bgod"
          - name: bpag
            ref: "/terminal/econometrics/bpag"
          - name: granger
            ref: "/terminal/econometrics/granger"
          - name: coint
            ref: "/terminal/econometrics/coint"
      - name: jupyter
        ref: "/terminal/jupyter"
        sub:
          - name: "dashboards"
            ref: "/terminal/jupyter/dashboards"
            sub:
              - name: "stocks"
                ref: "/terminal/jupyter/dashboards/stocks"
              - name: "correlation"
                ref: "/terminal/jupyter/dashboards/correlations"
              - name: "vsurf"
                ref: "/terminal/jupyter/dashboards/vsurf"
              - name: "chains"
                ref: "/terminal/jupyter/dashboards/chains"
              - name: "shortdata"
                ref: "/terminal/jupyter/dashboards/shortdata"
              - name: "forecast"
                ref: "/terminal/jupyter/dashboards/forecast"
              - name: "forecasting"
                ref: "/terminal/jupyter/dashboards/forecasting"
          - name: "reports"
            ref: "/terminal/jupyter/reports"
      - name: common
        ref: "/terminal/common"
        sub:
          - name: technical analysis
            ref: "/terminal/common/ta"
            sub:
              - name: view
                ref: "/terminal/common/ta/view"
              - name: tv
                ref: "/terminal/common/ta/tv"
              - name: summary
                ref: "/terminal/common/ta/summary"
              - name: recom
                ref: "/terminal/common/ta/recom"
              - name: ema
                ref: "/terminal/common/ta/ema"
              - name: sma
                ref: "/terminal/common/ta/sma"
              - name: wma
                ref: "/terminal/common/ta/wma"
              - name: hma
                ref: "/terminal/common/ta/hma"
              - name: zlma
                ref: "/terminal/common/ta/zlma"
              - name: vwap
                ref: "/terminal/common/ta/vwap"
              - name: cci
                ref: "/terminal/common/ta/cci"
              - name: macd
                ref: "/terminal/common/ta/macd"
              - name: rsi
                ref: "/terminal/common/ta/rsi"
              - name: stoch
                ref: "/terminal/common/ta/stoch"
              - name: fisher
                ref: "/terminal/common/ta/fisher"
              - name: cg
                ref: "/terminal/common/ta/cg"
              - name: adx
                ref: "/terminal/common/ta/adx"
              - name: aroon
                ref: "/terminal/common/ta/aroon"
              - name: bbands
                ref: "/terminal/common/ta/bbands"
              - name: donchian
                ref: "/terminal/common/ta/donchian"
              - name: kc
                ref: "/terminal/common/ta/kc"
              - name: ad
                ref: "/terminal/common/ta/ad"
              - name: adosc
                ref: "/terminal/common/ta/adosc"
              - name: obv
                ref: "/terminal/common/ta/obv"
              - name: fib
                ref: "/terminal/common/ta/fib"
          - name: behavioural analysis
            ref: "/terminal/common/ba"
            sub:
              - name: headlines
                ref: "/terminal/common/ba/headlines"
              - name: stats
                ref: "/terminal/common/ba/stats"
              - name: snews
                ref: "/terminal/common/ba/snews"
              - name: interest
                ref: "/terminal/common/ba/interest"
              - name: wsb
                ref: "/terminal/common/ba/wsb"
              - name: watchlist
                ref: "/terminal/common/ba/watchlist"
              - name: popular
                ref: "/terminal/common/ba/popular"
              - name: spac_c
                ref: "/terminal/common/ba/spac_c"
              - name: spac
                ref: "/terminal/common/ba/spac"
              - name: getdd
                ref: "/terminal/common/ba/getdd"
              - name: reddit_sent
                ref: "/terminal/common/ba/reddit_sent"
              - name: bullbear
                ref: "/terminal/common/ba/bullbear"
              - name: messages
                ref: "/terminal/common/ba/messages"
              - name: trending
                ref: "/terminal/common/ba/trending"
              - name: stalker
                ref: "/terminal/common/ba/stalker"
              - name: infer
                ref: "/terminal/common/ba/infer"
              - name: sentiment
                ref: "/terminal/common/ba/sentiment"
              - name: mentions
                ref: "/terminal/common/ba/mentions"
              - name: regions
                ref: "/terminal/common/ba/regions"
              - name: queries
                ref: "/terminal/common/ba/queries"
              - name: rise
                ref: "/terminal/common/ba/rise"
              - name: hist
                ref: "/terminal/common/ba/hist"
              - name: trend
                ref: "/terminal/common/ba/trend"
              - name: jcdr
                ref: "/terminal/common/ba/jcdr"
              - name: jctr
                ref: "/terminal/common/ba/jctr"
          - name: quantitative analysis
            ref: "/terminal/common/qa"
            sub:
              - name: load
                ref: "/terminal/common/qa/load"
              - name: pick
                ref: "/terminal/common/qa/pick"
              - name: summary
                ref: "/terminal/common/qa/summary"
              - name: normality
                ref: "/terminal/common/qa/normality"
              - name: unitroot
                ref: "/terminal/common/qa/unitroot"
              - name: hist
                ref: "/terminal/common/qa/hist"
              - name: cdf
                ref: "/terminal/common/qa/cdf"
              - name: bw
                ref: "/terminal/common/qa/bw"
              - name: acf
                ref: "/terminal/common/qa/acf"
              - name: qqplot
                ref: "/terminal/common/qa/qqplot"
              - name: rolling
                ref: "/terminal/common/qa/rolling"
              - name: spread
                ref: "/terminal/common/qa/spread"
              - name: quantile
                ref: "/terminal/common/qa/quantile"
              - name: skew
                ref: "/terminal/common/qa/skew"
              - name: kurtosis
                ref: "/terminal/common/qa/kurtosis"
              - name: decompose
                ref: "/terminal/common/qa/decompose"
              - name: cusum
                ref: "/terminal/common/qa/cusum"
              - name: capm
                ref: "/terminal/common/qa/capm"
              - name: line
                ref: "/terminal/common/qa/line"
              - name: raw
                ref: "/terminal/common/qa/raw"
      - name: scripts
        ref: "/terminal/scripts"
        sub:
          - name: exe
            ref: "/terminal/scripts/exe"
# CODE BELOW THIS WILL BE DELETED FREQUENTLY BY PYTHON, DO NOT EDIT THIS
  - name: api
    ref: /api
    sub:
      - name: forecast
        ref: /api/forecast
        sub:
          - name: delta
            ref: /api/forecast/delta
          - name: ema
            ref: /api/forecast/ema
          - name: tcn
            ref: /api/forecast/tcn
          - name: plot
            ref: /api/forecast/plot
          - name: combine
            ref: /api/forecast/combine
          - name: brnn
            ref: /api/forecast/brnn
          - name: delete
            ref: /api/forecast/delete
          - name: desc
            ref: /api/forecast/desc
          - name: rsi
            ref: /api/forecast/rsi
          - name: linregr
            ref: /api/forecast/linregr
          - name: regr
            ref: /api/forecast/regr
          - name: show
            ref: /api/forecast/show
          - name: nbeats
            ref: /api/forecast/nbeats
          - name: expo
            ref: /api/forecast/expo
          - name: roc
            ref: /api/forecast/roc
          - name: clean
            ref: /api/forecast/clean
          - name: load
            ref: /api/forecast/load
          - name: tft
            ref: /api/forecast/tft
          - name: corr
            ref: /api/forecast/corr
          - name: rename
            ref: /api/forecast/rename
          - name: atr
            ref: /api/forecast/atr
          - name: season
            ref: /api/forecast/season
          - name: trans
            ref: /api/forecast/trans
          - name: export
            ref: /api/forecast/export
          - name: theta
            ref: /api/forecast/theta
          - name: signal
            ref: /api/forecast/signal
          - name: sto
            ref: /api/forecast/sto
          - name: rnn
            ref: /api/forecast/rnn
          - name: mom
            ref: /api/forecast/mom
      - name: crypto
        ref: /api/crypto
        sub:
          - name: tools
            ref: /api/crypto/tools
            sub:
              - name: apy
                ref: /api/crypto/tools/apy
              - name: il
                ref: /api/crypto/tools/il
          - name: onchain
            ref: /api/crypto/onchain
            sub:
              - name: top
                ref: /api/crypto/onchain/top
              - name: ttcp
                ref: /api/crypto/onchain/ttcp
              - name: dvcp
                ref: /api/crypto/onchain/dvcp
              - name: prices
                ref: /api/crypto/onchain/prices
              - name: holders
                ref: /api/crypto/onchain/holders
              - name: gwei
                ref: /api/crypto/onchain/gwei
              - name: ueat
                ref: /api/crypto/onchain/ueat
              - name: baas
                ref: /api/crypto/onchain/baas
              - name: dex_trades_monthly
                ref: /api/crypto/onchain/dex_trades_monthly
              - name: query_graph
                ref: /api/crypto/onchain/query_graph
              - name: balance
                ref: /api/crypto/onchain/balance
              - name: btc_supply
                ref: /api/crypto/onchain/btc_supply
              - name: tv
                ref: /api/crypto/onchain/tv
              - name: tx
                ref: /api/crypto/onchain/tx
              - name: info
                ref: /api/crypto/onchain/info
              - name: hist
                ref: /api/crypto/onchain/hist
              - name: whales
                ref: /api/crypto/onchain/whales
              - name: token_decimals
                ref: /api/crypto/onchain/token_decimals
              - name: lt
                ref: /api/crypto/onchain/lt
              - name: th
                ref: /api/crypto/onchain/th
              - name: btc_transac
                ref: /api/crypto/onchain/btc_transac
              - name: erc20_tokens
                ref: /api/crypto/onchain/erc20_tokens
          - name: nft
            ref: /api/crypto/nft
            sub:
              - name: stats
                ref: /api/crypto/nft/stats
          - name: chart
            ref: /api/crypto/chart
          - name: ov
            ref: /api/crypto/ov
            sub:
              - name: crypto_hacks
                ref: /api/crypto/ov/crypto_hacks
              - name: cgderivatives
                ref: /api/crypto/ov/cgderivatives
              - name: wfpe
                ref: /api/crypto/ov/wfpe
              - name: cpinfo
                ref: /api/crypto/ov/cpinfo
              - name: cgcategories
                ref: /api/crypto/ov/cgcategories
              - name: cpmarkets
                ref: /api/crypto/ov/cpmarkets
              - name: cpplatforms
                ref: /api/crypto/ov/cpplatforms
              - name: platforms
                ref: /api/crypto/ov/platforms
              - name: cgstables
                ref: /api/crypto/ov/cgstables
              - name: crypto_hack_slugs
                ref: /api/crypto/ov/crypto_hack_slugs
              - name: cpexchanges
                ref: /api/crypto/ov/cpexchanges
              - name: exchanges
                ref: /api/crypto/ov/exchanges
              - name: cpcontracts
                ref: /api/crypto/ov/cpcontracts
              - name: cr
                ref: /api/crypto/ov/cr
              - name: cgproducts
                ref: /api/crypto/ov/cgproducts
              - name: cgexrates
                ref: /api/crypto/ov/cgexrates
              - name: cghm
                ref: /api/crypto/ov/cghm
              - name: cgdefi
                ref: /api/crypto/ov/cgdefi
              - name: cghold
                ref: /api/crypto/ov/cghold
              - name: cpglobal
                ref: /api/crypto/ov/cpglobal
              - name: cgglobal
                ref: /api/crypto/ov/cgglobal
              - name: altindex
                ref: /api/crypto/ov/altindex
              - name: news
                ref: /api/crypto/ov/news
              - name: crypto_hack
                ref: /api/crypto/ov/crypto_hack
              - name: global_info
                ref: /api/crypto/ov/global_info
              - name: ewf
                ref: /api/crypto/ov/ewf
              - name: cpexmarkets
                ref: /api/crypto/ov/cpexmarkets
              - name: cbpairs
                ref: /api/crypto/ov/cbpairs
              - name: cgindexes
                ref: /api/crypto/ov/cgindexes
              - name: list_of_coins
                ref: /api/crypto/ov/list_of_coins
              - name: wf
                ref: /api/crypto/ov/wf
          - name: load
            ref: /api/crypto/load
          - name: candles
            ref: /api/crypto/candles
          - name: disc
            ref: /api/crypto/disc
            sub:
              - name: cpsearch
                ref: /api/crypto/disc/cpsearch
              - name: coins_for_given_exchange
                ref: /api/crypto/disc/coins_for_given_exchange
              - name: categories_keys
                ref: /api/crypto/disc/categories_keys
              - name: gainers
                ref: /api/crypto/disc/gainers
              - name: top_dapps
                ref: /api/crypto/disc/top_dapps
              - name: gainers_or_losers
                ref: /api/crypto/disc/gainers_or_losers
              - name: coins
                ref: /api/crypto/disc/coins
              - name: losers
                ref: /api/crypto/disc/losers
              - name: top_dexes
                ref: /api/crypto/disc/top_dexes
              - name: coin_list
                ref: /api/crypto/disc/coin_list
              - name: trending
                ref: /api/crypto/disc/trending
              - name: top_nfts
                ref: /api/crypto/disc/top_nfts
              - name: cmctop
                ref: /api/crypto/disc/cmctop
              - name: top_games
                ref: /api/crypto/disc/top_games
          - name: dd
            ref: /api/crypto/dd
            sub:
              - name: cbbook
                ref: /api/crypto/dd/cbbook
              - name: twitter
                ref: /api/crypto/dd/twitter
              - name: inv
                ref: /api/crypto/dd/inv
              - name: mkt
                ref: /api/crypto/dd/mkt
              - name: change
                ref: /api/crypto/dd/change
              - name: mt
                ref: /api/crypto/dd/mt
              - name: gh
                ref: /api/crypto/dd/gh
              - name: ohlc_historical
                ref: /api/crypto/dd/ohlc_historical
              - name: exchanges
                ref: /api/crypto/dd/exchanges
              - name: trades
                ref: /api/crypto/dd/trades
              - name: eb
                ref: /api/crypto/dd/eb
              - name: btcrb
                ref: /api/crypto/dd/btcrb
              - name: headlines
                ref: /api/crypto/dd/headlines
              - name: ex
                ref: /api/crypto/dd/ex
              - name: basic
                ref: /api/crypto/dd/basic
              - name: tk
                ref: /api/crypto/dd/tk
              - name: get_mt
                ref: /api/crypto/dd/get_mt
              - name: balance
                ref: /api/crypto/dd/balance
              - name: pr
                ref: /api/crypto/dd/pr
              - name: all_binance_trading_pairs
                ref: /api/crypto/dd/all_binance_trading_pairs
              - name: check_valid_binance_str
                ref: /api/crypto/dd/check_valid_binance_str
              - name: pi
                ref: /api/crypto/dd/pi
              - name: ps
                ref: /api/crypto/dd/ps
              - name: coin
                ref: /api/crypto/dd/coin
              - name: news
                ref: /api/crypto/dd/news
              - name: candles
                ref: /api/crypto/dd/candles
              - name: team
                ref: /api/crypto/dd/team
              - name: links
                ref: /api/crypto/dd/links
              - name: trading_pair_info
                ref: /api/crypto/dd/trading_pair_info
              - name: binance_available_quotes_for_each_coin
                ref: /api/crypto/dd/binance_available_quotes_for_each_coin
              - name: book
                ref: /api/crypto/dd/book
              - name: hr
                ref: /api/crypto/dd/hr
              - name: show_available_pairs_for_given_symbol
                ref: /api/crypto/dd/show_available_pairs_for_given_symbol
              - name: fr
                ref: /api/crypto/dd/fr
              - name: mcapdom
                ref: /api/crypto/dd/mcapdom
              - name: active
                ref: /api/crypto/dd/active
              - name: events
                ref: /api/crypto/dd/events
              - name: nonzero
                ref: /api/crypto/dd/nonzero
              - name: oi
                ref: /api/crypto/dd/oi
              - name: tokenomics
                ref: /api/crypto/dd/tokenomics
              - name: rm
                ref: /api/crypto/dd/rm
              - name: trading_pairs
                ref: /api/crypto/dd/trading_pairs
              - name: stats
                ref: /api/crypto/dd/stats
              - name: coin_market_chart
                ref: /api/crypto/dd/coin_market_chart
              - name: gov
                ref: /api/crypto/dd/gov
          - name: find
            ref: /api/crypto/find
          - name: defi
            ref: /api/crypto/defi
            sub:
              - name: sratio
                ref: /api/crypto/defi/sratio
              - name: gacc
                ref: /api/crypto/defi/gacc
              - name: pools
                ref: /api/crypto/defi/pools
              - name: sinfo
                ref: /api/crypto/defi/sinfo
              - name: newsletters
                ref: /api/crypto/defi/newsletters
              - name: anchor_data
                ref: /api/crypto/defi/anchor_data
              - name: sreturn
                ref: /api/crypto/defi/sreturn
              - name: pairs
                ref: /api/crypto/defi/pairs
              - name: dpi
                ref: /api/crypto/defi/dpi
              - name: swaps
                ref: /api/crypto/defi/swaps
              - name: ldapps
                ref: /api/crypto/defi/ldapps
              - name: luna_supply
                ref: /api/crypto/defi/luna_supply
              - name: vaults
                ref: /api/crypto/defi/vaults
              - name: stvl
                ref: /api/crypto/defi/stvl
              - name: ayr
                ref: /api/crypto/defi/ayr
              - name: validators
                ref: /api/crypto/defi/validators
              - name: dtvl
                ref: /api/crypto/defi/dtvl
              - name: tokens
                ref: /api/crypto/defi/tokens
              - name: gov_proposals
                ref: /api/crypto/defi/gov_proposals
              - name: stats
                ref: /api/crypto/defi/stats
              - name: gdapps
                ref: /api/crypto/defi/gdapps
              - name: aterra
                ref: /api/crypto/defi/aterra
      - name: economy
        ref: /api/economy
        sub:
          - name: gdpc
            ref: /api/economy/gdpc
          - name: gdp
            ref: /api/economy/gdp
          - name: macro_parameters
            ref: /api/economy/macro_parameters
          - name: indices
            ref: /api/economy/indices
          - name: currencies
            ref: /api/economy/currencies
          - name: bigmac
            ref: /api/economy/bigmac
          - name: fred_notes
            ref: /api/economy/fred_notes
          - name: futures
            ref: /api/economy/futures
          - name: cpi
            ref: /api/economy/cpi
          - name: get_events_countries
            ref: /api/economy/get_events_countries
          - name: search_index
            ref: /api/economy/search_index
          - name: country_codes
            ref: /api/economy/country_codes
          - name: unemp
            ref: /api/economy/unemp
          - name: get_ycrv_countries
            ref: /api/economy/get_ycrv_countries
          - name: glbonds
            ref: /api/economy/glbonds
          - name: available_indices
            ref: /api/economy/available_indices
          - name: ycrv
            ref: /api/economy/ycrv
          - name: inf
            ref: /api/economy/inf
          - name: rtps
            ref: /api/economy/rtps
          - name: fred_series
            ref: /api/economy/fred_series
          - name: treasury_maturities
            ref: /api/economy/treasury_maturities
          - name: macro
            ref: /api/economy/macro
          - name: usbonds
            ref: /api/economy/usbonds
          - name: index
            ref: /api/economy/index
          - name: fred_yield_curve
            ref: /api/economy/fred_yield_curve
          - name: tyld
            ref: /api/economy/tyld
          - name: spectrum
            ref: /api/economy/spectrum
          - name: macro_countries
            ref: /api/economy/macro_countries
          - name: treasury
            ref: /api/economy/treasury
          - name: events
            ref: /api/economy/events
          - name: performance
            ref: /api/economy/performance
          - name: overview
            ref: /api/economy/overview
          - name: valuation
            ref: /api/economy/valuation
          - name: future
            ref: /api/economy/future
          - name: perfmap
            ref: /api/economy/perfmap
          - name: fred_ids
            ref: /api/economy/fred_ids
      - name: forex
        ref: /api/forex
        sub:
          - name: quote
            ref: /api/forex/quote
          - name: candle
            ref: /api/forex/candle
          - name: get_currency_list
            ref: /api/forex/get_currency_list
          - name: load
            ref: /api/forex/load
          - name: oanda
            ref: /api/forex/oanda
            sub:
              - name: fwd
                ref: /api/forex/oanda/fwd
              - name: order
                ref: /api/forex/oanda/order
              - name: cancel
                ref: /api/forex/oanda/cancel
              - name: calendar
                ref: /api/forex/oanda/calendar
              - name: close
                ref: /api/forex/oanda/close
              - name: listorders
                ref: /api/forex/oanda/listorders
              - name: openpositions
                ref: /api/forex/oanda/openpositions
              - name: opentrades
                ref: /api/forex/oanda/opentrades
              - name: price
                ref: /api/forex/oanda/price
              - name: candles
                ref: /api/forex/oanda/candles
              - name: orderbook
                ref: /api/forex/oanda/orderbook
              - name: positionbook
                ref: /api/forex/oanda/positionbook
              - name: summary
                ref: /api/forex/oanda/summary
              - name: pending
                ref: /api/forex/oanda/pending
          - name: hist
            ref: /api/forex/hist
      - name: econometrics
        ref: /api/econometrics
        sub:
          - name: options
            ref: /api/econometrics/options
          - name: panel
            ref: /api/econometrics/panel
          - name: bgod
            ref: /api/econometrics/bgod
          - name: bpag
            ref: /api/econometrics/bpag
          - name: bols
            ref: /api/econometrics/bols
          - name: fe
            ref: /api/econometrics/fe
          - name: fdols
            ref: /api/econometrics/fdols
          - name: coint
            ref: /api/econometrics/coint
          - name: pols
            ref: /api/econometrics/pols
          - name: granger
            ref: /api/econometrics/granger
          - name: clean
            ref: /api/econometrics/clean
          - name: norm
            ref: /api/econometrics/norm
          - name: load
            ref: /api/econometrics/load
          - name: get_regression_data
            ref: /api/econometrics/get_regression_data
          - name: root
            ref: /api/econometrics/root
          - name: dwat
            ref: /api/econometrics/dwat
          - name: comparison
            ref: /api/econometrics/comparison
          - name: re
            ref: /api/econometrics/re
          - name: ols
            ref: /api/econometrics/ols
      - name: stocks
        ref: /api/stocks
        sub:
          - name: options
            ref: /api/stocks/options
            sub:
              - name: vsurf
                ref: /api/stocks/options/vsurf
              - name: pcr
                ref: /api/stocks/options/pcr
              - name: last_price
                ref: /api/stocks/options/last_price
              - name: chains_yf
                ref: /api/stocks/options/chains_yf
              - name: hedge
                ref: /api/stocks/options/hedge
                sub:
                  - name: add_hedge_option
                    ref: /api/stocks/options/hedge/add_hedge_option
                  - name: calc_vega
                    ref: /api/stocks/options/hedge/calc_vega
                  - name: calc_delta
                    ref: /api/stocks/options/hedge/calc_delta
                  - name: calc_gamma
                    ref: /api/stocks/options/hedge/calc_gamma
                  - name: calc_hedge
                    ref: /api/stocks/options/hedge/calc_hedge
              - name: hist_tr
                ref: /api/stocks/options/hist_tr
              - name: option_chain
                ref: /api/stocks/options/option_chain
              - name: hist_ce
                ref: /api/stocks/options/hist_ce
              - name: y_values
                ref: /api/stocks/options/y_values
              - name: process_chains
                ref: /api/stocks/options/process_chains
              - name: vol_yf
                ref: /api/stocks/options/vol_yf
              - name: info
                ref: /api/stocks/options/info
              - name: dte
                ref: /api/stocks/options/dte
              - name: price
                ref: /api/stocks/options/price
              - name: grhist
                ref: /api/stocks/options/grhist
              - name: screen
                ref: /api/stocks/options/screen
                sub:
                  - name: screener_output
                    ref: /api/stocks/options/screen/screener_output
                  - name: check_presets
                    ref: /api/stocks/options/screen/check_presets
              - name: unu
                ref: /api/stocks/options/unu
              - name: voi_yf
                ref: /api/stocks/options/voi_yf
              - name: dividend
                ref: /api/stocks/options/dividend
              - name: generate_data
                ref: /api/stocks/options/generate_data
              - name: chains
                ref: /api/stocks/options/chains
              - name: option_expirations
                ref: /api/stocks/options/option_expirations
              - name: closing
                ref: /api/stocks/options/closing
              - name: x_values
                ref: /api/stocks/options/x_values
          - name: screener
            ref: /api/stocks/screener
            sub:
              - name: historical
                ref: /api/stocks/screener/historical
              - name: screener_data
                ref: /api/stocks/screener/screener_data
          - name: quote
            ref: /api/stocks/quote
          - name: candle
            ref: /api/stocks/candle
          - name: sia
            ref: /api/stocks/sia
            sub:
              - name: sectors
                ref: /api/stocks/sia/sectors
              - name: filter_stocks
                ref: /api/stocks/sia/filter_stocks
              - name: cps
                ref: /api/stocks/sia/cps
              - name: industries
                ref: /api/stocks/sia/industries
              - name: cpic
                ref: /api/stocks/sia/cpic
              - name: maketcap
                ref: /api/stocks/sia/maketcap
              - name: stocks_data
                ref: /api/stocks/sia/stocks_data
              - name: countries
                ref: /api/stocks/sia/countries
              - name: cpci
                ref: /api/stocks/sia/cpci
              - name: cpis
                ref: /api/stocks/sia/cpis
              - name: cpcs
                ref: /api/stocks/sia/cpcs
          - name: ca
            ref: /api/stocks/ca
            sub:
              - name: scorr
                ref: /api/stocks/ca/scorr
              - name: polygon_peers
                ref: /api/stocks/ca/polygon_peers
              - name: screener
                ref: /api/stocks/ca/screener
              - name: income
                ref: /api/stocks/ca/income
              - name: balance
                ref: /api/stocks/ca/balance
              - name: finviz_peers
                ref: /api/stocks/ca/finviz_peers
              - name: cashflow
                ref: /api/stocks/ca/cashflow
              - name: finnhub_peers
                ref: /api/stocks/ca/finnhub_peers
              - name: hist
                ref: /api/stocks/ca/hist
              - name: sentiment
                ref: /api/stocks/ca/sentiment
              - name: volume
                ref: /api/stocks/ca/volume
              - name: hcorr
                ref: /api/stocks/ca/hcorr
          - name: qa
            ref: /api/stocks/qa
            sub:
              - name: capm_information
                ref: /api/stocks/qa/capm_information
              - name: historical_5
                ref: /api/stocks/qa/historical_5
              - name: fama_raw
                ref: /api/stocks/qa/fama_raw
          - name: dps
            ref: /api/stocks/dps
            sub:
              - name: prom
                ref: /api/stocks/dps/prom
              - name: ftd
                ref: /api/stocks/dps/ftd
              - name: psi_sg
                ref: /api/stocks/dps/psi_sg
              - name: shorted
                ref: /api/stocks/dps/shorted
              - name: dpotc
                ref: /api/stocks/dps/dpotc
              - name: pos
                ref: /api/stocks/dps/pos
              - name: sidtc
                ref: /api/stocks/dps/sidtc
              - name: volexch
                ref: /api/stocks/dps/volexch
              - name: ctb
                ref: /api/stocks/dps/ctb
              - name: hsi
                ref: /api/stocks/dps/hsi
              - name: psi_q
                ref: /api/stocks/dps/psi_q
              - name: spos
                ref: /api/stocks/dps/spos
          - name: search
            ref: /api/stocks/search
          - name: ins
            ref: /api/stocks/ins
            sub:
              - name: lins
                ref: /api/stocks/ins/lins
              - name: print_insider_data
                ref: /api/stocks/ins/print_insider_data
              - name: act
                ref: /api/stocks/ins/act
          - name: load
            ref: /api/stocks/load
          - name: ba
            ref: /api/stocks/ba
            sub:
              - name: wsb
                ref: /api/stocks/ba/wsb
              - name: cnews
                ref: /api/stocks/ba/cnews
              - name: spac
                ref: /api/stocks/ba/spac
              - name: regions
                ref: /api/stocks/ba/regions
              - name: messages
                ref: /api/stocks/ba/messages
              - name: snews
                ref: /api/stocks/ba/snews
              - name: spac_c
                ref: /api/stocks/ba/spac_c
              - name: stalker
                ref: /api/stocks/ba/stalker
              - name: trend
                ref: /api/stocks/ba/trend
              - name: reddit_sent
                ref: /api/stocks/ba/reddit_sent
              - name: headlines
                ref: /api/stocks/ba/headlines
              - name: queries
                ref: /api/stocks/ba/queries
              - name: mentions
                ref: /api/stocks/ba/mentions
              - name: text_sent
                ref: /api/stocks/ba/text_sent
              - name: getdd
                ref: /api/stocks/ba/getdd
              - name: bullbear
                ref: /api/stocks/ba/bullbear
              - name: popular
                ref: /api/stocks/ba/popular
              - name: infer
                ref: /api/stocks/ba/infer
              - name: hist
                ref: /api/stocks/ba/hist
              - name: trending
                ref: /api/stocks/ba/trending
              - name: cramer_ticker
                ref: /api/stocks/ba/cramer_ticker
              - name: cramer
                ref: /api/stocks/ba/cramer
              - name: sentiment
                ref: /api/stocks/ba/sentiment
              - name: rise
                ref: /api/stocks/ba/rise
              - name: watchlist
                ref: /api/stocks/ba/watchlist
          - name: bt
            ref: /api/stocks/bt
            sub:
              - name: ema
                ref: /api/stocks/bt/ema
              - name: rsi
                ref: /api/stocks/bt/rsi
              - name: ema_cross
                ref: /api/stocks/bt/ema_cross
          - name: disc
            ref: /api/stocks/disc
            sub:
              - name: asc
                ref: /api/stocks/disc/asc
              - name: ipo
                ref: /api/stocks/disc/ipo
              - name: gainers
                ref: /api/stocks/disc/gainers
              - name: gtech
                ref: /api/stocks/disc/gtech
              - name: hotpenny
                ref: /api/stocks/disc/hotpenny
              - name: losers
                ref: /api/stocks/disc/losers
              - name: news
                ref: /api/stocks/disc/news
              - name: ugs
                ref: /api/stocks/disc/ugs
              - name: lowfloat
                ref: /api/stocks/disc/lowfloat
              - name: rtat
                ref: /api/stocks/disc/rtat
              - name: pipo
                ref: /api/stocks/disc/pipo
              - name: trending
                ref: /api/stocks/disc/trending
              - name: upcoming
                ref: /api/stocks/disc/upcoming
              - name: ulc
                ref: /api/stocks/disc/ulc
              - name: active
                ref: /api/stocks/disc/active
              - name: dividends
                ref: /api/stocks/disc/dividends
              - name: arkord
                ref: /api/stocks/disc/arkord
              - name: fipo
                ref: /api/stocks/disc/fipo
          - name: dd
            ref: /api/stocks/dd
            sub:
              - name: rot
                ref: /api/stocks/dd/rot
              - name: rating
                ref: /api/stocks/dd/rating
              - name: analyst
                ref: /api/stocks/dd/analyst
              - name: sec
                ref: /api/stocks/dd/sec
              - name: pt
                ref: /api/stocks/dd/pt
              - name: news
                ref: /api/stocks/dd/news
              - name: supplier
                ref: /api/stocks/dd/supplier
              - name: est
                ref: /api/stocks/dd/est
              - name: arktrades
                ref: /api/stocks/dd/arktrades
              - name: customer
                ref: /api/stocks/dd/customer
          - name: fa
            ref: /api/stocks/fa
            sub:
              - name: mgmt
                ref: /api/stocks/fa/mgmt
              - name: av_income
                ref: /api/stocks/fa/av_income
              - name: analysis
                ref: /api/stocks/fa/analysis
              - name: enterprise
                ref: /api/stocks/fa/enterprise
              - name: hq
                ref: /api/stocks/fa/hq
              - name: quote
                ref: /api/stocks/fa/quote
              - name: fraud
                ref: /api/stocks/fa/fraud
              - name: dupont
                ref: /api/stocks/fa/dupont
              - name: website
                ref: /api/stocks/fa/website
              - name: av_overview
                ref: /api/stocks/fa/av_overview
              - name: poly_financials
                ref: /api/stocks/fa/poly_financials
              - name: shrs
                ref: /api/stocks/fa/shrs
              - name: sust
                ref: /api/stocks/fa/sust
              - name: historical_5
                ref: /api/stocks/fa/historical_5
              - name: fmp_cash
                ref: /api/stocks/fa/fmp_cash
              - name: fmp_income
                ref: /api/stocks/fa/fmp_income
              - name: cal
                ref: /api/stocks/fa/cal
              - name: growth
                ref: /api/stocks/fa/growth
              - name: av_balance
                ref: /api/stocks/fa/av_balance
              - name: info
                ref: /api/stocks/fa/info
              - name: score
                ref: /api/stocks/fa/score
              - name: yf_financials
                ref: /api/stocks/fa/yf_financials
              - name: profile
                ref: /api/stocks/fa/profile
              - name: mktcap
                ref: /api/stocks/fa/mktcap
              - name: earnings
                ref: /api/stocks/fa/earnings
              - name: fmp_metrics
                ref: /api/stocks/fa/fmp_metrics
              - name: similar_dfs
                ref: /api/stocks/fa/similar_dfs
              - name: divs
                ref: /api/stocks/fa/divs
              - name: dcf
                ref: /api/stocks/fa/dcf
              - name: fmp_balance
                ref: /api/stocks/fa/fmp_balance
              - name: fmp_ratios
                ref: /api/stocks/fa/fmp_ratios
              - name: av_cash
                ref: /api/stocks/fa/av_cash
              - name: data
                ref: /api/stocks/fa/data
              - name: av_metrics
                ref: /api/stocks/fa/av_metrics
              - name: fama_raw
                ref: /api/stocks/fa/fama_raw
              - name: fama_coe
                ref: /api/stocks/fa/fama_coe
              - name: splits
                ref: /api/stocks/fa/splits
          - name: process_candle
            ref: /api/stocks/process_candle
          - name: ta
            ref: /api/stocks/ta
            sub:
              - name: recom
                ref: /api/stocks/ta/recom
              - name: view
                ref: /api/stocks/ta/view
              - name: summary
                ref: /api/stocks/ta/summary
          - name: th
            ref: /api/stocks/th
            sub:
              - name: exchange
                ref: /api/stocks/th/exchange
              - name: check_if_open
                ref: /api/stocks/th/check_if_open
              - name: all
                ref: /api/stocks/th/all
              - name: closed
                ref: /api/stocks/th/closed
              - name: open
                ref: /api/stocks/th/open
          - name: gov
            ref: /api/stocks/gov
            sub:
              - name: topbuys
                ref: /api/stocks/gov/topbuys
              - name: lobbying
                ref: /api/stocks/gov/lobbying
              - name: government_trading
                ref: /api/stocks/gov/government_trading
              - name: contracts
                ref: /api/stocks/gov/contracts
              - name: topsells
                ref: /api/stocks/gov/topsells
              - name: lasttrades
                ref: /api/stocks/gov/lasttrades
              - name: histcont
                ref: /api/stocks/gov/histcont
              - name: toplobbying
                ref: /api/stocks/gov/toplobbying
              - name: lastcontracts
                ref: /api/stocks/gov/lastcontracts
              - name: gtrades
                ref: /api/stocks/gov/gtrades
              - name: qtrcontracts
                ref: /api/stocks/gov/qtrcontracts
      - name: common
        ref: /api/common
        sub:
          - name: behavioural_analysis
            ref: /api/common/behavioural_analysis
            sub:
              - name: sentiment_stats
                ref: /api/common/behavioural_analysis/sentiment_stats
              - name: sentiment
                ref: /api/common/behavioural_analysis/sentiment
          - name: qa
            ref: /api/common/qa
            sub:
              - name: skew
                ref: /api/common/qa/skew
              - name: bw
                ref: /api/common/qa/bw
              - name: rolling
                ref: /api/common/qa/rolling
              - name: calculate_adjusted_var
                ref: /api/common/qa/calculate_adjusted_var
              - name: sharpe
                ref: /api/common/qa/sharpe
              - name: quantile
                ref: /api/common/qa/quantile
              - name: var
                ref: /api/common/qa/var
              - name: spread
                ref: /api/common/qa/spread
              - name: kurtosis
                ref: /api/common/qa/kurtosis
              - name: unitroot
                ref: /api/common/qa/unitroot
              - name: sortino
                ref: /api/common/qa/sortino
              - name: omega
                ref: /api/common/qa/omega
              - name: es
                ref: /api/common/qa/es
              - name: decompose
                ref: /api/common/qa/decompose
              - name: summary
                ref: /api/common/qa/summary
              - name: normality
                ref: /api/common/qa/normality
          - name: news
            ref: /api/common/news
          - name: ta
            ref: /api/common/ta
            sub:
              - name: ema
                ref: /api/common/ta/ema
              - name: obv
                ref: /api/common/ta/obv
              - name: fisher
                ref: /api/common/ta/fisher
              - name: aroon
                ref: /api/common/ta/aroon
              - name: kc
                ref: /api/common/ta/kc
              - name: ad
                ref: /api/common/ta/ad
              - name: wma
                ref: /api/common/ta/wma
              - name: ma
                ref: /api/common/ta/ma
              - name: sma
                ref: /api/common/ta/sma
              - name: cg
                ref: /api/common/ta/cg
              - name: rsi
                ref: /api/common/ta/rsi
              - name: hma
                ref: /api/common/ta/hma
              - name: macd
                ref: /api/common/ta/macd
              - name: stoch
                ref: /api/common/ta/stoch
              - name: bbands
                ref: /api/common/ta/bbands
              - name: donchian
                ref: /api/common/ta/donchian
              - name: vwap
                ref: /api/common/ta/vwap
              - name: zlma
                ref: /api/common/ta/zlma
              - name: adx
                ref: /api/common/ta/adx
              - name: fib
                ref: /api/common/ta/fib
              - name: adosc
                ref: /api/common/ta/adosc
              - name: cci
                ref: /api/common/ta/cci
      - name: portfolio
        ref: /api/portfolio
        sub:
          - name: dret
            ref: /api/portfolio/dret
          - name: skew
            ref: /api/portfolio/skew
          - name: information
            ref: /api/portfolio/information
          - name: calmar
            ref: /api/portfolio/calmar
          - name: maxdd
            ref: /api/portfolio/maxdd
          - name: rsquare
            ref: /api/portfolio/rsquare
          - name: payoff
            ref: /api/portfolio/payoff
          - name: sharpe
            ref: /api/portfolio/sharpe
          - name: yret
            ref: /api/portfolio/yret
          - name: rsharpe
            ref: /api/portfolio/rsharpe
          - name: jensens
            ref: /api/portfolio/jensens
          - name: kelly
            ref: /api/portfolio/kelly
          - name: om
            ref: /api/portfolio/om
          - name: profitfactor
            ref: /api/portfolio/profitfactor
          - name: volatility
            ref: /api/portfolio/volatility
          - name: trackerr
            ref: /api/portfolio/trackerr
          - name: var
            ref: /api/portfolio/var
          - name: tail
            ref: /api/portfolio/tail
          - name: kurtosis
            ref: /api/portfolio/kurtosis
          - name: po
            ref: /api/portfolio/po
            sub:
              - name: plot
                ref: /api/portfolio/po/plot
              - name: maxdecorr
                ref: /api/portfolio/po/maxdecorr
              - name: get_properties
                ref: /api/portfolio/po/get_properties
              - name: meanrisk
                ref: /api/portfolio/po/meanrisk
              - name: property
                ref: /api/portfolio/po/property
              - name: herc
                ref: /api/portfolio/po/herc
              - name: maxdiv
                ref: /api/portfolio/po/maxdiv
              - name: maxsharpe
                ref: /api/portfolio/po/maxsharpe
              - name: maxret
                ref: /api/portfolio/po/maxret
              - name: load_bl_views
                ref: /api/portfolio/po/load_bl_views
              - name: hrp
                ref: /api/portfolio/po/hrp
              - name: load
                ref: /api/portfolio/po/load
              - name: riskparity
                ref: /api/portfolio/po/riskparity
              - name: hcp
                ref: /api/portfolio/po/hcp
              - name: blacklitterman
                ref: /api/portfolio/po/blacklitterman
              - name: nco
                ref: /api/portfolio/po/nco
              - name: equal
                ref: /api/portfolio/po/equal
              - name: minrisk
                ref: /api/portfolio/po/minrisk
              - name: ef
                ref: /api/portfolio/po/ef
              - name: maxutil
                ref: /api/portfolio/po/maxutil
              - name: relriskparity
                ref: /api/portfolio/po/relriskparity
          - name: rsortino
            ref: /api/portfolio/rsortino
          - name: sortino
            ref: /api/portfolio/sortino
          - name: mret
            ref: /api/portfolio/mret
          - name: rbeta
            ref: /api/portfolio/rbeta
          - name: max_drawdown_ratio
            ref: /api/portfolio/max_drawdown_ratio
          - name: gaintopain
            ref: /api/portfolio/gaintopain
          - name: es
            ref: /api/portfolio/es
          - name: maxdrawdown
            ref: /api/portfolio/maxdrawdown
          - name: commonsense
            ref: /api/portfolio/commonsense
          - name: rvol
            ref: /api/portfolio/rvol
          - name: perf
            ref: /api/portfolio/perf
          - name: distr
            ref: /api/portfolio/distr
          - name: holdp
            ref: /api/portfolio/holdp
          - name: summary
            ref: /api/portfolio/summary
          - name: holdv
            ref: /api/portfolio/holdv
      - name: etf
        ref: /api/etf
        sub:
          - name: ld
            ref: /api/etf/ld
          - name: candle
            ref: /api/etf/candle
          - name: weights
            ref: /api/etf/weights
          - name: scr
            ref: /api/etf/scr
            sub:
              - name: screen
                ref: /api/etf/scr/screen
          - name: holdings
            ref: /api/etf/holdings
          - name: etf_by_name
            ref: /api/etf/etf_by_name
          - name: load
            ref: /api/etf/load
          - name: news
            ref: /api/etf/news
          - name: disc
            ref: /api/etf/disc
            sub:
              - name: mover
                ref: /api/etf/disc/mover
          - name: symbols
            ref: /api/etf/symbols
          - name: ln
            ref: /api/etf/ln
          - name: etf_by_category
            ref: /api/etf/etf_by_category
          - name: overview
            ref: /api/etf/overview
          - name: summary
            ref: /api/etf/summary
      - name: funds
        ref: /api/funds
        sub:
          - name: search
            ref: /api/funds/search
          - name: info
            ref: /api/funds/info
          - name: overview
            ref: /api/funds/overview
      - name: alt
        ref: /api/alt
        sub:
          - name: oss
            ref: /api/alt/oss
            sub:
              - name: top
                ref: /api/alt/oss/top
              - name: top_repos
                ref: /api/alt/oss/top_repos
              - name: repo_summary
                ref: /api/alt/oss/repo_summary
              - name: stars_history
                ref: /api/alt/oss/stars_history
              - name: search
                ref: /api/alt/oss/search
              - name: _make_request
                ref: /api/alt/oss/_make_request
              - name: history
                ref: /api/alt/oss/history
              - name: _retry_session
                ref: /api/alt/oss/_retry_session
              - name: search_repos
                ref: /api/alt/oss/search_repos
              - name: github_data
                ref: /api/alt/oss/github_data
              - name: summary
                ref: /api/alt/oss/summary
              - name: ross
                ref: /api/alt/oss/ross
          - name: covid
            ref: /api/alt/covid
            sub:
              - name: slopes
                ref: /api/alt/covid/slopes
              - name: global_deaths
                ref: /api/alt/covid/global_deaths
              - name: ov
                ref: /api/alt/covid/ov
              - name: global_cases
                ref: /api/alt/covid/global_cases
              - name: stat
                ref: /api/alt/covid/stat
              - name: case_slopes
                ref: /api/alt/covid/case_slopes<|MERGE_RESOLUTION|>--- conflicted
+++ resolved
@@ -1050,7 +1050,6 @@
             ref: "/terminal/economy/performance"
           - name: spectrum
             ref: "/terminal/economy/spectrum"
-<<<<<<< HEAD
           - name: eval
             ref: "/terminal/economy/eval"
           - name: prediction techniques
@@ -1074,8 +1073,6 @@
                 ref: "/terminal/common/pred/conv1d"
               - name: mc
                 ref: "/terminal/common/pred/mc"
-=======
->>>>>>> b5157611
           - name: quantitative analysis
             ref: "/terminal/common/qa"
             sub:
