--- conflicted
+++ resolved
@@ -348,477 +348,6 @@
             ref: "/terminal/stocks/comparison_analysis"
             sub:
               - name: add
-<<<<<<< HEAD
-                ref: "/stocks/options/pricing/add"
-              - name: rmv
-                ref: "/stocks/options/pricing/rmv"
-              - name: show
-                ref: "/stocks/options/pricing/show"
-              - name: rnval
-                ref: "/stocks/options/pricing/rnval"
-      - name: technical analysis
-        ref: "/common/technical_analysis"
-        sub:
-          - name: view
-            ref: "/common/technical_analysis/view"
-          - name: tv
-            ref: "/common/technical_analysis/tv"
-          - name: summary
-            ref: "/common/technical_analysis/summary"
-          - name: recom
-            ref: "/common/technical_analysis/recom"
-          - name: ema
-            ref: "/common/technical_analysis/ema"
-          - name: sma
-            ref: "/common/technical_analysis/sma"
-          - name: wma
-            ref: "/common/technical_analysis/wma"
-          - name: hma
-            ref: "/common/technical_analysis/hma"
-          - name: zlma
-            ref: "/common/technical_analysis/zlma"
-          - name: vwap
-            ref: "/common/technical_analysis/vwap"
-          - name: cci
-            ref: "/common/technical_analysis/cci"
-          - name: macd
-            ref: "/common/technical_analysis/macd"
-          - name: rsi
-            ref: "/common/technical_analysis/rsi"
-          - name: stoch
-            ref: "/common/technical_analysis/stoch"
-          - name: fisher
-            ref: "/common/technical_analysis/fisher"
-          - name: cg
-            ref: "/common/technical_analysis/cg"
-          - name: adx
-            ref: "/common/technical_analysis/adx"
-          - name: aroon
-            ref: "/common/technical_analysis/aroon"
-          - name: bbands
-            ref: "/common/technical_analysis/bbands"
-          - name: donchian
-            ref: "/common/technical_analysis/donchian"
-          - name: kc
-            ref: "/common/technical_analysis/kc"
-          - name: ad
-            ref: "/common/technical_analysis/ad"
-          - name: adosc
-            ref: "/common/technical_analysis/adosc"
-          - name: obv
-            ref: "/common/technical_analysis/obv"
-          - name: fib
-            ref: "/common/technical_analysis/fib"
-      - name: behavioural analysis
-        ref: "/common/behavioural_analysis"
-        sub:
-          - name: headlines
-            ref: "/common/behavioural_analysis/headlines"
-          - name: stats
-            ref: "/common/behavioural_analysis/stats"
-          - name: snews
-            ref: "/stocks/behavioural_analysis/snews"
-          - name: jcdr
-            ref: "/stocks/behavioural_analysis/jcdr"
-          - name: jctr
-            ref: "/stocks/behavioural_analysis/jctr"
-          - name: interest
-            ref: "/stocks/behavioural_analysis/interest"
-          - name: wsb
-            ref: "/common/behavioural_analysis/wsb"
-          - name: watchlist
-            ref: "/common/behavioural_analysis/watchlist"
-          - name: popular
-            ref: "/common/behavioural_analysis/popular"
-          - name: spac_c
-            ref: "/common/behavioural_analysis/spac_c"
-          - name: spac
-            ref: "/common/behavioural_analysis/spac"
-          - name: getdd
-            ref: "/common/behavioural_analysis/getdd"
-          - name: bullbear
-            ref: "/common/behavioural_analysis/bullbear"
-          - name: messages
-            ref: "/common/behavioural_analysis/messages"
-          - name: trending
-            ref: "/common/behavioural_analysis/trending"
-          - name: stalker
-            ref: "/common/behavioural_analysis/stalker"
-          - name: infer
-            ref: "/common/behavioural_analysis/infer"
-          - name: sentiment
-            ref: "/common/behavioural_analysis/sentiment"
-          - name: mentions
-            ref: "/common/behavioural_analysis/mentions"
-          - name: regions
-            ref: "/common/behavioural_analysis/regions"
-          - name: queries
-            ref: "/common/behavioural_analysis/queries"
-          - name: rise
-            ref: "/common/behavioural_analysis/rise"
-          - name: hist
-            ref: "/common/behavioural_analysis/hist"
-          - name: trend
-            ref: "/common/behavioural_analysis/trend"
-      - name: quantitative analysis
-        ref: "/common/quantitative_analysis"
-        sub:
-          - name: load
-            ref: "/common/quantitative_analysis/load"
-          - name: pick
-            ref: "/common/quantitative_analysis/pick"
-          - name: summary
-            ref: "/common/quantitative_analysis/summary"
-          - name: normality
-            ref: "/common/quantitative_analysis/normality"
-          - name: unitroot
-            ref: "/common/quantitative_analysis/unitroot"
-          - name: hist
-            ref: "/common/quantitative_analysis/hist"
-          - name: cdf
-            ref: "/common/quantitative_analysis/cdf"
-          - name: bw
-            ref: "/common/quantitative_analysis/bw"
-          - name: acf
-            ref: "/common/quantitative_analysis/acf"
-          - name: qqplot
-            ref: "/common/quantitative_analysis/qqplot"
-          - name: rolling
-            ref: "/common/quantitative_analysis/rolling"
-          - name: spread
-            ref: "/common/quantitative_analysis/spread"
-          - name: quantile
-            ref: "/common/quantitative_analysis/quantile"
-          - name: skew
-            ref: "/common/quantitative_analysis/skew"
-          - name: kurtosis
-            ref: "/common/quantitative_analysis/kurtosis"
-          - name: decompose
-            ref: "/common/quantitative_analysis/decompose"
-          - name: cusum
-            ref: "/common/quantitative_analysis/cusum"
-          - name: capm
-            ref: "/common/quantitative_analysis/capm"
-          - name: line
-            ref: "/common/quantitative_analysis/line"
-      - name: prediction techniques
-        ref: "/common/prediction_techniques"
-        sub:
-          - name: ets
-            ref: "/common/prediction_techniques/ets"
-          - name: knn
-            ref: "/common/prediction_techniques/knn"
-          - name: regression
-            ref: "/common/prediction_techniques/regression"
-          - name: arima
-            ref: "/common/prediction_techniques/arima"
-          - name: mlp
-            ref: "/common/prediction_techniques/mlp"
-          - name: rnn
-            ref: "/common/prediction_techniques/rnn"
-          - name: lstm
-            ref: "/common/prediction_techniques/lstm"
-          - name: conv1d
-            ref: "/common/prediction_techniques/conv1d"
-          - name: mc
-            ref: "/common/prediction_techniques/mc"
-  - name: cryptocurrency
-    ref: "/cryptocurrency"
-    sub:
-      - name: load
-        ref: "/cryptocurrency/load"
-      - name: chart
-        ref: "/cryptocurrency/chart"
-      - name: find
-        ref: "/cryptocurrency/find"
-      - name: headlines
-        ref: "/cryptocurrency/headlines"
-      - name: prt
-        ref: "/cryptocurrency/prt"
-      - name: discovery
-        ref: "/cryptocurrency/discovery"
-        sub:
-          - name: cgtrending
-            ref: "/cryptocurrency/discovery/cgtrending"
-          - name: drnft
-            ref: "/cryptocurrency/discovery/drnft"
-          - name: drdex
-            ref: "/cryptocurrency/discovery/drdex"
-          - name: drdapps
-            ref: "/cryptocurrency/discovery/drdapps"
-          - name: drgames
-            ref: "/cryptocurrency/discovery/drgames"
-          - name: cggainers
-            ref: "/cryptocurrency/discovery/cggainers"
-          - name: cglosers
-            ref: "/cryptocurrency/discovery/cglosers"
-          - name: cgtop
-            ref: "/cryptocurrency/discovery/cgtop"
-          - name: cpsearch
-            ref: "/cryptocurrency/discovery/cpsearch"
-          - name: cmctop
-            ref: "/cryptocurrency/discovery/cmctop"
-      - name: overview
-        ref: "/cryptocurrency/overview"
-        sub:
-          - name: hm
-            ref: "/cryptocurrency/overview/hm"
-          - name: ch
-            ref: "/cryptocurrency/overview/ch"
-          - name: btcrb
-            ref: "/cryptocurrency/overview/btcrb"
-          - name: cgglobal
-            ref: "/cryptocurrency/overview/cgglobal"
-          - name: cgnews
-            ref: "/cryptocurrency/overview/cgnews"
-          - name: cgdefi
-            ref: "/cryptocurrency/overview/cgdefi"
-          - name: cgstables
-            ref: "/cryptocurrency/overview/cgstables"
-          - name: cgexchanges
-            ref: "/cryptocurrency/overview/cgexchanges"
-          - name: cgexrates
-            ref: "/cryptocurrency/overview/cgexrates"
-          - name: cgplatforms
-            ref: "/cryptocurrency/overview/cgplatforms"
-          - name: cgproducts
-            ref: "/cryptocurrency/overview/cgproducts"
-          - name: cgindexes
-            ref: "/cryptocurrency/overview/cgindexes"
-          - name: cgderivatives
-            ref: "/cryptocurrency/overview/cgderivatives"
-          - name: cgcategories
-            ref: "/cryptocurrency/overview/cgcategories"
-          - name: cghold
-            ref: "/cryptocurrency/overview/cghold"
-          - name: cpglobal
-            ref: "/cryptocurrency/overview/cpglobal"
-          - name: cpinfo
-            ref: "/cryptocurrency/overview/cpinfo"
-          - name: cpmarkets
-            ref: "/cryptocurrency/overview/cpmarkets"
-          - name: cpexchanges
-            ref: "/cryptocurrency/overview/cpexchanges"
-          - name: cpexmarkets
-            ref: "/cryptocurrency/overview/cpexmarkets"
-          - name: cpplatforms
-            ref: "/cryptocurrency/overview/cpplatforms"
-          - name: cpcontracts
-            ref: "/cryptocurrency/overview/cpcontracts"
-          - name: cbpairs
-            ref: "/cryptocurrency/overview/cbpairs"
-          - name: news
-            ref: "/cryptocurrency/overview/news"
-          - name: wf
-            ref: "/cryptocurrency/overview/wf"
-          - name: ewf
-            ref: "/cryptocurrency/overview/ewf"
-          - name: wfpe
-            ref: "/cryptocurrency/overview/wfpe"
-          - name: altindex
-            ref: "/cryptocurrency/overview/altindex"
-      - name: due diligence
-        ref: "/cryptocurrency/due_diligence"
-        sub:
-          - name: active
-            ref: "/cryptocurrency/due_diligence/active"
-          - name: change
-            ref: "/cryptocurrency/due_diligence/change"
-          - name: eb
-            ref: "/cryptocurrency/due_diligence/eb"
-          - name: oi
-            ref: "/cryptocurrency/due_diligence/oi"
-          - name: info
-            ref: "/cryptocurrency/due_diligence/info"
-          - name: market
-            ref: "/cryptocurrency/due_diligence/market"
-          - name: ath
-            ref: "/cryptocurrency/due_diligence/ath"
-          - name: atl
-            ref: "/cryptocurrency/due_diligence/atl"
-          - name: web
-            ref: "/cryptocurrency/due_diligence/web"
-          - name: social
-            ref: "/cryptocurrency/due_diligence/social"
-          - name: score
-            ref: "/cryptocurrency/due_diligence/score"
-          - name: dev
-            ref: "/cryptocurrency/due_diligence/dev"
-          - name: bc
-            ref: "/cryptocurrency/due_diligence/bc"
-          - name: basic
-            ref: "/cryptocurrency/due_diligence/basic"
-          - name: ps
-            ref: "/cryptocurrency/due_diligence/ps"
-          - name: mkt
-            ref: "/cryptocurrency/due_diligence/mkt"
-          - name: ex
-            ref: "/cryptocurrency/due_diligence/ex"
-          - name: twitter
-            ref: "/cryptocurrency/due_diligence/twitter"
-          - name: events
-            ref: "/cryptocurrency/due_diligence/events"
-          - name: cbbook
-            ref: "/cryptocurrency/due_diligence/cbbook"
-          - name: balance
-            ref: "/cryptocurrency/due_diligence/balance"
-          - name: trades
-            ref: "/cryptocurrency/due_diligence/trades"
-          - name: stats
-            ref: "/cryptocurrency/due_diligence/stats"
-          - name: stats
-            ref: "/cryptocurrency/due_diligence/mcapdom"
-      - name: onchain
-        ref: "/cryptocurrency/onchain"
-        sub:
-          - name: btccp
-            ref: "/cryptocurrency/onchain/btccp"
-          - name: btcct
-            ref: "/cryptocurrency/onchain/btcct"
-          - name: gwei
-            ref: "/cryptocurrency/onchain/gwei"
-          - name: hr
-            ref: "/cryptocurrency/onchain/hr"
-          - name: address
-            ref: "/cryptocurrency/onchain/address"
-          - name: balance
-            ref: "/cryptocurrency/onchain/balance"
-          - name: hist
-            ref: "/cryptocurrency/onchain/hist"
-          - name: holders
-            ref: "/cryptocurrency/onchain/holders"
-          - name: info
-            ref: "/cryptocurrency/onchain/info"
-          - name: ttcp
-            ref: "/cryptocurrency/onchain/ttcp"
-          - name: prices
-            ref: "/cryptocurrency/onchain/prices"
-          - name: ueat
-            ref: "/cryptocurrency/onchain/ueat"
-          - name: baas
-            ref: "/cryptocurrency/onchain/baas"
-          - name: th
-            ref: "/cryptocurrency/onchain/th"
-          - name: top
-            ref: "/cryptocurrency/onchain/top"
-          - name: lt
-            ref: "/cryptocurrency/onchain/lt"
-          - name: tx
-            ref: "/cryptocurrency/onchain/tx"
-          - name: dvcp
-            ref: "/cryptocurrency/onchain/dvcp"
-          - name: tv
-            ref: "/cryptocurrency/onchain/tv"
-          - name: whales
-            ref: "/cryptocurrency/onchain/whales"
-      - name: nft
-        ref: "/cryptocurrency/nft"
-        sub:
-          - name: today
-            ref: "/cryptocurrency/nft/today"
-          - name: upcoming
-            ref: "/cryptocurrency/nft/upcoming"
-          - name: ongoing
-            ref: "/cryptocurrency/nft/ongoing"
-          - name: newest
-            ref: "/cryptocurrency/nft/newest"
-      - name: technical analysis
-        ref: "/cryptocurrency/technical_analysis"
-        sub:
-          - name: ema
-            ref: "/common/technical_analysis/ema"
-          - name: sma
-            ref: "/common/technical_analysis/sma"
-          - name: wma
-            ref: "/common/technical_analysis/wma"
-          - name: hma
-            ref: "/common/technical_analysis/hma"
-          - name: zlma
-            ref: "/common/technical_analysis/zlma"
-          - name: vwap
-            ref: "/common/technical_analysis/vwap"
-          - name: cci
-            ref: "/common/technical_analysis/cci"
-          - name: macd
-            ref: "/common/technical_analysis/macd"
-          - name: rsi
-            ref: "/common/technical_analysis/rsi"
-          - name: stoch
-            ref: "/common/technical_analysis/stoch"
-          - name: fisher
-            ref: "/common/technical_analysis/fisher"
-          - name: cg
-            ref: "/common/technical_analysis/cg"
-          - name: adx
-            ref: "/common/technical_analysis/adx"
-          - name: aroon
-            ref: "/common/technical_analysis/aroon"
-          - name: bbands
-            ref: "/common/technical_analysis/bbands"
-          - name: donchian
-            ref: "/common/technical_analysis/donchian"
-          - name: kc
-            ref: "/common/technical_analysis/kc"
-          - name: ad
-            ref: "/common/technical_analysis/ad"
-          - name: adosc
-            ref: "/common/technical_analysis/adosc"
-          - name: obv
-            ref: "/common/technical_analysis/obv"
-          - name: fib
-            ref: "/common/technical_analysis/fib"
-      - name: defi
-        ref: "/cryptocurrency/defi"
-        sub:
-          - name: ldapps
-            ref: "/cryptocurrency/defi/ldapps"
-          - name: gdapps
-            ref: "/cryptocurrency/defi/gdapps"
-          - name: dtvl
-            ref: "/cryptocurrency/defi/dtvl"
-          - name: stvl
-            ref: "/cryptocurrency/defi/stvl"
-          - name: ayr
-            ref: "/cryptocurrency/defi/ayr"
-          - name: aterra
-            ref: "/cryptocurrency/defi/aterra"
-          - name: newsletter
-            ref: "/cryptocurrency/defi/newsletter"
-          - name: dpi
-            ref: "/cryptocurrency/defi/dpi"
-          - name: funding
-            ref: "/cryptocurrency/defi/funding"
-          - name: borrow
-            ref: "/cryptocurrency/defi/borrow"
-          - name: lending
-            ref: "/cryptocurrency/defi/lending"
-          - name: vaults
-            ref: "/cryptocurrency/defi/vaults"
-          - name: tokens
-            ref: "/cryptocurrency/defi/tokens"
-          - name: stats
-            ref: "/cryptocurrency/defi/stats"
-          - name: pairs
-            ref: "/cryptocurrency/defi/pairs"
-          - name: pools
-            ref: "/cryptocurrency/defi/pools"
-          - name: swaps
-            ref: "/cryptocurrency/defi/swaps"
-          - name: sinfo
-            ref: "/cryptocurrency/defi/sinfo"
-          - name: govp
-            ref: "/cryptocurrency/defi/govp"
-          - name: gacc
-            ref: "/cryptocurrency/defi/gacc"
-          - name: validators
-            ref: "/cryptocurrency/defi/validators"
-          - name: sratio
-            ref: "/cryptocurrency/defi/sratio"
-          - name: sreturn
-            ref: "/cryptocurrency/defi/sreturn"
-          - name: lcsc
-            ref: "/cryptocurrency/defi/lcsc"
-=======
                 ref: "/terminal/stocks/comparison_analysis/add"
               - name: tsne
                 ref: "/terminal/stocks/comparison_analysis/tsne"
@@ -1069,8 +598,6 @@
                 ref: "/terminal/common/quantitative_analysis/capm"
               - name: line
                 ref: "/terminal/common/quantitative_analysis/line"
->>>>>>> b200edfb
-
           - name: prediction techniques
             ref: "/terminal/common/prediction_techniques"
             sub:
@@ -1236,6 +763,8 @@
                 ref: "/terminal/cryptocurrency/due_diligence/trades"
               - name: stats
                 ref: "/terminal/cryptocurrency/due_diligence/stats"
+              - name: stats
+                ref: "/cryptocurrency/due_diligence/mcapdom"
           - name: onchain
             ref: "/terminal/cryptocurrency/onchain"
             sub:
