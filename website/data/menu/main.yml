--- conflicted
+++ resolved
@@ -514,15 +514,12 @@
             ref: "/common/behavioural_analysis/stats"
           - name: snews
             ref: "/stocks/behavioural_analysis/snews"
-<<<<<<< HEAD
           - name: jcdr
             ref: "/stocks/behavioural_analysis/jcdr"
           - name: jctr
             ref: "/stocks/behavioural_analysis/jctr"
-=======
           - name: interest
             ref: "/stocks/behavioural_analysis/interest"
->>>>>>> 545e256b
           - name: wsb
             ref: "/common/behavioural_analysis/wsb"
           - name: watchlist
