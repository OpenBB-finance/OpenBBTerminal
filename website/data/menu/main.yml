---
main:
  - name: OpenBB Terminal
    ref: "/"
    sub:
      - name: stocks
        ref: "/terminal/stocks"
        sub:
          - name: search
            ref: "/terminal/stocks/search"
          - name: load
            ref: "/terminal/stocks/load"
          - name: candle
            ref: "/terminal/stocks/candle"
          - name: quote
            ref: "/terminal/stocks/quote"
          - name: news
            ref: "/terminal/stocks/news"
          - name: codes
            ref: "/terminal/stocks/codes"
          - name: discovery
            ref: "/terminal/stocks/discovery"
            sub:
              - name: pipo
                ref: "/terminal/stocks/discovery/pipo"
              - name: fipo
                ref: "/terminal/stocks/discovery/fipo"
              - name: gainers
                ref: "/terminal/stocks/discovery/gainers"
              - name: losers
                ref: "/terminal/stocks/discovery/losers"
              - name: ugs
                ref: "/terminal/stocks/discovery/ugs"
              - name: gtech
                ref: "/terminal/stocks/discovery/gtech"
              - name: active
                ref: "/terminal/stocks/discovery/active"
              - name: ulc
                ref: "/terminal/stocks/discovery/ulc"
              - name: asc
                ref: "/terminal/stocks/discovery/asc"
              - name: ford
                ref: "/terminal/stocks/discovery/ford"
              - name: arkord
                ref: "/terminal/stocks/discovery/arkord"
              - name: upcoming
                ref: "/terminal/stocks/discovery/upcoming"
              - name: cnews
                ref: "/terminal/stocks/discovery/cnews"
              - name: trending
                ref: "/terminal/stocks/discovery/trending"
              - name: lowfloat
                ref: "/terminal/stocks/discovery/lowfloat"
              - name: hotpenny
                ref: "/terminal/stocks/discovery/hotpenny"
              - name: fds
                ref: "/terminal/stocks/discovery/fds"
              - name: rtat
                ref: "/terminal/stocks/discovery/rtat"
              - name: divcal
                ref: "/terminal/stocks/discovery/divcal"
              - name: cramer
                ref: "/terminal/stocks/discovery/cramer"
          - name: Sector and Industry Analysis (SIA)
            ref: "/terminal/stocks/sia"
            sub:
              - name: load
                ref: "/terminal/stocks/sia/load"
              - name: clear
                ref: "/terminal/stocks/sia/clear"
              - name: industry
                ref: "/terminal/stocks/sia/industry"
              - name: sector
                ref: "/terminal/stocks/sia/sector"
              - name: country
                ref: "/terminal/stocks/sia/country"
              - name: mktcap
                ref: "/terminal/stocks/sia/mktcap"
              - name: exchange
                ref: "/terminal/stocks/sia/exchange"
              - name: cps
                ref: "/terminal/stocks/sia/cps"
              - name: cpic
                ref: "/terminal/stocks/sia/cpic"
              - name: cpis
                ref: "/terminal/stocks/sia/cpis"
              - name: cpcs
                ref: "/terminal/stocks/sia/cpcs"
              - name: cpci
                ref: "/terminal/stocks/sia/cpci"
              - name: sama
                ref: "/terminal/stocks/sia/sama"
              - name: satma
                ref: "/terminal/stocks/sia/satma"
              - name: metric
                ref: "/terminal/stocks/sia/metric"
              - name: vis
                ref: "/terminal/stocks/sia/vis"
              - name: period
                ref: "/terminal/stocks/sia/period"
          - name: dark pool shorts
            ref: "/terminal/stocks/dark_pool_shorts"
            sub:
              - name: shorted
                ref: "/terminal/stocks/dark_pool_shorts/shorted"
              - name: ctb
                ref: "/terminal/stocks/dark_pool_shorts/ctb"
              - name: hsi
                ref: "/terminal/stocks/dark_pool_shorts/hsi"
              - name: prom
                ref: "/terminal/stocks/dark_pool_shorts/prom"
              - name: pos
                ref: "/terminal/stocks/dark_pool_shorts/pos"
              - name: sidtc
                ref: "/terminal/stocks/dark_pool_shorts/sidtc"
              - name: dpotc
                ref: "/terminal/stocks/dark_pool_shorts/dpotc"
              - name: ftd
                ref: "/terminal/stocks/dark_pool_shorts/ftd"
              - name: spos
                ref: "/terminal/stocks/dark_pool_shorts/spos"
              - name: psi
                ref: "/terminal/stocks/dark_pool_shorts/psi"
          - name: screener
            ref: "/terminal/stocks/screener"
            sub:
              - name: view
                ref: "/terminal/stocks/screener/view"
              - name: set
                ref: "/terminal/stocks/screener/set"
              - name: historical
                ref: "/terminal/stocks/screener/historical"
              - name: overview
                ref: "/terminal/stocks/screener/overview"
              - name: valuation
                ref: "/terminal/stocks/screener/valuation"
              - name: financial
                ref: "/terminal/stocks/screener/financial"
              - name: ownership
                ref: "/terminal/stocks/screener/ownership"
              - name: performance
                ref: "/terminal/stocks/screener/performance"
              - name: technical
                ref: "/terminal/stocks/screener/technical"
          - name: insider trading
            ref: "/terminal/stocks/insider"
            sub:
              - name: load
                ref: "/terminal/stocks/insider/load"
              - name: view
                ref: "/terminal/stocks/insider/view"
              - name: set
                ref: "/terminal/stocks/insider/set"
              - name: filter
                ref: "/terminal/stocks/insider/filter"
              - name: lcb
                ref: "/terminal/stocks/insider/lcb"
              - name: lpsb
                ref: "/terminal/stocks/insider/lpsb"
              - name: lit
                ref: "/terminal/stocks/insider/lit"
              - name: lip
                ref: "/terminal/stocks/insider/lip"
              - name: blip
                ref: "/terminal/stocks/insider/blip"
              - name: blop
                ref: "/terminal/stocks/insider/blop"
              - name: blcp
                ref: "/terminal/stocks/insider/blcp"
              - name: lis
                ref: "/terminal/stocks/insider/lis"
              - name: blis
                ref: "/terminal/stocks/insider/blis"
              - name: blos
                ref: "/terminal/stocks/insider/blos"
              - name: blcs
                ref: "/terminal/stocks/insider/blcs"
              - name: topt
                ref: "/terminal/stocks/insider/topt"
              - name: toppw
                ref: "/terminal/stocks/insider/toppw"
              - name: toppm
                ref: "/terminal/stocks/insider/toppm"
              - name: tipt
                ref: "/terminal/stocks/insider/tipt"
              - name: tippw
                ref: "/terminal/stocks/insider/tippw"
              - name: tippm
                ref: "/terminal/stocks/insider/tippm"
              - name: tist
                ref: "/terminal/stocks/insider/tist"
              - name: tispw
                ref: "/terminal/stocks/insider/tispw"
              - name: tispm
                ref: "/terminal/stocks/insider/tispm"
              - name: lins
                ref: "/terminal/stocks/insider/lins"
              - name: act
                ref: "/terminal/stocks/insider/act"
          - name: government
            ref: "/terminal/stocks/government"
            sub:
              - name: contracts
                ref: "/terminal/stocks/government/contracts"
              - name: gtrades
                ref: "/terminal/stocks/government/gtrades"
              - name: histcont
                ref: "/terminal/stocks/government/histcont"
              - name: lastcontracts
                ref: "/terminal/stocks/government/lastcontracts"
              - name: lasttrades
                ref: "/terminal/stocks/government/lasttrades"
              - name: lobbying
                ref: "/terminal/stocks/government/lobbying"
              - name: qtrcontracts
                ref: "/terminal/stocks/government/qtrcontracts"
              - name: topbuys
                ref: "/terminal/stocks/government/topbuys"
              - name: toplobbying
                ref: "/terminal/stocks/government/toplobbying"
              - name: topsells
                ref: "/terminal/stocks/government/topsells"
          - name: fundamental analysis
            ref: "/terminal/stocks/fundamental_analysis"
            sub:
              - name: mgmt
                ref: "/terminal/stocks/fundamental_analysis/mgmt"
              - name: analysis
                ref: "/terminal/stocks/fundamental_analysis/analysis"
              - name: score
                ref: "/terminal/stocks/fundamental_analysis/score"
              - name: warnings
                ref: "/terminal/stocks/fundamental_analysis/warnings"
              - name: dcf
                ref: "/terminal/stocks/fundamental_analysis/dcf"
              - name: info
                ref: "/terminal/stocks/fundamental_analysis/info"
              - name: shrs
                ref: "/terminal/stocks/fundamental_analysis/shrs"
              - name: sust
                ref: "/terminal/stocks/fundamental_analysis/sust"
              - name: cal
                ref: "/terminal/stocks/fundamental_analysis/cal"
              - name: splits
                ref: "/terminal/stocks/fundamental_analysis/splits"
              - name: fundamental_analysis/web"
              - name: hq
                ref: "/terminal/stocks/fundamental_analysis/hq"
              - name: divs
                ref: "/terminal/stocks/fundamental_analysis/divs"
              - name: mktcap
                ref: "/terminal/stocks/fundamental_analysis/mktcap"
              - name: overview
                ref: "/terminal/stocks/fundamental_analysis/overview"
              - name: key
                ref: "/terminal/stocks/fundamental_analysis/key"
              - name: income
                ref: "/terminal/stocks/fundamental_analysis/income"
              - name: balance
                ref: "/terminal/stocks/fundamental_analysis/balance"
              - name: cash
                ref: "/terminal/stocks/fundamental_analysis/cash"
              - name: earnings
                ref: "/terminal/stocks/fundamental_analysis/earnings"
              - name: fraud
                ref: "/terminal/stocks/fundamental_analysis/fraud"
              - name: dupont
                ref: "/terminal/stocks/fundamental_analysis/dupont"
              - name: financial modeling prep
                ref: "/terminal/stocks/fundamental_analysis/fmp"
                sub:
                  - name: profile
                    ref: "/terminal/stocks/fundamental_analysis/fmp/profile"
                  - name: quote
                    ref: "/terminal/stocks/fundamental_analysis/fmp/quote"
                  - name: enterprise
                    ref: "/terminal/stocks/fundamental_analysis/fmp/enterprise"
                  - name: dcf
                    ref: "/terminal/stocks/fundamental_analysis/fmp/dcf"
                  - name: income
                    ref: "/terminal/stocks/fundamental_analysis/fmp/income"
                  - name: balance
                    ref: "/terminal/stocks/fundamental_analysis/fmp/balance"
                  - name: cash
                    ref: "/terminal/stocks/fundamental_analysis/fmp/cash"
                  - name: metrics
                    ref: "/terminal/stocks/fundamental_analysis/fmp/metrics"
                  - name: ratios
                    ref: "/terminal/stocks/fundamental_analysis/fmp/ratios"
                  - name: growth
                    ref: "/terminal/stocks/fundamental_analysis/fmp/growth"
          - name: research
            ref: "/terminal/stocks/research"
            sub:
              - name: macroaxis
                ref: "/terminal/stocks/research/macroaxis"
              - name: yahoo
                ref: "/terminal/stocks/research/yahoo"
              - name: finviz
                ref: "/terminal/stocks/research/finviz"
              - name: marketwatch
                ref: "/terminal/stocks/research/marketwatch"
              - name: fool
                ref: "/terminal/stocks/research/fool"
              - name: businessinsider
                ref: "/terminal/stocks/research/businessinsider"
              - name: fmp
                ref: "/terminal/stocks/research/fmp"
              - name: fidelity
                ref: "/terminal/stocks/research/fidelity"
              - name: tradingview
                ref: "/terminal/stocks/research/tradingview"
              - name: marketchameleon
                ref: "/terminal/stocks/research/marketchameleon"
              - name: stockrow
                ref: "/terminal/stocks/research/stockrow"
              - name: barchart
                ref: "/terminal/stocks/research/barchart"
              - name: grufity
                ref: "/terminal/stocks/research/grufity"
              - name: fintel
                ref: "/terminal/stocks/research/fintel"
              - name: zacks
                ref: "/terminal/stocks/research/zacks"
              - name: macrotrends
                ref: "/terminal/stocks/research/macrotrends"
              - name: newsfilter
                ref: "/terminal/stocks/research/newsfilter"
              - name: stockanalysis
                ref: "/terminal/stocks/research/stockanalysis"
          - name: due diligence
            ref: "/terminal/stocks/due_diligence"
            sub:
              - name: analyst
                ref: "/terminal/stocks/due_diligence/analyst"
              - name: rating
                ref: "/terminal/stocks/due_diligence/rating"
              - name: rot
                ref: "/terminal/stocks/due_diligence/rot"
              - name: pt
                ref: "/terminal/stocks/due_diligence/pt"
              - name: est
                ref: "/terminal/stocks/due_diligence/est"
              - name: sec
                ref: "/terminal/stocks/due_diligence/sec"
              - name: supplier
                ref: "/terminal/stocks/due_diligence/supplier"
              - name: customer
                ref: "/terminal/stocks/due_diligence/customer"
              - name: arktrades
                ref: "/terminal/stocks/due_diligence/arktrades"
          - name: comparison analysis
            ref: "/terminal/stocks/comparison_analysis"
            sub:
              - name: add
                ref: "/terminal/stocks/comparison_analysis/add"
              - name: tsne
                ref: "/terminal/stocks/comparison_analysis/tsne"
              - name: getpoly
                ref: "/terminal/stocks/comparison_analysis/getpoly"
              - name: getfinnhub
                ref: "/terminal/stocks/comparison_analysis/getfinnhub"
              - name: getfinviz
                ref: "/terminal/stocks/comparison_analysis/getfinviz"
              - name: historical
                ref: "/terminal/stocks/comparison_analysis/historical"
              - name: hcorr
                ref: "/terminal/stocks/comparison_analysis/hcorr"
              - name: volume
                ref: "/terminal/stocks/comparison_analysis/volume"
              - name: income
                ref: "/terminal/stocks/comparison_analysis/income"
              - name: balance
                ref: "/terminal/stocks/comparison_analysis/balance"
              - name: cashflow
                ref: "/terminal/stocks/comparison_analysis/cashflow"
              - name: sentiment
                ref: "/terminal/stocks/comparison_analysis/sentiment"
              - name: scorr
                ref: "/terminal/stocks/comparison_analysis/scorr"
              - name: overview
                ref: "/terminal/stocks/comparison_analysis/overview"
              - name: valuation
                ref: "/terminal/stocks/comparison_analysis/valuation"
              - name: financial
                ref: "/terminal/stocks/comparison_analysis/financial"
              - name: ownership
                ref: "/terminal/stocks/comparison_analysis/ownership"
              - name: performance
                ref: "/terminal/stocks/comparison_analysis/performance"
              - name: technical
                ref: "/terminal/stocks/comparison_analysis/technical"
          - name: backtesting
            ref: "/terminal/stocks/backtesting"
            sub:
              - name: whatif
                ref: "/terminal/stocks/backtesting/whatif"
              - name: ema
                ref: "/terminal/stocks/backtesting/ema"
              - name: ema_cross
                ref: "/terminal/stocks/backtesting/ema_cross"
              - name: rsi
                ref: "/terminal/stocks/backtesting/rsi"
          - name: options
            ref: "/terminal/stocks/options"
            sub:
              - name: scr
                ref: "/terminal/stocks/options/scr"
              - name: unu
                ref: "/terminal/stocks/options/unu"
              - name: calc
                ref: "/terminal/stocks/options/calc"
              - name: load
                ref: "/terminal/stocks/options/load"
              - name: exp
                ref: "/terminal/stocks/options/exp"
              - name: pcr
                ref: "/terminal/stocks/options/pcr"
              - name: info
                ref: "/terminal/stocks/options/info"
              - name: chains
                ref: "/terminal/stocks/options/chains"
              - name: oi
                ref: "/terminal/stocks/options/oi"
              - name: vol
                ref: "/terminal/stocks/options/vol"
              - name: voi
                ref: "/terminal/stocks/options/voi"
              - name: hist
                ref: "/terminal/stocks/options/hist"
              - name: grhist
                ref: "/terminal/stocks/options/grhist"
              - name: vsurf
                ref: "/terminal/stocks/options/vsurf"
              - name: portfolio optimization
                ref: "/terminal/portfolio/po"
              - name: parity
                ref: "/terminal/stocks/options/parity"
              - name: binom
                ref: "/terminal/stocks/options/binom"
              - name: greeks
                ref: "/terminal/stocks/options/greeks"
              - name: hedge
                ref: "/terminal/stocks/options/hedge"
                sub:
                  - name: add
                    ref: "/terminal/stocks/options/hedge/add"
                  - name: sop
                    ref: "/terminal/stocks/options/hedge/sop"
                  - name: pick
                    ref: "/terminal/stocks/options/hedge/pick"
                  - name: list
                    ref: "/terminal/stocks/options/hedge/list"
                  - name: rmv
                    ref: "/terminal/stocks/options/hedge/rmv"
              - name: payoff
                ref: "/terminal/stocks/options/payoff"
                sub:
                  - name: add
                    ref: "/terminal/stocks/options/payoff/add"
                  - name: sop
                    ref: "/terminal/stocks/options/payoff/sop"
                  - name: pick
                    ref: "/terminal/stocks/options/payoff/pick"
                  - name: plot
                    ref: "/terminal/stocks/options/payoff/plot"
                  - name: rmv
                    ref: "/terminal/stocks/options/payoff/rmv"
              - name: pricing
                ref: "/terminal/stocks/options/pricing"
                sub:
                  - name: add
                    ref: "/terminal/stocks/options/pricing/add"
                  - name: rmv
                    ref: "/terminal/stocks/options/pricing/rmv"
                  - name: show
                    ref: "/terminal/stocks/options/pricing/show"
                  - name: rnval
                    ref: "/terminal/stocks/options/pricing/rnval"
          - name: trading hours
            ref: "/terminal/stocks/tradinghours"
            sub:
              - name: all
                ref: "/terminal/stocks/tradinghours/all"
              - name: closed
                ref: "/terminal/stocks/tradinghours/closed"
              - name: exchange
                ref: "/terminal/stocks/tradinghours/exchange"
              - name: open
                ref: "/terminal/stocks/tradinghours/open"
              - name: symbol
                ref: "/terminal/stocks/tradinghours/symbol"
          - name: technical analysis
            ref: "/terminal/common/technical_analysis"
            sub:
              - name: view
                ref: "/terminal/common/technical_analysis/view"
              - name: tv
                ref: "/terminal/common/technical_analysis/tv"
              - name: summary
                ref: "/terminal/common/technical_analysis/summary"
              - name: recom
                ref: "/terminal/common/technical_analysis/recom"
              - name: ema
                ref: "/terminal/common/technical_analysis/ema"
              - name: sma
                ref: "/terminal/common/technical_analysis/sma"
              - name: wma
                ref: "/terminal/common/technical_analysis/wma"
              - name: hma
                ref: "/terminal/common/technical_analysis/hma"
              - name: zlma
                ref: "/terminal/common/technical_analysis/zlma"
              - name: vwap
                ref: "/terminal/common/technical_analysis/vwap"
              - name: cci
                ref: "/terminal/common/technical_analysis/cci"
              - name: macd
                ref: "/terminal/common/technical_analysis/macd"
              - name: rsi
                ref: "/terminal/common/technical_analysis/rsi"
              - name: stoch
                ref: "/terminal/common/technical_analysis/stoch"
              - name: fisher
                ref: "/terminal/common/technical_analysis/fisher"
              - name: cg
                ref: "/terminal/common/technical_analysis/cg"
              - name: adx
                ref: "/terminal/common/technical_analysis/adx"
              - name: aroon
                ref: "/terminal/common/technical_analysis/aroon"
              - name: bbands
                ref: "/terminal/common/technical_analysis/bbands"
              - name: donchian
                ref: "/terminal/common/technical_analysis/donchian"
              - name: kc
                ref: "/terminal/common/technical_analysis/kc"
              - name: ad
                ref: "/terminal/common/technical_analysis/ad"
              - name: adosc
                ref: "/terminal/common/technical_analysis/adosc"
              - name: obv
                ref: "/terminal/common/technical_analysis/obv"
              - name: fib
                ref: "/terminal/common/technical_analysis/fib"
          - name: behavioural analysis
            ref: "/terminal/common/behavioural_analysis"
            sub:
              - name: headlines
                ref: "/terminal/common/behavioural_analysis/headlines"
              - name: stats
                ref: "/terminal/common/behavioural_analysis/stats"
              - name: snews
                ref: "/terminal/stocks/behavioural_analysis/snews"
              - name: interest
                ref: "/terminal/stocks/behavioural_analysis/interest"
              - name: wsb
                ref: "/terminal/common/behavioural_analysis/wsb"
              - name: watchlist
                ref: "/terminal/common/behavioural_analysis/watchlist"
              - name: popular
                ref: "/terminal/common/behavioural_analysis/popular"
              - name: spac_c
                ref: "/terminal/common/behavioural_analysis/spac_c"
              - name: spac
                ref: "/terminal/common/behavioural_analysis/spac"
              - name: getdd
                ref: "/terminal/common/behavioural_analysis/getdd"
              - name: reddit_sent
                ref: "/terminal/common/behavioural_analysis/reddit_sent"
              - name: bullbear
                ref: "/terminal/common/behavioural_analysis/bullbear"
              - name: messages
                ref: "/terminal/common/behavioural_analysis/messages"
              - name: trending
                ref: "/terminal/common/behavioural_analysis/trending"
              - name: stalker
                ref: "/terminal/common/behavioural_analysis/stalker"
              - name: infer
                ref: "/terminal/common/behavioural_analysis/infer"
              - name: sentiment
                ref: "/terminal/common/behavioural_analysis/sentiment"
              - name: mentions
                ref: "/terminal/common/behavioural_analysis/mentions"
              - name: regions
                ref: "/terminal/common/behavioural_analysis/regions"
              - name: queries
                ref: "/terminal/common/behavioural_analysis/queries"
              - name: rise
                ref: "/terminal/common/behavioural_analysis/rise"
              - name: hist
                ref: "/terminal/common/behavioural_analysis/hist"
              - name: trend
                ref: "/terminal/common/behavioural_analysis/trend"
              - name: jcdr
                ref: "/terminal/common/behavioural_analysis/jcdr"
              - name: jctr
                ref: "/terminal/common/behavioural_analysis/jctr"
          - name: quantitative analysis
            ref: "/terminal/common/quantitative_analysis"
            sub:
              - name: load
                ref: "/terminal/common/quantitative_analysis/load"
              - name: pick
                ref: "/terminal/common/quantitative_analysis/pick"
              - name: summary
                ref: "/terminal/common/quantitative_analysis/summary"
              - name: normality
                ref: "/terminal/common/quantitative_analysis/normality"
              - name: unitroot
                ref: "/terminal/common/quantitative_analysis/unitroot"
              - name: hist
                ref: "/terminal/common/quantitative_analysis/hist"
              - name: cdf
                ref: "/terminal/common/quantitative_analysis/cdf"
              - name: bw
                ref: "/terminal/common/quantitative_analysis/bw"
              - name: acf
                ref: "/terminal/common/quantitative_analysis/acf"
              - name: qqplot
                ref: "/terminal/common/quantitative_analysis/qqplot"
              - name: rolling
                ref: "/terminal/common/quantitative_analysis/rolling"
              - name: spread
                ref: "/terminal/common/quantitative_analysis/spread"
              - name: quantile
                ref: "/terminal/common/quantitative_analysis/quantile"
              - name: skew
                ref: "/terminal/common/quantitative_analysis/skew"
              - name: kurtosis
                ref: "/terminal/common/quantitative_analysis/kurtosis"
              - name: decompose
                ref: "/terminal/common/quantitative_analysis/decompose"
              - name: cusum
                ref: "/terminal/common/quantitative_analysis/cusum"
              - name: capm
                ref: "/terminal/common/quantitative_analysis/capm"
              - name: line
                ref: "/terminal/common/quantitative_analysis/line"
              - name: raw
                ref: "/terminal/common/quantitative_analysis/raw"
          - name: prediction techniques
            ref: "/terminal/common/prediction_techniques"
            sub:
              - name: ets
                ref: "/terminal/common/prediction_techniques/ets"
              - name: knn
                ref: "/terminal/common/prediction_techniques/knn"
              - name: regression
                ref: "/terminal/common/prediction_techniques/regression"
              - name: arima
                ref: "/terminal/common/prediction_techniques/arima"
              - name: mlp
                ref: "/terminal/common/prediction_techniques/mlp"
              - name: rnn
                ref: "/terminal/common/prediction_techniques/rnn"
              - name: lstm
                ref: "/terminal/common/prediction_techniques/lstm"
              - name: conv1d
                ref: "/terminal/common/prediction_techniques/conv1d"
              - name: mc
                ref: "/terminal/common/prediction_techniques/mc"
      - name: Cryptocurrency
        ref: "/terminal/cryptocurrency"
        sub:
          - name: load
            ref: "/terminal/cryptocurrency/load"
          - name: chart
            ref: "/terminal/cryptocurrency/chart"
          - name: find
            ref: "/terminal/cryptocurrency/find"
          - name: headlines
            ref: "/terminal/cryptocurrency/headlines"
          - name: prt
            ref: "/terminal/cryptocurrency/prt"
          - name: discovery
            ref: "/terminal/cryptocurrency/discovery"
            sub:
              - name: cgtrending
                ref: "/terminal/cryptocurrency/discovery/cgtrending"
              - name: drnft
                ref: "/terminal/cryptocurrency/discovery/drnft"
              - name: drdex
                ref: "/terminal/cryptocurrency/discovery/drdex"
              - name: drdapps
                ref: "/terminal/cryptocurrency/discovery/drdapps"
              - name: drgames
                ref: "/terminal/cryptocurrency/discovery/drgames"
              - name: cggainers
                ref: "/terminal/cryptocurrency/discovery/cggainers"
              - name: cglosers
                ref: "/terminal/cryptocurrency/discovery/cglosers"
              - name: cgtop
                ref: "/terminal/cryptocurrency/discovery/cgtop"
              - name: cpsearch
                ref: "/terminal/cryptocurrency/discovery/cpsearch"
              - name: cmctop
                ref: "/terminal/cryptocurrency/discovery/cmctop"
          - name: tools
            ref: "/terminal/cryptocurrency/tools"
            sub:
              - name: aprtoapy
                ref: "/terminal/cryptocurrency/tools/aprtoapy"
              - name: il
                ref: "/terminal/cryptocurrency/tools/il"
          - name: overview
            ref: "/terminal/cryptocurrency/overview"
            sub:
              - name: hm
                ref: "/terminal/cryptocurrency/overview/hm"
              - name: ch
                ref: "/terminal/cryptocurrency/overview/ch"
              - name: btcrb
                ref: "/terminal/cryptocurrency/overview/btcrb"
              - name: cgglobal
                ref: "/terminal/cryptocurrency/overview/cgglobal"
              - name: cgnews
                ref: "/terminal/cryptocurrency/overview/cgnews"
              - name: cgdefi
                ref: "/terminal/cryptocurrency/overview/cgdefi"
              - name: cgstables
                ref: "/terminal/cryptocurrency/overview/cgstables"
              - name: cgexchanges
                ref: "/terminal/cryptocurrency/overview/cgexchanges"
              - name: cgexrates
                ref: "/terminal/cryptocurrency/overview/cgexrates"
              - name: cr
                ref: "/terminal/cryptocurrency/overview/cr"
              - name: cgindexes
                ref: "/terminal/cryptocurrency/overview/cgindexes"
              - name: cgderivatives
                ref: "/terminal/cryptocurrency/overview/cgderivatives"
              - name: cgcategories
                ref: "/terminal/cryptocurrency/overview/cgcategories"
              - name: cghold
                ref: "/terminal/cryptocurrency/overview/cghold"
              - name: cpglobal
                ref: "/terminal/cryptocurrency/overview/cpglobal"
              - name: cpinfo
                ref: "/terminal/cryptocurrency/overview/cpinfo"
              - name: cpmarkets
                ref: "/terminal/cryptocurrency/overview/cpmarkets"
              - name: cpexchanges
                ref: "/terminal/cryptocurrency/overview/cpexchanges"
              - name: cpexmarkets
                ref: "/terminal/cryptocurrency/overview/cpexmarkets"
              - name: cpplatforms
                ref: "/terminal/cryptocurrency/overview/cpplatforms"
              - name: cpcontracts
                ref: "/terminal/cryptocurrency/overview/cpcontracts"
              - name: cbpairs
                ref: "/terminal/cryptocurrency/overview/cbpairs"
              - name: news
                ref: "/terminal/cryptocurrency/overview/news"
              - name: wf
                ref: "/terminal/cryptocurrency/overview/wf"
              - name: ewf
                ref: "/terminal/cryptocurrency/overview/ewf"
              - name: wfpe
                ref: "/terminal/cryptocurrency/overview/wfpe"
              - name: altindex
                ref: "/terminal/cryptocurrency/overview/altindex"
          - name: due diligence
            ref: "/terminal/cryptocurrency/due_diligence"
            sub:
              - name: active
                ref: "/terminal/cryptocurrency/due_diligence/active"
              - name: change
                ref: "/terminal/cryptocurrency/due_diligence/change"
              - name: eb
                ref: "/terminal/cryptocurrency/due_diligence/eb"
              - name: oi
                ref: "/terminal/cryptocurrency/due_diligence/oi"
              - name: info
                ref: "/terminal/cryptocurrency/due_diligence/info"
              - name: market
                ref: "/terminal/cryptocurrency/due_diligence/market"
              - name: ath
                ref: "/terminal/cryptocurrency/due_diligence/ath"
              - name: atl
                ref: "/terminal/cryptocurrency/due_diligence/atl"
              - name: web
                ref: "/terminal/cryptocurrency/due_diligence/web"
              - name: social
                ref: "/terminal/cryptocurrency/due_diligence/social"
              - name: score
                ref: "/terminal/cryptocurrency/due_diligence/score"
              - name: dev
                ref: "/terminal/cryptocurrency/due_diligence/dev"
              - name: bc
                ref: "/terminal/cryptocurrency/due_diligence/bc"
              - name: basic
                ref: "/terminal/cryptocurrency/due_diligence/basic"
              - name: ps
                ref: "/terminal/cryptocurrency/due_diligence/ps"
              - name: mkt
                ref: "/terminal/cryptocurrency/due_diligence/mkt"
              - name: ex
                ref: "/terminal/cryptocurrency/due_diligence/ex"
              - name: twitter
                ref: "/terminal/cryptocurrency/due_diligence/twitter"
              - name: events
                ref: "/terminal/cryptocurrency/due_diligence/events"
              - name: cbbook
                ref: "/terminal/cryptocurrency/due_diligence/cbbook"
              - name: balance
                ref: "/terminal/cryptocurrency/due_diligence/balance"
              - name: trades
                ref: "/terminal/cryptocurrency/due_diligence/trades"
              - name: stats
                ref: "/terminal/cryptocurrency/due_diligence/stats"
              - name: mcapdom
                ref: "/terminal/cryptocurrency/due_diligence/mcapdom"
              - name: nonzero
                ref: "/terminal/cryptocurrency/due_diligence/nonzero"
              - name: mt
                ref: "/terminal/cryptocurrency/due_diligence/mt"
              - name: rm
                ref: "/terminal/cryptocurrency/due_diligence/rm"
              - name: tk
                ref: "/terminal/cryptocurrency/due_diligence/tk"
              - name: pi
                ref: "/terminal/cryptocurrency/due_diligence/pi"
              - name: team
                ref: "/terminal/cryptocurrency/due_diligence/team"
              - name: inv
                ref: "/terminal/cryptocurrency/due_diligence/inv"
              - name: gov
                ref: "/terminal/cryptocurrency/due_diligence/gov"
              - name: fr
                ref: "/terminal/cryptocurrency/due_diligence/fr"
              - name: links
                ref: "/terminal/cryptocurrency/due_diligence/links"
              - name: news
                ref: "/terminal/cryptocurrency/due_diligence/news"
              - name: gh
                ref: "/terminal/cryptocurrency/due_diligence/gh"
          - name: onchain
            ref: "/terminal/cryptocurrency/onchain"
            sub:
              - name: btccp
                ref: "/terminal/cryptocurrency/onchain/btccp"
              - name: btcct
                ref: "/terminal/cryptocurrency/onchain/btcct"
              - name: gwei
                ref: "/terminal/cryptocurrency/onchain/gwei"
              - name: hr
                ref: "/terminal/cryptocurrency/onchain/hr"
              - name: address
                ref: "/terminal/cryptocurrency/onchain/address"
              - name: balance
                ref: "/terminal/cryptocurrency/onchain/balance"
              - name: hist
                ref: "/terminal/cryptocurrency/onchain/hist"
              - name: holders
                ref: "/terminal/cryptocurrency/onchain/holders"
              - name: info
                ref: "/terminal/cryptocurrency/onchain/info"
              - name: ttcp
                ref: "/terminal/cryptocurrency/onchain/ttcp"
              - name: prices
                ref: "/terminal/cryptocurrency/onchain/prices"
              - name: ueat
                ref: "/terminal/cryptocurrency/onchain/ueat"
              - name: baas
                ref: "/terminal/cryptocurrency/onchain/baas"
              - name: th
                ref: "/terminal/cryptocurrency/onchain/th"
              - name: top
                ref: "/terminal/cryptocurrency/onchain/top"
              - name: lt
                ref: "/terminal/cryptocurrency/onchain/lt"
              - name: tx
                ref: "/terminal/cryptocurrency/onchain/tx"
              - name: dvcp
                ref: "/terminal/cryptocurrency/onchain/dvcp"
              - name: tv
                ref: "/terminal/cryptocurrency/onchain/tv"
              - name: whales
                ref: "/terminal/cryptocurrency/onchain/whales"
          - name: nft
            ref: "/terminal/cryptocurrency/nft"
            sub:
              - name: today
                ref: "/terminal/cryptocurrency/nft/today"
              - name: upcoming
                ref: "/terminal/cryptocurrency/nft/upcoming"
              - name: ongoing
                ref: "/terminal/cryptocurrency/nft/ongoing"
              - name: newest
                ref: "/terminal/cryptocurrency/nft/newest"
          - name: technical analysis
            ref: "/terminal/common/technical_analysis"
            sub:
              - name: ema
                ref: "/terminal/common/technical_analysis/ema"
              - name: sma
                ref: "/terminal/common/technical_analysis/sma"
              - name: wma
                ref: "/terminal/common/technical_analysis/wma"
              - name: hma
                ref: "/terminal/common/technical_analysis/hma"
              - name: zlma
                ref: "/terminal/common/technical_analysis/zlma"
              - name: vwap
                ref: "/terminal/common/technical_analysis/vwap"
              - name: cci
                ref: "/terminal/common/technical_analysis/cci"
              - name: macd
                ref: "/terminal/common/technical_analysis/macd"
              - name: rsi
                ref: "/terminal/common/technical_analysis/rsi"
              - name: stoch
                ref: "/terminal/common/technical_analysis/stoch"
              - name: fisher
                ref: "/terminal/common/technical_analysis/fisher"
              - name: cg
                ref: "/terminal/common/technical_analysis/cg"
              - name: adx
                ref: "/terminal/common/technical_analysis/adx"
              - name: aroon
                ref: "/terminal/common/technical_analysis/aroon"
              - name: bbands
                ref: "/terminal/common/technical_analysis/bbands"
              - name: donchian
                ref: "/terminal/common/technical_analysis/donchian"
              - name: kc
                ref: "/terminal/common/technical_analysis/kc"
              - name: ad
                ref: "/terminal/common/technical_analysis/ad"
              - name: adosc
                ref: "/terminal/common/technical_analysis/adosc"
              - name: obv
                ref: "/terminal/common/technical_analysis/obv"
              - name: fib
                ref: "/terminal/common/technical_analysis/fib"
          - name: defi
            ref: "/terminal/cryptocurrency/defi"
            sub:
              - name: anchor
                ref: "/terminal/cryptocurrency/defi/anchor"
              - name: ldapps
                ref: "/terminal/cryptocurrency/defi/ldapps"
              - name: gdapps
                ref: "/terminal/cryptocurrency/defi/gdapps"
              - name: dtvl
                ref: "/terminal/cryptocurrency/defi/dtvl"
              - name: stvl
                ref: "/terminal/cryptocurrency/defi/stvl"
              - name: ayr
                ref: "/terminal/cryptocurrency/defi/ayr"
              - name: aterra
                ref: "/terminal/cryptocurrency/defi/aterra"
              - name: newsletter
                ref: "/terminal/cryptocurrency/defi/newsletter"
              - name: dpi
                ref: "/terminal/cryptocurrency/defi/dpi"
              - name: funding
                ref: "/terminal/cryptocurrency/defi/funding"
              - name: borrow
                ref: "/terminal/cryptocurrency/defi/borrow"
              - name: lending
                ref: "/terminal/cryptocurrency/defi/lending"
              - name: vaults
                ref: "/terminal/cryptocurrency/defi/vaults"
              - name: tokens
                ref: "/terminal/cryptocurrency/defi/tokens"
              - name: stats
                ref: "/terminal/cryptocurrency/defi/stats"
              - name: pairs
                ref: "/terminal/cryptocurrency/defi/pairs"
              - name: pools
                ref: "/terminal/cryptocurrency/defi/pools"
              - name: swaps
                ref: "/terminal/cryptocurrency/defi/swaps"
              - name: sinfo
                ref: "/terminal/cryptocurrency/defi/sinfo"
              - name: govp
                ref: "/terminal/cryptocurrency/defi/govp"
              - name: gacc
                ref: "/terminal/cryptocurrency/defi/gacc"
              - name: validators
                ref: "/terminal/cryptocurrency/defi/validators"
              - name: sratio
                ref: "/terminal/cryptocurrency/defi/sratio"
              - name: sreturn
                ref: "/terminal/cryptocurrency/defi/sreturn"
              - name: lcsc
                ref: "/terminal/cryptocurrency/defi/lcsc"
      - name: economy
        ref: "/terminal/economy"
        sub:
          - name: overview
            ref: "/terminal/economy/overview"
          - name: futures
            ref: "/terminal/economy/futures"
          - name: map
            ref: "/terminal/economy/map"
          - name: bigmac
            ref: "/terminal/economy/bigmac"
          - name: macro
            ref: "/terminal/economy/macro"
          - name: fred
            ref: "/terminal/economy/fred"
          - name: index
            ref: "/terminal/economy/index"
          - name: treasury
            ref: "/terminal/economy/treasury"
          - name: yield
            ref: "/terminal/economy/yield"
          - name: ycrv
            ref: "/terminal/economy/ycrv"
          - name: plot
            ref: "/terminal/economy/plot"
          - name: rtps
            ref: "/terminal/economy/rtps"
          - name: valuation
            ref: "/terminal/economy/valuation"
          - name: performance
            ref: "/terminal/economy/performance"
          - name: spectrum
            ref: "/terminal/economy/spectrum"
          - name: prediction techniques
            ref: "/terminal/common/prediction_techniques"
            sub:
              - name: ets
                ref: "/terminal/common/prediction_techniques/ets"
              - name: knn
                ref: "/terminal/common/prediction_techniques/knn"
              - name: regression
                ref: "/terminal/common/prediction_techniques/regression"
              - name: arima
                ref: "/terminal/common/prediction_techniques/arima"
              - name: mlp
                ref: "/terminal/common/prediction_techniques/mlp"
              - name: rnn
                ref: "/terminal/common/prediction_techniques/rnn"
              - name: lstm
                ref: "/terminal/common/prediction_techniques/lstm"
              - name: conv1d
                ref: "/terminal/common/prediction_techniques/conv1d"
              - name: mc
                ref: "/terminal/common/prediction_techniques/mc"
          - name: quantitative analysis
            ref: "/terminal/common/quantitative_analysis"
            sub:
              - name: pick
                ref: "/terminal/common/quantitative_analysis/pick"
              - name: summary
                ref: "/terminal/common/quantitative_analysis/summary"
              - name: normality
                ref: "/terminal/common/quantitative_analysis/normality"
              - name: unitroot
                ref: "/terminal/common/quantitative_analysis/unitroot"
              - name: hist
                ref: "/terminal/common/quantitative_analysis/hist"
              - name: cdf
                ref: "/terminal/common/quantitative_analysis/cdf"
              - name: bw
                ref: "/terminal/common/quantitative_analysis/bw"
              - name: acf
                ref: "/terminal/common/quantitative_analysis/acf"
              - name: qqplot
                ref: "/terminal/common/quantitative_analysis/qqplot"
              - name: rolling
                ref: "/terminal/common/quantitative_analysis/rolling"
              - name: spread
                ref: "/terminal/common/quantitative_analysis/spread"
              - name: quantile
                ref: "/terminal/common/quantitative_analysis/quantile"
              - name: skew
                ref: "/terminal/common/quantitative_analysis/skew"
              - name: kurtosis
                ref: "/terminal/common/quantitative_analysis/kurtosis"
              - name: decompose
                ref: "/terminal/common/quantitative_analysis/decompose"
              - name: cusum
                ref: "/terminal/common/quantitative_analysis/cusum"
              - name: line
                ref: "/terminal/common/quantitative_analysis/line"
              - name: raw
                ref: "/terminal/common/quantitative_analysis/raw"
      - name: etf
        ref: "/terminal/etf"
        sub:
          - name: ln
            ref: "/terminal/etf/ln"
          - name: ld
            ref: "/terminal/etf/ld"
          - name: overview
            ref: "/terminal/etf/overview"
          - name: holdings
            ref: "/terminal/etf/holdings"
          - name: weights
            ref: "/terminal/etf/weights"
          - name: summary
            ref: "/terminal/etf/summary"
          - name: candle
            ref: "/terminal/etf/candle"
          - name: news
            ref: "/terminal/etf/news"
          - name: disc
            ref: "/terminal/etf/disc"
            sub:
              - name: gainers
                ref: "/terminal/etf/disc/gainers"
              - name: decliners
                ref: "/terminal/etf/disc/decliners"
              - name: active
                ref: "/terminal/etf/disc/active"
          - name: scr
            ref: "/terminal/etf/scr"
            sub:
              - name: view
                ref: "/terminal/etf/scr/view"
              - name: set
                ref: "/terminal/etf/scr/set"
              - name: screen
                ref: "/terminal/etf/scr/screen"
              - name: sbc
                ref: "/terminal/etf/scr/sbc"
          - name: pir
            ref: "/terminal/etf/pir"
          - name: compare
            ref: "/terminal/etf/compare"
          - name: technical analysis
            ref: "/terminal/common/technical_analysis"
            sub:
              - name: view
                ref: "/terminal/common/technical_analysis/view"
              - name: tv
                ref: "/terminal/common/technical_analysis/tv"
              - name: summary
                ref: "/terminal/common/technical_analysis/summary"
              - name: recom
                ref: "/terminal/common/technical_analysis/recom"
              - name: ema
                ref: "/terminal/common/technical_analysis/ema"
              - name: sma
                ref: "/terminal/common/technical_analysis/sma"
              - name: wma
                ref: "/terminal/common/technical_analysis/wma"
              - name: hma
                ref: "/terminal/common/technical_analysis/hma"
              - name: zlma
                ref: "/terminal/common/technical_analysis/zlma"
              - name: vwap
                ref: "/terminal/common/technical_analysis/vwap"
              - name: cci
                ref: "/terminal/common/technical_analysis/cci"
              - name: macd
                ref: "/terminal/common/technical_analysis/macd"
              - name: rsi
                ref: "/terminal/common/technical_analysis/rsi"
              - name: stoch
                ref: "/terminal/common/technical_analysis/stoch"
              - name: fisher
                ref: "/terminal/common/technical_analysis/fisher"
              - name: cg
                ref: "/terminal/common/technical_analysis/cg"
              - name: adx
                ref: "/terminal/common/technical_analysis/adx"
              - name: aroon
                ref: "/terminal/common/technical_analysis/aroon"
              - name: bbands
                ref: "/terminal/common/technical_analysis/bbands"
              - name: donchian
                ref: "/terminal/common/technical_analysis/donchian"
              - name: kc
                ref: "/terminal/common/technical_analysis/kc"
              - name: ad
                ref: "/terminal/common/technical_analysis/ad"
              - name: adosc
                ref: "/terminal/common/technical_analysis/adosc"
              - name: obv
                ref: "/terminal/common/technical_analysis/obv"
              - name: fib
                ref: "/terminal/common/technical_analysis/fib"
          - name: prediction techniques
            ref: "/terminal/common/prediction_techniques"
            sub:
              - name: ets
                ref: "/terminal/common/prediction_techniques/ets"
              - name: knn
                ref: "/terminal/common/prediction_techniques/knn"
              - name: regression
                ref: "/terminal/common/prediction_techniques/regression"
              - name: arima
                ref: "/terminal/common/prediction_techniques/arima"
              - name: mlp
                ref: "/terminal/common/prediction_techniques/mlp"
              - name: rnn
                ref: "/terminal/common/prediction_techniques/rnn"
              - name: lstm
                ref: "/terminal/common/prediction_techniques/lstm"
              - name: conv1d
                ref: "/terminal/common/prediction_techniques/conv1d"
              - name: mc
                ref: "/terminal/common/prediction_techniques/mc"
              - name: expo
                ref: "/terminal/common/prediction_techniques/expo"
      - name: funds
        ref: "/terminal/funds"
        sub:
          - name: search
            ref: "/terminal/funds/search"
          - name: country
            ref: "/terminal/funds/country"
          - name: info
            ref: "/terminal/funds/info"
          - name: load
            ref: "/terminal/funds/load"
          - name: overview
            ref: "/terminal/funds/overview"
          - name: plot
            ref: "/terminal/funds/plot"
          - name: sector
            ref: "/terminal/funds/sector"
          - name: equity
            ref: "/terminal/funds/equity"
      - name: portfolio
        ref: "/terminal/portfolio"
        sub:
          - name: brokers
            ref: "/terminal/portfolio/brokers"
            sub:
              - name: ally
                ref: "/terminal/portfolio/brokers/ally"
                sub:
                  - name: balances
                    ref: "/terminal/portfolio/brokers/ally/balances"
                  - name: history
                    ref: "/terminal/portfolio/brokers/ally/history"
                  - name: holdings
                    ref: "/terminal/portfolio/brokers/ally/holdings"
                  - name: movers
                    ref: "/terminal/portfolio/brokers/ally/movers"
                  - name: quote
                    ref: "/terminal/portfolio/brokers/ally/quote"
              - name: coinbase
                ref: "/terminal/portfolio/brokers/coinbase"
                sub:
                  - name: account
                    ref: "/terminal/portfolio/brokers/coinbase/account"
                  - name: deposits
                    ref: "/terminal/portfolio/brokers/coinbase/deposits"
                  - name: history
                    ref: "/terminal/portfolio/brokers/coinbase/history"
                  - name: orders
                    ref: "/terminal/portfolio/brokers/coinbase/orders"
              - name: robinhood
                ref: "/terminal/portfolio/brokers/robinhood"
                sub:
                  - name: history
                    ref: "/terminal/portfolio/brokers/robinhood/history"
                  - name: holdings
                    ref: "/terminal/portfolio/brokers/robinhood/holdings"
          - name: portfolio optimization
            ref: "/terminal/portfolio/po"
            sub:
              - name: select
                ref: "/terminal/portfolio/po/select"
              - name: file
                ref: "/terminal/portfolio/po/file"
              - name: params
                ref: "/terminal/portfolio/po/params"
                sub:
                  - name: arg
                    ref: "/terminal/portfolio/po/params/arg"
                  - name: clear
                    ref: "/terminal/portfolio/po/params/clear"
                  - name: file
                    ref: "/terminal/portfolio/po/params/file"
                  - name: save
                    ref: "/terminal/portfolio/po/params/save"
                  - name: set
                    ref: "/terminal/portfolio/po/params/set"
              - name: load
                ref: "/terminal/portfolio/po/load"
              - name: add
                ref: "/terminal/portfolio/po/add"
              - name: rmv
                ref: "/terminal/portfolio/po/rmv"
              - name: show
                ref: "/terminal/portfolio/po/show"
              - name: rpf
                ref: "/terminal/portfolio/po/rpf"
              - name: plot
                ref: "/terminal/portfolio/po/plot"
              - name: equal
                ref: "/terminal/portfolio/po/equal"
              - name: mktcap
                ref: "/terminal/portfolio/po/mktcap"
              - name: dividend
                ref: "/terminal/portfolio/po/dividend"
              - name: property
                ref: "/terminal/portfolio/po/property"
              - name: maxsharpe
                ref: "/terminal/portfolio/po/maxsharpe"
              - name: minrisk
                ref: "/terminal/portfolio/po/minrisk"
              - name: maxutil
                ref: "/terminal/portfolio/po/maxutil"
              - name: maxret
                ref: "/terminal/portfolio/po/maxret"
              - name: maxdiv
                ref: "/terminal/portfolio/po/maxdiv"
              - name: maxdecorr
                ref: "/terminal/portfolio/po/maxdecorr"
              - name: blacklitterman
                ref: "/terminal/portfolio/po/blacklitterman"
              - name: ef
                ref: "/terminal/portfolio/po/ef"
              - name: riskparity
                ref: "/terminal/portfolio/po/riskparity"
              - name: relriskparity
                ref: "/terminal/portfolio/po/relriskparity"
              - name: hrp
                ref: "/terminal/portfolio/po/hrp"
              - name: herc
                ref: "/terminal/portfolio/po/herc"
              - name: nco
                ref: "/terminal/portfolio/po/nco"
          - name: load
            ref: "/terminal/portfolio/load"
          - name: show
            ref: "/terminal/portfolio/show"
          - name: bench
            ref: "/terminal/portfolio/bench"
          - name: holdv
            ref: "/terminal/portfolio/holdv"
          - name: holdp
            ref: "/terminal/portfolio/holdp"
          - name: cret
            ref: "/terminal/portfolio/cret"
          - name: yret
            ref: "/terminal/portfolio/yret"
          - name: mret
            ref: "/terminal/portfolio/mret"
          - name: dret
            ref: "/terminal/portfolio/dret"
          - name: distr
            ref: "/terminal/portfolio/distr"
          - name: maxdd
            ref: "/terminal/portfolio/maxdd"
          - name: rvol
            ref: "/terminal/portfolio/rvol"
          - name: rsharpe
            ref: "/terminal/portfolio/rsharpe"
          - name: rsort
            ref: "/terminal/portfolio/rsort"
          - name: rbeta
            ref: "/terminal/portfolio/rbeta"
          - name: alloc
            ref: "/terminal/portfolio/alloc"
          - name: summary
            ref: "/terminal/portfolio/summary"
          - name: metric
            ref: "/terminal/portfolio/metric"
          - name: perf
            ref: "/terminal/portfolio/perf"
          - name: var
            ref: "/terminal/portfolio/var"
          - name: es
            ref: "/terminal/portfolio/es"
          - name: om
            ref: "/terminal/portfolio/om"
      - name: forex
        ref: "/terminal/forex"
        sub:
          - name: load
            ref: "/terminal/forex/load"
          - name: quote
            ref: "/terminal/forex/quote"
          - name: fwd
            ref: "/terminal/forex/fwd"
          - name: candle
            ref: "/terminal/forex/candle"
          - name: oanda
            ref: "/terminal/forex/oanda"
            sub:
              - name: calendar
                ref: "/terminal/forex/oanda/calendar"
              - name: cancel
                ref: "/terminal/forex/oanda/cancel"
              - name: candles
                ref: "/terminal/forex/oanda/candles"
              - name: closetrade
                ref: "/terminal/forex/oanda/closetrade"
              - name: orderbook
                ref: "/terminal/forex/oanda/orderbook"
              - name: pending
                ref: "/terminal/forex/oanda/pending"
              - name: positionbook
                ref: "/terminal/forex/oanda/positionbook"
              - name: positions
                ref: "/terminal/forex/oanda/positions"
      - name: alternative
        ref: "/terminal/alternative"
        sub:
          - name: os
            ref: "/terminal/alternative/oss"
            sub:
              - name: rossidx
                ref: "/terminal/alternative/oss/rossidx"
              - name: tr
                ref: "/terminal/alternative/oss/tr"
              - name: sh
                ref: "/terminal/alternative/oss/sh"
              - name: rs
                ref: "/terminal/alternative/oss/rs"
          - name: covid
            ref: "/terminal/alternative/covid"
            sub:
              - name: slopes
                ref: "/terminal/alternative/covid/slopes"
              - name: ov
                ref: "/terminal/alternative/covid/ov"
              - name: deaths
                ref: "/terminal/alternative/covid/deaths"
              - name: cases
                ref: "/terminal/alternative/covid/cases"
              - name: rates
                ref: "/terminal/alternative/covid/rates"
      - name: econometrics
        ref: "/terminal/econometrics"
        sub:
          - name: load
            ref: "/terminal/econometrics/load"
          - name: export
            ref: "/terminal/econometrics/show"
          - name: remove
            ref: "/terminal/econometrics/remove"
          - name: show
            ref: "/terminal/econometrics/show"
          - name: plot
            ref: "/terminal/econometrics/plot"
          - name: type
            ref: "/terminal/econometrics/type"
          - name: desc
            ref: "/terminal/econometrics/desc"
          - name: index
            ref: "/terminal/econometrics/index"
          - name: clean
            ref: "/terminal/econometrics/clean"
          - name: add
            ref: "/terminal/econometrics/add"
          - name: delete
            ref: "/terminal/econometrics/delete"
          - name: combine
            ref: "/terminal/econometrics/combine"
          - name: rename
            ref: "/terminal/econometrics/rename"
          - name: ols
            ref: "/terminal/econometrics/ols"
          - name: norm
            ref: "/terminal/econometrics/norm"
          - name: root
            ref: "/terminal/econometrics/root"
          - name: panel
            ref: "/terminal/econometrics/panel"
          - name: compare
            ref: "/terminal/econometrics/compare"
          - name: dwat
            ref: "/terminal/econometrics/dwat"
          - name: bgod
            ref: "/terminal/econometrics/bgod"
          - name: bpag
            ref: "/terminal/econometrics/bpag"
          - name: granger
            ref: "/terminal/econometrics/granger"
          - name: coint
            ref: "/terminal/econometrics/coint"
      - name: jupyter
        ref: "/terminal/jupyter"
        sub:
          - name: "dashboards"
            ref: "/terminal/jupyter/dashboards"
            sub:
              - name: "stocks"
                ref: "/terminal/jupyter/dashboards/stocks"
              - name: "correlation"
                ref: "/terminal/jupyter/dashboards/correlations"
              - name: "vsurf"
                ref: "/terminal/jupyter/dashboards/vsurf"
              - name: "chains"
                ref: "/terminal/jupyter/dashboards/chains"
              - name: "shortdata"
                ref: "/terminal/jupyter/dashboards/shortdata"
          - name: "reports"
            ref: "/terminal/jupyter/reports"
<<<<<<< HEAD
  - name: "GST python API"
=======
      - name: common
        ref: "/terminal/common"
        sub:
          - name: technical analysis
            ref: "/terminal/common/technical_analysis"
            sub:
              - name: view
                ref: "/terminal/common/technical_analysis/view"
              - name: tv
                ref: "/terminal/common/technical_analysis/tv"
              - name: summary
                ref: "/terminal/common/technical_analysis/summary"
              - name: recom
                ref: "/terminal/common/technical_analysis/recom"
              - name: ema
                ref: "/terminal/common/technical_analysis/ema"
              - name: sma
                ref: "/terminal/common/technical_analysis/sma"
              - name: wma
                ref: "/terminal/common/technical_analysis/wma"
              - name: hma
                ref: "/terminal/common/technical_analysis/hma"
              - name: zlma
                ref: "/terminal/common/technical_analysis/zlma"
              - name: vwap
                ref: "/terminal/common/technical_analysis/vwap"
              - name: cci
                ref: "/terminal/common/technical_analysis/cci"
              - name: macd
                ref: "/terminal/common/technical_analysis/macd"
              - name: rsi
                ref: "/terminal/common/technical_analysis/rsi"
              - name: stoch
                ref: "/terminal/common/technical_analysis/stoch"
              - name: fisher
                ref: "/terminal/common/technical_analysis/fisher"
              - name: cg
                ref: "/terminal/common/technical_analysis/cg"
              - name: adx
                ref: "/terminal/common/technical_analysis/adx"
              - name: aroon
                ref: "/terminal/common/technical_analysis/aroon"
              - name: bbands
                ref: "/terminal/common/technical_analysis/bbands"
              - name: donchian
                ref: "/terminal/common/technical_analysis/donchian"
              - name: kc
                ref: "/terminal/common/technical_analysis/kc"
              - name: ad
                ref: "/terminal/common/technical_analysis/ad"
              - name: adosc
                ref: "/terminal/common/technical_analysis/adosc"
              - name: obv
                ref: "/terminal/common/technical_analysis/obv"
              - name: fib
                ref: "/terminal/common/technical_analysis/fib"
          - name: behavioural analysis
            ref: "/terminal/common/behavioural_analysis"
            sub:
              - name: headlines
                ref: "/terminal/common/behavioural_analysis/headlines"
              - name: stats
                ref: "/terminal/common/behavioural_analysis/stats"
              - name: snews
                ref: "/terminal/common/behavioural_analysis/snews"
              - name: interest
                ref: "/terminal/common/behavioural_analysis/interest"
              - name: wsb
                ref: "/terminal/common/behavioural_analysis/wsb"
              - name: watchlist
                ref: "/terminal/common/behavioural_analysis/watchlist"
              - name: popular
                ref: "/terminal/common/behavioural_analysis/popular"
              - name: spac_c
                ref: "/terminal/common/behavioural_analysis/spac_c"
              - name: spac
                ref: "/terminal/common/behavioural_analysis/spac"
              - name: getdd
                ref: "/terminal/common/behavioural_analysis/getdd"
              - name: reddit_sent
                ref: "/terminal/common/behavioural_analysis/reddit_sent"
              - name: bullbear
                ref: "/terminal/common/behavioural_analysis/bullbear"
              - name: messages
                ref: "/terminal/common/behavioural_analysis/messages"
              - name: trending
                ref: "/terminal/common/behavioural_analysis/trending"
              - name: stalker
                ref: "/terminal/common/behavioural_analysis/stalker"
              - name: infer
                ref: "/terminal/common/behavioural_analysis/infer"
              - name: sentiment
                ref: "/terminal/common/behavioural_analysis/sentiment"
              - name: mentions
                ref: "/terminal/common/behavioural_analysis/mentions"
              - name: regions
                ref: "/terminal/common/behavioural_analysis/regions"
              - name: queries
                ref: "/terminal/common/behavioural_analysis/queries"
              - name: rise
                ref: "/terminal/common/behavioural_analysis/rise"
              - name: hist
                ref: "/terminal/common/behavioural_analysis/hist"
              - name: trend
                ref: "/terminal/common/behavioural_analysis/trend"
              - name: jcdr
                ref: "/terminal/common/behavioural_analysis/jcdr"
              - name: jctr
                ref: "/terminal/common/behavioural_analysis/jctr"
          - name: quantitative analysis
            ref: "/terminal/common/quantitative_analysis"
            sub:
              - name: load
                ref: "/terminal/common/quantitative_analysis/load"
              - name: pick
                ref: "/terminal/common/quantitative_analysis/pick"
              - name: summary
                ref: "/terminal/common/quantitative_analysis/summary"
              - name: normality
                ref: "/terminal/common/quantitative_analysis/normality"
              - name: unitroot
                ref: "/terminal/common/quantitative_analysis/unitroot"
              - name: hist
                ref: "/terminal/common/quantitative_analysis/hist"
              - name: cdf
                ref: "/terminal/common/quantitative_analysis/cdf"
              - name: bw
                ref: "/terminal/common/quantitative_analysis/bw"
              - name: acf
                ref: "/terminal/common/quantitative_analysis/acf"
              - name: qqplot
                ref: "/terminal/common/quantitative_analysis/qqplot"
              - name: rolling
                ref: "/terminal/common/quantitative_analysis/rolling"
              - name: spread
                ref: "/terminal/common/quantitative_analysis/spread"
              - name: quantile
                ref: "/terminal/common/quantitative_analysis/quantile"
              - name: skew
                ref: "/terminal/common/quantitative_analysis/skew"
              - name: kurtosis
                ref: "/terminal/common/quantitative_analysis/kurtosis"
              - name: decompose
                ref: "/terminal/common/quantitative_analysis/decompose"
              - name: cusum
                ref: "/terminal/common/quantitative_analysis/cusum"
              - name: capm
                ref: "/terminal/common/quantitative_analysis/capm"
              - name: line
                ref: "/terminal/common/quantitative_analysis/line"
              - name: raw
                ref: "/terminal/common/quantitative_analysis/raw"
          - name: prediction techniques
            ref: "/terminal/common/prediction_techniques"
            sub:
              - name: ets
                ref: "/terminal/common/prediction_techniques/ets"
              - name: knn
                ref: "/terminal/common/prediction_techniques/knn"
              - name: regression
                ref: "/terminal/common/prediction_techniques/regression"
              - name: arima
                ref: "/terminal/common/prediction_techniques/arima"
              - name: mlp
                ref: "/terminal/common/prediction_techniques/mlp"
              - name: rnn
                ref: "/terminal/common/prediction_techniques/rnn"
              - name: lstm
                ref: "/terminal/common/prediction_techniques/lstm"
              - name: conv1d
                ref: "/terminal/common/prediction_techniques/conv1d"
              - name: mc
                ref: "/terminal/common/prediction_techniques/mc"
              - name: expo
                ref: "/terminal/common/prediction_techniques/expo"
  - name: "OpenBB Python API"
>>>>>>> 11a4c174
    ref: "/api"
  - name: "OpenBB Bots"
    ref: "/bots"
    sub:
      - name: "Discord"
        ref: "/bots/discord"
        sub:
          - name: "Price"
            ref: "/bots/discord/price"
            sub:
              - name: "candle"
                ref: "/bots/discord/price/candle"
              - name: "quote"
                ref: "/bots/discord/price/quote"
              - name: "btc"
                ref: "/bots/discord/price/btc"
              - name: "eth"
                ref: "/bots/discord/price/eth"
              - name: "sol"
                ref: "/bots/discord/price/sol"
          - name: "Options"
            ref: "/bots/discord/options"
            sub:
              - name: "Unusual Options"
                ref: "/bots/discord/options/unu"
              - name: "Information"
                ref: "/bots/discord/options/info"
              - name: "Volatility Surface"
                ref: "/bots/discord/options/vsurf"
              - name: "Open Interest"
                ref: "/bots/discord/options/oi"
              - name: "Volume"
                ref: "/bots/discord/options/vol"
              - name: "Smile"
                ref: "/bots/discord/options/smile"
              - name: "Overview"
                ref: "/bots/discord/options/overview"
              - name: "Historical"
                ref: "/bots/discord/options/hist"
              - name: "Greeks"
                ref: "/bots/discord/options/grhist"
              - name: "Chains"
                ref: "/bots/discord/options/chain"
          - name: "Technical Analysis"
            ref: "/bots/discord/ta"
            sub:
              - name: "Summary"
                ref: "/bots/discord/ta/summary"
              - name: "View"
                ref: "/bots/discord/ta/view"
              - name: "Recommendation"
                ref: "/bots/discord/ta/recom"
              - name: "On-Balance Volume"
                ref: "/bots/discord/ta/obv"
              - name: "Fibonacci"
                ref: "/bots/discord/ta/fib"
              - name: "Advance/Decline Line"
                ref: "/bots/discord/ta/ad"
              - name: "Center of Gravity"
                ref: "/bots/discord/ta/cg"
              - name: "Fisher"
                ref: "/bots/discord/ta/fisher"
              - name: "Commodity Channel Index"
                ref: "/bots/discord/ta/cci"
              - name: "Moving Averages"
                ref: "/bots/discord/ta/ma"
              - name: "Aroon Indicator"
                ref: "/bots/discord/ta/aroon"
              - name: "Accumulation/Distribution Oscillator"
                ref: "/bots/discord/ta/adosc"
              - name: "Moving Average Convergence Divergence"
                ref: "/bots/discord/ta/macd"
              - name: "Keltner Channel"
                ref: "/bots/discord/ta/kc"
              - name: "Average Directional Index"
                ref: "/bots/discord/ta/adx"
              - name: "Relative Strength Index"
                ref: "/bots/discord/ta/rsi"
              - name: "Stochastic Oscillator"
                ref: "/bots/discord/ta/stoch"
              - name: "Bollinger Bands"
                ref: "/bots/discord/ta/bbands"
              - name: "Donchian Channels"
                ref: "/bots/discord/ta/donchian"
          - name: "Stocks Screener"
            ref: "/bots/discord/screener"
            sub:
              - name: "Default Presets"
                ref: "/bots/discord/screener/presets_default"
              - name: "Custom Presets"
                ref: "/bots/discord/screener/presets_custom"
              - name: "Overview"
                ref: "/bots/discord/screener/overview"
              - name: "Technical"
                ref: "/bots/discord/screener/technical"
              - name: "Valuation"
                ref: "/bots/discord/screener/valuation"
              - name: "Financial"
                ref: "/bots/discord/screener/financial"
              - name: "Ownership"
                ref: "/bots/discord/screener/ownership"
              - name: "Performance"
                ref: "/bots/discord/screener/performance"
          - name: "Due Diligence"
            ref: "/bots/discord/dd"
            sub:
              - name: "Earnings Estimates"
                ref: "/bots/discord/dd/est"
              - name: "SEC Filings"
                ref: "/bots/discord/dd/sec"
              - name: "Analyst Ratings"
                ref: "/bots/discord/dd/analyst"
              - name: "Company Suppliers"
                ref: "/bots/discord/dd/supplier"
              - name: "Company Customers"
                ref: "/bots/discord/dd/customer"
              - name: "ARK Portfolio"
                ref: "/bots/discord/dd/arktrades"
              - name: "Price Target vs Price"
                ref: "/bots/discord/dd/pt"
              - name: "Borrowed"
                ref: "/bots/discord/dd/borrowed"
          - name: "Dark Pool & Shorts"
            ref: "/bots/discord/dps"
            sub:
              - name: "High & Short Interest"
                ref: "/bots/discord/dps/hsi"
              - name: "Most Shorted"
                ref: "/bots/discord/dps/shorted"
              - name: "Price vs Short Interest"
                ref: "/bots/discord/dps/psi"
              - name: "Short vs Position"
                ref: "/bots/discord/dps/spos"
              - name: "Dark Pools vs OTC"
                ref: "/bots/discord/dps/dpotc"
              - name: "Short Position"
                ref: "/bots/discord/dps/pos"
              - name: "Short Interest & Days to Cover"
                ref: "/bots/discord/dps/sidtc"
              - name: "Failure-to-deliver"
                ref: "/bots/discord/dps/ftd"
          - name: "Government Contracts"
            ref: "/bots/discord/gov"
            sub:
              - name: "Top Lobbying"
                ref: "/bots/discord/gov/toplobbying"
              - name: "Last Contracts"
                ref: "/bots/discord/gov/lastcontracts"
              - name: "Quarterly Contracts"
                ref: "/bots/discord/gov/qtrcontracts"
              - name: "Last Trades"
                ref: "/bots/discord/gov/lasttrades"
              - name: "Top Buys"
                ref: "/bots/discord/gov/topbuys"
              - name: "Top Sells"
                ref: "/bots/discord/gov/topsells"
              - name: "Historical (ticker)"
                ref: "/bots/discord/gov/histcont"
              - name: "Lobbying (ticker)"
                ref: "/bots/discord/gov/lobbying"
              - name: "Contracts (ticker)"
                ref: "/bots/discord/gov/contracts"
              - name: "Trades (ticker)"
                ref: "/bots/discord/gov/gtrades"
          - name: "Economy"
            ref: "/bots/discord/econ"
            sub:
              - name: "Softs"
                ref: "/bots/discord/econ/softs"
              - name: "Meats"
                ref: "/bots/discord/econ/meats"
              - name: "Energy"
                ref: "/bots/discord/econ/energy"
              - name: "Metals"
                ref: "/bots/discord/econ/metals"
              - name: "Grains"
                ref: "/bots/discord/econ/grains"
              - name: "Futures"
                ref: "/bots/discord/econ/futures"
              - name: "US Bonds"
                ref: "/bots/discord/econ/usbonds"
              - name: "Global Bonds"
                ref: "/bots/discord/econ/glbonds"
              - name: "Indices"
                ref: "/bots/discord/econ/indices"
              - name: "Overview"
                ref: "/bots/discord/econ/overview"
              - name: "Consumer Price Index"
                ref: "/bots/discord/econ/cpi"
              - name: "Currencies"
                ref: "/bots/discord/econ/currencies"
              - name: "Valuation"
                ref: "/bots/discord/econ/valuation"
              - name: "Performance"
                ref: "/bots/discord/econ/performance"
              - name: "Repo"
                ref: "/bots/discord/econ/repo"
          - name: "ETF"
            ref: "/bots/discord/etf"
            sub:
              - name: "Top Movers"
                ref: "/bots/discord/etf/disc-tops"
              - name: "Holdings by Ticker"
                ref: "/bots/discord/etf/holdings_by_ticker"
              - name: "ETF holdings"
                ref: "/bots/discord/etf/holdings_by_etf"
          - name: "Sector & Industry Analysis"
            ref: "/bots/discord/sia"
            sub:
              - name: "Metrics"
                ref: "/bots/discord/sia/metrics"
              - name: "Companies per Sector"
                ref: "/bots/discord/sia/cps"
              - name: "Companies per Industry"
                ref: "/bots/discord/sia/cpic"
          - name: "Stocks Discovery"
            ref: "/bots/discord/disc"
            sub:
              - name: "Fidelity Order Flow"
                ref: "/bots/discord/disc/fidelity"
              - name: "Undervalued Growth Stocks"
                ref: "/bots/discord/disc/ugs"
              - name: "Top Movers"
                ref: "/bots/discord/disc/tops"
          - name: "Miscellaneous"
            ref: "/bots/discord/misc"
            sub:
              - name: "Futures"
                ref: "/bots/discord/misc/futures"
              - name: "Earnings Dates"
                ref: "/bots/discord/misc/earnings"
              - name: "Insider Trading"
                ref: "/bots/discord/misc/ins-last"
              - name: "Moon"
                ref: "/bots/discord/misc/moon"
              - name: "Megashill"
                ref: "/bots/discord/misc/megashill"
      - name: "Telegram"
        ref: "/bots/telegram"
      - name: "Slack"
        ref: "/bots/slack"
      - name: "GroupMe"
        ref: "/bots/groupme"<|MERGE_RESOLUTION|>--- conflicted
+++ resolved
@@ -1489,9 +1489,6 @@
                 ref: "/terminal/jupyter/dashboards/shortdata"
           - name: "reports"
             ref: "/terminal/jupyter/reports"
-<<<<<<< HEAD
-  - name: "GST python API"
-=======
       - name: common
         ref: "/terminal/common"
         sub:
@@ -1668,7 +1665,6 @@
               - name: expo
                 ref: "/terminal/common/prediction_techniques/expo"
   - name: "OpenBB Python API"
->>>>>>> 11a4c174
     ref: "/api"
   - name: "OpenBB Bots"
     ref: "/bots"
