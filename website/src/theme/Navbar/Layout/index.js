import { useLocation } from "@docusaurus/router";
import { useThemeConfig } from "@docusaurus/theme-common";
import {
  useHideableNavbar,
  useNavbarMobileSidebar,
} from "@docusaurus/theme-common/internal";
import NavbarMobileSidebar from "@theme/Navbar/MobileSidebar";
import clsx from "clsx";
import React, { useEffect } from "react";
import { useIFrameContext } from "../../Root";
import styles from "./styles.module.css";
function NavbarBackdrop(props) {
  return (
    <div
      role="presentation"
      {...props}
      className={clsx("navbar-sidebar__backdrop", props.className)}
    />
  );
}
export default function NavbarLayout({ children }) {
  const { isIFrame } = useIFrameContext();
  const {
    navbar: { hideOnScroll, style },
  } = useThemeConfig();
  const { pathname } = useLocation();
  const mobileSidebar = useNavbarMobileSidebar();
  const { navbarRef, isNavbarVisible } = useHideableNavbar(hideOnScroll);
  const cleanedPath = pathname.replace(/\/v\d+/, "");

  useEffect(() => {
<<<<<<< HEAD
    if (cleanedPath.startsWith("/terminal")) {
=======
    if (cleanedPath.startsWith("/terminal") ||
      cleanedPath.startsWith("/pro")) {
>>>>>>> 454bd105
      document.documentElement.style.setProperty(
        "--ifm-color-primary",
        "#669DCB",
      );
    } else if (
      cleanedPath.startsWith("/sdk") ||
      cleanedPath.startsWith("/platform")
    ) {
      document.documentElement.style.setProperty(
        "--ifm-color-primary",
        "#F5B166",
      );
    } else if (cleanedPath.startsWith("/bot")) {
      document.documentElement.style.setProperty(
        "--ifm-color-primary",
        "#b186bb",
      );
    } else {
    }
  }, [pathname]);
  return (
    <nav
      ref={navbarRef}
      className={clsx(
        "border-b border-grey-600 lg:px-12",
        {
          header_docs_terminal: cleanedPath.startsWith("/terminal"),
<<<<<<< HEAD
=======
          header_docs_pro: cleanedPath.startsWith("/pro"),
>>>>>>> 454bd105
          header_docs_sdk:
            cleanedPath.startsWith("/sdk") ||
            cleanedPath.startsWith("/platform"),
          header_docs_bot: cleanedPath.startsWith("/bot"),
          header_docs:
            !cleanedPath.startsWith("/terminal") &&
            !cleanedPath.startsWith("/sdk") &&
            !cleanedPath.startsWith("/platform") &&
<<<<<<< HEAD
            !cleanedPath.startsWith("/bot"),
=======
            !cleanedPath.startsWith("/bot") &&
            !cleanedPath.startsWith("/pro"),
>>>>>>> 454bd105
        },
        "navbar",
        "navbar--fixed-top",
        hideOnScroll && [
          styles.navbarHideable,
          !isNavbarVisible && styles.navbarHidden,
        ],
        {
          "navbar--dark": style === "dark",
          "navbar--primary": style === "primary",
          "navbar-sidebar--show": mobileSidebar.shown,
        },
        {
          hidden: isIFrame,
        },
      )}
    >
      {children}
      <NavbarBackdrop onClick={mobileSidebar.toggle} />
      <NavbarMobileSidebar />
    </nav>
  );
}<|MERGE_RESOLUTION|>--- conflicted
+++ resolved
@@ -29,12 +29,8 @@
   const cleanedPath = pathname.replace(/\/v\d+/, "");
 
   useEffect(() => {
-<<<<<<< HEAD
-    if (cleanedPath.startsWith("/terminal")) {
-=======
     if (cleanedPath.startsWith("/terminal") ||
       cleanedPath.startsWith("/pro")) {
->>>>>>> 454bd105
       document.documentElement.style.setProperty(
         "--ifm-color-primary",
         "#669DCB",
@@ -62,10 +58,7 @@
         "border-b border-grey-600 lg:px-12",
         {
           header_docs_terminal: cleanedPath.startsWith("/terminal"),
-<<<<<<< HEAD
-=======
           header_docs_pro: cleanedPath.startsWith("/pro"),
->>>>>>> 454bd105
           header_docs_sdk:
             cleanedPath.startsWith("/sdk") ||
             cleanedPath.startsWith("/platform"),
@@ -74,12 +67,8 @@
             !cleanedPath.startsWith("/terminal") &&
             !cleanedPath.startsWith("/sdk") &&
             !cleanedPath.startsWith("/platform") &&
-<<<<<<< HEAD
-            !cleanedPath.startsWith("/bot"),
-=======
             !cleanedPath.startsWith("/bot") &&
             !cleanedPath.startsWith("/pro"),
->>>>>>> 454bd105
         },
         "navbar",
         "navbar--fixed-top",
