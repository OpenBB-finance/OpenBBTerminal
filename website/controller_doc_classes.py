# pylint: disable=unused-argument
import argparse
import contextlib
import inspect
import sys
from datetime import datetime, timedelta
from importlib.util import module_from_spec, spec_from_file_location
from inspect import FullArgSpec, getmembers, isclass
from pathlib import Path
from types import FunctionType, ModuleType
from typing import Any, Dict, List, Optional
from unittest.mock import patch

import pandas as pd
from pandas.tseries.holiday import USFederalHolidayCalendar
from rich.console import Console, Theme

import openbb_terminal
import openbb_terminal.config_terminal as cfg
from openbb_terminal.core.plots.backend import plots_backend
from openbb_terminal.core.plots.plotly_helper import theme
from openbb_terminal.core.session.current_system import set_system_variable
from openbb_terminal.core.session.current_user import get_current_user  # noqa: F401
from openbb_terminal.decorators import disable_check_api
from openbb_terminal.helper_funcs import (
    EXPORT_BOTH_RAW_DATA_AND_FIGURES,
    EXPORT_ONLY_FIGURES_ALLOWED,
    NO_EXPORT,
    set_command_location,
)
from openbb_terminal.parent_classes import BaseController
from openbb_terminal.sdk import openbb

set_system_variable("TEST_MODE", True)
set_system_variable("LOG_COLLECT", False)
disable_check_api()
console = Console(theme=Theme(theme.console_style), highlight=False, soft_wrap=True)


CRYPTO_DATA = openbb.crypto.load("BTC", to_symbol="usd", source="YahooFinance")
ETF_DATA = openbb.etf.load("SPY")
ETF_DATA.index.name = "date"
FOREX_DATA = openbb.forex.load(to_symbol="USD", from_symbol="EUR")
FOREX_DATA.index.name = "date"
STOCK_DATA = openbb.stocks.load("AAPL", start_date="2022-01-01")
STOCK_DATA.index.name = "date"

data_dict = {
    "stocks": {
        "data": STOCK_DATA,
        "symbol": "AAPL",
    },
    "crypto": {
        "data": CRYPTO_DATA,
        "symbol": "BTC",
    },
    "forex": {
        "data": FOREX_DATA,
        "symbol": "EURUSD",
    },
    "futures": {
        "data": STOCK_DATA,
        "symbol": "ES",
    },
    "etf": {
        "data": ETF_DATA,
        "symbol": "SPY",
    },
}

sub_folders_abbr = {
    "discovery": "disc",
    "due_diligence": "dd",
    "overview": "ov",
    "alternative": "alt",
    "cryptocurrency": "crypto",
    "behavioural_analysis": "ba",
    "comparison_analysis": "ca",
    "dark_pool_shorts": "dps",
    "portfolio_optimization": "po",
    "companieshouse": "companieshouse",
    "quantitative_analysis": "qa",
    "technical_analysis": "ta",
    "tradinghours": "th",
    "fundamental_analysis": "fa",
    "mutual_funds": "funds",
    "government": "gov",
    "insider": "ins",
}

sub_names_full = {
    "alt": "Alternative",
    "ba": "Behavioural Analysis",
    "ca": "Comparison Analysis",
    "companieshouse": "Companies House",
    "crypto": "Cryptocurrency",
    "dd": "Due Diligence",
    "defi": "DeFi",
    "disc": "Discovery",
    "dps": "Darkpool Shorts",
    "etf": "ETFs",
    "fa": "Fundamental Analysis",
    "forecast": "Forecasting",
    "funds": "Mutual Funds",
    "gov": "Government",
    "ins": "Insiders",
    "keys": "Keys",
    "nft": "NFTs",
    "onchain": "OnChain",
    "ov": "Overview",
    "po": "Portfolio Optimization",
    "qa": "Quantitative Analysis",
    "screener": "Screener",
    "ta": "Technical Analysis",
    "th": "Trading Hours",
}

required_flags = {
    "crypto": {
        "funot": ["-p", "ethereum"],
    },
    "econometrics": {
        "coint": ["-t"],  # TODO: add choice
        "norm": ["-v"],  # TODO: add choice
    },
}


def get_expiration_date():
    """Gets the next expiration date for controller init"""
    dt = datetime.now()
    bdays_indx = pd.bdate_range(
        dt.strftime("%Y-%m-%d"),
        (dt + timedelta(days=20)).strftime("%Y-%m-%d"),
        freq=pd.offsets.CustomBusinessDay(calendar=USFederalHolidayCalendar()),
    ).tolist()
    expiration = [x.strftime("%Y-%m-%d") for x in bdays_indx if x.weekday() == 4][0]
    return expiration


start_date = (datetime.now() - timedelta(days=365)).strftime("%Y-%m-%d")
end_date = datetime.now().strftime("%Y-%m-%d")

param_name_to_value = {
    "expiration": get_expiration_date(),
    "start_date": start_date,
    "start": start_date,
    "end_date": end_date,
    "end": end_date,
    "from_symbol": "USD",
    "to_symbol": "EUR",
    "vs": "USDT",
}
param_type_to_value = {
    (dict, Dict): {},
    list: [],
    str: "",
    int: 0,
    float: 0.0,
    bool: False,
}


def get_parameters(
    controller_cls: BaseController, name: str, df_loaded: pd.DataFrame, symbol: str
) -> Dict[str, Any]:
    """Gets the parameters of a controller's `__init__` signature. If required parameters are missing,
    we get the type and use a default value for it.

    Parameters
    ----------
    controller_class: Type[BaseController]
        The controller class
    name: str
        The name of the controller
    df_loaded: pd.DataFrame
        The dataframe loaded from the `load` function
    symbol: str
        The symbol to use on controller init

    Returns
    -------
    dict[str, Any]
        The parameters with their values for controller init
    """
    signature = inspect.signature(controller_cls)  # type: ignore
    kwargs: Dict[str, Any] = {}

    for param in signature.parameters.values():
        if param.name in ("ticker", "symbol", "coin"):
            kwargs[param.name] = symbol
        elif param.name == "data" and name in ("forecast", "qa"):
            kwargs["data"] = df_loaded
        elif (
            param.default is inspect.Parameter.empty
            and param.kind is not inspect.Parameter.VAR_KEYWORD
        ):
            for param_name, value in param_name_to_value.items():
                if param.name == param_name:
                    kwargs[param.name] = value
                    break
            if param.name not in kwargs:
                for param_type, value in param_type_to_value.items():
                    if isinstance(param_type, tuple):
                        if param.annotation in param_type:
                            kwargs[param.name] = {symbol: df_loaded}
                            break
                    elif param.annotation is pd.DataFrame:
                        kwargs[param.name] = df_loaded
                        break
                    elif param.annotation is param_type:
                        kwargs[param.name] = value
                        break

    return kwargs


class ControllerDoc:
    """Class that retrieves the ArgumentParser for each command of the Controller and stores it in a dictionary
        for use in auto-generating the documentation.

    Parameters
    ----------
    controller: BaseController
        The controller to get the commands from

    Attributes
    ----------
    controller: BaseController
        The controller to get the commands from
    cmd_parsers: Dict[str, argparse.ArgumentParser]
        A dictionary of the command name and the ArgumentParser for that command
    cmd_funcs: Dict[str, FunctionType]
        A dictionary of the command name and the function for that command
    cmd_fullspec: Dict[str, FullArgSpec]
        A dictionary of the command name and the full argument spec for that command
    ignore: List[str]
        A list of commands to ignore
    commands: List[str]
        A list of commands to document

    Methods
    -------
    get_commands()
        Get commands
    get_command_parser(command: str)
        Get the parser for a command
    get_all_command_parsers()
        Get all command parsers
    has_commands()
        Checks if controller has commands to document
    """

    def __init__(self, controller: BaseController, trailmap: str):
        self.trailmap = trailmap
        self.name = trailmap.split(".")[-1]

        params = data_dict.get(trailmap.split(".")[0], data_dict["stocks"])
        self.symbol = params.get("symbol", "AAPL")
        self.current_df = params.get("data", STOCK_DATA)

        self.controller: BaseController = controller(  # type: ignore
            **get_parameters(controller, self.name, self.current_df, self.symbol)
        )

        root_menu = self.controller.path[0]
        sub_menu = self.controller.path[1] if len(self.controller.path) > 1 else None
        if sub_menu and sub_menu:
            console.print(
                f"[bold green]Loading {root_menu}[/] [bold yellow]{sub_menu}[/]"
            )
        else:
            console.print(f"[bold green]Loading {root_menu}[/]")

        self.cmd_parsers: Dict[str, argparse.ArgumentParser] = {}
        self.cmd_funcs: Dict[str, FunctionType] = {}
        self.cmd_fullspec: Dict[str, FullArgSpec] = {}
        self.image_exportable: Dict[str, bool] = {}
        self.ignore = [
            "call_help",
            "call_new",
            "call_exit",
            "call_clear",
            "call_cls",
            "call_quit",
            "call_reset",
            "call_support",
            "call_wiki",
            "call_record",
            "call_stop",
            "call_screenshot",
        ]
        self.commands: List[str] = self.get_commands()

        if self.name == "options" and hasattr(self.controller, "selected_date"):
            self.controller.selected_date = get_expiration_date()
<<<<<<< HEAD
        elif self.name == "ca" and hasattr(self.controller, "similar"):
            self.controller.similar = ["MSFT", "AAPL"]
=======
>>>>>>> a8122e9c
        if hasattr(self.controller, "current_currency"):
            self.controller.current_currency = "usdt"
        if hasattr(self.controller, "source") and trailmap.split(".")[0] == "crypto":
            self.controller.source = "YahooFinance"

        for attr in ["ticker", "symbol", "coin", "etf_name"]:
            if hasattr(self.controller, attr):
                setattr(self.controller, attr, self.symbol)
        for attr in ["current_df", "etf_data"]:
            if hasattr(self.controller, attr):
                setattr(self.controller, attr, self.current_df)

        self.get_all_command_parsers()

    def get_commands(self) -> List[str]:
        """Get commands"""
        commands = []
        for name, _ in getmembers(self.controller, predicate=inspect.ismethod):
            if name.startswith("call_") and name not in self.ignore:
                func = getattr(self.controller, name)

                if hasattr(func, "__wrapped__"):
                    while hasattr(func, "__wrapped__"):
                        func = func.__wrapped__

                self.cmd_funcs[name] = func
                self.cmd_fullspec[name] = inspect.getfullargspec(func)

                if "_" not in self.cmd_fullspec[
                    name
                ].args and "from openbb_terminal." not in inspect.getsource(func):
                    commands.append(name)

        return commands

    def get_command_parser(self, command: str) -> Optional[argparse.ArgumentParser]:
        """Get command parser"""
        if command not in self.cmd_parsers:
            self._get_parser(command)

        if command in self.cmd_parsers:
            return self.cmd_parsers[command]

        return None

    def _get_parser(self, command: str) -> None:
        """Get parser information from source"""
        self.image_exportable[command] = False

        def mock_func(fparser: argparse.ArgumentParser, *args, **kwargs):
            """Mock function to get the parser"""
            allowed = [EXPORT_BOTH_RAW_DATA_AND_FIGURES, EXPORT_ONLY_FIGURES_ALLOWED]
            export = kwargs.get("export_allowed", NO_EXPORT)

            if export in allowed:
                self.image_exportable[command] = True
            else:
                for arg in args:
                    if arg in allowed:
                        self.image_exportable[command] = True
                        break

            self.cmd_parsers[command] = fparser

        try:
            with patch.object(
                self.controller, "parse_known_args_and_warn", new=mock_func
            ) as _:
                args = {}

                fullspec = self.cmd_fullspec[command]
                if "_" in fullspec.args:
                    return

                if len(fullspec.args) > 2:
                    args.update({arg: ["1234"] for arg in fullspec.args[2:]})
                with patch(
                    "openbb_terminal.rich_config.console.print"
                ), contextlib.suppress(SystemExit, AttributeError):
                    _ = getattr(self.controller, command)(["--help"], **args)

        except Exception as e:
            print(e)

    def run_image_exports(self) -> None:
        """Run image exports"""
        if not self.image_exportable:
            return

        for command in self.commands:
            self.get_image_export(command)

    def get_image_export(self, command: str) -> None:
        """Get image export"""
        if not self.image_exportable[command]:
            return

        console.print(
            f"[yellow]Exporting {command} image for {self.name} controller[/]"
        )
        try:
            cmd_name = command.replace("call_", "")

            other_args = [
                "--export",
                f"{'_'.join(self.controller.path)}_{cmd_name}.png",
            ]

            for action in self.cmd_parsers[command]._actions:  # pylint: disable=W0212
                if action.dest == "strike":
                    other_args.extend(["--strike", "100"])
                if action.dest == "target_dataset":
                    other_args.extend(["--dataset", "AAPL"])
                if action.dest == "ticker":
                    other_args.extend(["--ticker", self.symbol])
                if self.name == "forecast" and action.dest == "values":
                    other_args.extend(["--values", "AAPL.close"])

            set_command_location(f"/{'/'.join(self.controller.path)}/{cmd_name}")

            _ = getattr(self.controller, command)(other_args)

        except (SystemExit, KeyError):
            pass

    def get_all_command_parsers(self) -> None:
        """Get all command parsers"""
        for command in self.commands:
            self.get_command_parser(command)

    def has_commands(self) -> bool:
        """Checks if controller has commands"""
        return len(self.commands) > 0


class LoadControllersDoc:
    """Class that loads all controllers and creates a ControllerDoc class instance for each one


    Attributes
    ----------
    controller_docs: Dict[str, ControllerDoc]
        A dictionary of the controller name and the ControllerDoc class instance for that controller

    Methods
    -------
    get_controllers()
        Gets all controllers to create a ControllerDoc class instance for
    get_controller_doc(controller: str)
        Gets the ControllerDoc class instance for a controller
    available_controllers()
        Gets a list of available controllers names
    """

    def __init__(self) -> None:
        self.controller_docs: Dict[str, ControllerDoc] = {}
        self.get_controllers()

    def get_controllers(self) -> None:
        """Gets all controllers"""
        for trailmap, module in self._get_modules().items():
            for name, obj in getmembers(module):
                if (  # noqa: SIM102
                    name != "TerminalController" and "BaseController" not in name
                ):  # noqa: SIM102
                    if (
                        isclass(obj)
                        and issubclass(obj, BaseController)
                        and trailmap not in self.controller_docs
                    ):
                        ctrl = ControllerDoc(obj, trailmap)  # type: ignore
                        if ctrl.has_commands():
                            self.controller_docs[trailmap] = ctrl

    def _get_modules(self) -> Dict[str, ModuleType]:
        """Gets all controllers modules"""
        modules = {}
        terminal_path = Path(openbb_terminal.__file__).parent

        for file in terminal_path.glob("**/*controller.py"):
            spec = spec_from_file_location(file.stem, file)
            if spec is not None and spec.loader is not None:
                module = module_from_spec(spec)
                spec.loader.exec_module(module)

                ctrl_path = (
                    str(file)
                    .replace(str(terminal_path), "")
                    .replace("\\", "/")
                    .split("/")[1:]
                )
                for sub_name, abbr in sub_folders_abbr.items():
                    ctrl_path = [
                        path.lower().replace(sub_name, abbr) for path in ctrl_path
                    ]

                trailmap = ".".join(ctrl_path[:-1])
                if trailmap not in modules:
                    modules[trailmap] = module

        return modules

    def get_controller_doc(self, controller_name: str) -> ControllerDoc:
        """Get the ControllerDoc instance for a controller"""
        if controller_name not in self.controller_docs:
            raise KeyError(f"Controller {controller_name} not found")

        return self.controller_docs[controller_name]

    def available_controllers(self) -> List[str]:
        """Get available controllers"""
        return [ctrl for ctrl in self.controller_docs if ctrl != ""]


if __name__ == "__main__":
    try:
        run_image_exports = "--images" in sys.argv
        load_controllers = LoadControllersDoc()

        for loaded in load_controllers.available_controllers():
            controller_doc = load_controllers.get_controller_doc(loaded)
            controller_doc.get_all_command_parsers()
            if run_image_exports:
                cfg.setup_config_terminal()
                plots_backend().start()
                plots_backend().isatty = True
                get_current_user().preferences.USE_INTERACTIVE_DF = False
                controller_doc.run_image_exports()
    except KeyboardInterrupt:
        sys.exit(0)<|MERGE_RESOLUTION|>--- conflicted
+++ resolved
@@ -294,11 +294,10 @@
 
         if self.name == "options" and hasattr(self.controller, "selected_date"):
             self.controller.selected_date = get_expiration_date()
-<<<<<<< HEAD
+
         elif self.name == "ca" and hasattr(self.controller, "similar"):
             self.controller.similar = ["MSFT", "AAPL"]
-=======
->>>>>>> a8122e9c
+
         if hasattr(self.controller, "current_currency"):
             self.controller.current_currency = "usdt"
         if hasattr(self.controller, "source") and trailmap.split(".")[0] == "crypto":
