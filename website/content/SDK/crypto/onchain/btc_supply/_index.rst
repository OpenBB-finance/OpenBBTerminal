--- conflicted
+++ resolved
@@ -38,11 +38,7 @@
 {{< highlight python >}}
 crypto.onchain.btc_supply(
     start_date: str = '2010-01-01',
-<<<<<<< HEAD
-    end_date: str = '2022-11-10',
-=======
     end_date: str = None,
->>>>>>> 1900225b
     export: str = '',
     external_axes: Optional[List[matplotlib.axes._axes.Axes]] = None,
     chart: bool = False,
@@ -66,4 +62,4 @@
     external_axes : Optional[List[plt.Axes]], optional
         External axes (1 axis is expected in the list), by default None
     chart: bool
-       Flag to display chart
+       Flag to display chart