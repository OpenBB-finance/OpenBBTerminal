.. role:: python(code)
    :language: python
    :class: highlight

|

To obtain charts, make sure to add :python:`chart = True` as the last parameter.

.. raw:: html

    <h3>
    > Getting data
    </h3>

{{< highlight python >}}
stocks.ba.trend(
<<<<<<< HEAD
    start_date: datetime.datetime = datetime.datetime(
    2022, 11, 13, 18, 1, 39, 204990, chart: bool = False,
), hour: int = 0,
=======
    start_date: str = '2022-11-10',
    hour: int = 0,
>>>>>>> 46141766
    number: int = 10,
    chart: bool = False,
) -> pandas.core.frame.DataFrame
{{< /highlight >}}

.. raw:: html

    <p>
    Get sentiment data on the most talked about tickers
    within the last hour

    Source: [Sentiment Investor]
    </p>

* **Parameters**

    start_date : str
        Initial date, format YYYY-MM-DD
    hour: int
        Hour of the day in 24-hour notation (e.g. 14)
    number : int
        Number of results returned by API call
        Maximum 250 per api call
    chart: bool
       Flag to display chart


* **Returns**

    pd.DataFrame
        Dataframe of trending data

|

.. raw:: html

    <h3>
    > Getting charts
    </h3>

{{< highlight python >}}
stocks.ba.trend(
<<<<<<< HEAD
    start_date: datetime.datetime = datetime.datetime(
    2022, 11, 13, 18, 1, 39, 205183, chart: bool = False,
), hour: int = 0,
=======
    start_date: str = '2022-11-10',
    hour: int = 0,
>>>>>>> 46141766
    number: int = 10,
    limit: int = 10,
    export: str = '',
    chart: bool = False,
)
{{< /highlight >}}

.. raw:: html

    <p>
    Display most talked about tickers within
    the last hour together with their sentiment data.
    </p>

* **Parameters**

    start_date : str
        Initial date, format YYYY-MM-DD
    hour: int
        Hour of the day in 24-hour notation (e.g. 14)
    number : int
        Number of results returned by API call
        Maximum 250 per api call
    limit: int
        Number of results display on the terminal
        Default: 10
    export: str
        Format to export data
    chart: bool
       Flag to display chart
<|MERGE_RESOLUTION|>--- conflicted
+++ resolved
@@ -14,14 +14,8 @@
 
 {{< highlight python >}}
 stocks.ba.trend(
-<<<<<<< HEAD
-    start_date: datetime.datetime = datetime.datetime(
-    2022, 11, 13, 18, 1, 39, 204990, chart: bool = False,
-), hour: int = 0,
-=======
     start_date: str = '2022-11-10',
     hour: int = 0,
->>>>>>> 46141766
     number: int = 10,
     chart: bool = False,
 ) -> pandas.core.frame.DataFrame
@@ -64,14 +58,8 @@
 
 {{< highlight python >}}
 stocks.ba.trend(
-<<<<<<< HEAD
-    start_date: datetime.datetime = datetime.datetime(
-    2022, 11, 13, 18, 1, 39, 205183, chart: bool = False,
-), hour: int = 0,
-=======
     start_date: str = '2022-11-10',
     hour: int = 0,
->>>>>>> 46141766
     number: int = 10,
     limit: int = 10,
     export: str = '',
