--- conflicted
+++ resolved
@@ -13,21 +13,10 @@
 {{< highlight python >}}
 etf.load(
     symbol: str,
-<<<<<<< HEAD
-    start_date: Union[datetime.datetime, str,
-    NoneType] = datetime.datetime(
-    2019, 11, 9, 18, 1, 39, 804639, chart: bool = False,
-), interval: int = 1440,
-    end_date: Union[datetime.datetime, str,
-    NoneType] = datetime.datetime(
-    2022, 11, 13, 18, 1, 39, 804648, chart: bool = False,
-), prepost: bool = False,
-=======
     start_date: Union[datetime.datetime, str, NoneType] = '2019-11-06',
     interval: int = 1440,
     end_date: Union[datetime.datetime, str, NoneType] = '2022-11-10',
     prepost: bool = False,
->>>>>>> 46141766
     source: str = 'YahooFinance',
     iexrange: str = 'ytd',
     weekly: bool = False,
