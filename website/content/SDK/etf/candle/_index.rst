.. role:: python(code)
    :language: python
    :class: highlight

|

.. raw:: html

    <h3>
    > Getting data
    </h3>

{{< highlight python >}}
etf.candle(
    symbol: str,
    data: pandas.core.frame.DataFrame = None,
    use_matplotlib: bool = True,
    intraday: bool = False,
    add_trend: bool = False,
    ma: Optional[Iterable[int]] = None,
    asset_type: str = '',
<<<<<<< HEAD
    start_date: Union[datetime.datetime, str, NoneType] = '2019-11-06',
    interval: int = 1440,
    end_date: Union[datetime.datetime, str, NoneType] = '2022-11-10',
=======
    start_date: Union[datetime.datetime, str, NoneType] = None,
    interval: int = 1440,
    end_date: Union[datetime.datetime, str, NoneType] = None,
>>>>>>> 1900225b
    prepost: bool = False,
    source: str = 'YahooFinance',
    iexrange: str = 'ytd',
    weekly: bool = False,
    monthly: bool = False,
    external_axes: Optional[List[matplotlib.axes._axes.Axes]] = None,
    raw: bool = False,
    yscale: str = 'linear',
    chart: bool = False,
)
{{< /highlight >}}

.. raw:: html

    <p>
    Show candle plot of loaded ticker.

    [Source: Yahoo Finance, IEX Cloud or Alpha Vantage]
    </p>

* **Parameters**

    symbol: str
        Ticker name
    data: pd.DataFrame
        Stock dataframe
    use_matplotlib: bool
        Flag to use matplotlib instead of interactive plotly chart
    intraday: bool
        Flag for intraday data for plotly range breaks
    add_trend: bool
        Flag to add high and low trends to chart
    ma: Tuple[int]
        Moving averages to add to the candle
    asset_type\_: str
        String to include in title
    external_axes : Optional[List[plt.Axes]], optional
        External axes (2 axes are expected in the list), by default None
    asset_type\_: str
        String to include in title
    start_date: str or datetime, optional
        Start date to get data from with. - datetime or string format (YYYY-MM-DD)
    interval: int
        Interval (in minutes) to get data 1, 5, 15, 30, 60 or 1440
    end_date: str or datetime, optional
        End date to get data from with. - datetime or string format (YYYY-MM-DD)
    prepost: bool
        Pre and After hours data
    source: str
        Source of data extracted
    iexrange: str
        Timeframe to get IEX data.
    weekly: bool
        Flag to get weekly data
    monthly: bool
        Flag to get monthly data
    raw : bool, optional
        Flag to display raw data, by default False
    yscale: str
        Linear or log for yscale<|MERGE_RESOLUTION|>--- conflicted
+++ resolved
@@ -19,15 +19,9 @@
     add_trend: bool = False,
     ma: Optional[Iterable[int]] = None,
     asset_type: str = '',
-<<<<<<< HEAD
-    start_date: Union[datetime.datetime, str, NoneType] = '2019-11-06',
-    interval: int = 1440,
-    end_date: Union[datetime.datetime, str, NoneType] = '2022-11-10',
-=======
     start_date: Union[datetime.datetime, str, NoneType] = None,
     interval: int = 1440,
     end_date: Union[datetime.datetime, str, NoneType] = None,
->>>>>>> 1900225b
     prepost: bool = False,
     source: str = 'YahooFinance',
     iexrange: str = 'ytd',
