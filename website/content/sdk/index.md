---
title: Introduction
sidebar_position: 0
description: OpenBB Platform is a comprehensive solution built with the contribution
  of numerous community members, facilitating the development of stable integrations
  with third-party data providers for a robust investment research infrastructure.
keywords:
- OpenBB Platform
- investment research infrastructure
- third-party data providers
- financial reports
- applications
- community contributions
- data connectors
- extensions
---

import HeadTitle from '@site/src/components/General/HeadTitle.tsx';

<HeadTitle title="OpenBB SDK Docs" />

<<<<<<< HEAD
OpenBB Platform is created and maintained by the OpenBB team together with the contributions from hundreds of community members. This gives us an unrivaled speed of development and the ability to maintain stable integrations with numerous third-party data providers.

Developing and maintaining a full-blown investment research infrastructure from the ground up takes a lot of time and effort. However, it does not have to be this way. By taking advantage of OpenBB Platform with its out-of-the-box data connectors and library of extensions, you can focus on designing and building your financial reports and applications.

=======
The OpenBB SDK is the core engine of the entire OpenBB platform. It provides programmatic access to the OpenBB Terminal commands directly in a Python script or Jupyter Notebook. Through a nearly 1-to-1 relationship, the OpenBB SDK syntax is instantly recognizable by the same Terminal commands.

>>>>>>> 454bd105
<img width="769" alt="sdk" src="https://github.com/OpenBB-finance/OpenBBTerminal/assets/25267873/3ae6ad4d-d90b-4555-8712-c94a048285d5" />

---

<<<<<<< HEAD
Want to contribute? Check out our CONTRIBUTING GUIDELINES.
=======
- **A single endpoint for accessing financial data**

Accessing investment research data can be a struggle, requiring significant time and effort. The OpenBB SDK simplifies this process by providing a single endpoint to connect with close to 100 different data sources. With just one line of code, you can access 30+ years of fundamental data for any company, making data collection fast and easy.

- **Integrate your own workflow**

The OpenBB SDK can be inserted into any investment research workflow. This could be to convey the performance of the portfolio to your portfolio manager or as an extension of your models to provide you with up-to-date financial data that can be pivotal for modeling and visualization. In addition, any other package can be utilized to process and analyze the data without any limitation.

- **Generate insights from datasets 10 times faster**

With our SDK, you can effortlessly access raw financial data programmatically, reducing the time and effort required to gather relevant information. Moreover, our SDK features built-in charting capabilities for most datasets, allowing you to analyze and visualize data directly from a Jupyter Notebook. This powerful feature streamlines your workflow and allows you to quickly create custom plots, providing insights that are valuable for informed decision making.

---

Want to contribute? Check out our [CONTRIBUTING GUIDELINES](https://github.com/OpenBB-finance/OpenBBTerminal/blob/main/CONTRIBUTING.md).
>>>>>>> 454bd105
<|MERGE_RESOLUTION|>--- conflicted
+++ resolved
@@ -19,22 +19,12 @@
 
 <HeadTitle title="OpenBB SDK Docs" />
 
-<<<<<<< HEAD
-OpenBB Platform is created and maintained by the OpenBB team together with the contributions from hundreds of community members. This gives us an unrivaled speed of development and the ability to maintain stable integrations with numerous third-party data providers.
-
-Developing and maintaining a full-blown investment research infrastructure from the ground up takes a lot of time and effort. However, it does not have to be this way. By taking advantage of OpenBB Platform with its out-of-the-box data connectors and library of extensions, you can focus on designing and building your financial reports and applications.
-
-=======
 The OpenBB SDK is the core engine of the entire OpenBB platform. It provides programmatic access to the OpenBB Terminal commands directly in a Python script or Jupyter Notebook. Through a nearly 1-to-1 relationship, the OpenBB SDK syntax is instantly recognizable by the same Terminal commands.
 
->>>>>>> 454bd105
 <img width="769" alt="sdk" src="https://github.com/OpenBB-finance/OpenBBTerminal/assets/25267873/3ae6ad4d-d90b-4555-8712-c94a048285d5" />
 
 ---
 
-<<<<<<< HEAD
-Want to contribute? Check out our CONTRIBUTING GUIDELINES.
-=======
 - **A single endpoint for accessing financial data**
 
 Accessing investment research data can be a struggle, requiring significant time and effort. The OpenBB SDK simplifies this process by providing a single endpoint to connect with close to 100 different data sources. With just one line of code, you can access 30+ years of fundamental data for any company, making data collection fast and easy.
@@ -49,5 +39,4 @@
 
 ---
 
-Want to contribute? Check out our [CONTRIBUTING GUIDELINES](https://github.com/OpenBB-finance/OpenBBTerminal/blob/main/CONTRIBUTING.md).
->>>>>>> 454bd105
+Want to contribute? Check out our [CONTRIBUTING GUIDELINES](https://github.com/OpenBB-finance/OpenBBTerminal/blob/main/CONTRIBUTING.md).