---
title: Forecast SDK
---

<<<<<<< HEAD
The Forecast module provides programmatic access to the commands from within the OpenBB Terminal. Import the OpenBB SDK module, and then access the functions similarly to how the Terminal menus are navigated. The code completion will be activated upon entering `.`, after, `openbb.forecast`
​

## How to Use

​
The examples provided below will assume that the following import block is included at the beginning of the Python script or Notebook file:
​
=======
The Forecast module provides programmatic access to the same commands found in the OpenBB Terminal Forecast menu. The extensive library of models, built on top of the [u8darts](https://unit8co.github.io/darts/) library, are easily tuned with hyper-parameters.

## How to Use

The Forecast menu was designed specifically for the CLI application, and consequently, the operation of these commands do not mirror the workflow of the OpenBB Terminal. This will be improved in the future to more closely resemble it, and this guide will highlight some notable differences.

Commands within the `forecast` module are representatives from three broad categories:

- Exploration
- Feature Engineering
- Model

Each command is listed below with a short description. A majority of functions will also have an additional syntax, `_chart`, for displaying the generated charts inline. For ease of use, we recommend using the `_chart` version for Model functions.

|Path |Type | Description |
| :--------- | :---------: | ----------: |
|openbb.forecast.atr |Feature Engineering |Add a Column for the Average True Range |
|openbb.forecast.autoces |Model |Automatic Complex Exponential Smoothing Model |
|openbb.forecast.autoets |Model |Automatic ETS (Error, Trend, Seasonality) Model |
|openbb.forecast.autoselect |Model |Automatically Selects the Best Statistical Model From AutoARIMA, AutoETS, AutoCES, MSTL, etc. |
|openbb.forecast.brnn |Model |Block Recurrent Neural Network (RNN, LSTM, GRU) (feat. Past covariates) |
|openbb.forecast.clean |Exploration |Fill or Drop NaN Values |
|openbb.forecast.combine |Exploration |Combine Columns From Different Datasets |
|openbb.forecast.corr |Exploration | Correlation Coefficients Between Columns of a Dataset |
|openbb.forecast.delete |Exploration |Delete Columns From a Dataset |
|openbb.forecast.delta |Feature Engineering |Add a Column for % Change |
|openbb.forecast.desc |Exploration |Show Descriptive Statistics for a Dataset |
|openbb.forecast.ema |Feature Engineering |Add a Column for Exponentially Weighted Moving Average |
|openbb.forecast.expo |Model |Probabilistic Exponential Smoothing |
|openbb.forecast.export |Export |Export a Processed Dataset as a CSV or XLSX File |
|openbb.forecast.linregr |Model |Probabilistic Linear Regression (feat. Past covariates and Explainability) |
|openbb.forecast.load |Import |Import a Local CSV or XLSX File |
|openbb.forecast.mom |Feature Engineering |Add a Column for Momentum |
|openbb.forecast.nbeats |Model |Neural Bayesian Estimation (feat. Past covariates) |
|openbb.forecast.nhits |Model |Neural Hierarchical Interpolation (feat. Past covariates) |
|openbb.forecast.plot |Exploration |Plots Specific Columns From a Loaded Dataset |
|openbb.forecast.regr |Model |Regression (feat. Past covariates and Explainability) |
|openbb.forecast.rename |Exploration |Rename Columns in a Dataset |
|openbb.forecast.rnn |Model |Probabilistic Recurrent Neural Network (RNN, LSTM, GRU) |
|openbb.forecast.roc |Feature Engineering |Add a Column for Rate of Change |
|openbb.forecast.rsi |Feature Engineering |Add a Column for Relative Strength Index |
|openbb.forecast.rwd |Model |Random Walk with Drift Model  |
|openbb.forecast.season |Exploration |Plot Seasonality of a Column in a Dataset |
|openbb.forecast.seasonalnaive |Model |Seasonal Naive Model |
|openbb.forecast.signal |Feature Engineering |Add a Column for Price Signal (Short vs. Long Term) |
|openbb.forecast.sto |Feature Engineering |Add a Column for Stochastic Oscillator %K and %D |
|openbb.forecast.tcn |Model |Temporal Convolutional Neural Network (feat. Past covariates) |
|openbb.forecast.tft |Model |Temporal Fusion Transformer Network(feat. Past covariates) |
|openbb.forecast.theta |Model |Theta Method |
|openbb.forecast.trans |Model |Transformer Network (feat. Past covariates) |

Alteratively, the contents of the menu is printed with:

```python
help(openbb.forecast)
```

Type hints and code completion will be activated upon entering the `.`, after, `openbb.forecast`. The first step is always going to involve loading some data. Let's walk through a procedure for procuring a DataFrame with some examples below.

## Examples

### Import Statements

The examples provided below will assume that the following import block is included at the beginning of the Python script or Notebook file:
>>>>>>> 55b1facd

```python
from openbb_terminal.sdk import openbb
import pandas as pd
# %matplotlib inline (uncomment if using a Jupyter Interactive Terminal or Notebook)
```
<<<<<<< HEAD

​
A brief description below highlights the main Functions and Modules available in the ETF SDK

|Path |Type | Description |
| :--------- | :---------: | ----------: |
|openbb.forecast.load |Function |Show the data selected data on a chart |
|openbb.forecast.plot |Function |Plot a specific column of a loaded dataset |
|openbb.forecast.clean |Function |Clean a dataset by filling or dropping NaNs |
|openbb.forecast.combine |Function |Combine columns from different datasets |
|openbb.forecast.desc |Function |Show descriptive statistics of a dataset |
|openbb.forecast.corr |Function |Plot the correlation coefficients for dataset features |
|openbb.forecast.season |Function |Plot the seasonality for a dataset column |
|openbb.forecast.delete |Function |Delete columns from dataset |
|openbb.forecast.rename |Function |Rename columns from dataset |
|openbb.forecast.export |Function |Export a processed dataset |
|openbb.forecast.signal |Function |Add Price Signal (short vs. long term) |
|openbb.forecast.atr |Function |Add Average True Range |
|openbb.forecast.ema |Function |Add Exponentially Weighted Moving Average |
|openbb.forecast.sto |Function |Add Stochastic Oscillator %K and %D |
|openbb.forecast.rsi |Function |Add Relative Strength Index |
|openbb.forecast.roc |Function |Add Rate of Change |
|openbb.forecast.mom |Function |Add Momentum |
|openbb.forecast.delta |Function |Add % Change |
|openbb.forecast.autoces |Function |Automatic Complex Exponential Smoothing Model |
|openbb.forecast.autoets |Function |Automatic ETS (Error, Trend, Seasonality) Model |
|openbb.forecast.seasonalnaive |Function |Seasonal Naive Model |
|openbb.forecast.expo |Function |Probabilistic Exponential Smoothing |
|openbb.forecast.theta |Function |Theta Method |
|openbb.forecast.linregr |Function |Probabilistic Linear Regression (feat. Past covariates and Explainability) |
|openbb.forecast.regr |Function |Regression (feat. Past covariates and Explainability) |
|openbb.forecast.rnn |Function |Probabilistic Recurrent Neural Network (RNN, LSTM, GRU) |
|openbb.forecast.brnn |Function |Block Recurrent Neural Network (RNN, LSTM, GRU) (feat. Past covariates) |
|openbb.forecast.nbeats |Function |Neural Bayesian Estimation (feat. Past covariates) |
|openbb.forecast.tcn |Function |Temporal Convolutional Neural Network (feat. Past covariates) |
|openbb.forecast.trans |Function |Transformer Network (feat. Past covariates) |
|openbb.forecast.tft |Function |Temporal Fusion Transformer Network(feat. Past covariates) |
|openbb.forecast.nhits |Function |Neural Hierarchical Interpolation (feat. Past covariates) |
|openbb.forecast.rwd |Function |Random Walk with Drift Model  |
|openbb.forecast.autoselect |Function |Select best statistical model from AutoARIMA, AutoETS, AutoCES, MSTL, etc. |

Alteratively you can print the contents of the Forecast SDK with:
​
=======

### Loading Data

This library of models are specifically for time-series, and consequently, the data must follow some formatting guidelines:

- If the index is not a date, it must be sequentially ordered and evenly spaced - i.e., it can't be indexed like: `[1,2,5,11,50]`
- A datetime index must be spaced evenly - i.e., monthly data is better handled when the interval date is the first of the month.
- If the datetime index is a weekly interval, use a Monday-Friday format.
- Intraday data is not officially supported at this time.

The equities market revolves around the S&P 500, so let's take a look at the ETF, `SPY`, from inception:
>>>>>>> 55b1facd

```python
spy = openbb.stocks.load('SPY', start_date = '1990-01-01')
```

```console
Loading Daily data for SPY with starting period 1993-01-29.
```

The printed message indicates that the first day of available data is not the same as the requested start date. [Wikipedia](https://en.wikipedia.org/wiki/SPDR_S%26P_500_Trust_ETF) shows the fund was launched on January 22, 1993. The product was marketed and sold to liquidity providers prior to trading on a public exchange, so this DataFrame is pretty darn close to the inception date. We can confirm that this data arrived as expected by printing the created DataFrame.

```python
spy.head(5)
```

| date                |    Open |    High |     Low |   Close |   Adj Close |          Volume |
|:--------------------|--------:|--------:|--------:|--------:|------------:|----------------:|
| 1993-01-29 00:00:00 | 43.9688 | 43.9688 | 43.75   | 43.9375 |     25.334  |      1.0032e+06 |
| 1993-02-01 00:00:00 | 43.9688 | 44.25   | 43.9688 | 44.25   |     25.5142 | 480500          |
| 1993-02-02 00:00:00 | 44.2188 | 44.375  | 44.125  | 44.3438 |     25.5683 | 201300          |
| 1993-02-03 00:00:00 | 44.4062 | 44.8438 | 44.375  | 44.8125 |     25.8385 | 529400          |
| 1993-02-04 00:00:00 | 44.9688 | 45.0938 | 44.4688 | 45      |     25.9467 | 531500          |

### Plot

The data can also be inspected visually, `openbb.forecast.plot`:

```python
openbb.forecast.plot(data=spy, columns = ['Adj Close'])
```

![openbb.forecast.plot](https://user-images.githubusercontent.com/85772166/203671651-e7d5776f-c2ab-4a2a-8600-a5f6b6f2aa93.png "openbb.forecast.plot")

### Theta

Data consisting of a numeric value and a datetime index is sufficient enough for feeding the inputs to a forecast model. One important distinction between the Terminal and SDK is that the `target_column` must be explicitly declared when using the SDK, if it is not labeled as "close". It is case-sensitive.

To use a forecast model with default parameters, all that is required in the syntax is:

- The name of the dataset.
- The target column for the forecast.

A basic, default, syntax will look like:

```python
openbb.forecast.theta_chart(data = spy, target_column = 'Adj Close')
```

The default number of days to predict for all models is five. If the interval of the time-series is not daily, days equates to the interval of the index.

```console
Theta Model obtains MAPE: 1.91% 
```

![openbb.forecast.theta_chart](https://user-images.githubusercontent.com/85772166/203897200-f2d3938c-f3a9-4ee4-bf67-0398d8d3bce6.png)

|Datetime |Prediction|
|:----------|--------:|
|2022-11-24 |402.62|
|2022-11-25 |402.92|
|2022-11-28 |403.14|
|2022-11-29 |403.38|
|2022-11-30 |403.59|

Refer to the docstrings to learn about each model's unique set of arguments.

<<<<<<< HEAD
### combine

​
Combine columns from different datasets
​

=======
>>>>>>> 55b1facd
```python
help(openbb.forecast.theta_chart)
```

## Feature Engineering

This category of functions are for adding columns to a dataset that are the results of calculations, like technical and quantitative analysis. Individual parameters will vary slightly between functions, but syntax construction will be similar.

### EMA

A moving average provides an indication of the trend of the price movement by cutting down the amount of "noise" in a price chart.

```console
help(openbb.forecast.ema)
    
    Parameters
    ----------
    dataset : pd.DataFrame
        The dataset you wish to clean
    target_column : str
        The column you wish to add the EMA to
    period : int
        Time Span
    
    Returns
    -------
    pd.DataFrame
        Dataframe with added EMA column
```

<<<<<<< HEAD
![Combine View](https://user-images.githubusercontent.com/105685594/203791078-181431cb-99bf-4d26-bfff-b4cf34b5dee2.png)

### corr

​
Shows a correlation matrix between columns in dataset
​

=======
The example below adds a column to the `spy` dataset for the 150-day exponential moving average of the adjusted-close price.

>>>>>>> 55b1facd
```python
spy = openbb.forecast.ema(spy, target_column = 'Adj Close', period = 150)

spy.tail(3)
```
<<<<<<< HEAD

![Corr View](https://user-images.githubusercontent.com/72827203/202424217-b549b6e7-b121-4273-a7d9-b478e89cd65a.png)

​

### season

​
This command allows you to see seasonality patterns in your data
=======

|      | date       |   Open |   High |    Low |   Close |   Adj Close |   Volume |   EMA_150 |
|-----:|:-----------|-------:|-------:|-------:|--------:|------------:|---------:|----------:|
| 7508 | 2022-11-21 | 394.64 | 395.82 | 392.66 |  394.59 |      394.59 | 51243200 |   394.923 |
| 7509 | 2022-11-22 | 396.63 | 400.07 | 395.15 |  399.9  |      399.9  | 60429000 |   394.989 |
| 7510 | 2022-11-23 | 399.55 | 402.93 | 399.31 |  402.42 |      402.42 | 68161400 |   395.087 |

Additional columns can be added for each desired period length of the calculation:
>>>>>>> 55b1facd

```python
spy = openbb.forecast.ema(spy, target_column = 'Adj Close', period = 20)

spy.tail(3)
```
<<<<<<< HEAD

​

![Season View](https://user-images.githubusercontent.com/72827203/202426763-ae0b5e49-a570-47d8-9558-3b3530e72b0d.png)
​

### expo

Predicts the future value of time series data using exponential smoothing
​

=======

|      | date       |   Open |   High |    Low |   Close |   Adj Close |   Volume |   EMA_150 |   EMA_20 |
|-----:|:-----------|-------:|-------:|-------:|--------:|------------:|---------:|----------:|---------:|
| 7508 | 2022-11-21 | 394.64 | 395.82 | 392.66 |  394.59 |      394.59 | 51243200 |   394.923 |  387.237 |
| 7509 | 2022-11-22 | 396.63 | 400.07 | 395.15 |  399.9  |      399.9  | 60429000 |   394.989 |  388.443 |
| 7510 | 2022-11-23 | 399.55 | 402.93 | 399.31 |  402.42 |      402.42 | 68161400 |   395.087 |  389.775 |

The process can be repeated as required.

### RSI

Similar to `ema`, `rsi` adds a column for the Relative Strength Index. The three variables are the same here as above. A period of ten equates to ten trading days, or two-weeks.

```python
spy = openbb.forecast.rsi(spy, target_column = 'Adj Close', period = 10)

spy.tail(3)
```

|      | date       |   Open |   High |    Low |   Close |   Adj Close |   Volume |   EMA_150 |   EMA_20 |   RSI_10_Adj Close |
|-----:|:-----------|-------:|-------:|-------:|--------:|------------:|---------:|----------:|---------:|-------------------:|
| 7508 | 2022-11-21 | 394.64 | 395.82 | 392.66 |  394.59 |      394.59 | 51243200 |   394.923 |  387.237 |            58.837  |
| 7509 | 2022-11-22 | 396.63 | 400.07 | 395.15 |  399.9  |      399.9  | 60429000 |   394.989 |  388.443 |            63.7145 |
| 7510 | 2022-11-23 | 399.55 | 402.93 | 399.31 |  402.42 |      402.42 | 68161400 |   395.087 |  389.775 |            65.8484 |

Let's add another column for a twelve-week period:

>>>>>>> 55b1facd
```python
spy = openbb.forecast.rsi(spy, target_column = 'Adj Close', period = 60)

spy.tail(3)
```
<<<<<<< HEAD

​
Here was can now see a chart and table with the expected values, and historic data. The chart also tells us how our backtesing performed, so that we can know the accuracy of our prediction.

![Expo View](https://user-images.githubusercontent.com/72827203/202429347-b3ab488d-d4f6-42bb-80d1-c66b3c5a92df.png)
=======

|      | date       |   Open |   High |    Low |   Close |   Adj Close |   Volume |   EMA_150 |   EMA_20 |   RSI_10_Adj Close |   RSI_60_Adj Close |
|-----:|:-----------|-------:|-------:|-------:|--------:|------------:|---------:|----------:|---------:|-------------------:|-------------------:|
| 7508 | 2022-11-21 | 394.64 | 395.82 | 392.66 |  394.59 |      394.59 | 51243200 |   394.923 |  387.237 |            58.837  |            50.5453 |
| 7509 | 2022-11-22 | 396.63 | 400.07 | 395.15 |  399.9  |      399.9  | 60429000 |   394.989 |  388.443 |            63.7145 |            51.4456 |
| 7510 | 2022-11-23 | 399.55 | 402.93 | 399.31 |  402.42 |      402.42 | 68161400 |   395.087 |  389.775 |            65.8484 |            51.8685 |

### STO

Some of the Feature Engineering commands require multiple columns, `openbb.forecast.sto` is one of them.

```python
help(openbb.forecast.sto)
```

```console
Stochastic Oscillator %K and %D : A stochastic oscillator is a momentum indicator comparing a particular closing price of a security to a range of its prices over a certain period of time. %K and %D are slow and fast indicators.

Requires Low/High/Close columns.
Note: This will drop first rows equal to period due to how this metric is calculated.
    
Parameters
----------
close_column: str
    Column name for closing price
high_column: str
    Column name for high price
low_column: str
    Column name for low price
dataset : pd.DataFrame
    The dataset you wish to calculate for
period : int
    Span

Returns
 -------
pd.DataFrame
    Dataframe with added STO K & D columns
```

The results of these calculations appends the dataset with two additional columns.

```python
spy = openbb.forecast.sto(
    dataset = spy, 
    high_column='High', 
    low_column = 'Low', 
    close_column = 'Adj Close', 
    period = 20
)

spy.tail(3)
```

| date                |   Open |   High |    Low |   Close |   Adj Close |      Volume |   EMA_150 |   EMA_20 |   RSI_10_Adj Close |   RSI_60_Adj Close |   SO%K_20 |   SO%D_20 |
|:--------------------|-------:|-------:|-------:|--------:|------------:|------------:|----------:|---------:|-------------------:|-------------------:|----------:|----------:|
| 2022-11-21 00:00:00 | 394.64 | 395.82 | 392.66 |  394.59 |      394.59 | 5.12432e+07 |   394.923 |  387.237 |            58.837  |            50.5453 |   76.969  |   79.1396 |
| 2022-11-22 00:00:00 | 396.63 | 400.07 | 395.15 |  399.9  |      399.9  | 6.0429e+07  |   394.989 |  388.443 |            63.7145 |            51.4456 |   92.8102 |   83.6814 |
| 2022-11-23 00:00:00 | 399.55 | 402.93 | 399.31 |  402.42 |      402.42 | 6.81614e+07 |   395.087 |  389.775 |            65.8484 |            51.8685 |   98.5062 |   89.4285 |

## Exploration

As made evident by the composite dataset created, the name of a column can be undesirable. The exploration functions provide some tools for managing and maintaining the dataset.

### Rename

Column names can be altered with `openbb.forecast.rename`. One column can be changed:

```python
spy = openbb.forecast.rename(spy, 'RSI_10_Adj Close', 'RSI_10')

spy.tail(1)
```

| date                |   Open |   High |    Low |   Close |   Adj Close |      Volume |   EMA_150 |   EMA_20 |   RSI_10 |   RSI_60_Adj Close |   SO%K_20 |   SO%D_20 |
|:--------------------|-------:|-------:|-------:|--------:|------------:|------------:|----------:|---------:|---------:|-------------------:|----------:|----------:|
| 2022-11-23 00:00:00 | 399.55 | 402.93 | 399.31 |  402.42 |      402.42 | 6.81614e+07 |   395.087 |  389.775 |  65.8484 |            51.8685 |   98.5062 |   89.4285 |

Let's rename a few more to make working with them a little easier, this time using the Python-method:

```python
spy.rename(columns = {
    'RSI_60_Adj Close': 'RSI_60',
    'SO%K_20': 'STO_Slow',
    'SO%D_20': 'STO_Fast'}, inplace = True)
```

Verify the names were updated as intended with a console print:

```console
spy.columns

    Index(['Open', 'High', 'Low', 'Close', 'Adj Close', 'Volume', 'EMA_150', 'EMA_20', 'RSI_10', 'RSI_60', STO_Slow', 'STO_Fast'], dtype='object')
```

### Delete

Say, for example, that we would like to eliminate the `Close` column in favour of the adjusted-close values. First, delete the desired column:

```python
openbb.forecast.delete(spy, 'Close')
```

Then, let's rename, 'Adj Close', as, 'Close', and verify the results:

```python
openbb.forecast.rename(spy, 'Adj Close', 'Close')

spy.tail(1)
```

| date                |   Open |   High |    Low |   Close |      Volume |   EMA_150 |   EMA_20 |   RSI_10 |   RSI_60 |   STO_Slow |   STO_Fast |
|:--------------------|-------:|-------:|-------:|--------:|------------:|----------:|---------:|---------:|---------:|-----------:|-----------:|
| 2022-11-23 00:00:00 | 399.55 | 402.93 | 399.31 |  402.42 | 6.81614e+07 |   395.087 |  389.775 |  65.8484 |  51.8685 |    98.5062 |    89.4285 |

## Models

Some models are more taxing on system resources than others, and some take considerably longer to run. Changes to parameters can have dramatic effects on the forecast, be sure to make note of the changes while tuning the hyper-parameters. There are also two distinct types of models:

- Those with the ability to target past-covariates.
- Those without the ability to target past-covarites.

We currently recommend using the `_chart` version for every model.

Models of the former type are:

- `linregr`
- `regr`
- `brnn`
- `nbeats`
- `nhits`
- `tcn`
- `trans`
- `tft`

All models default to `past-covariates = None`, and targets for past covariates are selected with a comma-separated list of names, as demonstrated below.

### regr_chart

`openbb.forecast.regr_chart` is a regression model which can forecast with, or without, past-covariates. The first example below is without.

```python
openbb.forecast.regr_chart(spy, target_column = 'Close')
```

```console
Predicting Regression for 5 days

Regression model obtains MAPE: 1.90% 
```

![openbb.forecast.regr_chart](https://user-images.githubusercontent.com/85772166/203897290-330de1a6-056b-475b-9206-44658ebe5239.png "openbb.forecast.regr_chart")

|Datetime |Prediction|
|:----------|--------:|
|2022-11-24 |403.06|
|2022-11-25 |401.95|
|2022-11-28 |402.69|
|2022-11-29 |402.55|
|2022-11-30 |399.84|

Then, targeting both EMA columns as past-covariates:

```python
openbb.forecast.regr_chart(spy, target_column = 'Close', past_covariates= "EMA_150,EMA_20")
```

```console
Warning: when using past covariates n_predict must equal output_chunk_length. We have changed your output_chunk_length to 5 to match your n_predict

Covariate #0: EMA_150
Covariate #1: EMA_20

Predicting Regression for 5 days

Regression model obtains MAPE: 1.85%
```

![openbb.forecast.regr_chart](https://user-images.githubusercontent.com/85772166/203897358-1111b8f6-e907-4ac6-a97d-327c87e07f1e.png "openbb.forecast.regr_chart")

|Datetime |Prediction|
|:----------|--------:|
|2022-11-24 |403.20|
|2022-11-25 |401.95|
|2022-11-28 |402.15|
|2022-11-29 |400.99|
|2022-11-30 |398.01|

Adding these past-covariates has improved the MAPE by 0.05%, which is a good thing; like golf, a lower score is better.

A second chart displayed by a regression model is for "explainability", SHAP values. It is an illustration of which past-covariates have the most impact on the model output.

![Explainability](https://user-images.githubusercontent.com/85772166/203897584-37898fee-611f-47c1-abd0-23e2ef21613a.png "Explainability")

Targeting the `Volume` column as a past-covariate reveals it to be negatively impacting the forecast, in this particular instance and application.

```python
openbb.forecast.regr_chart(spy, target_column = 'Close', past_covariates="Volume")
```

![openbb.forecast.regr_chart](https://user-images.githubusercontent.com/85772166/203897625-9a71960a-29a1-40e1-8c5e-2950bddd1a9c.png "openbb.forecast.regr_chart")

### Combine

Let's add another potential past-covariate to the dataset by taking the adjusted-close value of `XOM`, and using `combine` to join the column with our existing DataFrame.

```python
xom = openbb.stocks.load("XOM", start_date = '1993-01-29')
openbb.forecast.combine(df1 = spy, df2 = xom, column = 'Adj Close', dataset = 'XOM' )
spy.rename(columns = {'XOM_Adj Close': 'XOM'}, inplace = True)
```

### Corr

`openbb.forecast.corr` calculates the correlation between all columns in a dataset.

```python
openbb.forecast.corr(spy)
```

|                  |      Open |      High |       Low |     Close |     Volume |    EMA_150 |    EMA_20 |   RSI_10_Adj Close |      RSI_60 |    STO_Slow |    STO_Fast |        XOM |
|:-----------------|----------:|----------:|----------:|----------:|-----------:|-----------:|----------:|-------------------:|------------:|------------:|------------:|-----------:|
| Open             | 1         | 0.999928  | 0.999907  | 0.996296  |  0.102601  | 0.990844   | 0.995626  |         0.0485853  |  0.0685473  |  0.631412   |  0.635814   | 0.725111   |
| High             | 0.999928  | 1         | 0.999845  | 0.996388  |  0.105301  | 0.991371   | 0.995819  |         0.0468199  |  0.0648085  |  0.63298    |  0.637221   | 0.724806   |
| Low              | 0.999907  | 0.999845  | 1         | 0.996337  |  0.0988936 | 0.990313   | 0.995387  |         0.0548303  |  0.0740719  |  0.630126   |  0.634485   | 0.725668   |
| Close            | 0.996296  | 0.996388  | 0.996337  | 1         |  0.115854  | 0.995506   | 0.99931   |         0.0544362  |  0.0708491  |  0.62215    |  0.626235   | 0.725945   |
| Volume           | 0.102601  | 0.105301  | 0.0988936 | 0.115854  |  1         | 0.143554   | 0.125322  |        -0.255959   | -0.3392     |  0.387554   |  0.384561   | 0.470041   |
| EMA_150          | 0.990844  | 0.991371  | 0.990313  | 0.995506  |  0.143554  | 1          | 0.997117  |         0.00795085 |  0.00294935 |  0.63139    |  0.635393   | 0.737946   |
| EMA_20           | 0.995626  | 0.995819  | 0.995387  | 0.99931   |  0.125322  | 0.997117   | 1         |         0.0295848  |  0.0530582  |  0.621829   |  0.625925   | 0.726945   |
| RSI_10_Adj Close | 0.0485853 | 0.0468199 | 0.0548303 | 0.0544362 | -0.255959  | 0.00795085 | 0.0295848 |         1          |  0.707723   |  0.00550661 |  0.00475805 | 0.0316687  |
| RSI_60           | 0.0685473 | 0.0648085 | 0.0740719 | 0.0708491 | -0.3392    | 0.00294935 | 0.0530582 |         0.707723   |  1          | -0.203022   | -0.201585   | 0.00254247 |
| STO_Slow         | 0.631412  | 0.63298   | 0.630126  | 0.62215   |  0.387554  | 0.63139    | 0.621829  |         0.00550661 | -0.203022   |  1          |  0.991231   | 0.609652   |
| STO_Fast         | 0.635814  | 0.637221  | 0.634485  | 0.626235  |  0.384561  | 0.635393   | 0.625925  |         0.00475805 | -0.201585   |  0.991231   |  1          | 0.613626   |
| XOM              | 0.725111  | 0.724806  | 0.725668  | 0.725945  |  0.470041  | 0.737946   | 0.726945  |         0.0316687  |  0.00254247 |  0.609652   |  0.613626   | 1          |

Let's see how Exxon impacts our previous forecast.

```python
openbb.forecast.regr_chart(data = spy, target_column = "Close", dataset_name = 'SPY', past_covariates = "EMA_20,EMA_150,XOM")
```

```console
Warning: when using past covariates n_predict must equal output_chunk_length. We have changed your output_chunk_length to 5 to match your n_predict

Covariate #0: EMA_20
Covariate #1: EMA_150
Covariate #2: XOM

Predicting Regression for 5 days

Regression model obtains MAPE: 1.80% 
```

|Datetime |Prediction |
|:--------|------:|
|2022-11-24 |401.70 |
|2022-11-25 |402.02 |
|2022-11-26 |402.25 |
|2022-11-27 |401.48 |
|2022-11-28 |397.16 |

![openbb.forecast.regr_chart](https://user-images.githubusercontent.com/85772166/203897681-e2bfb592-c832-477a-8f24-2604e5ed8254.png "openbb.forecast.regr_chart")

To include pan/zoom functionality for charts, substitute `%matplotlib widget` in the import statement block. The code block below will recreate the DataFrame as shown in the examples above:

```python
from openbb_terminal.sdk import openbb
import pandas as pd
# %matplotlib widget (uncomment if using a Jupyter Interactive Terminal or Notebook)

spy:pd.DataFrame = []

spy = openbb.stocks.load('SPY', start_date = '1990-01-01')

spy = openbb.forecast.ema(spy, target_column = 'Adj Close', period = 150)

spy = openbb.forecast.ema(spy, target_column = 'Adj Close', period = 20)

spy = openbb.forecast.rsi(spy, target_column = 'Adj Close', period = 10)

spy = openbb.forecast.rsi(spy, target_column = 'Adj Close', period = 60)

spy = openbb.forecast.sto(
    dataset = spy, 
    high_column='High', 
    low_column = 'Low', 
    close_column = 'Adj Close', 
    period = 20
)

openbb.forecast.delete(spy, 'Close')

spy.rename(columns = {
    'Adj Close': 'Close',
    'RSI_60_Adj Close': 'RSI_10',
    'RSI_60_Adj Close': 'RSI_60',
    'SO%K_20': 'STO_Slow',
    'SO%D_20': 'STO_Fast'}, inplace = True)

xom = openbb.stocks.load("XOM", start_date = '1993-01-29')
openbb.forecast.combine(df1 = spy, df2 = xom, column = 'Adj Close', dataset = 'XOM' )
spy.rename(columns = {'XOM_Adj Close': 'XOM'}, inplace = True)

spy
```

## Hyper-Parameters

Hyper-parameters are the fine-tune dials for each model. Refer to the docstrings for the extensive list. The parameters below are the ways in which the regression model can be altered. Each model will be different, and their responses will vary. The demonstrated workflow is a simple way to begin experimenting with the functions. The same general processes can be applied for all models. The purpose of this guide is to help users get going with using the Forecast module, some assembly required.

```python
help(openbb.forecast.regr_chart)

Help on Operation in module openbb_terminal.core.library.operation:

<openbb_terminal.core.library.operation.Operation object>
    Display Regression Forecasting
    
    Parameters
    ----------
    data: Union[pd.Series, pd.DataFrame]
        Input Data
    target_column: str
        Target column to forecast. Defaults to "close".
    dataset_name: str
        The name of the ticker to be predicted
    n_predict: int
        Days to predict. Defaults to 5.
    train_split: float
        Train/val split. Defaults to 0.85.
    past_covariates: str
        Multiple secondary columns to factor in when forecasting. Defaults to None.
    forecast_horizon: int
        Forecast horizon when performing historical forecasting. Defaults to 5.
    output_chunk_length: int
        The length of the forecast of the model. Defaults to 1.
    lags: Union[int, List[int]]
        lagged target values to predict the next time step
    export: str
        Format to export data
    residuals: bool
        Whether to show residuals for the model. Defaults to False.
    forecast_only: bool
        Whether to only show dates in the forecasting range. Defaults to False.
    start_date: Optional[datetime]
        The starting date to perform analysis, data before this is trimmed. Defaults to None.
    end_date: Optional[datetime]
        The ending date to perform analysis, data after this is trimmed. Defaults to None.
    naive: bool
        Whether to show the naive baseline. This just assumes the closing price will be the same
        as the previous day's closing price. Defaults to False.
    external_axes: Optional[List[plt.axes]]
        External axes to plot on
```
>>>>>>> 55b1facd
<|MERGE_RESOLUTION|>--- conflicted
+++ resolved
@@ -2,16 +2,6 @@
 title: Forecast SDK
 ---
 
-<<<<<<< HEAD
-The Forecast module provides programmatic access to the commands from within the OpenBB Terminal. Import the OpenBB SDK module, and then access the functions similarly to how the Terminal menus are navigated. The code completion will be activated upon entering `.`, after, `openbb.forecast`
-​
-
-## How to Use
-
-​
-The examples provided below will assume that the following import block is included at the beginning of the Python script or Notebook file:
-​
-=======
 The Forecast module provides programmatic access to the same commands found in the OpenBB Terminal Forecast menu. The extensive library of models, built on top of the [u8darts](https://unit8co.github.io/darts/) library, are easily tuned with hyper-parameters.
 
 ## How to Use
@@ -76,58 +66,12 @@
 ### Import Statements
 
 The examples provided below will assume that the following import block is included at the beginning of the Python script or Notebook file:
->>>>>>> 55b1facd
 
 ```python
 from openbb_terminal.sdk import openbb
 import pandas as pd
 # %matplotlib inline (uncomment if using a Jupyter Interactive Terminal or Notebook)
 ```
-<<<<<<< HEAD
-
-​
-A brief description below highlights the main Functions and Modules available in the ETF SDK
-
-|Path |Type | Description |
-| :--------- | :---------: | ----------: |
-|openbb.forecast.load |Function |Show the data selected data on a chart |
-|openbb.forecast.plot |Function |Plot a specific column of a loaded dataset |
-|openbb.forecast.clean |Function |Clean a dataset by filling or dropping NaNs |
-|openbb.forecast.combine |Function |Combine columns from different datasets |
-|openbb.forecast.desc |Function |Show descriptive statistics of a dataset |
-|openbb.forecast.corr |Function |Plot the correlation coefficients for dataset features |
-|openbb.forecast.season |Function |Plot the seasonality for a dataset column |
-|openbb.forecast.delete |Function |Delete columns from dataset |
-|openbb.forecast.rename |Function |Rename columns from dataset |
-|openbb.forecast.export |Function |Export a processed dataset |
-|openbb.forecast.signal |Function |Add Price Signal (short vs. long term) |
-|openbb.forecast.atr |Function |Add Average True Range |
-|openbb.forecast.ema |Function |Add Exponentially Weighted Moving Average |
-|openbb.forecast.sto |Function |Add Stochastic Oscillator %K and %D |
-|openbb.forecast.rsi |Function |Add Relative Strength Index |
-|openbb.forecast.roc |Function |Add Rate of Change |
-|openbb.forecast.mom |Function |Add Momentum |
-|openbb.forecast.delta |Function |Add % Change |
-|openbb.forecast.autoces |Function |Automatic Complex Exponential Smoothing Model |
-|openbb.forecast.autoets |Function |Automatic ETS (Error, Trend, Seasonality) Model |
-|openbb.forecast.seasonalnaive |Function |Seasonal Naive Model |
-|openbb.forecast.expo |Function |Probabilistic Exponential Smoothing |
-|openbb.forecast.theta |Function |Theta Method |
-|openbb.forecast.linregr |Function |Probabilistic Linear Regression (feat. Past covariates and Explainability) |
-|openbb.forecast.regr |Function |Regression (feat. Past covariates and Explainability) |
-|openbb.forecast.rnn |Function |Probabilistic Recurrent Neural Network (RNN, LSTM, GRU) |
-|openbb.forecast.brnn |Function |Block Recurrent Neural Network (RNN, LSTM, GRU) (feat. Past covariates) |
-|openbb.forecast.nbeats |Function |Neural Bayesian Estimation (feat. Past covariates) |
-|openbb.forecast.tcn |Function |Temporal Convolutional Neural Network (feat. Past covariates) |
-|openbb.forecast.trans |Function |Transformer Network (feat. Past covariates) |
-|openbb.forecast.tft |Function |Temporal Fusion Transformer Network(feat. Past covariates) |
-|openbb.forecast.nhits |Function |Neural Hierarchical Interpolation (feat. Past covariates) |
-|openbb.forecast.rwd |Function |Random Walk with Drift Model  |
-|openbb.forecast.autoselect |Function |Select best statistical model from AutoARIMA, AutoETS, AutoCES, MSTL, etc. |
-
-Alteratively you can print the contents of the Forecast SDK with:
-​
-=======
 
 ### Loading Data
 
@@ -139,7 +83,6 @@
 - Intraday data is not officially supported at this time.
 
 The equities market revolves around the S&P 500, so let's take a look at the ETF, `SPY`, from inception:
->>>>>>> 55b1facd
 
 ```python
 spy = openbb.stocks.load('SPY', start_date = '1990-01-01')
@@ -206,15 +149,6 @@
 
 Refer to the docstrings to learn about each model's unique set of arguments.
 
-<<<<<<< HEAD
-### combine
-
-​
-Combine columns from different datasets
-​
-
-=======
->>>>>>> 55b1facd
 ```python
 help(openbb.forecast.theta_chart)
 ```
@@ -245,35 +179,13 @@
         Dataframe with added EMA column
 ```
 
-<<<<<<< HEAD
-![Combine View](https://user-images.githubusercontent.com/105685594/203791078-181431cb-99bf-4d26-bfff-b4cf34b5dee2.png)
-
-### corr
-
-​
-Shows a correlation matrix between columns in dataset
-​
-
-=======
 The example below adds a column to the `spy` dataset for the 150-day exponential moving average of the adjusted-close price.
 
->>>>>>> 55b1facd
 ```python
 spy = openbb.forecast.ema(spy, target_column = 'Adj Close', period = 150)
 
 spy.tail(3)
 ```
-<<<<<<< HEAD
-
-![Corr View](https://user-images.githubusercontent.com/72827203/202424217-b549b6e7-b121-4273-a7d9-b478e89cd65a.png)
-
-​
-
-### season
-
-​
-This command allows you to see seasonality patterns in your data
-=======
 
 |      | date       |   Open |   High |    Low |   Close |   Adj Close |   Volume |   EMA_150 |
 |-----:|:-----------|-------:|-------:|-------:|--------:|------------:|---------:|----------:|
@@ -282,26 +194,12 @@
 | 7510 | 2022-11-23 | 399.55 | 402.93 | 399.31 |  402.42 |      402.42 | 68161400 |   395.087 |
 
 Additional columns can be added for each desired period length of the calculation:
->>>>>>> 55b1facd
 
 ```python
 spy = openbb.forecast.ema(spy, target_column = 'Adj Close', period = 20)
 
 spy.tail(3)
 ```
-<<<<<<< HEAD
-
-​
-
-![Season View](https://user-images.githubusercontent.com/72827203/202426763-ae0b5e49-a570-47d8-9558-3b3530e72b0d.png)
-​
-
-### expo
-
-Predicts the future value of time series data using exponential smoothing
-​
-
-=======
 
 |      | date       |   Open |   High |    Low |   Close |   Adj Close |   Volume |   EMA_150 |   EMA_20 |
 |-----:|:-----------|-------:|-------:|-------:|--------:|------------:|---------:|----------:|---------:|
@@ -329,19 +227,11 @@
 
 Let's add another column for a twelve-week period:
 
->>>>>>> 55b1facd
 ```python
 spy = openbb.forecast.rsi(spy, target_column = 'Adj Close', period = 60)
 
 spy.tail(3)
 ```
-<<<<<<< HEAD
-
-​
-Here was can now see a chart and table with the expected values, and historic data. The chart also tells us how our backtesing performed, so that we can know the accuracy of our prediction.
-
-![Expo View](https://user-images.githubusercontent.com/72827203/202429347-b3ab488d-d4f6-42bb-80d1-c66b3c5a92df.png)
-=======
 
 |      | date       |   Open |   High |    Low |   Close |   Adj Close |   Volume |   EMA_150 |   EMA_20 |   RSI_10_Adj Close |   RSI_60_Adj Close |
 |-----:|:-----------|-------:|-------:|-------:|--------:|------------:|---------:|----------:|---------:|-------------------:|-------------------:|
@@ -695,5 +585,4 @@
         as the previous day's closing price. Defaults to False.
     external_axes: Optional[List[plt.axes]]
         External axes to plot on
-```
->>>>>>> 55b1facd
+```