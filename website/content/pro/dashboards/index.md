--- conflicted
+++ resolved
@@ -5,10 +5,6 @@
   Pro's dashboard feature. Learn how to add widgets, text, rename, duplicate, and
   interact with dashboards in various ways for efficient data visualization.
 keywords:
-<<<<<<< HEAD
-- Documentation
-=======
->>>>>>> 04f0a63a
 - Dashboard Usage
 - Data Visualization
 - Add Widgets
