--- conflicted
+++ resolved
@@ -32,9 +32,6 @@
 
 <img width="819" alt="bot" src="https://github.com/OpenBB-finance/OpenBBTerminal/assets/25267873/f65788ea-cab6-40a2-a1d9-282051a27083" />
 
-<<<<<<< HEAD
-<img width="819" alt="bot" src="https://github.com/OpenBB-finance/OpenBBTerminal/assets/25267873/f65788ea-cab6-40a2-a1d9-282051a27083" />
-=======
 ---
 
 - **Investment discussions at 10x speed**
@@ -51,5 +48,4 @@
 
 - **Customizable for your community**
 
-The OpenBB Bot provides users and server owners with the ability to personalize the bot according to their preferences. With a wide range of customization options, you can alter the color scheme, set up a watchlist, configure technical analysis indicators on your charts, and even schedule automatic market data posts. From market opening to closing, the OpenBB Bot has you covered with its flexible features and robust functionality.
->>>>>>> 454bd105
+The OpenBB Bot provides users and server owners with the ability to personalize the bot according to their preferences. With a wide range of customization options, you can alter the color scheme, set up a watchlist, configure technical analysis indicators on your charts, and even schedule automatic market data posts. From market opening to closing, the OpenBB Bot has you covered with its flexible features and robust functionality.