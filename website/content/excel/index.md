--- conflicted
+++ resolved
@@ -18,36 +18,20 @@
 
 import HeadTitle from '@site/src/components/General/HeadTitle.tsx';
 
-<<<<<<< HEAD
 <HeadTitle title="OpenBB Add-in for Excel Docs" />
-=======
-<HeadTitle title="OpenBB Excel Add-in Docs" />
->>>>>>> 711c6203
 
 OpenBB Add-in for Excel opens the gateway to a wealth of standardized financial data sourced from top-tier industry providers such as Polygon.io, Financial Modeling Prep, Benzinga, Intrinio, the Federal Reserve Bank of St. Louis, Trading Economics, and Ultima Insights, among others.
 
-<<<<<<< HEAD
 Data standardization is at the core of OpenBB Add-in for Excel, offering you a consistent and reliable dataset from a diverse range of asset classes, from equity, fixed income, and cryptocurrency to macroeconomics. This seamless fetch of data means you can readily compare across providers and update it instantly, ensuring accuracy and saving you valuable time.
 
-<div style={{position: 'relative', paddingBottom: '56.25%', height: '0', overflow: 'hidden', maxWidth: '100%'}}>
-    <iframe
-        style={{position: 'absolute', top: '0', left: '0', width: '100%', height: '100%', display: 'block', margin: '0 auto'}}
-        src="https://www.youtube.com/embed/9EEI4uce5Bs?si=us54nvFmBtfqe4Tz"
-        title="YouTube video player"
-        frameBorder="0"
-        allow="accelerometer; autoplay; clipboard-write; encrypted-media; gyroscope; picture-in-picture; web-share"
-        allowFullScreen>
-    </iframe>
-=======
 <div className="flex-grow flex items-center justify-center mt-5">
     <a href="https://my.openbb.co/app/pro">
         <button
             className="bg-grey-200 hover:bg-grey-400 dark:bg-[#303038] dark:hover:bg-grey-600 text-grey-900 dark:text-grey-200 text-sm font-medium py-2 px-4 rounded"
         >
-            Join Excel Add-In waitlist
+            Join Add-In for Excel waitlist
         </button>
     </a>
->>>>>>> 711c6203
 </div>
 
 
