--- conflicted
+++ resolved
@@ -310,9 +310,5 @@
 Alternatively, you can contact us via the following routes:
    
 - If you notice that a feature is missing inside the terminal, please fill in the <a href="https://openbb.co/request-a-feature" target="_blank">Request a Feature form</a>.
-<<<<<<< HEAD
-- If you wish to report a bug, have a question/suggestion or anything else, please fill in the <a href="https://docs.google.com/forms/d/e/1FAIpQLSe0-HKitlJMtTO9C2VR7uXVtTzmQgiyE1plf3nEkYCRx6WGRg/viewform" target="_blank">Support form</a>.
-=======
 - If you wish to report a bug, have a question/suggestion or anything else, please fill in the <a href="https://openbb.co/support" target="_blank">Support form</a>.
->>>>>>> 49560ab8
 - If you wish to speak to us directly, please contact us via <a href="https://openbb.co/discord" target="_blank">Discord</a>.