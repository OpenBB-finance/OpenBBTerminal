---
title: Basics
<<<<<<< HEAD
description: An introduction to the The OpenBB Terminal, a Command Line Interface (CLI) application.  Functions (commands) are called through the keyboard with results returning as charts, tables, or text.
keywords: [basics, commands, functions, features, menus, introduction, openbb terminal, obb, usage, how to, charts, tables, themes, styles, functions, data, sources, getting started]
=======
description: The OpenBB Terminal is a modern investment research platform for everyone. It is a desktop application that allows you to access all the data and tools you need to make better investment decisions.
keywords: [basics, installation, commands, menus, your own data, introduction, openbb terminal, explanation, basic usage, usage, how to, install, keyboard input]
>>>>>>> 7f28d012
---
## Overview

<<<<<<< HEAD
The OpenBB Terminal is a Command Line Interface (CLI) application.  Functions (commands) are called through the keyboard with results returned as charts, tables, or text.  Charts and tables (if enabled) are displayed in a new window, and are fully interactive, while text prints directly to the Terminal screen.  Commands are grouped into menus, with a menu or sub-menu being visually distinguishable from a function by the, `>`, on the far left of the screen.  The color of the text can be altered under the [`/settings` menu](https://docs.openbb.co/terminal/usage/guides/customizing-the-terminal).
=======
import HeadTitle from '@site/src/components/General/HeadTitle.tsx';

<HeadTitle title="Basics - Terminal | OpenBB Docs" />

The OpenBB Terminal is based off the <a href="https://en.wikipedia.org/wiki/Command-line_interface" target="_blank" rel="noreferrer noopener">Command Line Interface (CLI)</a>
which is installed by default on every computer. By opening the application you have installed from the [Installation Page](/terminal/installation/windows),
you are greeted with the following interface:
>>>>>>> 7f28d012

Navigating through the Terminal menus is similar to following down a path, or traversing folders from any operating system's command line prompt.  The `/home` screen is the main path where everything begins, and the menus are paths branched from the main.  Instead of `C:\Users\OpenBB\Documents`, it is, [`/stocks/options`](https://docs.openbb.co/terminal/usage/intros/stocks/options). Instead of, `cd ..`, two periods - `..` - returns to the menu one level back towards the home screen.

:::note
Absolute paths are also valid to-and-from any point.  From the [`/stocks/options`](https://docs.openbb.co/terminal/usage/intros/stocks/options) menu, go directly to [`/crypto`](https://docs.openbb.co/terminal/usage/intros/crypto).  By itself, `/`, returns to the home level.
:::

![The Home Screen](https://user-images.githubusercontent.com/85772166/233247655-2f8d0dae-be68-48ca-9b35-123b5b985cb6.png)

## Auto Complete

The OpenBB Terminal is equipped with an auto completion engine that presents choices based on the current menu.  Whenever you start typing, the prompt will appear. When the function contains arguments, pressing the `space bar` after typing the command will present the list of available arguments.  This functionality dramatically reduces the number of key strokes required to perform tasks and, in many cases, eliminates the need to consult the help dialogue for reminders.  Choices - where they are bound by a defined list - are searchable with the up and down arrow keys.

![Auto Complete](https://user-images.githubusercontent.com/85772166/233247702-f707531c-2c65-4380-a662-cd4bc2ae0199.png)

## Help Dialogues

### -h or --help

A help dialogue for any function at the current location is printed to the screen by typing `-h` after the command.  The information returned contains a short description of the function and all accepted arguments.  For an example, the `/news` function:

```console
news -h
```

```console
usage: news [-t TERM [TERM ...]] [-s SOURCES] [-h] [--export EXPORT] [--sheet-name SHEET_NAME [SHEET_NAME ...]] [-l LIMIT]

display news articles based on term and data sources

options:
  -t TERM [TERM ...], --term TERM [TERM ...]
                        search for a term on the news
  -s SOURCES, --sources SOURCES
                        sources from where to get news from (separated by comma)
  -h, --help            show this help message
  --export EXPORT       Export raw data into csv, json, xlsx
  --sheet-name SHEET_NAME [SHEET_NAME ...]
                        Name of excel sheet to save data to. Only valid for .xlsx files.
  -l LIMIT, --limit LIMIT
                        Number of entries to show in data.

For more information and examples, use 'about news' to access the related guide.
```

To search for news containing the term, "Federal Reserve", try this command:

```console
/news --term Federal Reserve
```

### About

`about` is a global function that opens a browser to the OpenBB documentation pages at the specific command or menu.

```console
/about stocks
```

The command above will open a browser to [Introduction to the Stocks menu](https://docs.openbb.co/terminal/usage/intros/stocks).

### Support

`support` is a global function for submitting a new request for support, a general question, or a bug report.  The command will pre-populate a form with key information, like the command or menu name specific to the issue.  Use the up and down arrow keys to browse and select the appropriate item for the ticket.  Naturally, this command has a help dialogue.

```console
support -h
```

```console
Submit your support request

options:
  -c {search,load,quote,tob,candle,news,resources,codes,ta,ba,qa,disc,dps,scr,sia,ins,gov,res,dd,fa,bt,ca,options,th,forecast}, --command {generic,search,load,quote,tob,candle,news,resources,codes,ta,ba,qa,disc,dps,scr,sia,ins,gov,res,dd,fa,bt,ca,options,th,forecast}
                        Command that needs support (default: None)
  --msg MSG [MSG ...], -m MSG [MSG ...]
                        Message to send. Enclose it with double quotes (default: )
  --type {bug,suggestion,question,generic}, -t {bug,suggestion,question,generic}
                        Support ticket type (default: generic)
  -h, --help            show this help message (default: False)
```

![Support](https://user-images.githubusercontent.com/85772166/233577183-fbeb7be2-1d00-4ca0-86b3-42f1b71081e8.png)

```console
support search --type question --msg "How do I find stocks from India with OpenBB?"
```

![Support Auto Complete](https://user-images.githubusercontent.com/85772166/233577389-f0ad1b08-0e22-44b1-9d6b-9732c77af7d7.png)

The command opens a browser window to a pre-populated form on the OpenBB website.  If you are signed-in to the Hub, all that is left to do is click `Submit`.

![Submit Form](https://user-images.githubusercontent.com/85772166/233577448-3e426a88-d0cf-4338-8f4c-21b9fd01d8b2.png)

**An answer to this question is**: `search --country india --exchange-country india`

:::note
Tips for submitting a support request:

- Tell us what version number is installed.
- Tell us what operating system and version the machine has.
- What is the installation type?  Installer, Source, PyPi, Docker, other?
- Tell us the command and parameter combination causing the error.
- Tell us what symbol (ticker) is, or was trying to be, loaded.
- Show us the complete error message.
- Let us know any contextual information that will help us replicate and accurately identify the problem.
:::

## Menus

### The Main Menu

The main menu, or the home screen, contains both menus and commands.  Some of these commands are global, meaning they can be called from any location within the OpenBB Terminal.  Refer to the in-depth introduction guides for each menu, for example, [Forecast](https://docs.openbb.co/terminal/usage/intros/forecast)

| Function Key |   Type   | Is Global? |                                                                     Description |
| :----------- | :------: | :--------: | ------------------------------------------------------------------------------: |
| about        | Function |    Yes    |        Opens a browser page to the documentation pages at the function or menu. |
| account      |   Menu   |     -     |                                                     Manage your OpenBB account. |
| alternative  |   Menu   |     -     |                                                          Alternative data sets. |
| crypto       |   Menu   |     -     |                                                                 Digital assets. |
| econometrics |   Menu   |     -     |                                              Econometrics and custom data sets. |
| economy      |   Menu   |     -     |                                                              The broad economy. |
| etf          |   Menu   |     -     |                                                          Exchange-Traded Funds. |
| exe          | Function |     No     |                                                 Execute OpenBB Routine Scripts. |
| featflags    |   Menu   |     -     |                                             Enable/disable Terminal behaviours. |
| fixedincome  |   Menu   |     -     |                              Central Bank and corporate bond rates and indexes. |
| forecast     |   Menu   |     -     |                                   Time series forecasting and machine learning. |
| forex        |   Menu   |     -     |                                                                 Currency pairs. |
| funds        |   Menu   |     -     |                                                                   Mutual funds. |
| futures      |   Menu   |     -     |                                                Commodity and financial futures. |
| keys         |   Menu   |     -     |                                         Set and test API keys for data sources. |
| intro        | Function |     No     |                                                    An in-Terminal introduction. |
| news         | Function |     No     |                                          Find news articles by term and source. |
| portfolio    |   Menu   |     -     |                                                    Portfolio and risk analysis. |
| record       | Function |    Yes    |                                      Starts recording an OpenBB Routine Script. |
| settings     |   Menu   |     -     |                                                       Adjust Terminal settings. |
| sources      |   Menu   |     -     |                                                  Set preferred default sources. |
| stop         | Function |    Yes    | Stop recording the OpenBB Routine Script and save to the OpenBBUserData folder. |
| support      | Function |    Yes    |                            Report a bug or create a support ticket with OpenBB. |
| survey       | Function |     No     |                                    Take a short user survey to help us improve. |
| update       | Function |     No     |   Attempt to update (**Only for Github cloned repository installations**) |
| wiki         | Function |    Yes    |                                   Query the Wikipedia API for a term or phrase. |

### Additional Global Commands

The commands listed below are not displayed on any Terminal menu, but are available from any location in the Terminal.

| Function Key |                                       Description |
| :----------- | ------------------------------------------------: |
| cls          |                       Clears the Terminal screen. |
| exit         |                               Quits the Terminal. |
| help, h, ?   |                   Prints the current menu screen. |
| quit, q, ..  |             Navigates back one menu towards Home. |
| reset, r     | Resets the Terminal, opening to the current menu. |

## Data

Many functions will require obtaining (free or subscription) API keys from various data providers.  OpenBB provides methods for consuming these data feeds, but has no control over the quality or quantity of data provided to an end-user.   **No API Keys are required to get started using the Terminal**.  See the list of data providers [here](https://docs.openbb.co/terminal/usage/guides/api-keys), along with instructions for entering the credentials into the OpenBB Terminal.  [Request a feature](https://openbb.co/request-a-feature) to let us know what we are missing!

### Default Data Sources

The default data source for each function (where multiple sources are available) can be defined within the [`/sources` menu](https://docs.openbb.co/terminal/usage/guides/changing-sources).  The available sources for each function are displayed on the right of the menu, and they can be distinguished by the square brackets and distinct font color group.  Unless a preference for a particular function is defined, the command will prioritize in the order they are displayed, from left-to-right, on the Terminal screen.  To override a preference or default source, select one of the other choices by attaching the, `--source`, argument to the command syntax.  The available sources for the feature will be populated by auto complete when the `space bar` is pressed after typing `--source`.  This information is also printed with the `--help` dialogue of a command.

```console
/stocks/load AAPL/fa/income --source Polygon
```

![Selecting a new Data Source](https://user-images.githubusercontent.com/85772166/233730763-54fd6400-f3ad-44a0-9c73-254d91ac2085.png)

### Importing and Exporting Data

Most functions provide a method for exporting the raw data as a CSV, JSON, or XLSX file (with a specific sheet name).  Exported data and user-supplied files to import are saved to the [OpenBBUserData folder](https://docs.openbb.co/terminal/usage/guides/data).  The folder is located at the root of the operating system's User Account folder.  Follow the link for a detailed description.

## Charts

The OpenBB charting library provides interactive, customizable, charts.  Here's an example of displaying weekly candles for AAPL.

```console
/stocks/load AAPL -w/candle
```

![Apple Weekly Chart](https://user-images.githubusercontent.com/85772166/233247951-e011fe2c-23a6-4518-bd17-3f43a9c2011a.png)

### Toolbar

The toolbar is located at the bottom of the window, and provides methods for:

- Panning and zooming.
- Modifying the title and axis labels.
- Adjusting the hover read out.
- Toggling light/dark mode.
- Annotating and drawing.
- Exporting raw data.
- Saving the chart as an image.
- Adding supplementary external data as an overlay.

The label for each tool is displayed by holding the mouse over it.

![Chart Tools](https://user-images.githubusercontent.com/85772166/233247997-55c03cbd-9ca9-4f5e-b3fb-3e5a9c63b6eb.png)

Toggle the toolbar's visibility via the keyboard with, `ctrl + h`.

### Text Tools

Annotate a chart by clicking on the `Add Text` button, or with the keyboard, `ctrl + t`.

![Annotate Charts](https://user-images.githubusercontent.com/85772166/233248056-d459d7a0-ba2d-4533-896a-79406ded859e.png)

Enter some text, make any adjustments to the options, then `submit`.  Place the crosshairs over the desired data point and click to place the text.

![Place Text](https://user-images.githubusercontent.com/85772166/233728645-74734241-4da2-4cff-af17-b68a62e95113.png)

After placement, the text can be updated or deleted by clicking on it again.

![Delete Annotation](https://user-images.githubusercontent.com/85772166/233728428-55d2a8e5-a68a-4cd1-9dbf-4c1cd697187e.png)

The title of the chart is edited by clicking the button, `Change Titles`, near the middle center of the toolbar, immediately to the right of the `Add Text` button.

### Draw Tools

The fourth group of icons on the toolbar are for drawing lines and shapes.

- Edit the colors.
- Draw a straight line.
- Draw a freeform line.
- Draw a circle.
- Draw a rectangle.
- Erase a shape.

To draw on the chart, select one of the four drawing buttons and drag the mouse over the desired area.  Click on any existing shape to modify it by dragging with the mouse and editing the color, or remove it by clicking the toolbar button, `Erase Active Shape`.  The edit colors button will pop up as a floating icon, and clicking on that will display the color palette.

![Edit Colors](https://user-images.githubusercontent.com/85772166/233729318-8af947fa-ce2a-43e2-85ab-657e583ac8b1.png)

### Export Tools

The two buttons at the far-right of the toolbar are for saving the raw data or, to save an image file of the chart at the current panned and zoomed view.

![Export Tools](https://user-images.githubusercontent.com/85772166/233248436-08a2a463-403b-4b1b-b7d8-80cd5af7bee3.png)

### Overlay

The button, `Overlay chart from CSV`, provides an easy import method for supplementing a chart with additional data.  Clicking on the button opens a pop-up dialogue to select the file, column, and whether the overlay should be a bar, candlestick, or line chart.  As a candlestick, the CSV file must contain OHLC data.  The import window can also be opened with the keyboard, `ctrl-o`.

![Overlay CSV](https://user-images.githubusercontent.com/85772166/233248522-16b539f4-b0ae-4c30-8c72-dfa59d0c0cfb.png)

After choosing the file to overlay, select what to show and then click on `Submit`.

![Overlay Options](https://user-images.githubusercontent.com/85772166/233250634-44864da0-0936-4d3c-8de2-c8374d26c1d2.png)

![Overlay Chart](https://user-images.githubusercontent.com/85772166/233248639-6d12b16d-471f-4550-a8ab-8d8c18eeabb3.png)

### Cheat Sheet

The image below can be saved and used as a reference.

![Group 653](https://user-images.githubusercontent.com/85772166/234313541-3d725e1c-ce48-4413-9267-b03571e0eccd.png)


## Tables

The OpenBB Terminal sports interactive tables which opens in a separate window. They provide methods for searching, sorting, filtering, and exporting directly within the table.  Preferences and settings for the tables can be updated directly on the table.

### Sorting and Filtering

Columns can be sorted ascending/descending/unsorted, by clicking the controls to the right of each header title.  The status of the filtering is shown as a blue indicator.

![Sort Columns](https://user-images.githubusercontent.com/85772166/233248754-20c18390-a7af-490c-9571-876447b1b0ae.png)

The settings button, at the lower-left corner, displays choices for customizing the table.  By selecting the `Type` to be `Advanced`, columns become filterable.

![Table Settings](https://user-images.githubusercontent.com/85772166/233248876-0d788ff4-974d-4d92-8186-56864469870a.png)

The columns can be filtered with min/max values or by letters, depending on the content of each column.

![Filtered Tables](https://user-images.githubusercontent.com/85772166/233248923-45873bf1-de6b-40f8-a4aa-05e7c3d21ab0.png)

### Selecting Columns and Rows

The table will scroll to the right as far as there are columns.  Columns can be removed from the table by clicking the icon to the right of the settings button and unchecking it from the list.

![Select Columns](https://user-images.githubusercontent.com/85772166/233248976-849791a6-c126-437c-bb54-454ba6ea4fa2.png)

The number of rows per page is defined in the drop down selection near the center, at the bottom.

![Rows per Page](https://user-images.githubusercontent.com/85772166/233249018-8269896d-72f7-4e72-a4d4-2715d1f11b96.png)

### Freeze the Index and Column Headers

Right-click on the index name to enable/disable freezing when scrolling to the right.  Column headers are frozen by default.

![Index Freeze](https://user-images.githubusercontent.com/85772166/234103702-0965dfbd-24ca-4a66-8c76-9fac28abcff8.png)

### Exporting Data

At the bottom-right corner of the table window, there is a button for exporting the data.  To the left, the drop down selection for `Type` can be defined as a CSV, XLSX, or PNG file.  Exporting the table as a PNG file will create a screenshot of the table at its current view, and data that is not on the screen will not be captured.

![Export Data](https://user-images.githubusercontent.com/85772166/233249065-60728dd1-612e-4684-b196-892f3604c0f4.png)

### Cheat Sheet

The image below can be saved and used as a reference.

![Chart Intro (5)](https://user-images.githubusercontent.com/85772166/234315026-de098953-111b-4b69-9124-31530c01407a.png)<|MERGE_RESOLUTION|>--- conflicted
+++ resolved
@@ -1,26 +1,15 @@
 ---
 title: Basics
-<<<<<<< HEAD
 description: An introduction to the The OpenBB Terminal, a Command Line Interface (CLI) application.  Functions (commands) are called through the keyboard with results returning as charts, tables, or text.
 keywords: [basics, commands, functions, features, menus, introduction, openbb terminal, obb, usage, how to, charts, tables, themes, styles, functions, data, sources, getting started]
-=======
-description: The OpenBB Terminal is a modern investment research platform for everyone. It is a desktop application that allows you to access all the data and tools you need to make better investment decisions.
-keywords: [basics, installation, commands, menus, your own data, introduction, openbb terminal, explanation, basic usage, usage, how to, install, keyboard input]
->>>>>>> 7f28d012
----
+
 ## Overview
 
-<<<<<<< HEAD
+import HeadTitle from '@site/src/components/General/HeadTitle.tsx';
+
+<HeadTitle title="Basics - Terminal | OpenBB Docs" />
+
 The OpenBB Terminal is a Command Line Interface (CLI) application.  Functions (commands) are called through the keyboard with results returned as charts, tables, or text.  Charts and tables (if enabled) are displayed in a new window, and are fully interactive, while text prints directly to the Terminal screen.  Commands are grouped into menus, with a menu or sub-menu being visually distinguishable from a function by the, `>`, on the far left of the screen.  The color of the text can be altered under the [`/settings` menu](https://docs.openbb.co/terminal/usage/guides/customizing-the-terminal).
-=======
-import HeadTitle from '@site/src/components/General/HeadTitle.tsx';
-
-<HeadTitle title="Basics - Terminal | OpenBB Docs" />
-
-The OpenBB Terminal is based off the <a href="https://en.wikipedia.org/wiki/Command-line_interface" target="_blank" rel="noreferrer noopener">Command Line Interface (CLI)</a>
-which is installed by default on every computer. By opening the application you have installed from the [Installation Page](/terminal/installation/windows),
-you are greeted with the following interface:
->>>>>>> 7f28d012
 
 Navigating through the Terminal menus is similar to following down a path, or traversing folders from any operating system's command line prompt.  The `/home` screen is the main path where everything begins, and the menus are paths branched from the main.  Instead of `C:\Users\OpenBB\Documents`, it is, [`/stocks/options`](https://docs.openbb.co/terminal/usage/intros/stocks/options). Instead of, `cd ..`, two periods - `..` - returns to the menu one level back towards the home screen.
 
