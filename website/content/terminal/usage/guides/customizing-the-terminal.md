---
sidebar_position: 5
title: Customization
<<<<<<< HEAD
description: The settings and feature flags menus are for altering the behaviour and presentation of the Terminal, both are accessed from the main menu.
keywords: [settings, featflags, feature flags, lay-out, advanced, customizing, openbb terminal]
=======
description: Learn how to customize the look of your OpenBB Terminal. You can adjust the lay-out, settings, terminal behavior, and enable or disable certain functionalities.
keywords: [settings, featflags, feature flags, lay-out, advanced, customizing, openbb terminal, layout, settings, colors, functionality, features]
>>>>>>> 7f28d012
---
The OpenBB Terminal contains two menus for altering the behaviour and presentation of the Terminal, Settings and FeatFlags, both of which are accessed from the main menu.

<<<<<<< HEAD
## The Settings Menu

The `/settings` menu provides methods for customizing the look of the Terminal.  Enter the menu from anywhere in the Terminal with:

```console
/settings
```

| Function Key |                                                      Description |
| :----------- | ---------------------------------------------------------------: |
| chart        |                                          Select the chart style. |
| colors       |                        Sets the color scheme for Terminal fonts. |
| dt           |      Add or remove date and time from the Terminal command line. |
| flair        |                                 Sets the flair emoji to be used. |
| height       |                                     Set the default plot height. |
| lang         |         Select the language for the Terminal menus and commands. |
| source       | Use an alternate data sources file. (Not recommended to change.) |
| table        |                                          Select the table style. |
| tz           |                                               Select a timezone. |
| userdata     |              Change the local path to the OpenBBUserData folder. |
| width        |                                      Set the default plot width. |

### Examples

#### Styles

Set charts and tables styles as light or dark mode.

```console
/settings/table -s light
```

```console
/settings/chart -s dark
```

#### tz

Set the local timezone for the Terminal

```console

/settings/tz Africa/Johannesburg
```

## The Feature Flags Menu

The `/featflags` menu provides methods for altering the behaviour and responses with environment variables.  These configurations are on/off, and the status is indicated by the red/green text of each.  Each parameter is listed below.

| Function Key |                                                                                     Description |
| :----------- | ----------------------------------------------------------------------------------------------: |
| cls          |                                     Clear the screen after each command.  Default state is off. |
| exithelp     |           Automatically print the screen after navigating back one menu.  Default state is off. |
| interactive  | Enable/disable interactive tables.  Disabling prints the table directly on the Terminal screen. |
| overwrite    |               Automatically overwrite exported files with the same name.  Default state is off. |
| promptkit    |                                         Enable auto complete and history.  Default state is on. |
| rcontext     |                            Remember loaded tickers while switching menus.  Default state is on. |
| retryload    |                Retries misspelled commands with the load function first.  Default state is off. |
| reporthtml   |                                           Generate reports as HTML files.  Default state is on. |
| richpanel    |                                           Displays a border around menus.  Default state is on. |
| tbhint       |                                Display usage hints in the bottom toolbar.  Default state is on. |
| version      |                     Displays the currently installed version number in the bottom right corner. |

### Examples

#### interactive

When it is off, the Terminal displays all tables directly on the screen instead of opening a window.

```console
(🦋) /stocks/ $ quote spy

                    SPY Quote                   
┏━━━━━━━━━━━━━━━━━━━━━━━┳━━━━━━━━━━━━━━━━━━━━━━━━┓
┃ Info                  ┃ Value                  ┃
┡━━━━━━━━━━━━━━━━━━━━━━━╇━━━━━━━━━━━━━━━━━━━━━━━━┩
│ Symbol                │ SPY                    │
├───────────────────────┼────────────────────────┤
│ Name                  │ SPDR S&P 500 ETF Trust │
├───────────────────────┼────────────────────────┤
│ Price                 │ 412.43                 │
├───────────────────────┼────────────────────────┤
│ Changes percentage    │ 0.06                   │
├───────────────────────┼────────────────────────┤
│ Change                │ 0.23                   │
├───────────────────────┼────────────────────────┤
│ Day low               │ 410.60                 │
├───────────────────────┼────────────────────────┤
│ Day high              │ 413.06                 │
├───────────────────────┼────────────────────────┤
│ Year high             │ 431.73                 │
├───────────────────────┼────────────────────────┤
│ Year low              │ 348.11                 │
├───────────────────────┼────────────────────────┤
│ Market cap            │ 378.521 B              │
├───────────────────────┼────────────────────────┤
│ Price avg50           │ 402.47                 │
├───────────────────────┼────────────────────────┤
│ Price avg200          │ 394.88                 │
├───────────────────────┼────────────────────────┤
│ Exchange              │ AMEX                   │
├───────────────────────┼────────────────────────┤
│ Volume                │ 44.621 M               │
├───────────────────────┼────────────────────────┤
│ Avg volume            │ 89774263               │
├───────────────────────┼────────────────────────┤
│ Open                  │ 411.99                 │
├───────────────────────┼────────────────────────┤
│ Previous close        │ 412.20                 │
├───────────────────────┼────────────────────────┤
│ Eps                   │ 19.85                  │
├───────────────────────┼────────────────────────┤
│ Pe                    │ 20.78                  │
├───────────────────────┼────────────────────────┤
│ Earnings announcement │ 2017-11-29 17:00:00    │
├───────────────────────┼────────────────────────┤
│ Shares outstanding    │ 917.782 M              │
├───────────────────────┼────────────────────────┤
│ Timestamp             │ 2023-04-24 12:34:22    │
└───────────────────────┴────────────────────────┘
```

#### overwrite

Enable this feature flag to remove the prompt when exporting a file with the same name.  This will only overwrite an existing `XLSX` file if the `--sheet-name` is not defined.

#### exithelp

Enabling this prints the parent menu on the screen when going back from a sub-menu.
=======
import HeadTitle from '@site/src/components/General/HeadTitle.tsx';

<HeadTitle title="Customization - Terminal | OpenBB Docs" />

Since the code is open source you are able to adjust anything you like. However, to make it easy for you we have created a settings and featflags menu that include the most requested features that users like to have control over.

## Using the Settings Menu

To adjust the lay-out and settings of the OpenBB Terminal you can access the `settings` menu. This menu allows you to tweak how the terminal behaves.

<img width="800" alt="image" src="https://user-images.githubusercontent.com/46355364/225057498-723a0310-da28-4079-8726-214618b5d5a2.png"></img>

This menu includes the following:

- `colors` define the colors you wish to use within the OpenBB Terminal.
- `dt` adds or removes the datetime from the flair (which is next to the flair).
- `flair` allows you to change the emoji that is used.
- `lang` gives the ability to change the terminal language. At this moment, the terminal is only available in English.
- `userdata` defines the folder you wish to export data you acquire from the terminal. Use quotes for custom locations.
- `tz` allows you to change the timezone if this is incorrectly displayed for you.
- `autoscaling` automatically scales plots for you if enabled (when green).
    - if `autoscaling` is enabled:
        - `pheight` sets the percentage height of the plot (graphs) displayed (if autoscaling is enabled).
        - `pwidth` sets the percentage width of the plot (graphs) displayed (if autoscaling is enabled).
    - if `autoscaling` is disabled:
        - `height` sets the height of the plot (graphs) displayed (if autoscaling is disabled).
        - `width` sets the width of the plot (graphs) displayed (if autoscaling is disabled).
- `dpi` refers to the resolution that is used for the plot (graphs)
- `backend` allows you to change the backend that is used for the graphs
- `monitor` choose which monitors to scale the plot (graphs) to if applicable
- `source` allows you to select a different source file in which the default data sources are written down

## Using the Feature Flags Menu

To enable or disable certain functionalities of the terminal you can use the `featflags` menu.

<img width="800" alt="image" src="https://user-images.githubusercontent.com/46355364/225058457-507a7d0e-48a8-47f7-afa1-6967931f2255.png"></img>

By entering one of the commands on this page you are able to turn the feature flag on or off. This menu includes the following:

- `retryload` whenever you misspell commands, try to use the `load` command with it first (default is off).
- `tab` whether to use tabulate to print DataFrames, to prettify these DataFrames (default is on).
- `cls` whether to clear the command window after each command (default is off).
- `color` whether to use colors within the terminal (default is on).
- `promptkit` whether you wish to enable autocomplete and history (default is on).
- `thoughts` whether to receive a thought of the day (default is off).
- `reporthtml` whether to open reports as HTML instead of Jupyter Notebooks (default is on).
- `exithelp` whether to automatically print the help message when you use `q` (default is off).
- `rcontext` whether to remember loaded tickers and similar while switching menus (default is on).
- `rich` whether to apply a colorful rich terminal (default is on).
- `richpanel` whether to apply a colorful rich terminal panel (default is on).
- `ion` whether to enable interactive mode of MATPLOTLIB (default is on).
- `watermark` whether to include the watermark of OpenBB Terminal in figures (default is on).
- `cmdloc` whether the location of the command is displayed in figures (default is on).
- `tbhint` whether usage hints are displayed in the bottom toolbar (default is on).
- `overwrite` whether to automatically overwrite Excel files if prompted to (default is off).
>>>>>>> 7f28d012
<|MERGE_RESOLUTION|>--- conflicted
+++ resolved
@@ -1,17 +1,14 @@
 ---
 sidebar_position: 5
 title: Customization
-<<<<<<< HEAD
 description: The settings and feature flags menus are for altering the behaviour and presentation of the Terminal, both are accessed from the main menu.
 keywords: [settings, featflags, feature flags, lay-out, advanced, customizing, openbb terminal]
-=======
-description: Learn how to customize the look of your OpenBB Terminal. You can adjust the lay-out, settings, terminal behavior, and enable or disable certain functionalities.
-keywords: [settings, featflags, feature flags, lay-out, advanced, customizing, openbb terminal, layout, settings, colors, functionality, features]
->>>>>>> 7f28d012
 ---
 The OpenBB Terminal contains two menus for altering the behaviour and presentation of the Terminal, Settings and FeatFlags, both of which are accessed from the main menu.
 
-<<<<<<< HEAD
+import HeadTitle from '@site/src/components/General/HeadTitle.tsx';
+
+<HeadTitle title="Customization - Terminal | OpenBB Docs" />
 ## The Settings Menu
 
 The `/settings` menu provides methods for customizing the look of the Terminal.  Enter the menu from anywhere in the Terminal with:
@@ -140,62 +137,4 @@
 
 #### exithelp
 
-Enabling this prints the parent menu on the screen when going back from a sub-menu.
-=======
-import HeadTitle from '@site/src/components/General/HeadTitle.tsx';
-
-<HeadTitle title="Customization - Terminal | OpenBB Docs" />
-
-Since the code is open source you are able to adjust anything you like. However, to make it easy for you we have created a settings and featflags menu that include the most requested features that users like to have control over.
-
-## Using the Settings Menu
-
-To adjust the lay-out and settings of the OpenBB Terminal you can access the `settings` menu. This menu allows you to tweak how the terminal behaves.
-
-<img width="800" alt="image" src="https://user-images.githubusercontent.com/46355364/225057498-723a0310-da28-4079-8726-214618b5d5a2.png"></img>
-
-This menu includes the following:
-
-- `colors` define the colors you wish to use within the OpenBB Terminal.
-- `dt` adds or removes the datetime from the flair (which is next to the flair).
-- `flair` allows you to change the emoji that is used.
-- `lang` gives the ability to change the terminal language. At this moment, the terminal is only available in English.
-- `userdata` defines the folder you wish to export data you acquire from the terminal. Use quotes for custom locations.
-- `tz` allows you to change the timezone if this is incorrectly displayed for you.
-- `autoscaling` automatically scales plots for you if enabled (when green).
-    - if `autoscaling` is enabled:
-        - `pheight` sets the percentage height of the plot (graphs) displayed (if autoscaling is enabled).
-        - `pwidth` sets the percentage width of the plot (graphs) displayed (if autoscaling is enabled).
-    - if `autoscaling` is disabled:
-        - `height` sets the height of the plot (graphs) displayed (if autoscaling is disabled).
-        - `width` sets the width of the plot (graphs) displayed (if autoscaling is disabled).
-- `dpi` refers to the resolution that is used for the plot (graphs)
-- `backend` allows you to change the backend that is used for the graphs
-- `monitor` choose which monitors to scale the plot (graphs) to if applicable
-- `source` allows you to select a different source file in which the default data sources are written down
-
-## Using the Feature Flags Menu
-
-To enable or disable certain functionalities of the terminal you can use the `featflags` menu.
-
-<img width="800" alt="image" src="https://user-images.githubusercontent.com/46355364/225058457-507a7d0e-48a8-47f7-afa1-6967931f2255.png"></img>
-
-By entering one of the commands on this page you are able to turn the feature flag on or off. This menu includes the following:
-
-- `retryload` whenever you misspell commands, try to use the `load` command with it first (default is off).
-- `tab` whether to use tabulate to print DataFrames, to prettify these DataFrames (default is on).
-- `cls` whether to clear the command window after each command (default is off).
-- `color` whether to use colors within the terminal (default is on).
-- `promptkit` whether you wish to enable autocomplete and history (default is on).
-- `thoughts` whether to receive a thought of the day (default is off).
-- `reporthtml` whether to open reports as HTML instead of Jupyter Notebooks (default is on).
-- `exithelp` whether to automatically print the help message when you use `q` (default is off).
-- `rcontext` whether to remember loaded tickers and similar while switching menus (default is on).
-- `rich` whether to apply a colorful rich terminal (default is on).
-- `richpanel` whether to apply a colorful rich terminal panel (default is on).
-- `ion` whether to enable interactive mode of MATPLOTLIB (default is on).
-- `watermark` whether to include the watermark of OpenBB Terminal in figures (default is on).
-- `cmdloc` whether the location of the command is displayed in figures (default is on).
-- `tbhint` whether usage hints are displayed in the bottom toolbar (default is on).
-- `overwrite` whether to automatically overwrite Excel files if prompted to (default is off).
->>>>>>> 7f28d012
+Enabling this prints the parent menu on the screen when going back from a sub-menu.