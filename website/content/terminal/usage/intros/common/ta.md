---
title: Technical Analysis
<<<<<<< HEAD
keywords: [technical, analysis, ta, t/a, intraday, daily, indicators, signals, average, moving, exponential, rsi, fibonacci, retracement, bollinger, heltner, accumulation, distribution, obv, on-balance, volume, volatility, trend, momentum, overlap, crypto, stocks, funds, etf, etfs, realized, fx, forex]
description: An introduction to the Technical Analysis menu of the OpenBB Terminal.  This guide provides an overview of the functions and provides examples for use.
---
=======
keywords: [technical, analysis, ta, t/a, intraday, daily, indicators, signals, average, moving, exponential, rsi, fibonacci, retracement, bollinger, heltner, accumulation, distribution, obv, on-balance, volume, volatility, trend, momentum, overlap, crypto, stocks, funds, etf, etfs, example, how to, how to use, fibonacci]
description: This guide introduces the Technical Analysis menu, which is common across many sections of the OpenBB Terminal.
---

import HeadTitle from '@site/src/components/General/HeadTitle.tsx';

<HeadTitle title="Technical Analysis - Terminal | OpenBB Docs" />

>>>>>>> 7f28d012
The Technical Analysis menu offers the user a suite of tools for analyzing the technical components of an asset's trading history. The menu can be found in most wings of the Terminal:

- [Crypto](https://docs.openbb.co/terminal/usage/intros/crypto)
- [Stocks](https://docs.openbb.co/terminal/usage/intros/stocks)
- [ETF](https://docs.openbb.co/terminal/usage/intros/etf)
- [Forex](https://docs.openbb.co/terminal/usage/intros/forex)

The commands are divided by categories that define their purpose for general-use:

- Overlap - Moving averages
- Momentum - Oscillating signals
- Trend - Directional strength
- Volatility - Width of the price bands
- Volume - Singling out volume
- Custom - Multiple indicators and Fibonacci retracements

All commands in this menu will rely on the interval and window chosen when loading an asset for analysis.  Refer to the directory tree on the left side of the page, [here](https://docs.openbb.co/terminal/reference), for information on individual commands. To get a better understanding of what these features are, and the formulas behind them, a number of sources should be consulted; but, a good starting point is [Investopedia](https://www.investopedia.com/terms/t/technicalanalysis.asp).  The menu employs the [Pandas-TA Library](https://github.com/twopirllc/pandas-ta).  Submit a [feature request](https://openbb.co/request-a-feature) to let us know which indicators we should add next!

### How to Use

To begin, enter the menu from one of the menus listed above by entering `ta`.  For demonstration purposes, we will use `QQQ` as the ticker.  Let's grab some data!

```console
/stocks/load QQQ/ta
```

The block above loads daily QQQ historical prices and volume, then enters the Technical Analysis menu.  The table below lists all the available analysis functions.

| Function Key | Type       |                                 Description |
| :----------- | :--------- | ------------------------------------------: |
| load         | -          |             Load a new ticker for analysis. |
| ema          | Overlap    |                 Exponential Moving Average. |
| hma          | Overlap    |                        Hull Moving Average. |
| sma          | Overlap    |                      Simple Moving Average. |
| wma          | Overlap    |                    Weighted Moving Average. |
| vwap         | Overlap    |              Volume Weighted Average Price. |
| zlma         | Overlap    |                    Zero-Lag Moving Average. |
| cci          | Momentum   |                    Commodity Channel Index. |
| cg           | Momentum   |                          Center of Gravity. |
| clenow       | Momentum   |        Clenow Volatility Adjusted Momentum. |
| demark       | Momentum   |          Tom Demark's Sequential Indicator. |
| macd         | Momentum   |      Moving Average Convergence/Divergence. |
| fisher       | Momentum   |                           Fisher Transform. |
| rsi          | Momentum   |                    Relative Strength Index. |
| rsp          | Momentum   |               Relative Strength Percentile. |
| stoch        | Momentum   |                      Stochastic Oscillator. |
| adx          | Trend      |         Average Directional Movement Index. |
| aroon        | Trend      |                            Aroon Indicator. |
| atr          | Volatility |                         Average True Range. |
| bbands       | Volatility |                            Bollinger Bands. |
| cones        | Volatility |                  Realized Volatility Cones. |
| donchian     | Volatility |                          Donchian Channels. |
| kc           | Volatility |                           Keltner Channels. |
| ad           | Volume     |             Accumulation/Distribution Line. |
| adosc        | Volume     |                         Chaikin Oscillator. |
| obv          | Volume     |                          On-Balance Volume. |
| fib          | Custom     |                      Fibonacci Retracement. |
| multi        | Custom     | Plot multiple indicators on the same chart. |

:::note

Some functions will not be compatible with intraday data and some may be designed specifically for a daily window.  Interval labels on charts may still be described as "days" when the time series interval is intraday. Consult the help dialogue, by attaching `-h` to a command, for a reminder of the adjustable parameters.
:::

With some daily data now loaded, let's look at some charts!

## Examples

### Moving Averages

There are five types of moving averages available, they are grouped into the `Overlay` category.  It is possible to overlay multiple windows of time for each one, and it is also possible to overlay multiple versions of moving average.

#### Single MA Type

The help dialogue will explain the differences. For example, Zero-Lag Moving Average.

```console
zlma -h
```

```console
usage: zlma [-l N_LENGTH] [-o N_OFFSET] [-h] [--export EXPORT] [--sheet-name SHEET_NAME [SHEET_NAME ...]]

The zero lag exponential moving average (ZLEMA) indicator was created by John Ehlers and Ric Way. The idea is do a regular exponential moving average (EMA) calculation but
on a de-lagged data instead of doing it on the regular data. Data is de-lagged by removing the data from "lag" days ago thus removing (or attempting to) the cumulative
effect of the moving average.

options:
  -l N_LENGTH, --length N_LENGTH
                        Window lengths. Multiple values indicated as comma separated values. (default: [20])
  -o N_OFFSET, --offset N_OFFSET
                        offset (default: 0)
  -h, --help            show this help message (default: False)
  --export EXPORT       Export raw data into csv, json, xlsx and figure into png, jpg, pdf, svg (default: )
  --sheet-name SHEET_NAME [SHEET_NAME ...]
                        Name of excel sheet to save data to. Only valid for .xlsx files. (default: None)

For more information and examples, use 'about zlma' to access the related guide.
```

For moving averages, there are two parameters: the window length and offset.  Let's examine the ZLMA at 50 and 200 days.

```console
zlma -l 50,200
```

![ZLMA 50,200](https://user-images.githubusercontent.com/85772166/233763992-157eb965-e5ca-48d6-b621-1e6596d4f784.png)

Drawing a chart with the Simple Moving Average shows the overlaps occur at different points in time.

```console
sma -l 50,200
```

![SMA 50,200](https://user-images.githubusercontent.com/85772166/233764006-45f6e6db-aa8c-4404-8997-68f96fbbe29e.png)

#### Multiple MA Types

Let's overlay the 200-day ZLMA with the 200-day SMA to see where they intersect.  This is accomplished using the `multi` function.

```console
multi -i sma[200],zlma[200]
```

:::note
Make note of the difference in parameters syntax.  With the `multi` function, parameters for each indicator must be surrounded with square brackets [ ].
:::

![SMA/ZLMA Overlay](https://user-images.githubusercontent.com/85772166/233764023-26991e03-6a82-47b6-9a6b-b2013dbdfffc.png)

Now let's see both 200 and 50-day moving averages.

```console
multi -i sma[50,200],zlma[50,200]
```

![SMA/ZLMA Overlay](https://user-images.githubusercontent.com/85772166/233764031-fd0375e9-f13f-43dd-b304-795168a0424b.png)

The last crossover point provides some confirmation of the current trend.  Intraday data might reveal more.  Let's see the one-hour MAs!

```console
load qqq -i 60/multi -i sma[50,200],zlma[50,200]
```

![SMA/ZLMA Hourly Overlay](https://user-images.githubusercontent.com/85772166/233764046-879252f8-3449-4f61-9098-6c538e130e47.png)

The ZLMA 50 has crossed over the SMA50, potentially signalling that the trend is near its exhaustion point.  Let's consult some other indicators using the hourly data now loaded.

### multi

Load multiple indicators on the same chart with the `multi` command.

```console
load qqq -i 60 -s 2023-01-01/multi rsi,vwap,atr
```

![multi rsi,vwap,atr](https://user-images.githubusercontent.com/85772166/233764057-46b82e00-0e93-4f69-a253-c74f102a5827.png)

The help dialogue for this function provides some guidance for setting the optional arguments for each indicator.

```console
multi -h
```

```console
usage: multi [-i INDICATORS] [-h] [--export EXPORT] [--sheet-name SHEET_NAME [SHEET_NAME ...]]

Plot multiple indicators on the same chart separated by a comma.

options:
  -i INDICATORS, --indicators INDICATORS
                        Indicators with optional arguments in the form of "macd[12,26,9],rsi,sma[20]" (default: None)
  -h, --help            show this help message (default: False)
  --export EXPORT       Export raw data into csv, json, xlsx and figure into png, jpg, pdf, svg (default: )
  --sheet-name SHEET_NAME [SHEET_NAME ...]
                        Name of excel sheet to save data to. Only valid for .xlsx files. (default: None)

For more information and examples, use 'about multi' to access the related guide.
```

Making adjustments with this function requires knowing the parameters for each individual indicator.  They will have sensible default values but, where there are multiple parameters, it may not be obvious which order the numbers need to be entered.  Sometimes they are not even numbers, like MACD.

### macd

```console
macd --help

(🦋) /stocks/ta/ $ macd --help

usage: macd [--fast N_FAST] [--slow N_SLOW] [--signal N_SIGNAL] [-h] [--export EXPORT] [--sheet-name SHEET_NAME [SHEET_NAME ...]]

The Moving Average Convergence Divergence (MACD) is the difference between two Exponential Moving Averages. The Signal line is an Exponential Moving
Average of the MACD. The MACD signals trend changes and indicates the start of new trend direction. High values indicate overbought conditions, low
values indicate oversold conditions. Divergence with the price indicates an end to the current trend, especially if the MACD is at extreme high or low
values. When the MACD line crosses above the signal line a buy signal is generated. When the MACD crosses below the signal line a sell signal is
generated. To confirm the signal, the MACD should be above zero for a buy, and below zero for a sell.

options:
  --fast N_FAST         The short period. (default: 12)
  --slow N_SLOW         The long period. (default: 26)
  --signal N_SIGNAL     The signal period. (default: 9)
  -h, --help            show this help message (default: False)
  --export EXPORT       Export raw data into csv, json, xlsx and figure into png, jpg, pdf, svg (default: )
  --sheet-name SHEET_NAME [SHEET_NAME ...]
                        Name of excel sheet to save data to. Only valid for .xlsx files. (default: None)

For more information and examples, use 'about macd' to access the related guide.
```

The one-hour MACD generated a downward signal trend two days ago.

```console
load qqq -i 60 -s 2023-01-01/macd
```

![MACD Hourly](https://user-images.githubusercontent.com/85772166/233764068-521b6218-2e4f-49d2-94b3-b4806b739a56.png)

:::note
Clicking and dragging the mouse near the corners at each axis allows the zooming to be locked to the X or Y axis only.
:::

### obv

Looking at the one-minute on-balance volume of QQQ today (April 21, 2023) reveals that massive volume spike occurred at 11:04.  The ceiling is now the floor.

```console
load qqq -i 1 -s 2023-04-21/macd
```

![On-Balance Volume](https://user-images.githubusercontent.com/85772166/233764081-ade1d33f-7524-41d0-9885-911a6270a11c.png)

The Accumulation/Distribution Line at the same one-minute interval signals in advance of the upward drift reversal, beginning to sell into the Friday close just before 14:00.

![Accumlation Distribution](https://user-images.githubusercontent.com/85772166/233764089-531dad18-d3c1-4bbb-aa6c-3c2c182f8fd3.png)

## Indicators Dashboard

This menu is also available as an experimental Dashboard Streamlit App.

```console
/dashboards/indicators
```

![Dashboards Menu](https://user-images.githubusercontent.com/85772166/233764105-85b944eb-6ff7-42c8-b2c7-f9cbdff51388.png)

![Indicators Dashboard](https://user-images.githubusercontent.com/85772166/233764115-7bfbbf8c-793e-4dbc-a8de-9f16007d68a9.png)<|MERGE_RESOLUTION|>--- conflicted
+++ resolved
@@ -1,19 +1,13 @@
 ---
 title: Technical Analysis
-<<<<<<< HEAD
 keywords: [technical, analysis, ta, t/a, intraday, daily, indicators, signals, average, moving, exponential, rsi, fibonacci, retracement, bollinger, heltner, accumulation, distribution, obv, on-balance, volume, volatility, trend, momentum, overlap, crypto, stocks, funds, etf, etfs, realized, fx, forex]
 description: An introduction to the Technical Analysis menu of the OpenBB Terminal.  This guide provides an overview of the functions and provides examples for use.
 ---
-=======
-keywords: [technical, analysis, ta, t/a, intraday, daily, indicators, signals, average, moving, exponential, rsi, fibonacci, retracement, bollinger, heltner, accumulation, distribution, obv, on-balance, volume, volatility, trend, momentum, overlap, crypto, stocks, funds, etf, etfs, example, how to, how to use, fibonacci]
-description: This guide introduces the Technical Analysis menu, which is common across many sections of the OpenBB Terminal.
----
 
 import HeadTitle from '@site/src/components/General/HeadTitle.tsx';
 
 <HeadTitle title="Technical Analysis - Terminal | OpenBB Docs" />
 
->>>>>>> 7f28d012
 The Technical Analysis menu offers the user a suite of tools for analyzing the technical components of an asset's trading history. The menu can be found in most wings of the Terminal:
 
 - [Crypto](https://docs.openbb.co/terminal/usage/intros/crypto)
