---
title: v3.2.0
version: "3.2.0"
date: 2023-07-21
description: Current - v3.2.0
<<<<<<< HEAD
sidebar_position: 93
=======
sidebar_position: 96
>>>>>>> f2208f8d
---

## Thank you and welcome to our new contributors 🔥
@harshvardhansharma

## What's new 🎉
* New hold functionality for overlaying charts
* Added the USD Liquidity Index to the economy menu
* Edited economy/treasury data source
* Deprecated stocks/ta/rsp
* Deprecated economy/rtps
* Updated some older pinned dependencies
* General bug fixes and enhancements


## What's changed 🚀
* add public routines flag (#5236) @montezdesousa
* Release Cleanup (#5233) @jmaslek
* Hotfix/ improve tables/charts (#5228) @tehcoderer
* Adds a matlab like `hold on` to plot on same axis (#5173) @jmaslek
* Update routine tags (#5221) @DidierRLopes
* Manually triggered unit test (#5229) @jmaslek
* adds note indicating V3.1.0 is required for loops and keywords (#5219) @deeleeramone
* Update treasury command to get directly from fed (#5215) @jmaslek
* hotfix / improve autoscaling/dynamic loading, fix forex candle charts, equity reports (#5183) @tehcoderer
* Close 2 stocks fa issues with polygon (#5217) @jmaslek
* Fix prompt typo (#5192) @montezdesousa
* hotfix / Moving Averages Export (#5214) @tehcoderer
* Get oanda back to forex sources to fix the menu (#5204) @piiq
* Make some improvements to askobb (#5205) @jmaslek
* Remove `economy/rtps` and `stocks/ta/rsp` (#5181) @jmaslek
* [Update] bump langchain and llama (#5202) @martinb-bb
* Hotfix / Switch `download_plotly_js` to run in thread (#5203) @tehcoderer
* feature/usd-liquidity-index: Adds USD Liquidity Index to Economy menu (#5174) @deeleeramone
* hotfix/fix-stocks-screener: Fixes the random column header artifacts (#5199) @deeleeramone
* feature/examples-optionsChains: Add Notebook example: optionsChains (#5165) @deeleeramone
* hotfix/fix-intrinio-load:  (#5188) @deeleeramone
* hotfix/economy-index-list: Adds Six Indices to the `economy/index` List (#5185) @deeleeramone
* hotfix/docs-sdk-forex: Fixes #5194 (#5196) @deeleeramone
* hotfix / Save session on oauth login (#5195) @tehcoderer
* Adds Topledger on-chain data (#5029) @harshvardhansharma
* hotfix / TA ma's empty if not enough data for window (#5180) @tehcoderer
* hotfix/fix-options-skew: Fixes columns not subtracting (#5170) @deeleeramone
* Release/3.1.0 (#5168) @jmaslek

We are proud of our community contributors and staunch supporters of open-source ecosystems.
Help us promote our community by tagging `@openbb_finance` on Twitter with a link to your pull request,
and join our Discord server to chat about your contribution! We want to hear about your experience!

### Links 🦋
[Website](https://openbb.co/), [Twitter](https://twitter.com/openbb_finance), [Linkedin](https://www.linkedin.com/company/openbb-finance), [Instagram](https://www.instagram.com/openbb.finance/), [Reddit](https://www.reddit.com/r/openbb/), [Discord](https://discord.com/invite/xPHTuHCmuV)<|MERGE_RESOLUTION|>--- conflicted
+++ resolved
@@ -3,11 +3,7 @@
 version: "3.2.0"
 date: 2023-07-21
 description: Current - v3.2.0
-<<<<<<< HEAD
-sidebar_position: 93
-=======
 sidebar_position: 96
->>>>>>> f2208f8d
 ---
 
 ## Thank you and welcome to our new contributors 🔥
