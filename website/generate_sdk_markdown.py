import csv
import importlib
import inspect
import os
from types import FunctionType
from typing import (
    Any,
    Callable,
    Dict,
    ForwardRef,
    List,
    Literal,
    Optional,
)

from docstring_parser import parse

from openbb_terminal.core.library.trail_map import FORECASTING, MISCELLANEOUS_DIRECTORY
from openbb_terminal.rich_config import console

MAP_PATH = MISCELLANEOUS_DIRECTORY / "library" / "trail_map.csv"
MAP_FORECASTING_PATH = MISCELLANEOUS_DIRECTORY / "library" / "trail_map_forecasting.csv"


def clean_attr_desc(attr: Optional[FunctionType] = None) -> Optional[str]:
    """Clean the attribute description."""
    if attr.__doc__ is None:
        return None
    return (
        attr.__doc__.splitlines()[1].lstrip()
        if not attr.__doc__.splitlines()[0]
        else attr.__doc__.splitlines()[0].lstrip()
        if attr.__doc__
        else ""
    )


def get_signature_parameters(
    function: Callable[..., Any], globalns: dict[str, Any]
) -> dict[str, inspect.Parameter]:
    signature = inspect.signature(function)
    params = {}
    cache: dict[str, Any] = {}
    for name, parameter in signature.parameters.items():
        annotation = parameter.annotation
        if annotation is parameter.empty:
            params[name] = parameter
            continue
        if annotation is None:
            params[name] = parameter.replace(annotation=type(None))
            continue

        if isinstance(annotation, ForwardRef):
            annotation = annotation.__forward_arg__

        if isinstance(annotation, str):
            annotation = eval(annotation, globalns, cache)  # pylint: disable=W0123

        params[name] = parameter.replace(annotation=annotation)

    return params


class Trailmap:
    def __init__(self, trailmap: str, model: str, view: Optional[str] = None):
        tmap = trailmap.split(".")
        if len(tmap) == 1:
            tmap = ["", tmap[0]]
        self.class_attr: str = tmap.pop(-1)
        self.location_path = tmap
        self.model = model
        self.view = view if view else None
        self.short_doc: Dict[str, Optional[str]] = {}
        self.long_doc: Dict[str, str] = {}
        self.lineon: Dict[str, int] = {}
        self.full_path: Dict[str, str] = {}
        self.func_def: Dict[str, str] = {}
        self.func_attr: Dict[str, FunctionType] = {}
        self.get_docstrings()

    def get_docstrings(self) -> None:
        """Gets the function docstrings. We get the short and long docstrings."""

        for key, func in zip(["model", "view"], [self.model, self.view]):
            if func:
                module_path, function_name = func.rsplit(".", 1)
                module = importlib.import_module(module_path)

                func_attr = getattr(module, function_name)
                add_juan = 0
                if "__wrapped__" in dir(func_attr):
                    func_attr = func_attr.__wrapped__
                    if "__wrapped__" in dir(func_attr):
                        func_attr = func_attr.__wrapped__
                    add_juan = 1

                self.func_attr[key] = func_attr
                self.lineon[key] = inspect.getsourcelines(func_attr)[1] + add_juan
<<<<<<< HEAD

                self.func_def[key] = self.get_definition(key)
                self.long_doc[key] = func_attr.__doc__
                self.short_doc[key] = clean_attr_desc(func_attr)

=======

                self.long_doc[key] = func_attr.__doc__
                self.short_doc[key] = clean_attr_desc(func_attr)

                self.params[key] = {}
                print(
                    f"Getting parameters for {func_attr} at {module_path} with {self.lineon[key]}"
                )
                for k, p in get_signature_parameters(
                    func_attr, func_attr.__globals__
                ).items():
                    self.params[key][k] = p

                self.func_def[key] = self.get_definition(key)
>>>>>>> 53394c5a
                full_path = (
                    inspect.getfile(self.func_attr[key])
                    .replace("\\", "/")
                    .split("openbb_terminal/")[1]
                )
                self.full_path[key] = f"openbb_terminal/{full_path}"

    def get_definition(self, key: str) -> str:
        """Creates the function definition to be used in SDK docs."""
        funcspec = self.params[key]
        definition = ""
        added_comma = False
        for arg in funcspec:

            annotation = (
                (
                    str(funcspec[arg].annotation)
                    .replace("<class '", "")
                    .replace("'>", "")
                    .replace("typing.", "")
                    .replace("pandas.core.frame.", "pd.")
                    .replace("pandas.core.series.", "pd.")
                    .replace("openbb_terminal.portfolio.", "")
                )
                if funcspec[arg].annotation != inspect.Parameter.empty
                else "Any"
            )

            default = ""
            if funcspec[arg].default is not funcspec[arg].empty:
                arg_default = (
                    funcspec[arg].default
                    if funcspec[arg].default is not inspect.Parameter.empty
                    else None
                )
                default = (
                    f" = {arg_default}"
                    if not isinstance(arg_default, str)
                    else f' = "{arg_default}"'
                )
            definition += f"{arg}: {annotation}{default}, "
            added_comma = True

        if added_comma:
            definition = definition[:-2]

<<<<<<< HEAD
        return_def = (
            funcspec.annotations["return"].__name__
            if "return" in funcspec.annotations
            and hasattr(funcspec.annotations["return"], "__name__")
            and funcspec.annotations["return"] is not None
            else "None"
        )
        definition = (
            f"def {getattr(self, key).split('.')[-1]}({definition }) -> {return_def}"
        )
=======
        sdk_name = self.class_attr if key != "view" else f"{self.class_attr}_chart"
        sdk_path = f"openbb.{'.'.join(self.location_path)}.{sdk_name}"

        definition = f"{sdk_path}({definition })"
>>>>>>> 53394c5a
        return definition


def get_trailmaps() -> List[Trailmap]:
    trailmaps = []
    for tmap_csv in [MAP_PATH, MAP_FORECASTING_PATH]:
        if tmap_csv == MAP_FORECASTING_PATH and not FORECASTING:
            console.print(
                "[bold red]Forecasting is disabled. Forecasting will not be included in the Generation of Docs[/bold red]"
            )
            break
        with open(tmap_csv) as csvfile:
            reader = csv.reader(csvfile, delimiter=",")
            next(reader)
            for row in reader:
                trailmaps.append(Trailmap(*row))

    return trailmaps


def get_function_meta(trailmap: Trailmap, trail_type: Literal["model", "view"]):
    """Gets the function meta data."""
    if trailmap.func_attr[trail_type] is None:
        return None
    doc_parsed = parse(trailmap.long_doc[trail_type])
    line = trailmap.lineon[trail_type]
    path = trailmap.full_path[trail_type]
    func_def = trailmap.func_def[trail_type]
    source_code_url = (
        "https://github.com/OpenBB-finance/OpenBBTerminal/tree/main/"
        + path
        + "#L"
        + str(line)
    )
    function_name = trailmap.view if trail_type == "view" else trailmap.model
    params = []
    for param in doc_parsed.params:
        arg_default = (
            trailmap.params[trail_type][param.arg_name].default
            if param.arg_name in trailmap.params[trail_type]
            else None
        )
        params.append(
            {
                "name": param.arg_name,
                "doc": param.description,
                "type": param.type_name,
                "default": arg_default
                if arg_default is not inspect.Parameter.empty
                else None,
                "optional": bool(arg_default is not inspect.Parameter.empty)
                or param.is_optional,
            }
        )
    if doc_parsed.returns:
        returns = {
            "doc": doc_parsed.returns.description,
            "type": doc_parsed.returns.type_name,
        }
    else:
        returns = None

    examples = []

    for example in doc_parsed.examples:
        if example.description:
            examples.append(
                {"snippet": example.snippet, "description": example.description}
            )

    return {
        "name": trailmap.class_attr,
        "path": path,
        "function_name": function_name,
        "func_def": func_def,
        "source_code_url": source_code_url,
        "description": doc_parsed.short_description,
        "params": params,
        "returns": returns,
        "examples": examples,
    }


def generate_markdown(meta_model, meta_view):
    main_model = meta_model
    if not meta_model:
        if not meta_view:
            raise ValueError("No model or view")
        main_model = meta_view
    markdown = f"""---
title: {main_model["name"]}
description: OpenBB SDK Function
---\n\n"""
    if meta_view and meta_model:
        markdown += """import Tabs from '@theme/Tabs';
import TabItem from '@theme/TabItem';\n\n"""

    markdown += f"# {main_model['name']}\n\n"

    if meta_view and meta_model:
        markdown += f"""<Tabs>
<TabItem value="model" label="Model" default>\n
{generate_markdown_section(meta_model)}\n
</TabItem>
<TabItem value="view" label="Chart">\n
{generate_markdown_section(meta_view)}\n
</TabItem>
</Tabs>"""
    else:
        markdown += generate_markdown_section(main_model)
    return markdown


def generate_markdown_section(meta):
    # head meta https://docusaurus.io/docs/markdown-features/head-metadata
    # use real description but need to parse it
    markdown = (
        f"{meta['description']}\n\nSource Code: [[link]({meta['source_code_url']})]\n\n"
    )
<<<<<<< HEAD
    markdown += f"```python\n{meta['func_def']}\n```\n"
=======
    markdown += f"```python\n{meta['func_def']}\n```\n\n"
>>>>>>> 53394c5a

    markdown += "---\n\n## Parameters\n\n"
    if meta["params"]:
        markdown += "| Name | Type | Description | Default | Optional |\n"
        markdown += "| ---- | ---- | ----------- | ------- | -------- |\n"
        for param in meta["params"]:
            description = param["doc"].replace("\n", "<br/>")
            markdown += f"| {param['name']} | {param['type']} | {description} | {param['default']} | {param['optional']} |\n"  # noqa: E501
        markdown += "\n\n"
    else:
        markdown += "This function does not take any parameters.\n\n"

    markdown += "---\n\n## Returns\n\n"
    if meta["returns"]:
        markdown += "| Type | Description |\n"
        markdown += "| ---- | ----------- |\n"
        return_desc = (
            meta["returns"]["doc"].replace("\n", "<br/>")
            if meta["returns"]["doc"]
            else ""
        )
        markdown += f"| {meta['returns']['type']} | {return_desc} |\n"
    else:
        markdown += "This function does not return anything\n\n"

<<<<<<< HEAD
=======
    markdown += "---\n\n## Examples\n" if meta["examples"] else ""
>>>>>>> 53394c5a
    for example in meta["examples"]:
        markdown += "## Examples\n\n"
        markdown += f"{example['description']}\n"
        if isinstance(example["snippet"], str):
            snippet = example["snippet"].replace(">>> ", "")
            markdown += f"```python\n{snippet}\n```\n\n"

    markdown += "---\n\n"

    return markdown


def main():
    print("Loading trailmaps...")
    trailmaps = get_trailmaps()
    print("Generating markdown files...")
    for trailmap in trailmaps:
        model_meta = get_function_meta(trailmap, "model") if trailmap.model else None
        view_meta = get_function_meta(trailmap, "view") if trailmap.view else None
        markdown = generate_markdown(model_meta, view_meta)

        if trailmap.class_attr == "index":
            trailmap.class_attr = "index_cmd"

        filepath = (
            "functions/"
            + "/".join(trailmap.location_path)
            + "/"
            + trailmap.class_attr
            + ".md"
        )
        os.makedirs(os.path.dirname(filepath), exist_ok=True)
        with open(filepath, "w", encoding="utf-8") as f:
            f.write(markdown)
    print("Markdown files generated, check the functions folder")


if __name__ == "__main__":
    main()<|MERGE_RESOLUTION|>--- conflicted
+++ resolved
@@ -76,6 +76,7 @@
         self.full_path: Dict[str, str] = {}
         self.func_def: Dict[str, str] = {}
         self.func_attr: Dict[str, FunctionType] = {}
+        self.params: Dict[str, Dict[str, inspect.Parameter]] = {}
         self.get_docstrings()
 
     def get_docstrings(self) -> None:
@@ -96,13 +97,6 @@
 
                 self.func_attr[key] = func_attr
                 self.lineon[key] = inspect.getsourcelines(func_attr)[1] + add_juan
-<<<<<<< HEAD
-
-                self.func_def[key] = self.get_definition(key)
-                self.long_doc[key] = func_attr.__doc__
-                self.short_doc[key] = clean_attr_desc(func_attr)
-
-=======
 
                 self.long_doc[key] = func_attr.__doc__
                 self.short_doc[key] = clean_attr_desc(func_attr)
@@ -117,7 +111,6 @@
                     self.params[key][k] = p
 
                 self.func_def[key] = self.get_definition(key)
->>>>>>> 53394c5a
                 full_path = (
                     inspect.getfile(self.func_attr[key])
                     .replace("\\", "/")
@@ -164,23 +157,10 @@
         if added_comma:
             definition = definition[:-2]
 
-<<<<<<< HEAD
-        return_def = (
-            funcspec.annotations["return"].__name__
-            if "return" in funcspec.annotations
-            and hasattr(funcspec.annotations["return"], "__name__")
-            and funcspec.annotations["return"] is not None
-            else "None"
-        )
-        definition = (
-            f"def {getattr(self, key).split('.')[-1]}({definition }) -> {return_def}"
-        )
-=======
         sdk_name = self.class_attr if key != "view" else f"{self.class_attr}_chart"
         sdk_path = f"openbb.{'.'.join(self.location_path)}.{sdk_name}"
 
         definition = f"{sdk_path}({definition })"
->>>>>>> 53394c5a
         return definition
 
 
@@ -300,11 +280,7 @@
     markdown = (
         f"{meta['description']}\n\nSource Code: [[link]({meta['source_code_url']})]\n\n"
     )
-<<<<<<< HEAD
-    markdown += f"```python\n{meta['func_def']}\n```\n"
-=======
     markdown += f"```python\n{meta['func_def']}\n```\n\n"
->>>>>>> 53394c5a
 
     markdown += "---\n\n## Parameters\n\n"
     if meta["params"]:
@@ -330,10 +306,7 @@
     else:
         markdown += "This function does not return anything\n\n"
 
-<<<<<<< HEAD
-=======
     markdown += "---\n\n## Examples\n" if meta["examples"] else ""
->>>>>>> 53394c5a
     for example in meta["examples"]:
         markdown += "## Examples\n\n"
         markdown += f"{example['description']}\n"
@@ -346,11 +319,33 @@
     return markdown
 
 
+def add_todict(d: dict, location_path: list, tmap: Trailmap) -> dict:
+    """Adds the trailmap to the dictionary. A trailmap is a path to a function
+    in the sdk. This function creates the dictionary paths to the function."""
+
+    if location_path[0] not in d:
+        d[location_path[0]] = {}
+
+    if len(location_path) > 1:
+        add_todict(d[location_path[0]], location_path[1:], tmap)
+    else:
+        d[location_path[0]][tmap.class_attr] = (
+            "https://docs.openbb.co/sdk/functions/"
+            + "/".join(tmap.location_path)
+            + "/"
+            + tmap.class_attr
+        )  # noqa: E501
+
+    return d
+
+
 def main():
     print("Loading trailmaps...")
     trailmaps = get_trailmaps()
     print("Generating markdown files...")
+    functions_dict = {}
     for trailmap in trailmaps:
+        functions_dict = add_todict(functions_dict, trailmap.location_path, trailmap)
         model_meta = get_function_meta(trailmap, "model") if trailmap.model else None
         view_meta = get_function_meta(trailmap, "view") if trailmap.view else None
         markdown = generate_markdown(model_meta, view_meta)
@@ -368,7 +363,21 @@
         os.makedirs(os.path.dirname(filepath), exist_ok=True)
         with open(filepath, "w", encoding="utf-8") as f:
             f.write(markdown)
+    index_markdown = "# OpenBB SDK Reference\n\n"
+    index_markdown += generate_index_markdown("", functions_dict, 2)
+    with open("functions/index.md", "w", encoding="utf-8") as f:
+        f.write(index_markdown)
     print("Markdown files generated, check the functions folder")
+
+
+def generate_index_markdown(markdown, d, level):
+    for key in d:
+        if isinstance(d[key], dict):
+            markdown += f"{'#' * level} {key}\n"
+            markdown = generate_index_markdown(markdown, d[key], level + 1)
+        else:
+            markdown += f"- [{key}]({d[key]})\n"
+    return markdown
 
 
 if __name__ == "__main__":
