aiohttp==3.8.1; python_version >= "3.6" and python_full_version >= "3.8.0"
aiosignal==1.2.0; python_version >= "3.6" and python_full_version >= "3.8.0"
alabaster==0.7.12; python_version >= "3.7"
alpha-vantage==2.3.1
ansiwrap==0.8.4; python_version >= "3.6"
anyio==3.5.0; python_full_version >= "3.6.2" and python_version >= "3.7"
appnope==0.1.3; platform_system == "Darwin" and python_version >= "3.8" and sys_platform == "darwin" and python_full_version >= "3.6.2"
argon2-cffi-bindings==21.2.0; python_version >= "3.7"
argon2-cffi==21.3.0; python_version >= "3.7"
ascii-magic==1.6; python_version >= "3.5"
asgiref==3.5.0; python_version >= "3.7"
astor==0.7.1; python_full_version >= "3.7.1" and python_full_version < "4.0.0" and python_version >= "3.8"
astroid==2.11.3; python_full_version >= "3.6.2"
asttokens==2.0.5; python_full_version >= "3.6.2" and python_version >= "3.8"
async-generator==1.10; python_version >= "3.7" and python_version < "4.0"
async-timeout==4.0.2; python_version >= "3.6" and python_full_version >= "3.8.0"
atomicwrites==1.4.0; python_version >= "3.7" and python_full_version < "3.0.0" and sys_platform == "win32" or sys_platform == "win32" and python_version >= "3.7" and python_full_version >= "3.4.0"
attrs==21.4.0; python_full_version >= "3.8.0" and python_version >= "3.7" and (python_version >= "3.7" and python_full_version < "3.0.0" and python_version < "4.0" or python_version >= "3.7" and python_version < "4.0" and python_full_version >= "3.5.0") and (python_version >= "3.6" and python_full_version < "3.0.0" and python_version < "4.0" or python_version >= "3.6" and python_version < "4.0" and python_full_version >= "3.5.0") and (python_version >= "3.7" and python_full_version < "3.0.0" or python_full_version >= "3.5.0" and python_version >= "3.7")
babel==2.10.1; python_version >= "3.7"
backcall==0.2.0; python_full_version >= "3.6.2" and python_version >= "3.8"
backports.zoneinfo==0.2.1; python_version < "3.9" and python_version >= "3.6" and (python_version >= "3.6" and python_full_version < "3.0.0" or python_full_version >= "3.6.0" and python_version >= "3.6")
bandit==1.7.4; python_version >= "3.7"
beartype==0.7.1; python_version >= "3.8" and python_version < "4.0" and python_full_version >= "3.6.0"
beautifulsoup4==4.11.1; python_full_version >= "3.6.0" and python_version >= "3.7"
black==22.1.0; python_full_version >= "3.6.2"
bleach==5.0.0; python_version >= "3.7"
<<<<<<< HEAD
boto3==1.21.45; python_version >= "3.6"
botocore==1.24.45; python_version >= "3.6"
=======
boto3==1.21.37; python_version >= "3.6"
botocore==1.24.37; python_version >= "3.6"
>>>>>>> 64ac9c0d
bs4==0.0.1
bt==0.2.9; (python_version >= "2.7" and python_full_version < "3.0.0") or (python_full_version >= "3.6.0")
certifi==2021.10.8; python_full_version >= "3.7.1" and python_version < "4" and python_version >= "3.8" and python_full_version < "4.0.0" and (python_version >= "2.7" and python_full_version < "3.0.0" or python_full_version >= "3.6.0") and (python_version >= "3.7" and python_full_version < "3.0.0" or python_full_version >= "3.6.0" and python_version >= "3.7")
cffi==1.15.0; python_version >= "3.7"
cfgv==3.3.1; python_full_version >= "3.6.1" and python_version >= "3.7"
charset-normalizer==2.0.12; python_full_version >= "3.8.0" and python_version >= "3.8" and python_version < "4.0" and python_full_version < "4.0.0" and (python_version >= "2.7" and python_full_version < "3.0.0" or python_full_version >= "3.6.0") and (python_version >= "3.7" and python_full_version < "3.0.0" or python_full_version >= "3.6.0" and python_version >= "3.7")
click==8.0.1; python_version >= "3.6"
codespell==2.1.0; python_version >= "3.5"
colorama==0.4.4; python_full_version >= "3.6.2" and python_full_version < "4.0.0" and (python_version >= "3.5" and python_full_version < "3.0.0" or python_full_version >= "3.5.0" and python_version >= "3.5") and platform_system == "Windows" and python_version >= "3.8" and (python_version >= "3.6" and python_full_version < "3.0.0" and sys_platform == "win32" or sys_platform == "win32" and python_version >= "3.6" and python_full_version >= "3.5.0") and sys_platform == "win32" and (python_version >= "3.7" and python_full_version < "3.0.0" and sys_platform == "win32" or sys_platform == "win32" and python_version >= "3.7" and python_full_version >= "3.5.0") and (python_version >= "3.7" and python_full_version < "3.0.0" and platform_system == "Windows" or platform_system == "Windows" and python_version >= "3.7" and python_full_version >= "3.5.0") and (python_version >= "3.6" and python_full_version < "3.0.0" and platform_system == "Windows" or python_full_version >= "3.5.0" and platform_system == "Windows" and python_version >= "3.6")
commonmark==0.9.1; python_full_version >= "3.6.2" and python_full_version < "4.0.0"
convertdate==2.4.0; python_version >= "3.7" and python_version < "4"
coverage==6.3.2; python_version >= "3.7"
cryptography==36.0.2; python_version >= "3.7" and python_full_version < "3.0.0" and python_version < "4.0" or python_full_version >= "3.6.0" and python_version < "4" and python_version >= "3.7"
cssselect==1.1.0; python_version >= "2.7" and python_full_version < "3.0.0" or python_full_version >= "3.4.0"
cvxpy==1.2.0; python_full_version >= "3.6.1" and python_full_version < "4.0.0" and python_version >= "3.7"
cycler==0.11.0; python_version >= "3.7"
cython==0.29.28; python_version >= "3.8" and python_full_version < "3.0.0" and sys_platform == "darwin" or python_full_version >= "3.3.0" and sys_platform == "darwin" and python_version >= "3.8"
dateparser==1.1.1; python_version >= "3.5"
datetime==4.4; python_version >= "3.5"
debugpy==1.6.0; python_version >= "3.7"
decorator==5.1.1; python_full_version >= "3.6.2" and python_version >= "3.8" and (python_version >= "3.5" and python_full_version < "3.0.0" or python_full_version >= "3.6.0" and python_version >= "3.5")
defusedxml==0.7.1; python_version >= "3.7" and python_full_version < "3.0.0" or python_full_version >= "3.5.0" and python_version >= "3.7"
degiro-connector==2.0.19; python_full_version >= "3.7.1" and python_full_version < "4.0.0"
deprecation==2.1.0
detecta==0.0.5; python_version >= "3.6"
dill==0.3.4; python_full_version >= "3.6.2"
disnake==2.4.0; python_full_version >= "3.8.0"
distlib==0.3.4; python_version >= "3.7" and python_full_version < "3.0.0" or python_full_version >= "3.5.0" and python_version >= "3.7"
dnspython==2.2.1; python_version >= "3.6" and python_version < "4.0"
docutils==0.16; python_version >= "3.7" and python_full_version < "3.0.0" or python_full_version >= "3.5.0" and python_version >= "3.7"
ecos==2.0.10; python_full_version >= "3.6.1" and python_full_version < "4.0.0" and python_version >= "3.7"
entrypoints==0.4; python_full_version >= "3.7.0" and python_version >= "3.7"
et-xmlfile==1.1.0; python_version >= "3.6"
exchange-calendars==3.6.1; python_version >= "3.7" and python_full_version >= "3.7.0"
executing==0.8.3; python_full_version >= "3.6.2" and python_version >= "3.8"
fastapi==0.73.0; python_full_version >= "3.6.1"
fastjsonschema==2.15.3; python_full_version >= "3.7.0" and python_version >= "3.7"
fear-greed-index==0.1.4; python_version >= "3.7"
ffn==0.3.6; python_version >= "2.7" and python_full_version < "3.0.0" or python_full_version >= "3.6.0"
filelock==3.6.0; python_version >= "3.7" and python_full_version < "3.0.0" or python_full_version >= "3.5.0" and python_version >= "3.7"
financedatabase==1.0.2
finnhub-python==2.4.13
finviz==1.4.4
finvizfinance==0.14.0; python_version >= "3.5"
flake8==3.9.2; (python_version >= "2.7" and python_full_version < "3.0.0") or (python_full_version >= "3.5.0")
fonttools==4.33.1; python_version >= "3.7"
formulaic==0.3.3; python_full_version >= "3.7.1" and python_full_version < "4.0.0" and python_version >= "3.8"
fred==3.1
fredapi==0.4.3
frozendict==2.3.2; python_version >= "3.6"
frozenlist==1.3.0; python_version >= "3.7" and python_full_version >= "3.8.0"
fundamentalanalysis==0.2.12
future==0.18.2; python_version >= "2.7" and python_full_version < "3.0.0" or python_full_version >= "3.6.0"
gitdb==4.0.9; python_version >= "3.7"
gitpython==3.1.27; python_version >= "3.7"
grpcio==1.45.0; python_full_version >= "3.7.1" and python_full_version < "4.0.0" and python_version >= "3.6"
h11==0.13.0; python_version >= "3.7" and python_version < "4.0" and python_full_version >= "3.7.0"
hijri-converter==2.2.3; python_version >= "3.6"
holidays==0.11.3.1; python_version >= "3.6"
identify==2.4.12; python_version >= "3.7"
idna==3.3; python_full_version >= "3.8.0" and python_version >= "3.8" and python_version < "4" and python_full_version < "4.0.0" and (python_version >= "2.7" and python_full_version < "3.0.0" or python_full_version >= "3.6.0") and (python_version >= "3.7" and python_full_version < "3.0.0" or python_full_version >= "3.6.0" and python_version >= "3.7")
imagesize==1.3.0; python_version >= "3.7" and python_full_version < "3.0.0" or python_full_version >= "3.4.0" and python_version >= "3.7"
importlib-metadata==4.11.3; python_version < "3.10" and python_version >= "3.7"
inflection==0.5.1; python_version >= "3.6"
iniconfig==1.1.1; python_version >= "3.7"
interface-meta==1.3.0; python_version >= "3.8" and python_version < "4.0" and python_full_version >= "3.7.1" and python_full_version < "4.0.0"
investpy==1.0.8; python_version >= "3.7"
ipykernel==6.13.0; python_version >= "3.7"
ipympl==0.8.8
ipython-genutils==0.2.0; python_version >= "3.7"
ipython==8.2.0; python_full_version >= "3.6.2" and python_version >= "3.8"
ipywidgets==7.7.0
iso8601==0.1.16
isort==5.10.1; python_full_version >= "3.6.2" and python_version < "4.0"
jedi==0.18.1; python_full_version >= "3.6.2" and python_version >= "3.8"
jinja2==3.0.3; python_version >= "3.6"
jmespath==1.0.0; python_version >= "3.7"
joblib==1.1.0; python_version >= "3.7" and python_full_version < "3.0.0" or python_full_version >= "3.6.0" and python_version >= "3.7"
json5==0.9.6; python_version >= "3.7"
jsonschema==3.2.0
jupyter-client==7.2.2; python_full_version >= "3.7.0" and python_version >= "3.7"
jupyter-console==6.4.3; python_version >= "3.6"
jupyter-core==4.10.0; python_full_version >= "3.7.0" and python_version >= "3.7"
jupyter-server==1.16.0; python_version >= "3.7"
jupyter==1.0.0
jupyterlab-pygments==0.2.2; python_version >= "3.7"
jupyterlab-server==2.13.0; python_version >= "3.7"
jupyterlab-widgets==1.1.0; python_version >= "3.6"
<<<<<<< HEAD
jupyterlab==3.3.4; python_version >= "3.7"
=======
jupyterlab==3.3.3; python_version >= "3.7"
kaleido==0.2.1
>>>>>>> 64ac9c0d
kiwisolver==1.4.2; python_version >= "3.7"
korean-lunar-calendar==0.2.1; python_version >= "3.7" and python_full_version >= "3.7.0"
lazy-object-proxy==1.7.1; python_version >= "3.6" and python_full_version >= "3.6.2"
linearmodels==4.26; python_version >= "3.8"
lxml==4.8.0; python_version >= "3.7" and python_full_version < "3.0.0" or python_full_version >= "3.6.0" and python_version >= "3.7"
m2r2==0.2.8; python_version >= "3.7"
markdown-it-py==1.1.0; python_version >= "3.6" and python_version < "4.0"
markupsafe==2.1.1; python_version >= "3.7"
matplotlib-inline==0.1.3; python_full_version >= "3.6.2" and python_version >= "3.8"
matplotlib==3.5.1; python_version >= "3.7"
mccabe==0.6.1; python_full_version >= "3.6.2"
mdit-py-plugins==0.2.8; python_version >= "3.6" and python_version < "4.0"
mistune==0.8.4; python_version >= "3.7"
mock==4.0.3; python_version >= "3.6"
more-itertools==8.12.0; python_version >= "3.6"
mplfinance==0.12.8b9
multidict==6.0.2; python_version >= "3.7" and python_full_version >= "3.8.0"
multitasking==0.0.10
mypy-extensions==0.4.3; python_version >= "3.8" and python_full_version >= "3.6.2"
mypy==0.930; python_version >= "3.6"
myst-parser==0.15.2; python_version >= "3.6"
natsort==8.1.0; python_version >= "3.6"
nbclassic==0.3.7; python_version >= "3.7"
nbclient==0.5.13; python_full_version >= "3.7.0" and python_version >= "3.7"
nbconvert==6.5.0; python_version >= "3.7"
nbformat==5.3.0; python_full_version >= "3.7.0" and python_version >= "3.7"
nest-asyncio==1.5.5; python_full_version >= "3.7.0" and python_version >= "3.7"
nodeenv==1.6.0; python_version >= "3.7"
notebook-shim==0.1.0; python_version >= "3.7"
notebook==6.4.11; python_version >= "3.7"
numpy==1.21.2; python_version >= "3.7" and python_version < "3.11"
oandapyv20==0.6.3
oauthlib==3.2.0; python_version >= "3.6" and python_full_version < "3.0.0" or python_full_version >= "3.4.0" and python_version >= "3.6"
onetimepass==1.0.1; python_full_version >= "3.7.1" and python_full_version < "4.0.0"
openpyxl==3.0.9; python_version >= "3.6"
osqp==0.6.2.post5; python_full_version >= "3.6.1" and python_full_version < "4.0.0" and python_version >= "3.7"
outcome==1.1.0; python_version >= "3.7" and python_version < "4.0"
packaging==21.3; python_version >= "3.8"
pandas-datareader==0.10.0; python_version >= "3.6" and python_full_version < "3.0.0" or python_full_version >= "3.6.0" and python_version >= "3.6"
pandas-market-calendars==3.2; python_full_version >= "3.7.0"
pandas-ta==0.3.14b
pandas==1.3.5; python_full_version >= "3.7.1"
pandocfilters==1.5.0; python_version >= "3.7" and python_full_version < "3.0.0" or python_full_version >= "3.4.0" and python_version >= "3.7"
papermill==2.3.4; python_version >= "3.6"
parso==0.8.3; python_full_version >= "3.6.2" and python_version >= "3.8"
pathspec==0.9.0; python_full_version >= "3.6.2"
patsy==0.5.2; python_version >= "3.8"
pbr==5.8.1; python_version >= "3.7"
pexpect==4.8.0; sys_platform != "win32" and python_version >= "3.8" and python_full_version >= "3.6.2"
pickleshare==0.7.5; python_full_version >= "3.6.2" and python_version >= "3.8"
pillow==9.1.0; python_version >= "3.7" and python_version < "4"
platformdirs==2.5.2; python_version >= "3.7" and python_full_version >= "3.6.2" and (python_version >= "3.7" and python_full_version < "3.0.0" or python_full_version >= "3.5.0" and python_version >= "3.7")
plotly==5.7.0; python_version >= "3.6"
pluggy==1.0.0; python_version >= "3.7"
pmdarima==1.8.5; python_version >= "3.7"
praw==7.5.0; python_version >= "3.6" and python_version < "4.0"
prawcore==2.3.0; python_version >= "3.6" and python_version < "4.0"
pre-commit==2.18.1; python_version >= "3.7"
prometheus-client==0.14.1; python_version >= "3.7"
prompt-toolkit==3.0.29; python_full_version >= "3.6.2"
property-cached==1.6.4; python_version >= "3.8"
protobuf==3.20.1; python_full_version >= "3.7.1" and python_full_version < "4.0.0" and python_version >= "3.7"
psaw==0.0.12; python_version >= "3"
psutil==5.9.0; python_version >= "3.7" and python_full_version < "3.0.0" or python_full_version >= "3.4.0" and python_version >= "3.7"
ptyprocess==0.7.0; os_name != "nt" and python_version >= "3.8" and sys_platform != "win32" and python_full_version >= "3.6.2"
pure-eval==0.2.2; python_full_version >= "3.6.2" and python_version >= "3.8"
py==1.11.0; python_full_version >= "3.7.0" and python_version >= "3.7" and implementation_name == "pypy"
pyally==1.1.2
pycodestyle==2.7.0; python_version >= "2.7" and python_full_version < "3.0.0" or python_full_version >= "3.5.0"
pycoingecko==2.2.0
pycparser==2.21; python_version >= "3.7" and python_full_version < "3.0.0" and python_version < "4.0" and os_name == "nt" and implementation_name != "pypy" or python_full_version >= "3.6.0" and python_version < "4" and python_version >= "3.7" and os_name == "nt" and implementation_name != "pypy"
pydantic==1.8.2; python_full_version >= "3.6.1"
pyex==0.5.0
pyflakes==2.3.1; python_version >= "2.7" and python_full_version < "3.0.0" or python_full_version >= "3.5.0"
pygments==2.11.2; python_version >= "3.5"
pyhdfe==0.1.0; python_version >= "3.8"
pyimgur==0.6.0
pylint==2.13.7; python_full_version >= "3.6.2"
pyluach==1.4.1; python_version >= "3.7" and python_full_version >= "3.7.0"
pymeeus==0.5.11; python_version >= "3.7" and python_version < "4"
pymongo==3.11.0; (python_version >= "2.7" and python_full_version < "3.0.0") or (python_full_version >= "3.4.0")
pynacl==1.5.0; python_version >= "3.6"
pyobjc-core==8.5; python_version >= "3.6" and sys_platform == "darwin"
pyobjc-framework-cocoa==8.5; python_version >= "3.6" and sys_platform == "darwin"
pyopenssl==22.0.0; python_version >= "3.7" and python_full_version < "3.0.0" and python_version < "4.0" or python_full_version >= "3.6.0" and python_version < "4" and python_version >= "3.7"
pyotp==2.6.0; python_version >= "3"
pyparsing==3.0.8; python_full_version >= "3.6.8" and python_version >= "3.7"
pyportfolioopt==1.5.2; python_full_version >= "3.6.1" and python_full_version < "4.0.0"
pyprind==2.11.3; python_version >= "2.7" and python_full_version < "3.0.0" or python_full_version >= "3.6.0"
pyrsistent==0.18.1; python_version >= "3.7"
pysocks==1.7.1; python_version >= "3.7" and python_full_version < "3.0.0" and python_version < "4.0" or python_full_version >= "3.6.0" and python_version < "4" and python_version >= "3.7"
pytelegrambotapi==4.4.1
pytest-cov==3.0.0; python_version >= "3.6"
pytest-mock==3.7.0; python_version >= "3.7"
pytest-recording==0.12.0; python_version >= "3.5"
pytest==6.2.5; python_version >= "3.6"
python-binance==1.0.16
python-coinmarketcap==0.2
python-dateutil==2.8.2; python_full_version >= "3.7.1" and python_version >= "3.8" and python_full_version < "4.0.0" and (python_version >= "3.7" and python_full_version < "3.0.0" or python_full_version >= "3.3.0" and python_version >= "3.7") and (python_version >= "3.5" and python_full_version < "3.0.0" or python_full_version >= "3.3.0" and python_version >= "3.5") and (python_version >= "3.6" and python_full_version < "3.0.0" or python_full_version >= "3.3.0" and python_version >= "3.6")
python-dotenv==0.19.2; python_version >= "3.5"
pytrends==4.8.0
pytz-deprecation-shim==0.1.0.post0; python_version >= "3.6" and python_full_version < "3.0.0" or python_full_version >= "3.6.0" and python_version >= "3.6"
<<<<<<< HEAD
pytz==2022.1; python_full_version >= "3.7.1" and python_version >= "3.8" and python_full_version < "4.0.0"
=======
pytz==2022.1; python_full_version >= "3.7.1" and python_version >= "3.8" and python_full_version < "4.0.0" and (python_version >= "3.7" and python_full_version < "3.0.0" or python_full_version >= "3.4.0" and python_version >= "3.7")
>>>>>>> 64ac9c0d
pyupgrade==2.32.0; python_version >= "3.7"
pywin32==303; sys_platform == "win32" and platform_python_implementation != "PyPy" and python_version >= "3.7" and python_full_version >= "3.7.0"
pywinpty==2.0.5; os_name == "nt" and python_version >= "3.7"
pyyaml==6.0; python_version >= "3.7"
pyzmq==22.3.0; python_full_version >= "3.7.0" and python_version >= "3.7"
qdldl==0.1.5.post2; python_full_version >= "3.6.1" and python_full_version < "4.0.0" and python_version >= "3.7"
qtconsole==5.3.0; python_version >= "3.7"
qtpy==2.0.1; python_version >= "3.7"
quandl==3.7.0; python_version >= "3.6"
rapidfuzz==1.9.1; python_version >= "2.7"
regex==2022.3.2; python_version >= "3.6"
reportlab==3.6.9; python_version >= "3.7" and python_version < "4"
requests-oauthlib==1.3.1; python_version >= "2.7" and python_full_version < "3.0.0" or python_full_version >= "3.4.0"
requests==2.27.1; (python_version >= "2.7" and python_full_version < "3.0.0") or (python_full_version >= "3.6.0")
rich==10.16.2; python_full_version >= "3.6.2" and python_full_version < "4.0.0"
robin-stocks==2.1.0; python_version >= "3"
s3transfer==0.5.2; python_version >= "3.6"
san==1.2.0
scikit-learn==1.0.2; python_version >= "3.7" and python_full_version < "3.0.0" or python_full_version >= "3.6.0" and python_version >= "3.7"
scipy==1.8.0; python_version >= "3.8" and python_version < "3.11" and python_full_version >= "3.7.1" and python_full_version < "4.0.0" and (python_version >= "2.7" and python_full_version < "3.0.0" or python_full_version >= "3.6.0") and (python_version >= "3.7" and python_full_version < "3.0.0" or python_full_version >= "3.6.0" and python_version >= "3.7")
screeninfo==0.6.7
scs==3.2.0; python_full_version >= "3.6.1" and python_full_version < "4.0.0" and python_version >= "3.7"
seaborn==0.11.2; python_version >= "3.6"
selenium==4.1.3; python_version >= "3.7" and python_version < "4.0"
send2trash==1.8.0; python_version >= "3.7"
sentiment-investor==2.1.0; python_version >= "3.8" and python_version < "4.0"
setuptools-scm==6.4.2; python_version >= "3.8"
six==1.16.0; python_full_version >= "3.7.1" and python_version >= "3.8" and python_full_version < "4.0.0" and (python_version >= "3.8" and python_full_version < "3.0.0" or python_full_version >= "3.3.0" and python_version >= "3.8") and (python_version >= "2.7" and python_full_version < "3.0.0" or python_full_version >= "3.3.0") and (python_version >= "3.5" and python_full_version < "3.0.0" or python_full_version >= "3.3.0" and python_version >= "3.5") and (python_version >= "3.7" and python_full_version < "3.0.0" or python_full_version >= "3.5.0" and python_version >= "3.7") and (python_version >= "3.7" and python_full_version < "3.0.0" or python_full_version >= "3.3.0" and python_version >= "3.7")
slack-bolt==1.13.0; python_version >= "3.6"
slack-sdk==3.15.2; python_full_version >= "3.6.0" and python_version >= "3.6"
smmap==5.0.0; python_version >= "3.7"
sniffio==1.2.0; python_version >= "3.7" and python_version < "4.0" and python_full_version >= "3.6.2"
snowballstemmer==2.2.0; python_version >= "3.7"
socketio-client-nexus==0.7.6
sortedcontainers==2.4.0; python_version >= "3.7" and python_version < "4.0"
soupsieve==2.3.2.post1; python_version >= "3.6" and python_full_version >= "3.6.0"
sphinx-rtd-theme==0.5.2; python_version >= "3.7"
sphinx==4.1.1; python_version >= "3.6"
sphinxcontrib-applehelp==1.0.2; python_version >= "3.7"
sphinxcontrib-devhelp==1.0.2; python_version >= "3.7"
sphinxcontrib-htmlhelp==2.0.0; python_version >= "3.7"
sphinxcontrib-jsmath==1.0.1; python_version >= "3.7"
sphinxcontrib-qthelp==1.0.3; python_version >= "3.7"
sphinxcontrib-serializinghtml==1.1.5; python_version >= "3.7"
squarify==0.4.3
sseclient==0.0.27
stack-data==0.2.0; python_full_version >= "3.6.2" and python_version >= "3.8"
starlette==0.17.1; python_version >= "3.6" and python_full_version >= "3.6.1"
statsmodels==0.13.2; python_version >= "3.7"
stevedore==3.5.0; python_version >= "3.7"
tabulate==0.8.9; python_version >= "2.7" and python_full_version < "3.0.0" or python_full_version >= "3.6.0"
temporal-cache==0.1.4
tenacity==8.0.1; python_version >= "3.6"
terminado==0.13.3; python_version >= "3.7"
textwrap3==0.9.2; python_version >= "3.6"
thepassiveinvestor==1.0.10
threadpoolctl==3.1.0; python_version >= "3.7" and python_full_version < "3.0.0" or python_full_version >= "3.6.0" and python_version >= "3.7"
tinycss2==1.1.1; python_version >= "3.7"
tokenize-rt==4.2.1; python_full_version >= "3.6.2" and python_version >= "3.7"
toml==0.10.2; python_version >= "3.7" and python_full_version < "3.0.0" or python_full_version >= "3.3.0" and python_version >= "3.7"
tomli==2.0.1; python_version >= "3.8" and python_full_version >= "3.6.2" and python_version < "3.11"
toolz==0.11.2; python_version >= "3.7" and python_full_version >= "3.7.0"
tornado==6.1; python_full_version >= "3.7.0" and python_version >= "3.7"
tqdm==4.64.0; python_version >= "3.6" and python_full_version < "3.0.0" or python_full_version >= "3.4.0" and python_version >= "3.6"
tradingview-ta==3.2.10; python_version >= "3.6"
traitlets==5.1.1; python_full_version >= "3.7.0" and python_version >= "3.8"
trio-websocket==0.9.2; python_version >= "3.7" and python_version < "4.0"
trio==0.20.0; python_version >= "3.7" and python_version < "4.0"
types-python-dateutil==2.8.12
types-pytz==2021.3.6
types-pyyaml==6.0.7
types-requests==2.27.20
types-setuptools==57.4.14
types-six==1.16.15
types-urllib3==1.26.13
typing-extensions==4.2.0; python_version < "3.10" and python_full_version >= "3.6.2" and python_version >= "3.7"
tzdata==2022.1; platform_system == "Windows" and python_version >= "3.6" and (python_version >= "3.6" and python_full_version < "3.0.0" or python_full_version >= "3.6.0" and python_version >= "3.6")
tzlocal==4.2; python_version >= "3.6"
ujson==5.2.0; python_version >= "3.7"
undetected-chromedriver==3.1.5.post4
unidecode==1.3.4; python_version >= "3.7"
update-checker==0.18.0; python_version >= "3.6" and python_version < "4.0"
urllib3==1.26.9; python_full_version >= "3.7.1" and python_version < "4" and python_version >= "3.8" and python_full_version < "4.0.0" and (python_version >= "2.7" and python_full_version < "3.0.0" or python_full_version >= "3.6.0") and (python_version >= "3.7" and python_full_version < "3.0.0" or python_full_version >= "3.6.0" and python_version >= "3.7") and (python_version >= "3.7" and python_full_version < "3.0.0" and python_version < "4.0" or python_full_version >= "3.5.0" and python_version < "4" and python_version >= "3.7") and (python_version >= "3.6" and python_full_version < "3.0.0" or python_full_version >= "3.5.0" and python_version < "4" and python_version >= "3.6")
user-agent==0.1.10
uvicorn==0.17.6; python_version >= "3.7"
vadersentiment==3.3.2
valinvest==0.0.2; python_version >= "3.6"
vcrpy==4.1.1; python_version >= "3.5"
virtualenv==20.14.1; python_version >= "3.7" and python_full_version < "3.0.0" or python_full_version >= "3.5.0" and python_version >= "3.7"
voila==0.3.5; python_version >= "3.7"
wcwidth==0.2.5; python_full_version >= "3.6.2" and python_version >= "3.8"
webencodings==0.5.1; python_version >= "3.7"
websocket-client==1.3.2; python_version >= "3.8" and python_version < "4.0"
<<<<<<< HEAD
websockets==10.3; python_version >= "3.7"
=======
websockets==10.2; python_version >= "3.7"
>>>>>>> 64ac9c0d
widgetsnbextension==3.6.0
wrapt==1.14.0; python_full_version >= "3.7.1" and python_full_version < "4.0.0" and (python_version >= "3.5" and python_full_version < "3.0.0" or python_full_version >= "3.5.0" and python_version >= "3.5") and python_version >= "3.8"
wsproto==1.1.0; python_version >= "3.7" and python_version < "4.0" and python_full_version >= "3.7.0"
yarl==1.7.2; python_version >= "3.6" and python_full_version >= "3.8.0"
yfinance==0.1.70
zipp==3.8.0; python_version < "3.10" and python_version >= "3.7"
zope.interface==5.4.0; python_version >= "3.5" and python_full_version < "3.0.0" or python_full_version >= "3.5.0" and python_version >= "3.5"<|MERGE_RESOLUTION|>--- conflicted
+++ resolved
@@ -24,13 +24,8 @@
 beautifulsoup4==4.11.1; python_full_version >= "3.6.0" and python_version >= "3.7"
 black==22.1.0; python_full_version >= "3.6.2"
 bleach==5.0.0; python_version >= "3.7"
-<<<<<<< HEAD
-boto3==1.21.45; python_version >= "3.6"
-botocore==1.24.45; python_version >= "3.6"
-=======
 boto3==1.21.37; python_version >= "3.6"
 botocore==1.24.37; python_version >= "3.6"
->>>>>>> 64ac9c0d
 bs4==0.0.1
 bt==0.2.9; (python_version >= "2.7" and python_full_version < "3.0.0") or (python_full_version >= "3.6.0")
 certifi==2021.10.8; python_full_version >= "3.7.1" and python_version < "4" and python_version >= "3.8" and python_full_version < "4.0.0" and (python_version >= "2.7" and python_full_version < "3.0.0" or python_full_version >= "3.6.0") and (python_version >= "3.7" and python_full_version < "3.0.0" or python_full_version >= "3.6.0" and python_version >= "3.7")
@@ -119,12 +114,8 @@
 jupyterlab-pygments==0.2.2; python_version >= "3.7"
 jupyterlab-server==2.13.0; python_version >= "3.7"
 jupyterlab-widgets==1.1.0; python_version >= "3.6"
-<<<<<<< HEAD
-jupyterlab==3.3.4; python_version >= "3.7"
-=======
 jupyterlab==3.3.3; python_version >= "3.7"
 kaleido==0.2.1
->>>>>>> 64ac9c0d
 kiwisolver==1.4.2; python_version >= "3.7"
 korean-lunar-calendar==0.2.1; python_version >= "3.7" and python_full_version >= "3.7.0"
 lazy-object-proxy==1.7.1; python_version >= "3.6" and python_full_version >= "3.6.2"
@@ -227,11 +218,7 @@
 python-dotenv==0.19.2; python_version >= "3.5"
 pytrends==4.8.0
 pytz-deprecation-shim==0.1.0.post0; python_version >= "3.6" and python_full_version < "3.0.0" or python_full_version >= "3.6.0" and python_version >= "3.6"
-<<<<<<< HEAD
-pytz==2022.1; python_full_version >= "3.7.1" and python_version >= "3.8" and python_full_version < "4.0.0"
-=======
 pytz==2022.1; python_full_version >= "3.7.1" and python_version >= "3.8" and python_full_version < "4.0.0" and (python_version >= "3.7" and python_full_version < "3.0.0" or python_full_version >= "3.4.0" and python_version >= "3.7")
->>>>>>> 64ac9c0d
 pyupgrade==2.32.0; python_version >= "3.7"
 pywin32==303; sys_platform == "win32" and platform_python_implementation != "PyPy" and python_version >= "3.7" and python_full_version >= "3.7.0"
 pywinpty==2.0.5; os_name == "nt" and python_version >= "3.7"
@@ -325,11 +312,7 @@
 wcwidth==0.2.5; python_full_version >= "3.6.2" and python_version >= "3.8"
 webencodings==0.5.1; python_version >= "3.7"
 websocket-client==1.3.2; python_version >= "3.8" and python_version < "4.0"
-<<<<<<< HEAD
-websockets==10.3; python_version >= "3.7"
-=======
 websockets==10.2; python_version >= "3.7"
->>>>>>> 64ac9c0d
 widgetsnbextension==3.6.0
 wrapt==1.14.0; python_full_version >= "3.7.1" and python_full_version < "4.0.0" and (python_version >= "3.5" and python_full_version < "3.0.0" or python_full_version >= "3.5.0" and python_version >= "3.5") and python_version >= "3.8"
 wsproto==1.1.0; python_version >= "3.7" and python_version < "4.0" and python_full_version >= "3.7.0"
