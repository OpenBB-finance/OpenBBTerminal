--- conflicted
+++ resolved
@@ -100,14 +100,9 @@
         margin=dict(l=10, r=0, t=40, b=20),
         template=imps.PLT_TA_STYLE_TEMPLATE,
         colorway=imps.PLT_TA_COLORWAY,
-<<<<<<< HEAD
-        title=f"Price vs Short Volume Interest for {ticker}",
-        title_x=0.45,
-=======
         title=f"<b>Price vs Short Volume Interest for {ticker}</b>",
         title_x=0.025,
         title_font_size=14,
->>>>>>> bdfc267c
         yaxis_title="Stock Price ($)",
         yaxis2_title="FINRA Volume [M]",
         yaxis3_title="Short Vol. %",
