--- conflicted
+++ resolved
@@ -1,18 +1,10 @@
 import logging
-<<<<<<< HEAD
-import os
-from typing import Any, Dict, List, Pattern, Set, Union
 
 from dotenv import load_dotenv
 from slack_bolt import App
 from slack_bolt.adapter.socket_mode import SocketModeHandler
+from bots.common.helpers import non_slash
 
-=======
-from dotenv import load_dotenv
-from slack_bolt import App
-from slack_bolt.adapter.socket_mode import SocketModeHandler
-from bots.common.helpers import non_slash
->>>>>>> 56bc8417
 from bots.common.commands_dict import commands
 from bots.helpers import ShowView
 
