import json
<<<<<<< HEAD
from typing import Any, Dict, List, Pattern, Set, Union
=======
>>>>>>> 56bc8417

from bots.groupme.groupme_helpers import send_message
from bots.helpers import ShowView
from bots.common.helpers import non_slash


def handle_groupme(request) -> bool:
    """Handles groupme bot inputs

    Parameters
    ----------
    request : Request
        The request object provided by FASTAPI

    Returns
    ----------
    success : bool
        Whether the response was sent successfully
    """

    req = json.loads(request.decode("utf-8"))
    text = req.get("text").strip()
    group_id = req.get("group_id").strip()
    response = non_slash(
        text,
        lambda x: send_message(x, group_id),
        lambda x, y, z: ShowView().groupme(x, group_id, y, **z),
    )
    return response<|MERGE_RESOLUTION|>--- conflicted
+++ resolved
@@ -1,8 +1,4 @@
 import json
-<<<<<<< HEAD
-from typing import Any, Dict, List, Pattern, Set, Union
-=======
->>>>>>> 56bc8417
 
 from bots.groupme.groupme_helpers import send_message
 from bots.helpers import ShowView
