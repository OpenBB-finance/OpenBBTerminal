import logging
import os
import re
import uuid
from typing import List

import disnake
import financedatabase as fd
import natsort
import pandas as pd
import plotly.graph_objects
import yfinance as yf
from numpy.core.fromnumeric import transpose
from PIL import Image
from plotly.offline import plot

from bots import imps
from bots.groupme.groupme_helpers import send_image, send_message

# pylint: disable=W0613
logger = logging.getLogger(__name__)

presets_custom = [
    "potential_reversals",
    "golden_cross_penny",
    "rosenwald_gtfo",
    "golden_cross",
    "bull_runs_over_10pct",
    "recent_growth_and_support",
    "heavy_inst_ins",
    "short_squeeze_scan",
    "under_15dol_stocks",
    "top_performers_healthcare",
    "oversold_under_3dol",
    "value_stocks",
    "cheap_dividend",
    "death_cross",
    "top_performers_tech",
    "unusual_volume",
    "cheap_oversold",
    "undervalue",
    "high_vol_and_low_debt",
    "simplistic_momentum_scanner_under_7dol",
    "5pct_above_low",
    "growth_stocks",
    "cheap_bottom_dividend",
    "analyst_strong_buy",
    "oversold",
    "rosenwald",
    "weak_support_and_top_performers",
    "channel_up_and_low_debt_and_sma_50and200",
    "template",
    "modified_neff",
    "buffett_like",
    "oversold_under_5dol",
    "sexy_year",
    "news_scanner",
    "top_performers_all",
    "stocks_strong_support_levels",
    "continued_momentum_scan",
    "modified_dreman",
    "break_out_stocks",
]
signals = [
    "top_gainers",
    "top_losers",
    "new_high",
    "new_low",
    "most_volatile",
    "most_active",
    "unusual_volume",
    "overbought",
    "oversold",
    "downgrades",
    "upgrades",
    "earnings_before",
    "earnings_after",
    "recent_insider_buying",
    "recent_insider_selling",
    "major_news",
    "horizontal_sr",
    "tl_resistance",
    "tl_support",
    "wedge_up",
    "wedge_down",
    "wedge",
    "triangle_ascending",
    "triangle_descending",
    "channel_up",
    "channel_down",
    "channel",
    "double_top",
    "double_bottom",
    "multiple_top",
    "multiple_bottom",
    "head_shoulders",
    "head_shoulders_inverse",
]

metric_yf_keys = {
    "Return On Assets": ("financialData", "returnOnAssets"),
    "Return On Equity": ("financialData", "returnOnEquity"),
    "Current Ratio": ("financialData", "currentRatio"),
    "Quick Ratio": ("financialData", "quickRatio"),
    "Debt To Equity": ("financialData", "debtToEquity"),
    "Total Cash": ("financialData", "totalCash"),
    "Total Cash Per Share": ("financialData", "totalCashPerShare"),
    "Total Revenue": ("financialData", "totalRevenue"),
    "Revenue Per Share": ("financialData", "revenuePerShare"),
    "Revenue Growth": ("financialData", "revenueGrowth"),
    "Earnings Growth": ("financialData", "earningsGrowth"),
    "Profit Margins": ("financialData", "profitMargins"),
    "Gross Profits": ("financialData", "grossProfits"),
    "Gross Margins": ("financialData", "grossMargins"),
    "Operating Cashflow": ("financialData", "operatingCashflow"),
    "Operating Margins": ("financialData", "operatingMargins"),
    "Free Cashflow": ("financialData", "freeCashflow"),
    "Total Debt": ("financialData", "totalDebt"),
    "Earnings Before Interest, Taxes, Depreciation and Amortization": (
        "financialData",
        "ebitda",
    ),
    "EBITDA Margins": ("financialData", "ebitdaMargins"),
    "Recommendation Mean": ("financialData", "recommendationMean"),
    "Market Cap": ("price", "marketCap"),
    "Full Time Employees": ("summaryProfile", "fullTimeEmployees"),
    "Enterprise To Revenue": ("defaultKeyStatistics", "enterpriseToRevenue"),
    "Book Value": ("defaultKeyStatistics", "bookValue"),
    "Shares Short": ("defaultKeyStatistics", "sharesShort"),
    "Price To Book": ("defaultKeyStatistics", "priceToBook"),
    "Beta": ("defaultKeyStatistics", "beta"),
    "Float Shares": ("defaultKeyStatistics", "floatShares"),
    "Short Ratio": ("defaultKeyStatistics", "shortRatio"),
    "Peg Ratio": ("defaultKeyStatistics", "pegRatio"),
    "Enterprise Value": ("defaultKeyStatistics", "enterpriseValue"),
    "Forward PE": ("defaultKeyStatistics", "forwardPE"),
}


def load(ticker, start_date):
    df_stock_candidate = yf.download(ticker, start=start_date, progress=False)
    df_stock_candidate.index.name = "date"
    return df_stock_candidate


def quote(ticker):
    ticker = yf.Ticker(ticker)
    quote_df = pd.DataFrame(
        [
            {
                "Symbol": ticker.info["symbol"],
                "Name": ticker.info["shortName"],
                "Price": ticker.info["regularMarketPrice"],
                "Open": ticker.info["regularMarketOpen"],
                "High": ticker.info["dayHigh"],
                "Low": ticker.info["dayLow"],
                "Previous Close": ticker.info["previousClose"],
                "Volume": ticker.info["volume"],
                "52 Week High": ticker.info["fiftyTwoWeekHigh"],
                "52 Week Low": ticker.info["fiftyTwoWeekLow"],
            }
        ]
    )
    quote_df["Change"] = quote_df["Price"] - quote_df["Previous Close"]
    quote_df["Change %"] = quote_df.apply(
        lambda x: f'{((x["Change"] / x["Previous Close"]) * 100):.2f}%',
        axis="columns",
    )
    for c in [
        "Price",
        "Open",
        "High",
        "Low",
        "Previous Close",
        "52 Week High",
        "52 Week Low",
        "Change",
    ]:
        quote_df[c] = quote_df[c].apply(lambda x: f"{x:.2f}")
    quote_df["Volume"] = quote_df["Volume"].apply(lambda x: f"{x:,}")

    quote_df = quote_df.set_index("Symbol")
    quote_data = transpose(quote_df)
    return quote_data


def autocrop_image(image: Image, border=0) -> Image:
    """Crop empty space from PIL image

    Parameters
    ----------
    image : Image
        PIL image to crop
    border : int, optional
        scale border outwards, by default 0

    Returns
    -------
    Image
        Cropped image
    """
    bbox = image.getbbox()
    image = image.crop(bbox)
    (width, height) = image.size
    width += border * 2
    height += border * 2
    cropped_image = Image.new("RGBA", (width, height), (0, 0, 0, 0))
    cropped_image.paste(image, (border, border))
    return cropped_image


conversion_mapping = {
    "K": 1_000,
    "M": 1_000_000,
}

all_units = "|".join(conversion_mapping.keys())
float_re = natsort.numeric_regex_chooser(natsort.ns.FLOAT | natsort.ns.SIGNED)
unit_finder = re.compile(rf"({float_re})\s*({all_units})", re.IGNORECASE)


def unit_replacer(matchobj):
    """
    Given a regex match object, return a replacement string where units are modified
    """
    number = matchobj.group(1)
    unit = matchobj.group(2)
    new_number = float(number) * conversion_mapping[unit]
    return f"{new_number}"


def uuid_get() -> str:
    """Returns a UUID

    Returns
    -------
    str
        UUID Ex. e48c4851a42711ec8e11fb53fa4c20e5
    """
    rand = str(uuid.uuid1()).replace("-", "")
    return rand


def country_autocomp(inter, country: str):
    data = fd.show_options("equities", "countries")
    clow = country.lower()
    return [country for country in data if country.lower().startswith(clow)][:24]


def industry_autocomp(inter, industry: str):
    data = fd.show_options("equities", "industries")
    if not industry:
        industry = "a"
    ilow = industry.lower()
    return [industry for industry in data if industry.lower().startswith(ilow)][:24]


def metric_autocomp(inter, metric: str):
    data: dict = metric_yf_keys
    if not metric:
        data = list(data.keys())  # type: ignore
        return data[:24]
    mlow = metric.lower()
    return [metric for metric, _ in data.items() if metric.lower().startswith(mlow)][
        :24
    ]


def ticker_autocomp(inter, ticker: str):
    if not ticker:
        return ["Start Typing", "for a", "stock ticker"]
    print(f"ticker_autocomp [ticker]: {ticker}")
    tlow = ticker.lower()
    col_list = ["Name"]
    df = pd.read_csv("files/tickers.csv", usecols=col_list)
    df = df["Name"]
    return [ticker for ticker in df if ticker.lower().startswith(tlow)][:24]


def expiry_autocomp(inter, ticker: str):
    data = inter.filled_options["ticker"]
    yf_ticker = yf.Ticker(data)
    dates = list(yf_ticker.options)
    return dates[:24]


def presets_custom_autocomp(inter, preset: str):
    df = presets_custom
    if not preset:
        return df[:24]
    plow = preset.lower()
    print(f"preset_custom_autocomp [preset]: {preset}")
    return [preset for preset in df if preset.lower().startswith(plow)][:24]


def signals_autocomp(inter, signal: str):
    df = signals
    if not signal:
        return df[:24]
    print(f"signal_autocomp [signal]: {signal}")
    slow = signal.lower()
    return [signal for signal in df if signal.lower().startswith(slow)][:24]


def inter_chart(fig: plotly.graph_objects, filename: str, **data) -> str:
    """Takes plotly chart object and saves as a html file for interactive charts

    Parameters
    ----------
    fig : plotly.graph_objects
        Table object to autocrop and save
    filename : str
        Name to save html as
    **kawrgs:
        config: dict = plotly config Ex. dict(scrollZoom=True, displayModeBar=False)
        callback: bool = enable js_callback for clickable news
    Returns
    -------
    str
        Link for interactive charts Ex. f"[Interactive]({imps.INTERACTIVE_URL}/{filename})"
    """
    filename = f"{filename.replace('.png', '')}_{uuid_get()}.html"
    if "config" not in data:
        config = dict(scrollZoom=True, displayModeBar=False)
    plot_div = plot(fig, output_type="div", include_plotlyjs=True, config=config)
    if data["callback"]:
        res = re.search('<div id="([^"]*)"', plot_div)
        if res is not None:
            res = res.groups()[0]
            div_id = res

        js_callback = f"""
        <script>
        var plot_element = document.getElementById("{div_id}");
        plot_element.on('plotly_click', function(data){{
            console.log(data);
            var point = data.points[0];
            if (point) {{
                console.log(point.customdata[1]);
                window.open(point.customdata[1]);
            }}
        }})
        </script>
        """

        # Build HTML string
        html_str = f"""
        <html>
        <body style="background-color:#111111;">
        <body>
        {plot_div}
        {js_callback}
        </body>
        </html>
        """
    else:
        # Build HTML string
        html_str = f"""
        <html>
        <body style="background-color:#111111;">
        <body>
        {plot_div}
        </body>
        </html>
        """

    # Write out HTML file
<<<<<<< HEAD
    with open(f"{imps.INTERACTIVE_DIR / filename}", "w") as f:
=======
    with open(f"{imps.INTERACTIVE_DIR.joinpath(filename)}", "w") as f:
>>>>>>> bdfc267c
        f.write(html_str)
    plt_link = f"[Interactive]({imps.INTERACTIVE_URL}/{filename})"
    return plt_link


def save_image(filename: str, fig: plotly.graph_objects) -> str:
    """Takes plotly table object, adds uuid to filename, and autocrops

    Parameters
    ----------
    filename : str
        Name to save image as
    fig : plotly.graph_objects
        Table object to autocrop and save

    Returns
    -------
    str
        filename with UUID added to use for bot processing
    """
    imagefile = f"{filename.replace('.png', '')}_{uuid_get()}.png"
<<<<<<< HEAD
    filesave = imps.IMG_DIR / imagefile
=======
    filesave = imps.IMG_DIR.joinpath(imagefile)
>>>>>>> bdfc267c
    fig.write_image(filesave)
    image = Image.open(filesave)
    image = autocrop_image(image, 0)
    image.save(filesave, "PNG", quality=100)
    return imagefile


def image_border(filename: str, **kwargs) -> str:
    """Takes fig, base64, or already saved image and adds border to it

    Parameters
    ----------
    filename : str
        Name to save image as. If no fig or base64, will try to find
        an image with this name to open.
    **kawrgs:
        fig=plotly.graph_objects
        base64=BytesIo object
    Returns
    -------
    str
        filename with UUID added to use for bot processing
    """
    imagefile = f"{filename.replace('.png', '')}_{uuid_get()}.png"
<<<<<<< HEAD
    filesave = imps.IMG_DIR / imagefile
=======
    filesave = imps.IMG_DIR.joinpath(imagefile)
>>>>>>> bdfc267c
    if "fig" in kwargs:
        fig = kwargs["fig"]
        fig.write_image(filesave)
        img = Image.open(filesave)
    elif "base64" in kwargs:
        img = Image.open(kwargs["base64"])
    else:
        img = Image.open(filesave)
    im_bg = Image.open(imps.IMG_BG)

    w = img.width + 520
    h = img.height + 240

    # Paste fig onto background img and autocrop background
    img = img.resize((w, h), Image.ANTIALIAS)
    x1 = int(0.5 * im_bg.size[0]) - int(0.5 * img.size[0])
    y1 = int(0.5 * im_bg.size[1]) - int(0.5 * img.size[1])
    x2 = int(0.5 * im_bg.size[0]) + int(0.5 * img.size[0])
    y2 = int(0.5 * im_bg.size[1]) + int(0.5 * img.size[1])
    img = img.convert("RGB")
    im_bg.paste(img, box=(x1 - 5, y1, x2 - 5, y2))
    im_bg.save(filesave, "PNG", quality=100)
    image = Image.open(filesave)
    image = autocrop_image(image, 0)
    image.save(filesave, "PNG", quality=100)
    return imagefile


def multi_image(filename: str, **kwargs) -> str:
    """Uploads to an image host and returns image url.

    Parameters
    ----------
    filename : str
        Image filename

    Returns
    -------
    str
        Image url
    """
    if imps.IMAGES_URL or not imps.IMG_HOST_ACTIVE:
        image_link = imps.IMAGES_URL + filename
    else:
        imagefile_save = imps.IMG_DIR.joinpath(filename)
        uploaded_image = imps.gst_imgur.upload_image(imagefile_save, title="something")
        image_link = uploaded_image.link
        os.remove(imagefile_save)

    return image_link


class ShowView:
    async def run_discord(self, func, inter, *args, **kwargs):
        data = func(*args, **kwargs)

        if "view" in data:
            await inter.send(
                embed=data["embed"][0],
                view=data["view"](data["embed"], data["choices"]),
            )

        else:
            title = data.get("title", "")
            embed = disnake.Embed(
                title=title, colour=imps.COLOR, description=data.get("description", "")
            )
            embed.set_author(
                name=imps.AUTHOR_NAME,
                icon_url=imps.AUTHOR_ICON_URL,
            )
            if "imagefile" in data:
                filename = data["imagefile"]
<<<<<<< HEAD
                imagefile = (imps.IMG_DIR / filename).as_posix()
=======
                imagefile = imps.IMG_DIR.joinpath(filename)
>>>>>>> bdfc267c
                image = disnake.File(imagefile, filename=filename)
                embed.set_image(url=f"attachment://{filename}")
                os.remove(imagefile)
                await inter.send(embed=embed, file=image)
            else:
                await inter.send(embed=embed)

    async def discord(self, func, inter, name, *args, **kwargs):
        await inter.response.defer()
        logger.info(name)
        if os.environ.get("DEBUG_MODE") == "true":
            await self.run_discord(func, inter, *args, **kwargs)
        else:
            try:
                await self.run_discord(func, inter, *args, **kwargs)
            except Exception as e:
                embed = disnake.Embed(
                    title=name,
                    colour=imps.COLOR,
                    description=e,
                )
                embed.set_author(
                    name=imps.AUTHOR_NAME,
                    icon_url=imps.AUTHOR_ICON_URL,
                )

                await inter.send(embed=embed, delete_after=30.0)

    def groupme(self, func, group_id, name, *args, **kwargs):
        data = func(*args, **kwargs)
        if "imagefile" in data:
<<<<<<< HEAD
            imagefile = (imps.IMG_DIR / data["imagefile"]).as_posix()
=======
            imagefile = imps.IMG_DIR.joinpath(data["imagefile"])
>>>>>>> bdfc267c
            send_image(imagefile, group_id, data.get("description", ""))
        elif "embeds_img" in data:
            imagefiles = data["images_list"]
            for img in imagefiles:
<<<<<<< HEAD
                imagefile = (imps.IMG_DIR / img).as_posix()
=======
                imagefile = imps.IMG_DIR.joinpath(img)
>>>>>>> bdfc267c
                send_image(imagefile, group_id, data.get("description", ""))
        elif "description" in data:
            title = data.get("title", "")
            # TODO: Allow navigation through pages
            description = data.get("description")
            if isinstance(description, List):
                clean_desc = description[0].replace("Page ", "")
            else:
                clean_desc = description.replace("Page ", "")
            message = f"{title}\n{clean_desc}"
            send_message(message, group_id)
            os.remove(imagefile)

    def slack(self, func, channel_id, user_id, client, *args, **kwargs):
        data = func(*args, **kwargs)
        if "imagefile" in data:
            title = data.get("title", "")
            description = (
                data.get("description", "")
                .replace("[Interactive](", "")
                .replace(".html)", ".html\n\n")
            )
            message = f"{title}\n{description}"
<<<<<<< HEAD
            imagefile = (imps.IMG_DIR / data["imagefile"]).as_posix()
=======
            imagefile = imps.IMG_DIR.joinpath(data["imagefile"])
>>>>>>> bdfc267c
            client.files_upload(
                file=imagefile,
                initial_comment=message,
                channels=channel_id,
                user_id=user_id,
            )
            os.remove(imagefile)
        elif "embeds_img" in data:
            description = (
                data.get("description", "")
                .replace("[Interactive](", "")
                .replace(".html)", ".html\n\n")
            )
            title = data["title"] if "titles" not in data else data["titles"][0]
            N = 0
            for img in data["images_list"]:
<<<<<<< HEAD
                imagefile = (imps.IMG_DIR / img).as_posix()
=======
                imagefile = imps.IMG_DIR.joinpath(img)
>>>>>>> bdfc267c
                if N == 0:
                    message = f"{title}\n{description}"
                    payload = {
                        "channel": channel_id,
                        "username": user_id,
                        "text": message,
                    }
                    client.chat_postMessage(**payload)
                    title = ""
                if N < len(data["titles"]) and N != 0:
                    title = data["titles"][N]
                client.files_upload(
                    file=imagefile,
                    initial_comment=title,
                    channels=channel_id,
                    user_id=user_id,
                )
                N += 1
                os.remove(imagefile)
        elif "description" in data:
            title = data.get("title", "")
            description = data.get("description")
            if isinstance(description, List):
                clean_desc = description[0].replace("Page ", "")
            else:
                clean_desc = description.replace("Page ", "")
            message = f"{title}\n{clean_desc}"
            payload = {"channel": channel_id, "username": user_id, "text": message}
            client.chat_postMessage(**payload)

    def telegram(self, func, message, bot, cmd, *args, **kwargs):
        data = func(*args, **kwargs)
        if "imagefile" in data:
<<<<<<< HEAD
            imagefile = (imps.IMG_DIR / data["imagefile"]).as_posix()
=======
            imagefile = imps.IMG_DIR.joinpath(data["imagefile"])
>>>>>>> bdfc267c
            title = data["title"]
            description = (
                data.get("description", "")
                .replace("[Interactive](", "")
                .replace(".html)", ".html\n\n")
            )
            res = f"{title}\n{description}"
            bot.reply_to(message, res)
            with open(imagefile, "rb") as image:
                bot.reply_to(message, data["title"])
                bot.send_photo(message.chat.id, image)
            os.remove(imagefile)
        elif "embeds_img" in data:
            res_title = data["title"] if "titles" not in data else data["titles"][0]
            N = 0
            for img in data["images_list"]:
<<<<<<< HEAD
                imagefile = (imps.IMG_DIR / img).as_posix()
=======
                imagefile = imps.IMG_DIR.joinpath(img)
>>>>>>> bdfc267c
                if N == 0:
                    description = (
                        data.get("description", "")
                        .replace("[Interactive](", "")
                        .replace(".html)", ".html\n\n")
                    )
                    res_title = f"{res_title}\n{description}"
                if N < len(data["titles"]) and N != 0:
                    res_title = data["titles"][N]
                with open(imagefile, "rb") as image:
                    bot.reply_to(message, res_title)
                    bot.send_photo(message.chat.id, image)
                N += 1
                os.remove(imagefile)
        elif "description" in data:
            title = data.get("title", "")
            description = (
                data.get("description")
                .replace("[Interactive](", "")
                .replace(".html)", ".html\n\n")
            )
            if isinstance(description, List):
                clean_desc = description[0].replace("Page ", "")
            else:
                clean_desc = description.replace("Page ", "")
            res = f"{title}\n{clean_desc}"
            bot.reply_to(message, res)<|MERGE_RESOLUTION|>--- conflicted
+++ resolved
@@ -365,11 +365,7 @@
         """
 
     # Write out HTML file
-<<<<<<< HEAD
-    with open(f"{imps.INTERACTIVE_DIR / filename}", "w") as f:
-=======
     with open(f"{imps.INTERACTIVE_DIR.joinpath(filename)}", "w") as f:
->>>>>>> bdfc267c
         f.write(html_str)
     plt_link = f"[Interactive]({imps.INTERACTIVE_URL}/{filename})"
     return plt_link
@@ -391,11 +387,7 @@
         filename with UUID added to use for bot processing
     """
     imagefile = f"{filename.replace('.png', '')}_{uuid_get()}.png"
-<<<<<<< HEAD
-    filesave = imps.IMG_DIR / imagefile
-=======
     filesave = imps.IMG_DIR.joinpath(imagefile)
->>>>>>> bdfc267c
     fig.write_image(filesave)
     image = Image.open(filesave)
     image = autocrop_image(image, 0)
@@ -420,11 +412,7 @@
         filename with UUID added to use for bot processing
     """
     imagefile = f"{filename.replace('.png', '')}_{uuid_get()}.png"
-<<<<<<< HEAD
-    filesave = imps.IMG_DIR / imagefile
-=======
     filesave = imps.IMG_DIR.joinpath(imagefile)
->>>>>>> bdfc267c
     if "fig" in kwargs:
         fig = kwargs["fig"]
         fig.write_image(filesave)
@@ -498,11 +486,7 @@
             )
             if "imagefile" in data:
                 filename = data["imagefile"]
-<<<<<<< HEAD
-                imagefile = (imps.IMG_DIR / filename).as_posix()
-=======
                 imagefile = imps.IMG_DIR.joinpath(filename)
->>>>>>> bdfc267c
                 image = disnake.File(imagefile, filename=filename)
                 embed.set_image(url=f"attachment://{filename}")
                 os.remove(imagefile)
@@ -534,20 +518,12 @@
     def groupme(self, func, group_id, name, *args, **kwargs):
         data = func(*args, **kwargs)
         if "imagefile" in data:
-<<<<<<< HEAD
-            imagefile = (imps.IMG_DIR / data["imagefile"]).as_posix()
-=======
             imagefile = imps.IMG_DIR.joinpath(data["imagefile"])
->>>>>>> bdfc267c
             send_image(imagefile, group_id, data.get("description", ""))
         elif "embeds_img" in data:
             imagefiles = data["images_list"]
             for img in imagefiles:
-<<<<<<< HEAD
-                imagefile = (imps.IMG_DIR / img).as_posix()
-=======
                 imagefile = imps.IMG_DIR.joinpath(img)
->>>>>>> bdfc267c
                 send_image(imagefile, group_id, data.get("description", ""))
         elif "description" in data:
             title = data.get("title", "")
@@ -571,11 +547,7 @@
                 .replace(".html)", ".html\n\n")
             )
             message = f"{title}\n{description}"
-<<<<<<< HEAD
-            imagefile = (imps.IMG_DIR / data["imagefile"]).as_posix()
-=======
             imagefile = imps.IMG_DIR.joinpath(data["imagefile"])
->>>>>>> bdfc267c
             client.files_upload(
                 file=imagefile,
                 initial_comment=message,
@@ -592,11 +564,7 @@
             title = data["title"] if "titles" not in data else data["titles"][0]
             N = 0
             for img in data["images_list"]:
-<<<<<<< HEAD
-                imagefile = (imps.IMG_DIR / img).as_posix()
-=======
                 imagefile = imps.IMG_DIR.joinpath(img)
->>>>>>> bdfc267c
                 if N == 0:
                     message = f"{title}\n{description}"
                     payload = {
@@ -630,11 +598,7 @@
     def telegram(self, func, message, bot, cmd, *args, **kwargs):
         data = func(*args, **kwargs)
         if "imagefile" in data:
-<<<<<<< HEAD
-            imagefile = (imps.IMG_DIR / data["imagefile"]).as_posix()
-=======
             imagefile = imps.IMG_DIR.joinpath(data["imagefile"])
->>>>>>> bdfc267c
             title = data["title"]
             description = (
                 data.get("description", "")
@@ -651,11 +615,7 @@
             res_title = data["title"] if "titles" not in data else data["titles"][0]
             N = 0
             for img in data["images_list"]:
-<<<<<<< HEAD
-                imagefile = (imps.IMG_DIR / img).as_posix()
-=======
                 imagefile = imps.IMG_DIR.joinpath(img)
->>>>>>> bdfc267c
                 if N == 0:
                     description = (
                         data.get("description", "")
