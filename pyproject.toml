--- conflicted
+++ resolved
@@ -21,7 +21,7 @@
 finviz = "^1.3.4"
 bs4 = "^0.0.1"
 rapidfuzz = "^1.1.1"
-yfinance = "^0.1.70"
+yfinance = "^0.1.63"
 psaw = "^0.0.12"
 praw = "^7.1.4"
 Quandl = "^3.6.0"
@@ -69,17 +69,13 @@
 openpyxl = "^3.0.9"
 jsonschema = "^3.2.0"
 pandas = "^1.3.5"
-pandas-market-calendars = "~3.5"
+pandas-market-calendars = "~3.2"
 ipympl = "^0.8.2"
 voila = "^0.3.0"
 rich = "^10.16.1"
 investpy = "^1.0.7"
 dnspython = "^2.1.0"
-<<<<<<< HEAD
-numpy = "1.22.3"
-=======
 numpy = "^1.21.2"
->>>>>>> 89402972
 python-dotenv = "^0.19.2"
 Pygments = "^2.11.2"
 ascii-magic = "^1.6"
@@ -90,36 +86,16 @@
 ipywidgets = "^7.7.0"
 Jinja2 = "^3.0.3"
 Riskfolio-Lib = "^3.1.1"
-<<<<<<< HEAD
-pyimgur = {version = "^0.6.0", optional = true}
-libclang = {version = "14.0.1", optional = true}
-tensorflow = {version = "2.7.1", optional = true}  # Remove pinned version once working >2.8 builds will be available on macOS
-fastapi = {version = "^0.73.0", optional = true}
-uvicorn = {version = "^0.17.1", optional = true}
-disnake = {version = "^2.3.0", optional = true}
-PyNaCl = {version = "^1.5.0", optional = true}
-pyTelegramBotAPI = {version = "^4.4.0", optional = true}
-slack-bolt = {version = "^1.11.6", optional = true}
-undetected-chromedriver = {version = "^3.1.5", optional = true}
-=======
 ccxt = "^1.91.60"
 html5lib = "^1.1"
 feedparser = "^6.0.10"
 tensorflow = {version = "^2.8.2", optional = true}
 tensorflow-macos = {version = "^2.9.2", optional = true}
 tensorflow-metal = {version = "^0.5.0", optional = true}
->>>>>>> 89402972
 pyinstaller = {version = "^4.10", optional = true}
 jupyterlab-code-formatter = {version = "^1.4.10", optional = true}
 jupyterlab-lsp = {version = "^3.10.1", optional = true}
 jedi-language-server = {version = "^0.35.1", optional = true}
-<<<<<<< HEAD
-kaleido = {version = "<=0.2.1", optional = true}
-html5lib = "^1.1"
-eod = "^0.2.0"
-
-=======
->>>>>>> 89402972
 
 [tool.poetry.dev-dependencies]
 pytest = "^6.2.2"
