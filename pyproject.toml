--- conflicted
+++ resolved
@@ -79,12 +79,10 @@
 pyimgur = {version = "^0.6.0", optional = true}
 python-dotenv = {version = "^0.19.2", optional = true}
 ipympl = "^0.8.2"
-<<<<<<< HEAD
 rich = "^10.16.1"
 investpy = "^1.0.7"
 dnspython = "^2.1.0"
-=======
->>>>>>> caa2c88c
+
 
 [tool.poetry.dev-dependencies]
 pytest = "^6.2.2"
