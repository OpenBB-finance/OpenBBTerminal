# https://python-poetry.org/docs/dependency-specification/
[tool.poetry]
name = "GamestonkTerminal"
version = "0.1.0"
description = ""
authors = ["Didier Rodrigues Lopes"]
packages = [
    { include = "gamestonk_terminal" },
]

[tool.poetry.scripts]
gst = 'terminal:terminal'

[tool.poetry.dependencies]
python = "^3.7"
pandas = "^1.1.5,<1.2"
iso8601 = "^0.1.14"
FundamentalAnalysis = "^0.2.6"
requests = "^2.25.1"
alpha-vantage = "^2.3.1"
finviz = "^1.3.4"
bs4 = "^0.0.1"
rapidfuzz = "^1.1.1"
yfinance = "^0.1.63"
pandas-ta = "^0.2.23b0"
prettytable = "^2.0.0"
psaw = "^0.0.12"
praw = "^7.1.4"
Quandl = "^3.6.0"
pytrends = "^4.7.3"
timeseries-cv = "0.1.4"
matplotlib = "^3.3.3"
plotly = "^4.14.3"
colorama = "^0.4.4"
papermill = "^2.3.2"
pmdarima = "1.8.3"
holidays = "^0.10"
prompt-toolkit = "^3.0.16"
jupyter = "^1.0.0"
jupyterlab = "^3.1.10"
mplfinance = "^0.12.7-alpha.7"
seaborn = "^0.11.0"
scipy = "~1.5.4"
fredapi = "^0.4.3"
screeninfo = "^0.6.7"
numpy = "~1.19.5,<1.20"
pyrsistent = "~0.14.11"
regex = "~2020.11.13"
robin-stocks = "^2.0.3"
termcolor = "^1.1.0"
alpaca-trade-api = "^1.0.1"
pyally = "^1.1.2"
pycoingecko = "^1.4.0"
detecta = "^0.0.5"
tradingview-ta = "^3.2.3"
finvizfinance = "^0.9.3"
Pillow = "^8.2.0"
statsmodels = "^0.12.2"
tabulate = "^0.8.9"
pyportfolioopt = "^1.4.1"
selenium = "^3.141.0"
python-coinmarketcap = "^0.2"
oandapyV20 = "^0.6.3"
valinvest = "^0.0.2"
bt = "^0.2.9"
python-binance = "^1.0.1"
pyupgrade = "2.18.2"
cvxpy = "1.1.12"
jupyter-client = "6.1.12"
vaderSentiment = "3.3.2"
degiro-connector = "1.0.0"
mypy = "^0.901"
GitPython = "^3.1.17"
fear-greed-index = "^0.1.3"
pyEX = "^0.5.0"
charset-normalizer = "2.0.1"
sentiment-investor = "^2.0.0"
fred = "^3.1"
openpyxl = "3.0.7"
vcrpy = "^4.1.1"
coverage = "^5.5"
tensorflow = {version = "2.6.0", optional = true}
jsonschema = "3.2.0"
<<<<<<< HEAD
thepassiveinvestor = "1.0.9"
=======
financedatabase = "^0.1.11"
>>>>>>> d4cf431e

[tool.poetry.dev-dependencies]
pytest = "^6.2.2"
pylint = "^2.7.2"
flake8 = "^3.9.0"
mypy = "^0.901"
mock = "^4.0.3"
codespell = "^2.0.0"
pyupgrade = "^2.11.0"
Sphinx = "4.1.1"
black = "21.7b0"

[tool.poetry.extras]
prediction = ["tensorflow"]

[build-system]
requires = ["poetry-core>=1.0.0"]
build-backend = "poetry.core.masonry.api"

# Notes for developers:
# 1. numpy >= 1.20.0 sometimes has issues with tensorflow=2.4.1
# 2. The following packages dropped support for python<3.7:
#    pandas >= 1.2.0
#    numpy >= 1.20.0
#    scipy >= 1.6.0
# 3. The following often cause poetry to misbehave:
#    pyrsistent >= 0.17
#    regex >= 2021<|MERGE_RESOLUTION|>--- conflicted
+++ resolved
@@ -81,11 +81,7 @@
 coverage = "^5.5"
 tensorflow = {version = "2.6.0", optional = true}
 jsonschema = "3.2.0"
-<<<<<<< HEAD
-thepassiveinvestor = "1.0.9"
-=======
 financedatabase = "^0.1.11"
->>>>>>> d4cf431e
 
 [tool.poetry.dev-dependencies]
 pytest = "^6.2.2"
