channels:
  - conda-forge
  - defaults
dependencies:
  - python=3.8
  - pip
  - poetry=1.1.12
  - numpy=1.21.2
  - cvxpy=1.1.17
  - pytest
  - black=21.7b0
  - sphinx=4.1.1
<<<<<<< HEAD
  - charset-normalizer=2.0.9
  
=======
  - charset-normalizer=2.0.9
>>>>>>> d59d6b45
<|MERGE_RESOLUTION|>--- conflicted
+++ resolved
@@ -10,9 +10,5 @@
   - pytest
   - black=21.7b0
   - sphinx=4.1.1
-<<<<<<< HEAD
   - charset-normalizer=2.0.9
-  
-=======
-  - charset-normalizer=2.0.9
->>>>>>> d59d6b45
+  