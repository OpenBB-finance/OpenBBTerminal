--- conflicted
+++ resolved
@@ -10,10 +10,5 @@
   - pytest
   - black=21.7b0
   - sphinx=4.1.1
-<<<<<<< HEAD
-  - charset-normalizer=2.0.9
-  - rich=10.16.1
-=======
   - charset-normalizer=2.0.10
-  - rich=10.16.2
->>>>>>> 9d36f84a
+  - rich=10.16.2