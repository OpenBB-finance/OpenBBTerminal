"""Polygon crypto end of day fetcher."""


from datetime import datetime
from typing import Any, Dict, List, Literal, Optional

from dateutil.relativedelta import relativedelta
from openbb_polygon.utils.helpers import get_data_many
from openbb_provider.abstract.fetcher import Fetcher
from openbb_provider.standard_models.crypto_historical import (
    CryptoHistoricalData,
    CryptoHistoricalQueryParams,
)
from openbb_provider.utils.descriptions import QUERY_DESCRIPTIONS
<<<<<<< HEAD
from pydantic import Field, PositiveInt, field_validator
=======
from pydantic import Field, PositiveInt
>>>>>>> 58232f34


class PolygonCryptoHistoricalQueryParams(CryptoHistoricalQueryParams):
    """Polygon crypto end of day Query.

    Source: https://polygon.io/docs/crypto/get_v2_aggs_ticker__cryptoticker__range__multiplier___timespan___from___to
    """

    multiplier: PositiveInt = Field(
        default=1, description="Multiplier of the timespan."
    )
    timespan: Literal[
        "minute", "hour", "day", "week", "month", "quarter", "year"
    ] = Field(default="day", description="Timespan of the data.")
    sort: Literal["asc", "desc"] = Field(
        default="desc", description="Sort order of the data."
    )
    limit: PositiveInt = Field(
        default=49999, description=QUERY_DESCRIPTIONS.get("limit", "")
    )
    adjusted: bool = Field(default=True, description="Whether the data is adjusted.")


class PolygonCryptoHistoricalData(CryptoHistoricalData):
    """Polygon crypto end of day Data."""

    __alias_dict__ = {
        "date": "t",
        "open": "o",
        "high": "h",
        "low": "l",
        "close": "c",
        "volume": "v",
        "vwap": "vw",
        "transactions": "n",
    }

    transactions: Optional[PositiveInt] = Field(
        default=None,
        description="Number of transactions for the symbol in the time period.",
    )

<<<<<<< HEAD
    @field_validator("t", mode="before", check_fields=False)
    @classmethod
    def time_validate(cls, v):  # pylint: disable=E0213
        return datetime.fromtimestamp(v / 1000)

=======
>>>>>>> 58232f34

class PolygonCryptoHistoricalFetcher(
    Fetcher[
        PolygonCryptoHistoricalQueryParams,
        List[PolygonCryptoHistoricalData],
    ]
):
    @staticmethod
    def transform_query(params: Dict[str, Any]) -> PolygonCryptoHistoricalQueryParams:
        now = datetime.now().date()
        transformed_params = params
        if params.get("start_date") is None:
            transformed_params["start_date"] = now - relativedelta(years=1)

        if params.get("end_date") is None:
            transformed_params["end_date"] = now

        if params.get("symbol"):
            transformed_params["symbol"] = params["symbol"].replace("-", "")

        return PolygonCryptoHistoricalQueryParams(**transformed_params)

    @staticmethod
    def extract_data(
        query: PolygonCryptoHistoricalQueryParams,
        credentials: Optional[Dict[str, str]],
        **kwargs: Any,
    ) -> dict:
        api_key = credentials.get("polygon_api_key") if credentials else ""

        request_url = (
            f"https://api.polygon.io/v2/aggs/ticker/"
            f"X:{query.symbol}/range/{query.multiplier}/{query.timespan}/"
            f"{query.start_date}/{query.end_date}?adjusted={query.adjusted}"
            f"&sort={query.sort}&limit={query.limit}&apiKey={api_key}"
        )
        data = get_data_many(request_url, "results", **kwargs)

        for d in data:
            d["t"] = datetime.fromtimestamp(d["t"] / 1000)
            if query.timespan not in ["minute", "hour"]:
                d["t"] = d["t"].date()

        return data

    @staticmethod
    def transform_data(data: dict) -> List[PolygonCryptoHistoricalData]:
<<<<<<< HEAD
        return [
            PolygonCryptoHistoricalData.model_validate(d)
            for d in data.get("results", [])
        ]
=======
        return [PolygonCryptoHistoricalData.parse_obj(d) for d in data]
>>>>>>> 58232f34
<|MERGE_RESOLUTION|>--- conflicted
+++ resolved
@@ -12,11 +12,7 @@
     CryptoHistoricalQueryParams,
 )
 from openbb_provider.utils.descriptions import QUERY_DESCRIPTIONS
-<<<<<<< HEAD
-from pydantic import Field, PositiveInt, field_validator
-=======
 from pydantic import Field, PositiveInt
->>>>>>> 58232f34
 
 
 class PolygonCryptoHistoricalQueryParams(CryptoHistoricalQueryParams):
@@ -51,22 +47,14 @@
         "close": "c",
         "volume": "v",
         "vwap": "vw",
-        "transactions": "n",
     }
 
     transactions: Optional[PositiveInt] = Field(
         default=None,
         description="Number of transactions for the symbol in the time period.",
+        alias="n",
     )
 
-<<<<<<< HEAD
-    @field_validator("t", mode="before", check_fields=False)
-    @classmethod
-    def time_validate(cls, v):  # pylint: disable=E0213
-        return datetime.fromtimestamp(v / 1000)
-
-=======
->>>>>>> 58232f34
 
 class PolygonCryptoHistoricalFetcher(
     Fetcher[
@@ -114,11 +102,4 @@
 
     @staticmethod
     def transform_data(data: dict) -> List[PolygonCryptoHistoricalData]:
-<<<<<<< HEAD
-        return [
-            PolygonCryptoHistoricalData.model_validate(d)
-            for d in data.get("results", [])
-        ]
-=======
-        return [PolygonCryptoHistoricalData.parse_obj(d) for d in data]
->>>>>>> 58232f34
+        return [PolygonCryptoHistoricalData.model_validate(d) for d in data]