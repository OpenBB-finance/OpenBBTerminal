--- conflicted
+++ resolved
@@ -76,11 +76,18 @@
             timeout=timeout,
             **kwargs,
         )
+    if method.upper() == "POST":
+        return requests.post(
+            url,
+            headers=headers,
+            timeout=timeout,
+            **kwargs,
+        )
+    raise ValueError("Method must be GET or POST")
 
     raise ValueError("Method must be valid HTTP method")
 
-
-def camel_to_snake(string):
+def camel_to_snake(str):
     """Convert camelCase to snake_case."""
     return "".join(["_" + i.lower() if i.isupper() else i for i in string]).lstrip("_")
 
@@ -93,22 +100,6 @@
     pd.DataFrame: CBOE_DIRECTORY
         DataFrame of the CBOE listings directory
     """
-<<<<<<< HEAD
-    url = "https://www.cboe.com/us/options/symboldir/equity_index_options/?download=csv"
-    r = request(url)
-    if r.status_code != 200:
-        raise HTTPError(r.status_code)
-    CBOE_DIRECTORY = pd.read_csv(BytesIO(r.content), index_col=None)
-    CBOE_DIRECTORY = CBOE_DIRECTORY.rename(
-        columns={
-            " Stock Symbol": "Symbol",
-            " DPM Name": "DPM Name",
-            " Post/Station": "Post/Station",
-        }
-    ).set_index("Symbol")
-
-    return CBOE_DIRECTORY
-=======
     try:
         CBOE_DIRECTORY: pd.DataFrame = pd.read_csv(
             StringIO(
@@ -128,7 +119,6 @@
         return CBOE_DIRECTORY
     except HTTPError:
         return pd.DataFrame()
->>>>>>> 02c16699
 
 
 def get_cboe_index_directory() -> pd.DataFrame:
