"""CBOE Helpers Module."""

<<<<<<< HEAD
from datetime import date, timedelta
from io import BytesIO, StringIO
from typing import Any, Dict, List, Optional
=======
import os
import warnings
from datetime import date, datetime, timedelta
from io import StringIO
from pathlib import Path
from typing import List, Optional, Tuple
>>>>>>> eff73e04

import pandas as pd
import requests
import requests_cache

TICKER_EXCEPTIONS = ["NDX", "RUT"]
# This will cache the import requests for 7 days.  Ideally to speed up subsequent imports.
# Only used on functions run on import
cboe_session = requests_cache.CachedSession(
    "OpenBB_CBOE", expire_after=timedelta(days=7), use_cache_dir=True
)

US_INDEX_COLUMNS = {
    "symbol": "symbol",
    "name": "name",
    "current_price": "price",
    "open": "open",
    "high": "high",
    "low": "low",
    "close": "close",
    "prev_day_close": "prev_close",
    "price_change": "change",
    "price_change_percent": "change_percent",
    "last_trade_time": "last_trade_timestamp",
}

EUR_INDEX_COLUMNS = {
    "name": "name",
    "isin": "isin",
    "currency": "currency",
    "current_price": "price",
    "open": "open",
    "high": "high",
    "low": "low",
    "close": "close",
    "prev_day_close": "prev_close",
    "price_change": "change",
    "price_change_percent": "change_percent",
    "last_trade_time": "last_trade_timestamp",
}

EUR_INDEX_CONSTITUENTS_COLUMNS = {
    "symbol": "symbol",
    "current_price": "price",
    "open": "open",
    "high": "high",
    "low": "low",
    "close": "close",
    "volume": "volume",
    "seqno": "seqno",
    "prev_day_close": "prev_close",
    "price_change": "change",
    "price_change_percent": "change_percent",
    "last_trade_time": "last_trade_timestamp",
    "exchange_id": "exchange_id",
    "tick": "tick",
    "security_type": "type",
}


# This will cache certain requests for 7 days.  Ideally to speed up subsequent queries.
# Only used on functions with static values like symbol directories.
cboe_session = requests_cache.CachedSession(
    "OpenBB_CBOE", expire_after=timedelta(days=7), use_cache_dir=True
)


def get_cboe_directory(**kwargs) -> pd.DataFrame:
    """Get the US Listings Directory for the CBOE.

    Returns
    -------
    pd.DataFrame: CBOE_DIRECTORY
        DataFrame of the CBOE listings directory
    """

    r = cboe_session.get(
        "https://www.cboe.com/us/options/symboldir/equity_index_options/?download=csv",
        timeout=10,
    )

    if r.status_code != 200:
        raise RuntimeError(r.status_code)

    r_json = StringIO(r.text)

    CBOE_DIRECTORY = pd.read_csv(r_json)

    CBOE_DIRECTORY = CBOE_DIRECTORY.rename(
        columns={
            " Stock Symbol": "symbol",
            " DPM Name": "dpm_name",
            " Post/Station": "post_station",
            "Company Name": "name",
        }
    ).set_index("symbol")

    return CBOE_DIRECTORY


def get_cboe_index_directory(**kwargs) -> pd.DataFrame:
    """Get the US Listings Directory for the CBOE

    Returns
    -------
    pd.DataFrame: CBOE_INDEXES
    """

    r = cboe_session.get(
        "https://cdn.cboe.com/api/global/us_indices/definitions/all_indices.json",
        timeout=10,
    )

    if r.status_code != 200:
        raise requests.HTTPError(r.status_code)

    CBOE_INDEXES = pd.DataFrame(r.json())

    CBOE_INDEXES = CBOE_INDEXES.rename(
        columns={
            "calc_end_time": "close_time",
            "calc_start_time": "open_time",
            "index_symbol": "symbol",
            "mkt_data_delay": "data_delay",
        },
    )

    indices_order: List[str] = [
        "symbol",
        "name",
        "description",
        "currency",
        "open_time",
        "close_time",
        "tick_days",
        "tick_frequency",
        "tick_period",
        "time_zone",
        "data_delay",
    ]

    CBOE_INDEXES = pd.DataFrame(CBOE_INDEXES, columns=indices_order).set_index("symbol")

    idx = (
        (CBOE_INDEXES.time_zone.str.contains("America/Chicago"))
        & (CBOE_INDEXES.currency.str.contains("USD"))
        & (CBOE_INDEXES.description.str.contains("Daily Risk Control") == 0)
        & (CBOE_INDEXES.name.str.contains("OEX%-SML% INDEX") == 0)
        & (CBOE_INDEXES.name.str.contains("Defined Risk Volatility Income") == 0)
        & (CBOE_INDEXES.description.str.contains("is designed to track") == 0)
    )

    return CBOE_INDEXES[idx]


def get_ticker_info(symbol: str, **kwargs) -> dict[str, Any]:
    symbol = symbol.upper()
    SYMBOLS = get_cboe_directory()
    INDEXES = get_cboe_index_directory()
    data: dict[str, Any] = {}

    if symbol not in SYMBOLS.index and symbol not in INDEXES.index:
        raise RuntimeError(f"Data not found for: {symbol}")

    url = (
        f"https://cdn.cboe.com/api/global/delayed_quotes/quotes/_{symbol}.json"
        if symbol in INDEXES.index or symbol in TICKER_EXCEPTIONS
        else f"https://cdn.cboe.com/api/global/delayed_quotes/quotes/{symbol}.json"
    )

<<<<<<< HEAD
    r = requests.get(url, timeout=10)
=======
    Returns
    -------
    dict
        Dictionary of the results.
    """
    data = {}
    symbols = SYMBOLS.copy() if not SYMBOLS.empty else get_cboe_directory()
    symbols = symbols.reset_index()
    target = "Company Name" if not ticker else "Symbol"
    idx = symbols[target].str.contains(query, case=False)
    result = symbols[idx].to_dict("records")
    if len(result) > 0:
        data.update({"results": result})
        return data
    warnings.warn(f"No results found for: {query}.  Try another search query.")
    return pd.DataFrame()
>>>>>>> eff73e04

    if r.status_code not in set([200, 403]):
        raise requests.HTTPError(r.status_code)

    if r.status_code == 403:
        raise RuntimeError(f"Data was not found for, {symbol}.")

    data = r.json()["data"]

    if symbol in SYMBOLS.index.to_list():
        data.update({"name": SYMBOLS.at[symbol, "name"]})
    if symbol in INDEXES.index.to_list():
        data.update({"name": INDEXES.at[symbol, "name"]})

    _data = pd.DataFrame.from_dict(data, orient="index").transpose()

    _data = _data.rename(
        columns={
            "current_price": "price",
            "prev_day_close": "prev_close",
            "price_change": "change",
            "price_change_percent": "change_percent",
            "last_trade_time": "last_trade_timestamp",
            "security_type": "type",
        }
    )

    return _data.transpose()[0].to_dict()

<<<<<<< HEAD

def get_ticker_iv(symbol: str, **kwargs) -> dict[str, float]:
=======
    stock = "stock"
    index = "index"
    symbol = symbol.upper()
    new_ticker: str = ""
    ticker_details = pd.DataFrame()
    ticker_expirations: list = []
    try:
        if symbol in TICKER_EXCEPTIONS:
            new_ticker = "^" + symbol
        elif symbol not in INDEXES:
            new_ticker = symbol

        elif symbol in INDEXES:
            new_ticker = "^" + symbol

            # Get the data to return, and if none returns empty Tuple #

        symbol_info_url = (
            "https://www.cboe.com/education/tools/trade-optimizer/symbol-info/?symbol="
            f"{new_ticker}"
        )

        symbol_info = request(symbol_info_url)
        symbol_info_json = pd.Series(symbol_info.json())

        if symbol_info_json.success is False:
            ticker_details = pd.DataFrame()
            ticker_expirations = []
            warnings.warn("No data found for the symbol: " f"{symbol}" "")
        else:
            symbol_details = pd.Series(symbol_info_json["details"])
            symbol_details = pd.DataFrame(symbol_details).transpose()
            symbol_details = symbol_details.reset_index()
            ticker_expirations = symbol_info_json["expirations"]

            # Cleans columns depending on if the security type is a stock or an index

            type_ = symbol_details.security_type

            if stock[0] in type_[0]:
                stock_details = symbol_details
                ticker_details = pd.DataFrame(stock_details).rename(
                    columns={
                        "current_price": "price",
                        "bid_size": "bidSize",
                        "ask_size": "askSize",
                        "iv30": "ivThirty",
                        "prev_day_close": "previousClose",
                        "price_change": "change",
                        "price_change_percent": "changePercent",
                        "iv30_change": "ivThirtyChange",
                        "iv30_percent_change": "ivThirtyChangePercent",
                        "last_trade_time": "lastTradeTimestamp",
                        "exchange_id": "exchangeID",
                        "tick": "tick",
                        "security_type": "type",
                    }
                )
                details_columns = [
                    "symbol",
                    "type",
                    "tick",
                    "bid",
                    "bidSize",
                    "askSize",
                    "ask",
                    "price",
                    "open",
                    "high",
                    "low",
                    "close",
                    "volume",
                    "previousClose",
                    "change",
                    "changePercent",
                    "ivThirty",
                    "ivThirtyChange",
                    "ivThirtyChangePercent",
                    "lastTradeTimestamp",
                ]
                ticker_details = (
                    pd.DataFrame(ticker_details, columns=details_columns)
                    .set_index(keys="symbol")
                    .dropna(axis=1)
                    .transpose()
                )

            if index[0] in type_[0]:
                index_details = symbol_details
                ticker_details = pd.DataFrame(index_details).rename(
                    columns={
                        "symbol": "symbol",
                        "security_type": "type",
                        "current_price": "price",
                        "price_change": "change",
                        "price_change_percent": "changePercent",
                        "prev_day_close": "previousClose",
                        "iv30": "ivThirty",
                        "iv30_change": "ivThirtyChange",
                        "iv30_change_percent": "ivThirtyChangePercent",
                        "last_trade_time": "lastTradeTimestamp",
                    }
                )

                index_columns = [
                    "symbol",
                    "type",
                    "tick",
                    "price",
                    "open",
                    "high",
                    "low",
                    "close",
                    "previousClose",
                    "change",
                    "changePercent",
                    "ivThirty",
                    "ivThirtyChange",
                    "ivThirtyChangePercent",
                    "lastTradeTimestamp",
                ]

                ticker_details = (
                    pd.DataFrame(ticker_details, columns=index_columns)
                    .set_index(keys="symbol")
                    .dropna(axis=1)
                    .transpose()
                ).rename(columns={f"{new_ticker}": f"{symbol}"})

    except requests.HTTPError:
        warnings.warn("There was an error with the request'\n")
        ticker_details = pd.DataFrame()
        ticker_expirations = list()
        return ticker_details, ticker_expirations

    return ticker_details, ticker_expirations


def get_ticker_iv(symbol: str) -> pd.DataFrame:
>>>>>>> eff73e04
    """Get annualized high/low historical and implied volatility over 30/60/90 day windows.

    Parameters
    ----------
    symbol: str
        The loaded ticker

    Returns
    -------
    pd.DataFrame: ticker_iv
    """

    symbol = symbol.upper()

<<<<<<< HEAD
    INDEXES = get_cboe_index_directory().index.to_list()
=======
    try:
        if symbol in TICKER_EXCEPTIONS:
            quotes_iv_url = (
                "https://cdn.cboe.com/api/global/delayed_quotes/historical_data/_"
                f"{symbol}"
                ".json"
            )
        elif symbol not in INDEXES:
            quotes_iv_url = (
                "https://cdn.cboe.com/api/global/delayed_quotes/historical_data/"
                f"{symbol}"
                ".json"
            )

        elif symbol in INDEXES:
            quotes_iv_url = (
                "https://cdn.cboe.com/api/global/delayed_quotes/historical_data/_"
                f"{symbol}"
                ".json"
            )
        h_iv = request(quotes_iv_url)

        if h_iv.status_code != 200:
            warnings.warn("No data found for the symbol: " f"{symbol}" "")
            return pd.DataFrame()

        data = h_iv.json()
        h_data = pd.DataFrame(data)[2:-1]["data"].rename(f"{symbol}")
        h_data.rename(
            {
                "hv30_annual_high": "hvThirtyOneYearHigh",
                "hv30_annual_low": "hvThirtyOneYearLow",
                "hv60_annual_high": "hvSixtyOneYearHigh",
                "hv60_annual_low": "hvSixtyOneYearLow",
                "hv90_annual_high": "hvNinetyOneYearHigh",
                "hv90_annual_low": "hvNinetyOneYearLow",
                "iv30_annual_high": "ivThirtyOneYearHigh",
                "iv30_annual_low": "ivThirtyOneYearLow",
                "iv60_annual_high": "ivSixtyOneYearHigh",
                "iv60_annual_low": "ivSixtyOneYearLow",
                "iv90_annual_high": "ivNinetyOneYearHigh",
                "iv90_annual_low": "ivNinetyOneYearLow",
            },
            inplace=True,
        )
>>>>>>> eff73e04

    quotes_iv_url = (
        "https://cdn.cboe.com/api/global/delayed_quotes/historical_data/_"
        f"{symbol}"
        ".json"
        if symbol in TICKER_EXCEPTIONS or symbol in INDEXES
        else f"https://cdn.cboe.com/api/global/delayed_quotes/historical_data/{symbol}.json"
    )

<<<<<<< HEAD
    h_iv = requests.get(quotes_iv_url, timeout=10)
=======
        ticker_iv = pd.DataFrame(h_data).transpose()
    except requests.HTTPError:
        warnings.warn("There was an error with the request'\n")
>>>>>>> eff73e04

    if h_iv.status_code not in set([200, 403]):
        raise requests.HTTPError(h_iv.status_code)

    if h_iv.status_code == 403:
        raise RuntimeError(f"Data was not found for, {symbol}.")

    data = pd.DataFrame(h_iv.json())[2:-1]["data"].rename(f"{symbol}")

    return data.to_dict()


def list_futures(**kwargs) -> List[dict]:
    """List of CBOE futures and their underlying symbols.

    Returns
    --------
    pd.DataFrame
        Pandas DataFrame with results.
    """

<<<<<<< HEAD
    r = requests.get(
        "https://cdn.cboe.com/api/global/delayed_quotes/symbol_book/futures-roots.json",
        timeout=10,
    )

    if r.status_code != 200:
        raise requests.HTTPError(r.status_code)

    return r.json()["data"]


def get_settlement_prices(
    settlement_date: Optional[date] = None,
    options: bool = False,
    archives: bool = False,
    final_settlement: bool = False,
    **kwargs,
) -> pd.DataFrame:
    """Gets the settlement prices of CBOE futures.
=======
    # Checks ticker to determine if ticker is an index or an exception that requires modifying the request's URLs.
    symbol = symbol.upper()
    try:
        if symbol in TICKER_EXCEPTIONS:
            quotes_url = (
                "https://cdn.cboe.com/api/global/delayed_quotes/options/_"
                f"{symbol}"
                ".json"
            )
        else:
            if symbol not in INDEXES:
                quotes_url = (
                    "https://cdn.cboe.com/api/global/delayed_quotes/options/"
                    f"{symbol}"
                    ".json"
                )
            if symbol in INDEXES:
                quotes_url = (
                    "https://cdn.cboe.com/api/global/delayed_quotes/options/_"
                    f"{symbol}"
                    ".json"
                )

        result = request(quotes_url)
        if result.status_code != 200:
            warnings.warn("No data found for the symbol: " f"{symbol}" "")
            return pd.DataFrame()

        r_json = result.json()
        data = pd.DataFrame(r_json["data"])
        options = pd.Series(data.options, index=data.index)
        options_columns = list(options[0])
        options_data = list(options[:])
        options_df = pd.DataFrame(options_data, columns=options_columns)

        options_df = options_df.rename(
            columns={
                "option": "contractSymbol",
                "bid_size": "bidSize",
                "ask_size": "askSize",
                "iv": "impliedVolatility",
                "open_interest": "openInterest",
                "theo": "theoretical",
                "last_trade_price": "lastTradePrice",
                "last_trade_time": "lastTradeTimestamp",
                "percent_change": "changePercent",
                "prev_day_close": "previousClose",
            }
        )

        # Parses the option symbols into columns for expiration, strike, and optionType

        option_df_index = options_df["contractSymbol"].str.extractall(
            r"^(?P<Ticker>\D*)(?P<expiration>\d*)(?P<optionType>\D*)(?P<strike>\d*)"
        )
        option_df_index = option_df_index.reset_index().drop(
            columns=["match", "level_0"]
        )
        option_df_index.optionType = option_df_index.optionType.str.replace(
            "C", "call"
        ).str.replace("P", "put")
        option_df_index.strike = [ele.lstrip("0") for ele in option_df_index.strike]
        option_df_index.strike = pd.Series(option_df_index.strike).astype(float)
        option_df_index.strike = option_df_index.strike * (1 / 1000)
        option_df_index.strike = option_df_index.strike.to_list()
        option_df_index.expiration = [
            ele.lstrip("1") for ele in option_df_index.expiration
        ]
        option_df_index.expiration = pd.DatetimeIndex(
            option_df_index.expiration, yearfirst=True
        ).astype(str)
        option_df_index = option_df_index.drop(columns=["Ticker"])

        # Joins the parsed symbol into the dataframe.

        quotes = option_df_index.join(options_df)

        now = datetime.now()
        temp = pd.DatetimeIndex(quotes.expiration)
        temp_ = (temp - now).days + 1
        quotes["dte"] = temp_

        quotes["lastTradeTimestamp"] = pd.to_datetime(quotes["lastTradeTimestamp"])
        quotes = quotes.set_index(
            keys=["expiration", "strike", "optionType"]
        ).sort_index()
        quotes["openInterest"] = quotes["openInterest"].astype("int64")
        quotes["volume"] = quotes["volume"].astype("int64")
        quotes["bidSize"] = quotes["bidSize"].astype("int64")
        quotes["askSize"] = quotes["askSize"].astype("int64")
        quotes["previousClose"] = round(quotes["previousClose"], 2)
        quotes["changePercent"] = round(quotes["changePercent"], 2)

    except requests.HTTPError:
        warnings.warn("There was an error with the request'\n")
        return pd.DataFrame()

    return quotes.reset_index()


def __generate_historical_prices_url(
    symbol, data_type: Optional[str] = "historical"
) -> str:
    """Generate the final URL for historical prices data."""

    url: str = ""

    if data_type not in ["historical", "intraday"]:
        warnings.warn(
            "Invalid data_type. Must be either 'historical' or 'intraday'. Defaulting to 'historical'."
        )
        data_type = "historical"

    if symbol in TICKER_EXCEPTIONS:
        url = (
            f"https://cdn.cboe.com/api/global/delayed_quotes/charts/{data_type}/_"
            f"{symbol}"
            ".json"
        )
    elif symbol not in INDEXES:
        url = (
            f"https://cdn.cboe.com/api/global/delayed_quotes/charts/{data_type}/"
            f"{symbol}"
            ".json"
        )

    elif symbol in INDEXES:
        url = (
            f"https://cdn.cboe.com/api/global/delayed_quotes/charts/{data_type}/_"
            f"{symbol}"
            ".json"
        )
    return url


def get_historical_prices(
    symbol: str,
    start_date: Optional[date] = None,
    end_date: Optional[date] = None,
) -> pd.DataFrame:
    """Get Historical data from CBOE.
>>>>>>> eff73e04

    Parameters
    -----------
    settlement_date: Optional[date]
        The settlement date. Only valid for active contracts. [YYYY-MM-DD]
    options: bool
        If true, returns options on futures.
    archives: bool
        Settlement price archives for select years and products.  Overridden by other parameters.
    final_settlement: bool
        Final settlement prices for expired contracts.  Overrides archives.

    Returns
    -------
    pd.DataFrame
<<<<<<< HEAD
        Pandas DataFrame with results.
=======
        DataFrame of daily Historical OHLC+V prices.
>>>>>>> eff73e04
    """
    url = ""
    if archives is True:
        url = "https://cdn.cboe.com/resources/futures/archive/volume-and-price/CFE_FinalSettlement_Archive.csv"

<<<<<<< HEAD
    if settlement_date is not None:
        url = f"https://www.cboe.com/us/futures/market_statistics/settlement/csv?dt={settlement_date}"
        if options is True:
            url = f"https://www.cboe.com/us/futures/market_statistics/settlement/csv?options=t&dt={settlement_date}"
=======
    symbol = symbol.upper()
    if symbol == ("NDX", "^NDX"):
        warnings.warn(
            "NDX time series data is not currently supported by the CBOE provider."
        )
        return pd.DataFrame()
    if "^" in symbol:
        symbol = symbol.replace("^", "")
    now = datetime.now()
    start_date = start_date if start_date else now - timedelta(days=50000)
    end_date = end_date if end_date else now
    if symbol not in SYMBOLS.index:
        warnings.warn(
            "The symbol, " f"{symbol}" ", was not found in the CBOE directory."
        )
        return pd.DataFrame()

    url = __generate_historical_prices_url(symbol)
    result = request(url)

    if result.status_code != 200:
        warnings.warn(f"Error: {result.status_code}")
        return pd.DataFrame()

    data = (
        pd.DataFrame(result.json()["data"])[
            ["date", "open", "high", "low", "close", "volume"]
        ]
    ).set_index("date")

    # Fill in missing data from current or most recent trading session.

    today = pd.to_datetime(datetime.now().date())
    if today.weekday() > 4:
        day_minus = today.weekday() - 4
        today = pd.to_datetime(today - timedelta(days=day_minus))
    if today != data.index[-1]:
        _today, _ = get_ticker_info(symbol)
        today_df = pd.DataFrame()
        today_df["open"] = round(_today.loc["open"].astype(float), 2)
        today_df["high"] = round(_today.loc["high"].astype(float), 2)
        today_df["low"] = round(_today.loc["low"].astype(float), 2)
        today_df["close"] = round(_today.loc["close"].astype(float), 2)
        if symbol not in INDEXES and symbol not in TICKER_EXCEPTIONS:
            data = data[data["volume"] > 0]
            today_df["volume"] = _today.loc["volume"]
        today_df["date"] = today
        today_df = today_df.reset_index(drop=True).set_index("date")

        data = pd.concat([data, today_df], axis=0)

    # If ticker is an index there is no volume data and the types must be set.

    if symbol in INDEXES or symbol in TICKER_EXCEPTIONS:
        data = data[["open", "high", "low", "close", "volume"]]
        data["open"] = round(data.open.astype(float), 2)
        data["high"] = round(data.high.astype(float), 2)
        data["low"] = round(data.low.astype(float), 2)
        data["close"] = round(data.close.astype(float), 2)
        data["volume"] = 0

    data.index = pd.to_datetime(data.index, format="%Y-%m-%d")
    data = data[data["open"] > 0]

    data = data[
        (data.index >= pd.to_datetime(start_date, format="%Y-%m-%d"))
        & (data.index <= pd.to_datetime(end_date, format="%Y-%m-%d"))
    ]
    data.index = data.index.strftime("%Y-%m-%d")
    return data.reset_index()
>>>>>>> eff73e04

    if settlement_date is None:
        url = "https://www.cboe.com/us/futures/market_statistics/settlement/csv"
        if options is True:
            url = "https://www.cboe.com/us/futures/market_statistics/settlement/csv?options=t"

    if final_settlement is True:
        url = "https://www.cboe.com/us/futures/market_statistics/final_settlement_prices/csv/"

    r = requests.get(url, timeout=10)

    if r.status_code != 200:
        raise RuntimeError(r.status_code)

    data = pd.read_csv(BytesIO(r.content), index_col=None, parse_dates=True)

    if data.empty:
        error_string = (
            f"No results found for, {settlement_date}."
            if settlement_date is not None
            else "No results found."
        )
        raise RuntimeError(error_string)

    data.columns = [camel_to_snake(c.replace(" ", "")) for c in data.columns]
    data = data.rename(columns={"expiration_date": "expiration"})

    if len(data) > 0:
        return data

    return pd.DataFrame()


class Europe:
    """Class for European CBOE data."""

    @staticmethod
    def get_all_index_definitions(**kwargs) -> dict[Any, Any]:
        """Get the full list of European index definitions.

        Returns
        -------
        dict[Any, Any]
            Dictionary with results.
        """

        r = cboe_session.get(
            "https://cdn.cboe.com/api/global/european_indices/definitions/all-definitions.json",
            timeout=10,
        )

        if r.status_code != 200:
            raise requests.HTTPError(r.status_code)
        return r.json()["data"]

    @staticmethod
    def list_indices(**kwargs) -> List[Dict]:
        """Gets names, currencies, ISINs, regions, and symbols for European indices.

        Returns
        -------
        dict[str, str]
            List of dictionaries with the results.
        """

        data = Europe.get_all_index_definitions()
        data = (
            pd.DataFrame.from_records(pd.DataFrame(data)["index"])
            .drop(columns=["short_name"])
            .rename(columns={"long_name": "name"})
        )
        return data.to_dict("records")

    @staticmethod
    def list_index_constituents(symbol: str, **kwargs) -> list[str]:
        """List symbols for constituents of a European index.

        Parameters
        ----------
        symbol: str
            The symbol of the index.

        Returns
        -------
        list[str]
            List of constituents as ticker symbols.
        """

        SYMBOLS = pd.DataFrame(Europe.list_indices())["symbol"].to_list()
        symbol = symbol.upper()

        if symbol not in SYMBOLS:
            raise RuntimeError(
                f"The symbol, {symbol}, was not found in the CBOE European Index directory.",
            )

        url = f"https://cdn.cboe.com/api/global/european_indices/definitions/{symbol}.json"
        r = requests.get(url, timeout=10)

        if r.status_code != 200:
            raise requests.HTTPError(r.status_code)

        r_json = r.json()["constituents"]

        return [r_json[i]["constituent_symbol"] for i in range(0, len(r_json))]<|MERGE_RESOLUTION|>--- conflicted
+++ resolved
@@ -1,21 +1,13 @@
 """CBOE Helpers Module."""
 
-<<<<<<< HEAD
 from datetime import date, timedelta
 from io import BytesIO, StringIO
 from typing import Any, Dict, List, Optional
-=======
-import os
-import warnings
-from datetime import date, datetime, timedelta
-from io import StringIO
-from pathlib import Path
-from typing import List, Optional, Tuple
->>>>>>> eff73e04
 
 import pandas as pd
 import requests
 import requests_cache
+from openbb_provider.utils.helpers import to_snake_case
 
 TICKER_EXCEPTIONS = ["NDX", "RUT"]
 # This will cache the import requests for 7 days.  Ideally to speed up subsequent imports.
@@ -182,26 +174,7 @@
         else f"https://cdn.cboe.com/api/global/delayed_quotes/quotes/{symbol}.json"
     )
 
-<<<<<<< HEAD
     r = requests.get(url, timeout=10)
-=======
-    Returns
-    -------
-    dict
-        Dictionary of the results.
-    """
-    data = {}
-    symbols = SYMBOLS.copy() if not SYMBOLS.empty else get_cboe_directory()
-    symbols = symbols.reset_index()
-    target = "Company Name" if not ticker else "Symbol"
-    idx = symbols[target].str.contains(query, case=False)
-    result = symbols[idx].to_dict("records")
-    if len(result) > 0:
-        data.update({"results": result})
-        return data
-    warnings.warn(f"No results found for: {query}.  Try another search query.")
-    return pd.DataFrame()
->>>>>>> eff73e04
 
     if r.status_code not in set([200, 403]):
         raise requests.HTTPError(r.status_code)
@@ -231,150 +204,8 @@
 
     return _data.transpose()[0].to_dict()
 
-<<<<<<< HEAD
 
 def get_ticker_iv(symbol: str, **kwargs) -> dict[str, float]:
-=======
-    stock = "stock"
-    index = "index"
-    symbol = symbol.upper()
-    new_ticker: str = ""
-    ticker_details = pd.DataFrame()
-    ticker_expirations: list = []
-    try:
-        if symbol in TICKER_EXCEPTIONS:
-            new_ticker = "^" + symbol
-        elif symbol not in INDEXES:
-            new_ticker = symbol
-
-        elif symbol in INDEXES:
-            new_ticker = "^" + symbol
-
-            # Get the data to return, and if none returns empty Tuple #
-
-        symbol_info_url = (
-            "https://www.cboe.com/education/tools/trade-optimizer/symbol-info/?symbol="
-            f"{new_ticker}"
-        )
-
-        symbol_info = request(symbol_info_url)
-        symbol_info_json = pd.Series(symbol_info.json())
-
-        if symbol_info_json.success is False:
-            ticker_details = pd.DataFrame()
-            ticker_expirations = []
-            warnings.warn("No data found for the symbol: " f"{symbol}" "")
-        else:
-            symbol_details = pd.Series(symbol_info_json["details"])
-            symbol_details = pd.DataFrame(symbol_details).transpose()
-            symbol_details = symbol_details.reset_index()
-            ticker_expirations = symbol_info_json["expirations"]
-
-            # Cleans columns depending on if the security type is a stock or an index
-
-            type_ = symbol_details.security_type
-
-            if stock[0] in type_[0]:
-                stock_details = symbol_details
-                ticker_details = pd.DataFrame(stock_details).rename(
-                    columns={
-                        "current_price": "price",
-                        "bid_size": "bidSize",
-                        "ask_size": "askSize",
-                        "iv30": "ivThirty",
-                        "prev_day_close": "previousClose",
-                        "price_change": "change",
-                        "price_change_percent": "changePercent",
-                        "iv30_change": "ivThirtyChange",
-                        "iv30_percent_change": "ivThirtyChangePercent",
-                        "last_trade_time": "lastTradeTimestamp",
-                        "exchange_id": "exchangeID",
-                        "tick": "tick",
-                        "security_type": "type",
-                    }
-                )
-                details_columns = [
-                    "symbol",
-                    "type",
-                    "tick",
-                    "bid",
-                    "bidSize",
-                    "askSize",
-                    "ask",
-                    "price",
-                    "open",
-                    "high",
-                    "low",
-                    "close",
-                    "volume",
-                    "previousClose",
-                    "change",
-                    "changePercent",
-                    "ivThirty",
-                    "ivThirtyChange",
-                    "ivThirtyChangePercent",
-                    "lastTradeTimestamp",
-                ]
-                ticker_details = (
-                    pd.DataFrame(ticker_details, columns=details_columns)
-                    .set_index(keys="symbol")
-                    .dropna(axis=1)
-                    .transpose()
-                )
-
-            if index[0] in type_[0]:
-                index_details = symbol_details
-                ticker_details = pd.DataFrame(index_details).rename(
-                    columns={
-                        "symbol": "symbol",
-                        "security_type": "type",
-                        "current_price": "price",
-                        "price_change": "change",
-                        "price_change_percent": "changePercent",
-                        "prev_day_close": "previousClose",
-                        "iv30": "ivThirty",
-                        "iv30_change": "ivThirtyChange",
-                        "iv30_change_percent": "ivThirtyChangePercent",
-                        "last_trade_time": "lastTradeTimestamp",
-                    }
-                )
-
-                index_columns = [
-                    "symbol",
-                    "type",
-                    "tick",
-                    "price",
-                    "open",
-                    "high",
-                    "low",
-                    "close",
-                    "previousClose",
-                    "change",
-                    "changePercent",
-                    "ivThirty",
-                    "ivThirtyChange",
-                    "ivThirtyChangePercent",
-                    "lastTradeTimestamp",
-                ]
-
-                ticker_details = (
-                    pd.DataFrame(ticker_details, columns=index_columns)
-                    .set_index(keys="symbol")
-                    .dropna(axis=1)
-                    .transpose()
-                ).rename(columns={f"{new_ticker}": f"{symbol}"})
-
-    except requests.HTTPError:
-        warnings.warn("There was an error with the request'\n")
-        ticker_details = pd.DataFrame()
-        ticker_expirations = list()
-        return ticker_details, ticker_expirations
-
-    return ticker_details, ticker_expirations
-
-
-def get_ticker_iv(symbol: str) -> pd.DataFrame:
->>>>>>> eff73e04
     """Get annualized high/low historical and implied volatility over 30/60/90 day windows.
 
     Parameters
@@ -389,55 +220,7 @@
 
     symbol = symbol.upper()
 
-<<<<<<< HEAD
     INDEXES = get_cboe_index_directory().index.to_list()
-=======
-    try:
-        if symbol in TICKER_EXCEPTIONS:
-            quotes_iv_url = (
-                "https://cdn.cboe.com/api/global/delayed_quotes/historical_data/_"
-                f"{symbol}"
-                ".json"
-            )
-        elif symbol not in INDEXES:
-            quotes_iv_url = (
-                "https://cdn.cboe.com/api/global/delayed_quotes/historical_data/"
-                f"{symbol}"
-                ".json"
-            )
-
-        elif symbol in INDEXES:
-            quotes_iv_url = (
-                "https://cdn.cboe.com/api/global/delayed_quotes/historical_data/_"
-                f"{symbol}"
-                ".json"
-            )
-        h_iv = request(quotes_iv_url)
-
-        if h_iv.status_code != 200:
-            warnings.warn("No data found for the symbol: " f"{symbol}" "")
-            return pd.DataFrame()
-
-        data = h_iv.json()
-        h_data = pd.DataFrame(data)[2:-1]["data"].rename(f"{symbol}")
-        h_data.rename(
-            {
-                "hv30_annual_high": "hvThirtyOneYearHigh",
-                "hv30_annual_low": "hvThirtyOneYearLow",
-                "hv60_annual_high": "hvSixtyOneYearHigh",
-                "hv60_annual_low": "hvSixtyOneYearLow",
-                "hv90_annual_high": "hvNinetyOneYearHigh",
-                "hv90_annual_low": "hvNinetyOneYearLow",
-                "iv30_annual_high": "ivThirtyOneYearHigh",
-                "iv30_annual_low": "ivThirtyOneYearLow",
-                "iv60_annual_high": "ivSixtyOneYearHigh",
-                "iv60_annual_low": "ivSixtyOneYearLow",
-                "iv90_annual_high": "ivNinetyOneYearHigh",
-                "iv90_annual_low": "ivNinetyOneYearLow",
-            },
-            inplace=True,
-        )
->>>>>>> eff73e04
 
     quotes_iv_url = (
         "https://cdn.cboe.com/api/global/delayed_quotes/historical_data/_"
@@ -447,13 +230,7 @@
         else f"https://cdn.cboe.com/api/global/delayed_quotes/historical_data/{symbol}.json"
     )
 
-<<<<<<< HEAD
     h_iv = requests.get(quotes_iv_url, timeout=10)
-=======
-        ticker_iv = pd.DataFrame(h_data).transpose()
-    except requests.HTTPError:
-        warnings.warn("There was an error with the request'\n")
->>>>>>> eff73e04
 
     if h_iv.status_code not in set([200, 403]):
         raise requests.HTTPError(h_iv.status_code)
@@ -475,7 +252,6 @@
         Pandas DataFrame with results.
     """
 
-<<<<<<< HEAD
     r = requests.get(
         "https://cdn.cboe.com/api/global/delayed_quotes/symbol_book/futures-roots.json",
         timeout=10,
@@ -495,149 +271,6 @@
     **kwargs,
 ) -> pd.DataFrame:
     """Gets the settlement prices of CBOE futures.
-=======
-    # Checks ticker to determine if ticker is an index or an exception that requires modifying the request's URLs.
-    symbol = symbol.upper()
-    try:
-        if symbol in TICKER_EXCEPTIONS:
-            quotes_url = (
-                "https://cdn.cboe.com/api/global/delayed_quotes/options/_"
-                f"{symbol}"
-                ".json"
-            )
-        else:
-            if symbol not in INDEXES:
-                quotes_url = (
-                    "https://cdn.cboe.com/api/global/delayed_quotes/options/"
-                    f"{symbol}"
-                    ".json"
-                )
-            if symbol in INDEXES:
-                quotes_url = (
-                    "https://cdn.cboe.com/api/global/delayed_quotes/options/_"
-                    f"{symbol}"
-                    ".json"
-                )
-
-        result = request(quotes_url)
-        if result.status_code != 200:
-            warnings.warn("No data found for the symbol: " f"{symbol}" "")
-            return pd.DataFrame()
-
-        r_json = result.json()
-        data = pd.DataFrame(r_json["data"])
-        options = pd.Series(data.options, index=data.index)
-        options_columns = list(options[0])
-        options_data = list(options[:])
-        options_df = pd.DataFrame(options_data, columns=options_columns)
-
-        options_df = options_df.rename(
-            columns={
-                "option": "contractSymbol",
-                "bid_size": "bidSize",
-                "ask_size": "askSize",
-                "iv": "impliedVolatility",
-                "open_interest": "openInterest",
-                "theo": "theoretical",
-                "last_trade_price": "lastTradePrice",
-                "last_trade_time": "lastTradeTimestamp",
-                "percent_change": "changePercent",
-                "prev_day_close": "previousClose",
-            }
-        )
-
-        # Parses the option symbols into columns for expiration, strike, and optionType
-
-        option_df_index = options_df["contractSymbol"].str.extractall(
-            r"^(?P<Ticker>\D*)(?P<expiration>\d*)(?P<optionType>\D*)(?P<strike>\d*)"
-        )
-        option_df_index = option_df_index.reset_index().drop(
-            columns=["match", "level_0"]
-        )
-        option_df_index.optionType = option_df_index.optionType.str.replace(
-            "C", "call"
-        ).str.replace("P", "put")
-        option_df_index.strike = [ele.lstrip("0") for ele in option_df_index.strike]
-        option_df_index.strike = pd.Series(option_df_index.strike).astype(float)
-        option_df_index.strike = option_df_index.strike * (1 / 1000)
-        option_df_index.strike = option_df_index.strike.to_list()
-        option_df_index.expiration = [
-            ele.lstrip("1") for ele in option_df_index.expiration
-        ]
-        option_df_index.expiration = pd.DatetimeIndex(
-            option_df_index.expiration, yearfirst=True
-        ).astype(str)
-        option_df_index = option_df_index.drop(columns=["Ticker"])
-
-        # Joins the parsed symbol into the dataframe.
-
-        quotes = option_df_index.join(options_df)
-
-        now = datetime.now()
-        temp = pd.DatetimeIndex(quotes.expiration)
-        temp_ = (temp - now).days + 1
-        quotes["dte"] = temp_
-
-        quotes["lastTradeTimestamp"] = pd.to_datetime(quotes["lastTradeTimestamp"])
-        quotes = quotes.set_index(
-            keys=["expiration", "strike", "optionType"]
-        ).sort_index()
-        quotes["openInterest"] = quotes["openInterest"].astype("int64")
-        quotes["volume"] = quotes["volume"].astype("int64")
-        quotes["bidSize"] = quotes["bidSize"].astype("int64")
-        quotes["askSize"] = quotes["askSize"].astype("int64")
-        quotes["previousClose"] = round(quotes["previousClose"], 2)
-        quotes["changePercent"] = round(quotes["changePercent"], 2)
-
-    except requests.HTTPError:
-        warnings.warn("There was an error with the request'\n")
-        return pd.DataFrame()
-
-    return quotes.reset_index()
-
-
-def __generate_historical_prices_url(
-    symbol, data_type: Optional[str] = "historical"
-) -> str:
-    """Generate the final URL for historical prices data."""
-
-    url: str = ""
-
-    if data_type not in ["historical", "intraday"]:
-        warnings.warn(
-            "Invalid data_type. Must be either 'historical' or 'intraday'. Defaulting to 'historical'."
-        )
-        data_type = "historical"
-
-    if symbol in TICKER_EXCEPTIONS:
-        url = (
-            f"https://cdn.cboe.com/api/global/delayed_quotes/charts/{data_type}/_"
-            f"{symbol}"
-            ".json"
-        )
-    elif symbol not in INDEXES:
-        url = (
-            f"https://cdn.cboe.com/api/global/delayed_quotes/charts/{data_type}/"
-            f"{symbol}"
-            ".json"
-        )
-
-    elif symbol in INDEXES:
-        url = (
-            f"https://cdn.cboe.com/api/global/delayed_quotes/charts/{data_type}/_"
-            f"{symbol}"
-            ".json"
-        )
-    return url
-
-
-def get_historical_prices(
-    symbol: str,
-    start_date: Optional[date] = None,
-    end_date: Optional[date] = None,
-) -> pd.DataFrame:
-    """Get Historical data from CBOE.
->>>>>>> eff73e04
 
     Parameters
     -----------
@@ -653,93 +286,16 @@
     Returns
     -------
     pd.DataFrame
-<<<<<<< HEAD
         Pandas DataFrame with results.
-=======
-        DataFrame of daily Historical OHLC+V prices.
->>>>>>> eff73e04
     """
     url = ""
     if archives is True:
         url = "https://cdn.cboe.com/resources/futures/archive/volume-and-price/CFE_FinalSettlement_Archive.csv"
 
-<<<<<<< HEAD
     if settlement_date is not None:
         url = f"https://www.cboe.com/us/futures/market_statistics/settlement/csv?dt={settlement_date}"
         if options is True:
             url = f"https://www.cboe.com/us/futures/market_statistics/settlement/csv?options=t&dt={settlement_date}"
-=======
-    symbol = symbol.upper()
-    if symbol == ("NDX", "^NDX"):
-        warnings.warn(
-            "NDX time series data is not currently supported by the CBOE provider."
-        )
-        return pd.DataFrame()
-    if "^" in symbol:
-        symbol = symbol.replace("^", "")
-    now = datetime.now()
-    start_date = start_date if start_date else now - timedelta(days=50000)
-    end_date = end_date if end_date else now
-    if symbol not in SYMBOLS.index:
-        warnings.warn(
-            "The symbol, " f"{symbol}" ", was not found in the CBOE directory."
-        )
-        return pd.DataFrame()
-
-    url = __generate_historical_prices_url(symbol)
-    result = request(url)
-
-    if result.status_code != 200:
-        warnings.warn(f"Error: {result.status_code}")
-        return pd.DataFrame()
-
-    data = (
-        pd.DataFrame(result.json()["data"])[
-            ["date", "open", "high", "low", "close", "volume"]
-        ]
-    ).set_index("date")
-
-    # Fill in missing data from current or most recent trading session.
-
-    today = pd.to_datetime(datetime.now().date())
-    if today.weekday() > 4:
-        day_minus = today.weekday() - 4
-        today = pd.to_datetime(today - timedelta(days=day_minus))
-    if today != data.index[-1]:
-        _today, _ = get_ticker_info(symbol)
-        today_df = pd.DataFrame()
-        today_df["open"] = round(_today.loc["open"].astype(float), 2)
-        today_df["high"] = round(_today.loc["high"].astype(float), 2)
-        today_df["low"] = round(_today.loc["low"].astype(float), 2)
-        today_df["close"] = round(_today.loc["close"].astype(float), 2)
-        if symbol not in INDEXES and symbol not in TICKER_EXCEPTIONS:
-            data = data[data["volume"] > 0]
-            today_df["volume"] = _today.loc["volume"]
-        today_df["date"] = today
-        today_df = today_df.reset_index(drop=True).set_index("date")
-
-        data = pd.concat([data, today_df], axis=0)
-
-    # If ticker is an index there is no volume data and the types must be set.
-
-    if symbol in INDEXES or symbol in TICKER_EXCEPTIONS:
-        data = data[["open", "high", "low", "close", "volume"]]
-        data["open"] = round(data.open.astype(float), 2)
-        data["high"] = round(data.high.astype(float), 2)
-        data["low"] = round(data.low.astype(float), 2)
-        data["close"] = round(data.close.astype(float), 2)
-        data["volume"] = 0
-
-    data.index = pd.to_datetime(data.index, format="%Y-%m-%d")
-    data = data[data["open"] > 0]
-
-    data = data[
-        (data.index >= pd.to_datetime(start_date, format="%Y-%m-%d"))
-        & (data.index <= pd.to_datetime(end_date, format="%Y-%m-%d"))
-    ]
-    data.index = data.index.strftime("%Y-%m-%d")
-    return data.reset_index()
->>>>>>> eff73e04
 
     if settlement_date is None:
         url = "https://www.cboe.com/us/futures/market_statistics/settlement/csv"
@@ -764,7 +320,7 @@
         )
         raise RuntimeError(error_string)
 
-    data.columns = [camel_to_snake(c.replace(" ", "")) for c in data.columns]
+    data.columns = [to_snake_case(c) for c in data.columns]
     data = data.rename(columns={"expiration_date": "expiration"})
 
     if len(data) > 0:
