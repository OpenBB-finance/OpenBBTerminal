[tool.poetry]
name = "openbb-cboe"
version = "0.1.0"
description = "CBOE extension for OpenBB"
authors = ["OpenBB Team <hello@openbb.co>"]
readme = "README.md"
packages = [{ include = "openbb_cboe" }]

[tool.poetry.dependencies]
python = "^3.8"
requests-cache = "^1.1.0"
<<<<<<< HEAD
=======
openbb-core = { path = "../../sdk/core" }
>>>>>>> cd9a3dc9

[build-system]
requires = ["poetry-core"]
build-backend = "poetry.core.masonry.api"

[tool.poetry.plugins."openbb_provider_extension"]
cboe = "openbb_cboe:cboe_provider"<|MERGE_RESOLUTION|>--- conflicted
+++ resolved
@@ -9,10 +9,7 @@
 [tool.poetry.dependencies]
 python = "^3.8"
 requests-cache = "^1.1.0"
-<<<<<<< HEAD
-=======
 openbb-core = { path = "../../sdk/core" }
->>>>>>> cd9a3dc9
 
 [build-system]
 requires = ["poetry-core"]
