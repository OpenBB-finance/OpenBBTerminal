"""FMP Forex end of day fetcher."""


from datetime import datetime
from typing import Any, Dict, List, Literal, Optional

from dateutil.relativedelta import relativedelta
from openbb_fmp.utils.helpers import get_data_many, get_querystring
from openbb_provider.abstract.fetcher import Fetcher
from openbb_provider.standard_models.forex_historical import (
    ForexHistoricalData,
    ForexHistoricalQueryParams,
)
<<<<<<< HEAD
from pydantic import Field, field_validator
=======
from pydantic import Field
>>>>>>> 58232f34


class FMPForexHistoricalQueryParams(ForexHistoricalQueryParams):
    """FMP Forex end of day Query.

    Source: https://site.financialmodelingprep.com/developer/docs/#Historical-Forex-Price
    """

    interval: Literal[
        "1min", "5min", "15min", "30min", "1hour", "4hour", "1day"
    ] = Field(default="1day", description="Data granularity.")


class FMPForexHistoricalData(ForexHistoricalData):
    """FMP Forex end of day Data."""

<<<<<<< HEAD
    adj_close: Optional[float] = Field(
        default=None, description="Adjusted Close Price of the symbol."
    )
    unadjusted_volume: Optional[float] = Field(
        default=None, description="Unadjusted volume of the symbol."
    )
    change: Optional[float] = Field(
        default=None,
=======
    adjClose: Optional[float] = Field(
        description="Adjusted Close Price of the symbol.", alias="adj_close"
    )
    unadjustedVolume: Optional[float] = Field(
        description="Unadjusted volume of the symbol.", alias="unadjusted_volume"
    )
    change: Optional[float] = Field(
>>>>>>> 58232f34
        description="Change in the price of the symbol from the previous day.",
    )
<<<<<<< HEAD
    change_percent: Optional[float] = Field(
        default=None, description="Change % in the price of the symbol."
    )
    label: Optional[str] = Field(
        default=None, description="Human readable format of the date."
    )
    change_over_time: Optional[float] = Field(
        default=None,
        description="Change % in the price of the symbol over a period of time.",
    )

    @field_validator("date", mode="before", check_fields=False)
    @classmethod
    def date_validate(cls, v):  # pylint: disable=E0213
        """Return the datetime object from the date string"""
        try:
            return datetime.strptime(v, "%Y-%m-%d %H:%M:%S")
        except ValueError:
            return datetime.strptime(v, "%Y-%m-%d")

=======
    changePercent: Optional[float] = Field(
        description=r"Change % in the price of the symbol.", alias="change_percent"
    )
    label: Optional[str] = Field(description="Human readable format of the date.")
    changeOverTime: Optional[float] = Field(
        description=r"Change % in the price of the symbol over a period of time.",
        alias="change_over_time",
    )

>>>>>>> 58232f34

class FMPForexHistoricalFetcher(
    Fetcher[
        FMPForexHistoricalQueryParams,
        List[FMPForexHistoricalData],
    ]
):
    """Transform the query, extract and transform the data from the FMP endpoints."""

    @staticmethod
    def transform_query(params: Dict[str, Any]) -> FMPForexHistoricalQueryParams:
        """Transform the query params. Start and end dates are set to a 1 year interval."""
        transformed_params = params

        now = datetime.now().date()
        if params.get("start_date") is None:
            transformed_params["start_date"] = now - relativedelta(years=1)

        if params.get("end_date") is None:
            transformed_params["end_date"] = now

        return FMPForexHistoricalQueryParams(**transformed_params)

    @staticmethod
    def extract_data(
        query: FMPForexHistoricalQueryParams,
        credentials: Optional[Dict[str, str]],
        **kwargs: Any,
    ) -> List[Dict]:
        """Return the raw data from the FMP endpoint."""
        api_key = credentials.get("fmp_api_key") if credentials else ""

        base_url = "https://financialmodelingprep.com/api/v3"
<<<<<<< HEAD
        query_str = get_querystring(query.model_dump(), ["symbol"])
        query_str = query_str.replace("start_date", "from").replace("end_date", "to")
        url = f"{base_url}/historical-price-full/forex/{query.symbol}?{query_str}&apikey={api_key}"
=======
        query_str = (
            get_querystring(query.dict(), ["symbol"])
            .replace("start_date", "from")
            .replace("end_date", "to")
        )

        url_params = f"{query.symbol}?{query_str}&apikey={api_key}"
        url = f"{base_url}/historical-chart/{query.interval}/{url_params}"

        if query.interval == "1day":
            url = f"{base_url}/historical-price-full/forex/{url_params}"
>>>>>>> 58232f34

        return get_data_many(url, "historical", **kwargs)

    @staticmethod
    def transform_data(data: List[Dict]) -> List[FMPForexHistoricalData]:
        """Return the transformed data."""
        return [FMPForexHistoricalData.model_validate(d) for d in data]<|MERGE_RESOLUTION|>--- conflicted
+++ resolved
@@ -11,11 +11,7 @@
     ForexHistoricalData,
     ForexHistoricalQueryParams,
 )
-<<<<<<< HEAD
-from pydantic import Field, field_validator
-=======
 from pydantic import Field
->>>>>>> 58232f34
 
 
 class FMPForexHistoricalQueryParams(ForexHistoricalQueryParams):
@@ -32,7 +28,6 @@
 class FMPForexHistoricalData(ForexHistoricalData):
     """FMP Forex end of day Data."""
 
-<<<<<<< HEAD
     adj_close: Optional[float] = Field(
         default=None, description="Adjusted Close Price of the symbol."
     )
@@ -41,18 +36,8 @@
     )
     change: Optional[float] = Field(
         default=None,
-=======
-    adjClose: Optional[float] = Field(
-        description="Adjusted Close Price of the symbol.", alias="adj_close"
-    )
-    unadjustedVolume: Optional[float] = Field(
-        description="Unadjusted volume of the symbol.", alias="unadjusted_volume"
-    )
-    change: Optional[float] = Field(
->>>>>>> 58232f34
         description="Change in the price of the symbol from the previous day.",
     )
-<<<<<<< HEAD
     change_percent: Optional[float] = Field(
         default=None, description="Change % in the price of the symbol."
     )
@@ -64,26 +49,6 @@
         description="Change % in the price of the symbol over a period of time.",
     )
 
-    @field_validator("date", mode="before", check_fields=False)
-    @classmethod
-    def date_validate(cls, v):  # pylint: disable=E0213
-        """Return the datetime object from the date string"""
-        try:
-            return datetime.strptime(v, "%Y-%m-%d %H:%M:%S")
-        except ValueError:
-            return datetime.strptime(v, "%Y-%m-%d")
-
-=======
-    changePercent: Optional[float] = Field(
-        description=r"Change % in the price of the symbol.", alias="change_percent"
-    )
-    label: Optional[str] = Field(description="Human readable format of the date.")
-    changeOverTime: Optional[float] = Field(
-        description=r"Change % in the price of the symbol over a period of time.",
-        alias="change_over_time",
-    )
-
->>>>>>> 58232f34
 
 class FMPForexHistoricalFetcher(
     Fetcher[
@@ -117,13 +82,8 @@
         api_key = credentials.get("fmp_api_key") if credentials else ""
 
         base_url = "https://financialmodelingprep.com/api/v3"
-<<<<<<< HEAD
-        query_str = get_querystring(query.model_dump(), ["symbol"])
-        query_str = query_str.replace("start_date", "from").replace("end_date", "to")
-        url = f"{base_url}/historical-price-full/forex/{query.symbol}?{query_str}&apikey={api_key}"
-=======
         query_str = (
-            get_querystring(query.dict(), ["symbol"])
+            get_querystring(query.model_dump(), ["symbol"])
             .replace("start_date", "from")
             .replace("end_date", "to")
         )
@@ -133,7 +93,6 @@
 
         if query.interval == "1day":
             url = f"{base_url}/historical-price-full/forex/{url_params}"
->>>>>>> 58232f34
 
         return get_data_many(url, "historical", **kwargs)
 
