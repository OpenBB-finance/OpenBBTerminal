"""FMP Price Target Consensus fetcher."""


from typing import Any, Dict, List, Optional

from openbb_provider.abstract.fetcher import Fetcher
from openbb_provider.models.price_target_consensus import (
    PriceTargetConsensusData,
    PriceTargetConsensusQueryParams,
)

from openbb_fmp.utils.helpers import create_url, get_data_many


class FMPPriceTargetConsensusQueryParams(PriceTargetConsensusQueryParams):
    """FMP Price Target Consensus Query.

    Source: https://site.financialmodelingprep.com/developer/docs/price-target-consensus-api/
    """


class FMPPriceTargetConsensusData(PriceTargetConsensusData):
    """FMP Price Target Consensus Data."""

    class Config:
        fields = {
            "target_high": "targetHigh",
            "target_low": "targetLow",
            "target_consensus": "targetConsensus",
            "target_median": "targetMedian",
        }


class FMPPriceTargetConsensusFetcher(
    Fetcher[
<<<<<<< HEAD
=======
        PriceTargetConsensusQueryParams,
        List[PriceTargetConsensusData],
>>>>>>> 3df969b8
        FMPPriceTargetConsensusQueryParams,
        List[FMPPriceTargetConsensusData],
    ]
):
    @staticmethod
    def transform_query(params: Dict[str, Any]) -> FMPPriceTargetConsensusQueryParams:
        return FMPPriceTargetConsensusQueryParams(**params)

    @staticmethod
    def extract_data(
        query: FMPPriceTargetConsensusQueryParams,
        credentials: Optional[Dict[str, str]],
        **kwargs: Any
    ) -> List[FMPPriceTargetConsensusData]:
        api_key = credentials.get("fmp_api_key") if credentials else ""

        url = create_url(4, "price-target-consensus", api_key, query)
        return get_data_many(url, FMPPriceTargetConsensusData, **kwargs)

    @staticmethod
    def transform_data(
        data: List[FMPPriceTargetConsensusData],
    ) -> List[PriceTargetConsensusData]:
        return [PriceTargetConsensusData.parse_obj(d.dict()) for d in data]<|MERGE_RESOLUTION|>--- conflicted
+++ resolved
@@ -33,11 +33,6 @@
 
 class FMPPriceTargetConsensusFetcher(
     Fetcher[
-<<<<<<< HEAD
-=======
-        PriceTargetConsensusQueryParams,
-        List[PriceTargetConsensusData],
->>>>>>> 3df969b8
         FMPPriceTargetConsensusQueryParams,
         List[FMPPriceTargetConsensusData],
     ]
