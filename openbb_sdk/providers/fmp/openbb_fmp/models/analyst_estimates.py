"""FMP Analyst Estimates fetcher."""


from typing import Any, Dict, List, Optional

from openbb_provider.abstract.fetcher import Fetcher
from openbb_provider.models.analyst_estimates import (
    AnalystEstimatesData,
    AnalystEstimatesQueryParams,
)

from openbb_fmp.utils.helpers import create_url, get_data_many


class FMPAnalystEstimatesQueryParams(AnalystEstimatesQueryParams):
    """FMP Analysts Estimates Query.

    Source: https://site.financialmodelingprep.com/developer/docs/analyst-estimates-api/
    """


class FMPAnalystEstimatesData(AnalystEstimatesData):
    """FMP Analyst Estimates Data."""

    class Config:
        fields = {
            "estimated_revenue_low": "estimatedRevenueLow",
            "estimated_revenue_high": "estimatedRevenueHigh",
            "estimated_revenue_avg": "estimatedRevenueAvg",
            "estimated_ebitda_low": "estimatedEbitdaLow",
            "estimated_ebitda_high": "estimatedEbitdaHigh",
            "estimated_ebitda_avg": "estimatedEbitdaAvg",
            "estimated_ebit_low": "estimatedEbitLow",
            "estimated_ebit_high": "estimatedEbitHigh",
            "estimated_ebit_avg": "estimatedEbitAvg",
            "estimated_net_income_low": "estimatedNetIncomeLow",
            "estimated_net_income_high": "estimatedNetIncomeHigh",
            "estimated_net_income_avg": "estimatedNetIncomeAvg",
            "estimated_sga_expense_low": "estimatedSgaExpenseLow",
            "estimated_sga_expense_high": "estimatedSgaExpenseHigh",
            "estimated_sga_expense_avg": "estimatedSgaExpenseAvg",
            "estimated_eps_avg": "estimatedEpsAvg",
            "estimated_eps_high": "estimatedEpsHigh",
            "estimated_eps_low": "estimatedEpsLow",
            "number_analyst_estimated_revenue": "numberAnalystEstimatedRevenue",
            "number_analysts_estimated_eps": "numberAnalystsEstimatedEps",
        }


class FMPAnalystEstimatesFetcher(
    Fetcher[
<<<<<<< HEAD
=======
        AnalystEstimatesQueryParams,
        List[AnalystEstimatesData],
>>>>>>> 3df969b8
        FMPAnalystEstimatesQueryParams,
        List[FMPAnalystEstimatesData],
    ]
):
    @staticmethod
    def transform_query(params: Dict[str, Any]) -> FMPAnalystEstimatesQueryParams:
        return FMPAnalystEstimatesQueryParams(**params)

    @staticmethod
    def extract_data(
        query: FMPAnalystEstimatesQueryParams,
        credentials: Optional[Dict[str, str]],
        **kwargs: Any,
    ) -> List[FMPAnalystEstimatesData]:
        api_key = credentials.get("fmp_api_key") if credentials else ""

        query.period = "quarter" if query.period == "quarterly" else "annual"

        url = create_url(
            3, f"analyst-estimates/{query.symbol}", api_key, query, ["symbol"]
        )
        return get_data_many(url, FMPAnalystEstimatesData, **kwargs)

    @staticmethod
    def transform_data(
        data: List[FMPAnalystEstimatesData],
    ) -> List[AnalystEstimatesData]:
        return [AnalystEstimatesData.parse_obj(d.dict()) for d in data]<|MERGE_RESOLUTION|>--- conflicted
+++ resolved
@@ -49,11 +49,6 @@
 
 class FMPAnalystEstimatesFetcher(
     Fetcher[
-<<<<<<< HEAD
-=======
-        AnalystEstimatesQueryParams,
-        List[AnalystEstimatesData],
->>>>>>> 3df969b8
         FMPAnalystEstimatesQueryParams,
         List[FMPAnalystEstimatesData],
     ]
