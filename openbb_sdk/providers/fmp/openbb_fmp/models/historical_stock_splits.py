--- conflicted
+++ resolved
@@ -31,11 +31,6 @@
 
 class FMPHistoricalStockSplitsFetcher(
     Fetcher[
-<<<<<<< HEAD
-=======
-        HistoricalStockSplitsQueryParams,
-        List[HistoricalStockSplitsData],
->>>>>>> 3df969b8
         FMPHistoricalStockSplitsQueryParams,
         List[FMPHistoricalStockSplitsData],
     ]
