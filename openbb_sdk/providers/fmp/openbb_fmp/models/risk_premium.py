"""FMP Risk Premium fetcher."""


from typing import Any, Dict, List, Optional

from openbb_provider.abstract.fetcher import Fetcher
from openbb_provider.models.risk_premium import RiskPremiumData, RiskPremiumQueryParams

from openbb_fmp.utils.helpers import create_url, get_data_many


class FMPRiskPremiumQueryParams(RiskPremiumQueryParams):
    """FMP Risk Premium query.

    Source: https://site.financialmodelingprep.com/developer/docs/market-risk-premium-api/
    """


class FMPRiskPremiumData(RiskPremiumData):
    """FMP Risk Premium data."""

    class Config:
        fields = {
            "total_equity_risk_premium": "totalEquityRiskPremium",
            "country_risk_premium": "countryRiskPremium",
        }


class FMPRiskPremiumFetcher(
    Fetcher[
<<<<<<< HEAD
=======
        RiskPremiumQueryParams,
        List[RiskPremiumData],
>>>>>>> 3df969b8
        FMPRiskPremiumQueryParams,
        List[FMPRiskPremiumData],
    ]
):
    @staticmethod
    def transform_query(params: Dict[str, Any]) -> FMPRiskPremiumQueryParams:
        return FMPRiskPremiumQueryParams(**params)

    @staticmethod
    def extract_data(
        query: FMPRiskPremiumQueryParams,
        credentials: Optional[Dict[str, str]],
        **kwargs: Any
    ) -> List[FMPRiskPremiumData]:
        api_key = credentials.get("fmp_api_key") if credentials else ""

        url = create_url(4, "market_risk_premium", api_key)

        return get_data_many(url, FMPRiskPremiumData, **kwargs)

    @staticmethod
    def transform_data(data: List[FMPRiskPremiumData]) -> List[FMPRiskPremiumData]:
        return data<|MERGE_RESOLUTION|>--- conflicted
+++ resolved
@@ -28,11 +28,6 @@
 
 class FMPRiskPremiumFetcher(
     Fetcher[
-<<<<<<< HEAD
-=======
-        RiskPremiumQueryParams,
-        List[RiskPremiumData],
->>>>>>> 3df969b8
         FMPRiskPremiumQueryParams,
         List[FMPRiskPremiumData],
     ]
