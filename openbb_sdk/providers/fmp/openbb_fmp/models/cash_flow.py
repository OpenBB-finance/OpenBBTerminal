--- conflicted
+++ resolved
@@ -43,14 +43,6 @@
             "net_cash_flow_from_financing_activities": "netCashUsedProvidedByFinancingActivities",
         }
 
-<<<<<<< HEAD
-    # Leftovers below
-    calendarYear: Optional[int] = Field(
-        description="Calendar Year", alias="calendar_year"
-    )
-    link: Optional[str] = Field(description="Link")
-    finalLink: Optional[str] = Field(description="Final Link", alias="final_link")
-=======
     reported_currency: str = Field(description="Reported currency in the statement.")
     filling_date: dateType = Field(description="Filling date.")
     accepted_date: datetime = Field(description="Accepted date.")
@@ -87,7 +79,6 @@
     def accepted_date_validate(cls, v):  # pylint: disable=no-self-argument
         """Validate the accepted date."""
         return datetime.strptime(v, "%Y-%m-%d %H:%M:%S")
->>>>>>> 83728254
 
 
 class FMPCashFlowStatementFetcher(
