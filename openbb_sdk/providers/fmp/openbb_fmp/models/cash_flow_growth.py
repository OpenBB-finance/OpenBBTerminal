"""FMP Cash Flow Statement Growth Fetcher."""


from datetime import datetime
from typing import Any, Dict, List, Optional

from openbb_provider.abstract.fetcher import Fetcher
from openbb_provider.models.cash_flow_growth import (
    CashFlowStatementGrowthData,
    CashFlowStatementGrowthQueryParams,
)
from pydantic import validator

from openbb_fmp.utils.helpers import create_url, get_data_many


class FMPCashFlowStatementGrowthQueryParams(CashFlowStatementGrowthQueryParams):
    """FMP Cash Flow Statement Growth QueryParams.

    Source: https://site.financialmodelingprep.com/developer/docs/financial-statements-growth-api/
    """


class FMPCashFlowStatementGrowthData(CashFlowStatementGrowthData):
    """FMP Cash Flow Statement Growth Data."""

    class Config:
        fields = {
            "growth_net_income": "growthNetIncome",
            "growth_depreciation_and_amortization": "growthDepreciationAndAmortization",
            "growth_deferred_income_tax": "growthDeferredIncomeTax",
            "growth_stock_based_compensation": "growthStockBasedCompensation",
            "growth_change_in_working_capital": "growthChangeInWorkingCapital",
            "growth_accounts_receivables": "growthAccountsReceivables",
            "growth_inventory": "growthInventory",
            "growth_accounts_payables": "growthAccountsPayables",
            "growth_other_working_capital": "growthOtherWorkingCapital",
            "growth_other_non_cash_items": "growthOtherNonCashItems",
            "growth_net_cash_provided_by_operating_activities": "growthNetCashProvidedByOperatingActivites",
            "growth_investments_in_property_plant_and_equipment": "growthInvestmentsInPropertyPlantAndEquipment",
            "growth_acquisitions_net": "growthAcquisitionsNet",
            "growth_purchases_of_investments": "growthPurchasesOfInvestments",
            "growth_sales_maturities_of_investments": "growthSalesMaturitiesOfInvestments",
            "growth_other_investing_activities": "growthOtherInvestingActivites",
            "growth_net_cash_used_for_investing_activities": "growthNetCashUsedForInvestingActivites",
            "growth_debt_repayment": "growthDebtRepayment",
            "growth_common_stock_issued": "growthCommonStockIssued",
            "growth_common_stock_repurchased": "growthCommonStockRepurchased",
            "growth_dividends_paid": "growthDividendsPaid",
            "growth_other_financing_activities": "growthOtherFinancingActivites",
            "growth_net_cash_used_provided_by_financing_activities": "growthNetCashUsedProvidedByFinancingActivities",
            "growth_effect_of_forex_changes_on_cash": "growthEffectOfForexChangesOnCash",
            "growth_net_change_in_cash": "growthNetChangeInCash",
            "growth_cash_at_end_of_period": "growthCashAtEndOfPeriod",
            "growth_cash_at_beginning_of_period": "growthCashAtBeginningOfPeriod",
            "growth_operating_cash_flow": "growthOperatingCashFlow",
            "growth_capital_expenditure": "growthCapitalExpenditure",
            "growth_free_cash_flow": "growthFreeCashFlow",
        }

    @validator("date", pre=True, check_fields=False)
    def date_validate(cls, v):  # pylint: disable=E0213
        return datetime.strptime(v, "%Y-%m-%d")


class FMPCashFlowStatementGrowthFetcher(
    Fetcher[
<<<<<<< HEAD
=======
        CashFlowStatementGrowthQueryParams,
        List[CashFlowStatementGrowthData],
>>>>>>> 3df969b8
        FMPCashFlowStatementGrowthQueryParams,
        List[FMPCashFlowStatementGrowthData],
    ]
):
    @staticmethod
    def transform_query(
        params: Dict[str, Any]
    ) -> FMPCashFlowStatementGrowthQueryParams:
        return FMPCashFlowStatementGrowthQueryParams(**params)

    @staticmethod
    def extract_data(
        query: FMPCashFlowStatementGrowthQueryParams,
        credentials: Optional[Dict[str, str]],
        **kwargs: Any,
    ) -> List[FMPCashFlowStatementGrowthData]:
        api_key = credentials.get("fmp_api_key") if credentials else ""

        url = create_url(
            3, f"cash-flow-statement-growth/{query.symbol}", api_key, query, ["symbol"]
        )
        return get_data_many(url, FMPCashFlowStatementGrowthData, **kwargs)

    @staticmethod
    def transform_data(
        data: List[FMPCashFlowStatementGrowthData],
    ) -> List[CashFlowStatementGrowthData]:
        return [CashFlowStatementGrowthData.parse_obj(d.dict()) for d in data]<|MERGE_RESOLUTION|>--- conflicted
+++ resolved
@@ -65,11 +65,6 @@
 
 class FMPCashFlowStatementGrowthFetcher(
     Fetcher[
-<<<<<<< HEAD
-=======
-        CashFlowStatementGrowthQueryParams,
-        List[CashFlowStatementGrowthData],
->>>>>>> 3df969b8
         FMPCashFlowStatementGrowthQueryParams,
         List[FMPCashFlowStatementGrowthData],
     ]
