"""yfinance Futures End of Day fetcher."""
# ruff: noqa: SIM105


from datetime import datetime, timedelta
from typing import Any, Dict, List, Optional

from dateutil.relativedelta import relativedelta
from openbb_provider.abstract.fetcher import Fetcher
from openbb_provider.standard_models.futures_historical import (
    FuturesHistoricalData,
    FuturesHistoricalQueryParams,
)
from openbb_provider.utils.descriptions import QUERY_DESCRIPTIONS
from openbb_yfinance.utils.helpers import get_futures_data
from openbb_yfinance.utils.references import INTERVALS, MONTHS, PERIODS
<<<<<<< HEAD
from pydantic import Field, field_validator
=======
from pandas import Timestamp, to_datetime
from pydantic import Field, validator
>>>>>>> 1e413787
from yfinance import Ticker


class YFinanceFuturesHistoricalQueryParams(FuturesHistoricalQueryParams):
    """YFinance Futures End of Day Query.

    Source: https://finance.yahoo.com/crypto/
    """

    interval: Optional[INTERVALS] = Field(default="1d", description="Data granularity.")
    period: Optional[PERIODS] = Field(
        default=None, description=QUERY_DESCRIPTIONS.get("period", "")
    )
    prepost: bool = Field(
        default=False, description="Include Pre and Post market data."
    )
    adjust: bool = Field(default=True, description="Adjust all the data automatically.")
    back_adjust: bool = Field(
        default=False, description="Back-adjusted data to mimic true historical prices."
    )


class YFinanceFuturesHistoricalData(FuturesHistoricalData):
    """YFinance Futures End of Day Data."""

<<<<<<< HEAD
    @field_validator("date", mode="before", check_fields=False)
    @classmethod
    def date_validate(cls, v):  # pylint: disable=E0213
        """Return datetime object from string."""
        if isinstance(v, str):
            return datetime.strptime(v, "%Y-%m-%dT%H:%M:%S")
=======
    @validator("date", pre=True, check_fields=False)
    def date_validate(cls, v):  # pylint: disable=E0213
        """Return formatted datetime."""
        if isinstance(v, Timestamp):
            return v.to_pydatetime()
>>>>>>> 1e413787
        return v


class YFinanceFuturesHistoricalFetcher(
    Fetcher[
        YFinanceFuturesHistoricalQueryParams,
        List[YFinanceFuturesHistoricalData],
    ]
):
    """Transform the query, extract and transform the data from the yfinance endpoints."""

    @staticmethod
    def transform_query(params: Dict[str, Any]) -> YFinanceFuturesHistoricalQueryParams:
        """Transform the query. Setting the start and end dates for a 1 year period."""
        if params.get("period") is None:
            transformed_params = params

            now = datetime.now().date()
            if params.get("start_date") is None:
                transformed_params["start_date"] = now - relativedelta(years=1)

            if params.get("end_date") is None:
                transformed_params["end_date"] = now

        return YFinanceFuturesHistoricalQueryParams(**transformed_params)

    @staticmethod
    def extract_data(
        query: YFinanceFuturesHistoricalQueryParams,
        credentials: Optional[Dict[str, str]],
        **kwargs: Any,
    ) -> dict:
        """Return the raw data from the yfinance endpoint."""
        symbol = ""

        if query.expiration:
            expiry_date = datetime.strptime(query.expiration, "%Y-%m")
            futures_data = get_futures_data()
            exchange = futures_data[futures_data["Ticker"] == query.symbol][
                "Exchange"
            ].values[0]
            symbol = f"{query.symbol}{MONTHS[expiry_date.month]}{str(expiry_date.year)[-2:]}.{exchange}"

        query_symbol = symbol if symbol else f"{query.symbol}=F"

        if query.period:
            data = Ticker(query_symbol).history(
                interval=query.interval,
                period=query.period,
                prepost=query.prepost,
                auto_adjust=query.adjust,
                back_adjust=query.back_adjust,
                actions=False,
                raise_errors=True,
            )
        else:
            data = Ticker(query_symbol).history(
                interval=query.interval,
                start=query.start_date,
                end=query.end_date,
                prepost=query.prepost,
                auto_adjust=query.adjust,
                back_adjust=query.back_adjust,
                actions=False,
                raise_errors=True,
            )

<<<<<<< HEAD
        data = data.reset_index().rename(columns={"Datetime": "Date"}, errors="ignore")
        data["Date"] = (
            data["Date"].dt.tz_localize(None).dt.strftime("%Y-%m-%dT%H:%M:%S")
        )

        data.columns = data.columns.str.lower()
=======
        query.end_date = (
            datetime.now().date() if query.end_date is None else query.end_date
        )
        days = (
            1
            if query.interval in ["1m", "2m", "5m", "15m", "30m", "60m", "1h", "90m"]
            else 0
        )
        if query.start_date:
            data.index = to_datetime(data.index).tz_convert(None)

            start_date_dt = datetime.combine(query.start_date, datetime.min.time())
            end_date_dt = datetime.combine(query.end_date, datetime.min.time())

            data = data[
                (data.index >= start_date_dt + timedelta(days=days))
                & (data.index <= end_date_dt)
            ]

        data.reset_index(inplace=True)
        data.rename(columns={"index": "Date"}, inplace=True)

>>>>>>> 1e413787
        return data.to_dict("records")

    @staticmethod
    def transform_data(
        data: dict,
    ) -> List[YFinanceFuturesHistoricalData]:
        """Transform the data to the standard format."""
        return [YFinanceFuturesHistoricalData.model_validate(d) for d in data]<|MERGE_RESOLUTION|>--- conflicted
+++ resolved
@@ -14,12 +14,8 @@
 from openbb_provider.utils.descriptions import QUERY_DESCRIPTIONS
 from openbb_yfinance.utils.helpers import get_futures_data
 from openbb_yfinance.utils.references import INTERVALS, MONTHS, PERIODS
-<<<<<<< HEAD
+from pandas import Timestamp, to_datetime
 from pydantic import Field, field_validator
-=======
-from pandas import Timestamp, to_datetime
-from pydantic import Field, validator
->>>>>>> 1e413787
 from yfinance import Ticker
 
 
@@ -45,20 +41,12 @@
 class YFinanceFuturesHistoricalData(FuturesHistoricalData):
     """YFinance Futures End of Day Data."""
 
-<<<<<<< HEAD
     @field_validator("date", mode="before", check_fields=False)
     @classmethod
     def date_validate(cls, v):  # pylint: disable=E0213
         """Return datetime object from string."""
-        if isinstance(v, str):
-            return datetime.strptime(v, "%Y-%m-%dT%H:%M:%S")
-=======
-    @validator("date", pre=True, check_fields=False)
-    def date_validate(cls, v):  # pylint: disable=E0213
-        """Return formatted datetime."""
         if isinstance(v, Timestamp):
             return v.to_pydatetime()
->>>>>>> 1e413787
         return v
 
 
@@ -126,14 +114,6 @@
                 raise_errors=True,
             )
 
-<<<<<<< HEAD
-        data = data.reset_index().rename(columns={"Datetime": "Date"}, errors="ignore")
-        data["Date"] = (
-            data["Date"].dt.tz_localize(None).dt.strftime("%Y-%m-%dT%H:%M:%S")
-        )
-
-        data.columns = data.columns.str.lower()
-=======
         query.end_date = (
             datetime.now().date() if query.end_date is None else query.end_date
         )
@@ -156,7 +136,6 @@
         data.reset_index(inplace=True)
         data.rename(columns={"index": "Date"}, inplace=True)
 
->>>>>>> 1e413787
         return data.to_dict("records")
 
     @staticmethod
