--- conflicted
+++ resolved
@@ -11,15 +11,9 @@
     FuturesHistoricalQueryParams,
 )
 from openbb_provider.utils.descriptions import QUERY_DESCRIPTIONS
-<<<<<<< HEAD
-from pydantic import Field, field_validator
-from yfinance import Ticker
-
-=======
->>>>>>> fc9d7522
 from openbb_yfinance.utils.helpers import get_futures_data
 from openbb_yfinance.utils.references import INTERVALS, MONTHS, PERIODS
-from pydantic import Field, validator
+from pydantic import Field, field_validator
 from yfinance import Ticker
 
 
