"""Benzinga Stock News Fetcher."""


from datetime import datetime
from typing import Any, Dict, List, Literal, Optional

from openbb_provider.abstract.fetcher import Fetcher
from openbb_provider.helpers import get_querystring
from openbb_provider.models.stock_news import StockNewsData, StockNewsQueryParams
from pydantic import Field

from openbb_benzinga.utils.helpers import (
    BenzingaStockNewsData,
    get_data,
)


class BenzingaStockNewsQueryParams(StockNewsQueryParams):
    """Benzinga Stock News query.

    Source: https://docs.benzinga.io/benzinga/newsfeed-v2.html
    """

    class Config:
        fields = {"symbols": "tickers", "limit": "pageSize"}

    displayOutput: Literal["headline", "summary", "full", "all"] = Field(
        default="headline", description="The type of data to return."
    )
    date: Optional[datetime] = Field(
        default=None, description="The date of the news to retrieve."
    )
    dateFrom: Optional[datetime] = Field(
        default=None, description="The start date of the news to retrieve."
    )
    dateTo: Optional[datetime] = Field(
        default=None, description="The end date of the news to retrieve."
    )
    updatedSince: Optional[int] = Field(
        default=None,
        description="The number of seconds since the news was updated.",
    )
    publishedSince: Optional[int] = Field(
        default=None,
        description="The number of seconds since the news was published.",
    )
    sort: Optional[
        Literal[
            "published_at",
            "updated_at",
            "title",
            "author",
            "channel",
            "ticker",
            "topic",
            "content_type",
        ]
    ] = Field(
        default=None,
        description="The order in which to sort the news. "
        "Options are: published_at, updated_at, title, author, channel, ticker, topic, content_type.",
    )
    isin: Optional[str] = Field(
        default=None, description="The ISIN of the news to retrieve."
    )
    cusip: Optional[str] = Field(
        default=None, description="The CUSIP of the news to retrieve."
    )
    channels: Optional[str] = Field(
        default=None, description="The channels of the news to retrieve."
    )
    topics: Optional[str] = Field(
        default=None, description="The topics of the news to retrieve."
    )
    authors: Optional[str] = Field(
        default=None, description="The authors of the news to retrieve."
    )
    content_types: Optional[str] = Field(
        default=None, description="The content types of the news to retrieve."
    )


class BenzingaStockNewsFetcher(
    Fetcher[
<<<<<<< HEAD
=======
        StockNewsQueryParams,
        List[StockNewsData],
>>>>>>> 3df969b8
        BenzingaStockNewsQueryParams,
        List[BenzingaStockNewsData],
    ]
):
    @staticmethod
    def transform_query(params: Dict[str, Any]) -> BenzingaStockNewsQueryParams:
        return BenzingaStockNewsQueryParams(**params)

    @staticmethod
    def extract_data(
        query: BenzingaStockNewsQueryParams,
        credentials: Optional[Dict[str, str]],
        **kwargs: Any,
    ) -> List[BenzingaStockNewsData]:
        api_key = credentials.get("benzinga_api_key") if credentials else ""

        base_url = "https://api.benzinga.com/api/v2/news"
        querystring = get_querystring(query.dict(by_alias=True), [])
        request_url = f"{base_url}?{querystring}&token={api_key}"
        data = get_data(request_url, **kwargs)

        if len(data) == 0:
            raise RuntimeError("No news found")

        return [BenzingaStockNewsData.from_dict(d) for d in data]

    @staticmethod
    def transform_data(
        data: List[BenzingaStockNewsData],
    ) -> List[BenzingaStockNewsData]:
        return data<|MERGE_RESOLUTION|>--- conflicted
+++ resolved
@@ -82,11 +82,6 @@
 
 class BenzingaStockNewsFetcher(
     Fetcher[
-<<<<<<< HEAD
-=======
-        StockNewsQueryParams,
-        List[StockNewsData],
->>>>>>> 3df969b8
         BenzingaStockNewsQueryParams,
         List[BenzingaStockNewsData],
     ]
