--- conflicted
+++ resolved
@@ -100,10 +100,6 @@
     ]
 ):
     @staticmethod
-<<<<<<< HEAD
-    def transform_query(params: Dict[str, Any]) -> BenzingaStockNewsQueryParams:
-        return BenzingaStockNewsQueryParams(**params)
-=======
     def transform_query(
         query: StockNewsQueryParams, extra_params: Optional[Dict] = None
     ) -> BenzingaStockNewsQueryParams:
@@ -113,7 +109,6 @@
             limit=query.limit,
             **extra_params if extra_params else {},
         )
->>>>>>> 7640ffbe
 
     @staticmethod
     def extract_data(
