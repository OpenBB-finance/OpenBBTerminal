--- conflicted
+++ resolved
@@ -14,11 +14,8 @@
 from openbb_provider.utils.helpers import get_querystring
 from pydantic import Field, validator
 
-<<<<<<< HEAD
 from openbb_benzinga.utils.helpers import get_data
 
-=======
->>>>>>> fc9d7522
 
 class BenzingaGlobalNewsQueryParams(GlobalNewsQueryParams):
     """Benzinga Global News query.
