[tool.poetry]
name = "openbb"
version = "4.0.0a0"
description = "OpenBB"
authors = ["OpenBB Team <hello@openbb.co>"]
readme = "README.md"
packages = [{ include = "openbb" }]

[tool.poetry.dependencies]
python = ">=3.8,<3.12"
openbb-core = { path = "./sdk/core" }
<<<<<<< HEAD
openbb-stocks = { path = "./extensions/stocks" }
openbb-crypto = { path = "./extensions/crypto" }
openbb-forex = { path = "./extensions/forex" }
openbb-futures = { path = "./extensions/futures" }
openbb-news = { path = "./extensions/news" }
openbb-economy = { path = "./extensions/economy" }
openbb-fixedincome = { path = "./extensions/fixedincome" }
openbb-charting = { path = "./extensions/charting"}
openbb-alpha-vantage = { path = "./providers/alpha_vantage" }
=======

>>>>>>> cd9a3dc9
openbb-benzinga = { path = "./providers/benzinga" }
openbb-cboe = { path = "./providers/cboe"}
openbb-fmp = { path = "./providers/fmp" }
openbb-fred = { path = "./providers/fred" }
<<<<<<< HEAD
openbb-intrinio = { path = "./providers/intrinio" }
openbb-polygon = { path = "./providers/polygon" }
openbb-quandl = { path = "./providers/quandl" }
openbb-yfinance = { path = "./providers/yfinance" }
=======
openbb-polygon = { path = "./providers/polygon" }

openbb-crypto = { path = "./extensions/crypto" }
openbb-economy = { path = "./extensions/economy" }
openbb-forex = { path = "./extensions/forex" }
openbb-fixedincome = { path = "./extensions/fixedincome" }
openbb-news = { path = "./extensions/news" }
openbb-stocks = { path = "./extensions/stocks" }

# Community dependencies
openbb-cboe = { path = "./providers/cboe", optional = true }
openbb-yfinance = { path = "./providers/yfinance", optional = true }

openbb-charting = { path = "./extensions/charting", optional = true }
openbb-futures = { path = "./extensions/futures", optional = true }
openbb-qa = { path = "./extensions/qa", optional = true }
openbb-ta = { path = "./extensions/ta", optional = true }

[tool.poetry.extras]
cboe = ["openbb-cboe"]
yfinance = ["openbb-yfinance"]
charting = ["openbb-charting"]
futures = ["openbb-futures"]
qa = ["openbb-qa"]
ta = ["openbb-ta"]

all = [
    "openbb-cboe",
    "openbb-yfinance",
    "openbb-charting",
    "openbb-futures",
    "openbb-qa",
    "openbb-ta",
]
>>>>>>> cd9a3dc9

[tool.poetry.group.dev.dependencies]
pytest = "^6.2.2"

[build-system]
requires = ["poetry-core"]
build-backend = "poetry.core.masonry.api"<|MERGE_RESOLUTION|>--- conflicted
+++ resolved
@@ -9,29 +9,11 @@
 [tool.poetry.dependencies]
 python = ">=3.8,<3.12"
 openbb-core = { path = "./sdk/core" }
-<<<<<<< HEAD
-openbb-stocks = { path = "./extensions/stocks" }
-openbb-crypto = { path = "./extensions/crypto" }
-openbb-forex = { path = "./extensions/forex" }
-openbb-futures = { path = "./extensions/futures" }
-openbb-news = { path = "./extensions/news" }
-openbb-economy = { path = "./extensions/economy" }
-openbb-fixedincome = { path = "./extensions/fixedincome" }
-openbb-charting = { path = "./extensions/charting"}
-openbb-alpha-vantage = { path = "./providers/alpha_vantage" }
-=======
 
->>>>>>> cd9a3dc9
 openbb-benzinga = { path = "./providers/benzinga" }
 openbb-cboe = { path = "./providers/cboe"}
 openbb-fmp = { path = "./providers/fmp" }
 openbb-fred = { path = "./providers/fred" }
-<<<<<<< HEAD
-openbb-intrinio = { path = "./providers/intrinio" }
-openbb-polygon = { path = "./providers/polygon" }
-openbb-quandl = { path = "./providers/quandl" }
-openbb-yfinance = { path = "./providers/yfinance" }
-=======
 openbb-polygon = { path = "./providers/polygon" }
 
 openbb-crypto = { path = "./extensions/crypto" }
@@ -44,6 +26,7 @@
 # Community dependencies
 openbb-cboe = { path = "./providers/cboe", optional = true }
 openbb-yfinance = { path = "./providers/yfinance", optional = true }
+openbb-alpha-vantage = { path = "./providers/alpha_vantage", optional = true }
 
 openbb-charting = { path = "./extensions/charting", optional = true }
 openbb-futures = { path = "./extensions/futures", optional = true }
@@ -66,7 +49,6 @@
     "openbb-qa",
     "openbb-ta",
 ]
->>>>>>> cd9a3dc9
 
 [tool.poetry.group.dev.dependencies]
 pytest = "^6.2.2"
