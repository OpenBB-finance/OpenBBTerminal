--- conflicted
+++ resolved
@@ -24,28 +24,16 @@
 openbb-stocks = "^0.1.0a0"
 
 # Community dependencies
-<<<<<<< HEAD
 openbb-alpha-vantage = { version="^0.1.0a0", optional=true }
 openbb-cboe = { version="^0.1.0a0", optional=true }
 openbb-quandl = { version="^0.1.0a0", optional=true }
 openbb-yfinance = { version="^0.1.0a0", optional=true }
-
-openbb-charting = { version="^0.1.0a0", optional=true }
-openbb-futures = { version="^0.1.0a0", optional=true }
-openbb-qa = { version="^0.1.0a0", optional=true }
-openbb-ta = { version="^0.1.0a0", optional=true }
-=======
-openbb-alpha-vantage = { path = "./providers/alpha_vantage", optional = true }
-openbb-cboe = { path = "./providers/cboe", optional = true }
-openbb-quandl = { path = "./providers/quandl", optional = true }
-openbb-yfinance = { path = "./providers/yfinance", optional = true }
 
 openbb-charting = { path = "./extensions/charting", optional = true }
 openbb-futures = { path = "./extensions/futures", optional = true }
 openbb-qa = { path = "./extensions/qa", optional = true }
 openbb-ta = { path = "./extensions/ta", optional = true }
 openbb-econometrics = { path = "./extensions/econometrics", optional = true }
->>>>>>> 7ed8ff2d
 
 [tool.poetry.extras]
 alpha_vantage = ["openbb-alpha-vantage"]
