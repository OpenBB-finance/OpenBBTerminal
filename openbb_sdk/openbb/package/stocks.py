### THIS FILE IS AUTO-GENERATED. DO NOT EDIT. ###

import datetime
from typing import List, Literal, Optional, Union

<<<<<<< HEAD
import pydantic
import pydantic.main
=======
import typing_extensions
from annotated_types import Ge
>>>>>>> d28f9e07
from openbb_core.app.model.custom_parameter import OpenBBCustomParameter
from openbb_core.app.model.obbject import OBBject
from openbb_core.app.static.container import Container
from openbb_core.app.static.filters import filter_inputs
<<<<<<< HEAD
from pydantic import BaseModel, validate_arguments
from typing_extensions import Annotated
=======
from openbb_provider.abstract.data import Data
from pydantic import validate_call
>>>>>>> d28f9e07


class ROUTER_stocks(Container):
    """/stocks
    /ca
    /fa
    load
    market_snapshots
    multiples
    news
    /options
    quote
    """

    def __repr__(self) -> str:
        return self.__doc__ or ""

    @property
    def ca(self):  # route = "/stocks/ca"
        from . import stocks_ca

        return stocks_ca.ROUTER_stocks_ca(command_runner=self._command_runner)

    @property
    def fa(self):  # route = "/stocks/fa"
        from . import stocks_fa

        return stocks_fa.ROUTER_stocks_fa(command_runner=self._command_runner)

<<<<<<< HEAD
    @validate_arguments
    def info(
        self,
        symbol: Annotated[
            Union[str, List[str]],
            OpenBBCustomParameter(description="Symbol to get data for."),
        ],
        provider: Optional[Literal["cboe"]] = None,
        **kwargs
    ) -> OBBject[List]:
        """Get general price and performance metrics of a stock.

        Parameters
        ----------
        symbol : Union[str, List[str]]
            Symbol to get data for.
        provider : Optional[Literal['cboe']]
            The provider to use for the query, by default None.
            If None, the provider specified in defaults is selected or 'cboe' if there is
            no default.

        Returns
        -------
        OBBject
            results : List[StockInfo]
                Serializable results.
            provider : Optional[Literal['cboe']]
                Provider name.
            warnings : Optional[List[Warning_]]
                List of warnings.
            chart : Optional[Chart]
                Chart object.
            metadata: Optional[Metadata]
                Metadata info about the command execution.

        StockInfo
        ---------
        symbol : Optional[str]
            Symbol to get data for.
        name : Optional[str]
            Name associated with the ticker symbol.
        price : Optional[float]
            Last transaction price.
        open : Optional[float]
            Opening price of the stock.
        high : Optional[float]
            High price of the current trading day.
        low : Optional[float]
            Low price of the current trading day.
        close : Optional[float]
            Closing price of the most recent trading day.
        change : Optional[float]
            Change in price over the current trading period.
        change_percent : Optional[float]
            Percent change in price over the current trading period.
        prev_close : Optional[float]
            Previous closing price.
        type : Optional[str]
            Type of asset. (provider: cboe)
        exchange_id : Optional[int]
            The Exchange ID number. (provider: cboe)
        tick : Optional[str]
            Whether the last sale was an up or down tick. (provider: cboe)
        bid : Optional[float]
            Current bid price. (provider: cboe)
        bid_size : Optional[float]
            Bid lot size. (provider: cboe)
        ask : Optional[float]
            Current ask price. (provider: cboe)
        ask_size : Optional[float]
            Ask lot size. (provider: cboe)
        volume : Optional[float]
            Stock volume for the current trading day. (provider: cboe)
        iv30 : Optional[float]
            The 30-day implied volatility of the stock. (provider: cboe)
        iv30_change : Optional[float]
            Change in 30-day implied volatility of the stock. (provider: cboe)
        last_trade_timestamp : Optional[datetime]
            Last trade timestamp for the stock. (provider: cboe)
        iv30_annual_high : Optional[float]
            The 1-year high of implied volatility. (provider: cboe)
        hv30_annual_high : Optional[float]
            The 1-year high of realized volatility. (provider: cboe)
        iv30_annual_low : Optional[float]
            The 1-year low of implied volatility. (provider: cboe)
        hv30_annual_low : Optional[float]
            The 1-year low of realized volatility. (provider: cboe)
        iv60_annual_high : Optional[float]
            The 60-day high of implied volatility. (provider: cboe)
        hv60_annual_high : Optional[float]
            The 60-day high of realized volatility. (provider: cboe)
        iv60_annual_low : Optional[float]
            The 60-day low of implied volatility. (provider: cboe)
        hv60_annual_low : Optional[float]
            The 60-day low of realized volatility. (provider: cboe)
        iv90_annual_high : Optional[float]
            The 90-day high of implied volatility. (provider: cboe)
        hv90_annual_high : Optional[float]
            The 90-day high of realized volatility. (provider: cboe)"""  # noqa: E501

        inputs = filter_inputs(
            provider_choices={
                "provider": provider,
            },
            standard_params={
                "symbol": ",".join(symbol) if isinstance(symbol, list) else symbol,
            },
            extra_params=kwargs,
        )

        return self._command_runner.run(
            "/stocks/info",
            **inputs,
        )

    @validate_arguments
=======
    @validate_call
>>>>>>> d28f9e07
    def load(
        self,
        symbol: Annotated[
            Union[str, List[str]],
            OpenBBCustomParameter(description="Symbol to get data for."),
        ],
        start_date: Annotated[
            Union[datetime.date, None, str],
            OpenBBCustomParameter(
                description="Start date of the data, in YYYY-MM-DD format."
            ),
        ] = None,
        end_date: Annotated[
            Union[datetime.date, None, str],
            OpenBBCustomParameter(
                description="End date of the data, in YYYY-MM-DD format."
            ),
        ] = None,
<<<<<<< HEAD
        chart: bool = False,
        provider: Optional[
            Literal["alpha_vantage", "cboe", "fmp", "intrinio", "polygon", "yfinance"]
        ] = None,
=======
        provider: Union[Literal["fmp", "intrinio", "polygon"], None] = None,
>>>>>>> d28f9e07
        **kwargs
    ) -> OBBject[List[Data]]:
        """Load stock data for a specific ticker.

        Parameters
        ----------
        symbol : str
            Symbol to get data for.
        start_date : Union[datetime.date, None]
            Start date of the data, in YYYY-MM-DD format.
        end_date : Union[datetime.date, None]
            End date of the data, in YYYY-MM-DD format.
<<<<<<< HEAD
        chart : bool
            Whether to create a chart or not, by default False.
        provider : Optional[Literal['alpha_vantage', 'cboe', 'fmp', 'intrinio', 'pol...
=======
        provider : Union[Literal['fmp', 'intrinio', 'polygon'], None]
>>>>>>> d28f9e07
            The provider to use for the query, by default None.
            If None, the provider specified in defaults is selected or 'fmp' if there is
            no default.
<<<<<<< HEAD
        period : Union[Literal['intraday', 'daily', 'weekly', 'monthly'], Literal['1d', '5d', '1mo', '3mo', '6mo', '1y', '2y', '5y', '10y', 'ytd', 'max']]
            Period of the data to return. (provider: alpha_vantage, yfinance)
        interval : Union[Literal['1min', '5min', '15min', '30min', '60min'], None, Literal['1d', '1m'], Literal['1min', '5min', '15min', '30min', '1hour', '4hour', '1day'], Literal['1m', '2m', '5m', '15m', '30m', '60m', '90m', '1h', '1d', '5d', '1wk', '1mo', '3mo']]
            Data granularity. (provider: alpha_vantage, cboe, fmp, yfinance)
        adjusted : Optional[bool]
            Output time series is adjusted by historical split and dividend events. (provider: alpha_vantage, polygon)
        extended_hours : Optional[bool]
            Extended trading hours during pre-market and after-hours. (provider: alpha_vantage)
        month : Optional[str]
            Query a specific month in history (in YYYY-MM format). (provider: alpha_vantage)
        outputsize : Optional[Literal['compact', 'full']]
            Compact returns only the latest 100 data points in the intraday time series; full returns trailing 30 days of the most recent intraday data if the month parameter (see above) is not specified, or the full intraday data for a specific month in history if the month parameter is specified. (provider: alpha_vantage)
        timeseries : Optional[pydantic.types.NonNegativeInt]
            Number of days to look back. (provider: fmp)
        timezone : Optional[Literal['Africa/Algiers', 'Africa/Cairo', 'Africa/Casablanca', 'Africa/Harare', 'Africa/Johannesburg', 'Africa/Monrovia', 'Africa/Nairobi', 'America/Argentina/Buenos_Aires', 'America/Bogota', 'America/Caracas', 'America/Chicago', 'America/Chihuahua', 'America/Denver', 'America/Godthab', 'America/Guatemala', 'America/Guyana', 'America/Halifax', 'America/Indiana/Indianapolis', 'America/Juneau', 'America/La_Paz', 'America/Lima', 'America/Los_Angeles', 'America/Mazatlan', 'America/Mexico_City', 'America/Monterrey', 'America/Montevideo', 'America/New_York', 'America/Phoenix', 'America/Regina', 'America/Santiago', 'America/Sao_Paulo', 'America/St_Johns', 'America/Tijuana', 'Asia/Almaty', 'Asia/Baghdad', 'Asia/Baku', 'Asia/Bangkok', 'Asia/Chongqing', 'Asia/Colombo', 'Asia/Dhaka', 'Asia/Hong_Kong', 'Asia/Irkutsk', 'Asia/Jakarta', 'Asia/Jerusalem', 'Asia/Kabul', 'Asia/Kamchatka', 'Asia/Karachi', 'Asia/Kathmandu', 'Asia/Kolkata', 'Asia/Krasnoyarsk', 'Asia/Kuala_Lumpur', 'Asia/Kuwait', 'Asia/Magadan', 'Asia/Muscat', 'Asia/Novosibirsk', 'Asia/Rangoon', 'Asia/Riyadh', 'Asia/Seoul', 'Asia/Shanghai', 'Asia/Singapore', 'Asia/Srednekolymsk', 'Asia/Taipei', 'Asia/Tashkent', 'Asia/Tbilisi', 'Asia/Tehran', 'Asia/Tokyo', 'Asia/Ulaanbaatar', 'Asia/Urumqi', 'Asia/Vladivostok', 'Asia/Yakutsk', 'Asia/Yekaterinburg', 'Asia/Yerevan', 'Atlantic/Azores', 'Atlantic/Cape_Verde', 'Atlantic/South_Georgia', 'Australia/Adelaide', 'Australia/Brisbane', 'Australia/Darwin', 'Australia/Hobart', 'Australia/Melbourne', 'Australia/Perth', 'Australia/Sydney', 'Etc/UTC', 'UTC', 'Europe/Amsterdam', 'Europe/Athens', 'Europe/Belgrade', 'Europe/Berlin', 'Europe/Bratislava', 'Europe/Brussels', 'Europe/Bucharest', 'Europe/Budapest', 'Europe/Copenhagen', 'Europe/Dublin', 'Europe/Helsinki', 'Europe/Istanbul', 'Europe/Kaliningrad', 'Europe/Kiev', 'Europe/Lisbon', 'Europe/Ljubljana', 'Europe/London', 'Europe/Madrid', 'Europe/Minsk', 'Europe/Moscow', 'Europe/Paris', 'Europe/Prague', 'Europe/Riga', 'Europe/Rome', 'Europe/Samara', 'Europe/Sarajevo', 'Europe/Skopje', 'Europe/Sofia', 'Europe/Stockholm', 'Europe/Tallinn', 'Europe/Vienna', 'Europe/Vilnius', 'Europe/Volgograd', 'Europe/Warsaw', 'Europe/Zagreb', 'Pacific/Apia', 'Pacific/Auckland', 'Pacific/Chatham', 'Pacific/Fakaofo', 'Pacific/Fiji', 'Pacific/Guadalcanal', 'Pacific/Guam', 'Pacific/Honolulu', 'Pacific/Majuro', 'Pacific/Midway', 'Pacific/Noumea', 'Pacific/Pago_Pago', 'Pacific/Port_Moresby', 'Pacific/Tongatapu']]
            Returns trading times in this timezone. (provider: intrinio)
        source : Optional[Literal['realtime', 'delayed', 'nasdaq_basic']]
            The source of the data. (provider: intrinio)
        start_time : Optional[datetime.time]
            Return intervals starting at the specified time on the `start_date` formatted as 'hh:mm:ss'. (provider: intrinio)
        end_time : Optional[datetime.time]
            Return intervals stopping at the specified time on the `end_date` formatted as 'hh:mm:ss'. (provider: intrinio)
        interval_size : Optional[Literal['1m', '5m', '10m', '15m', '30m', '60m', '1h']]
=======
        timeseries : Optional[Union[typing_extensions.Annotated[int, Ge(ge=0)]]]
            Number of days to look back. (provider: fmp)
        interval : Literal['1min', '5min', '15min', '30min', '1hour', '4hour', '1day']
            Data granularity. (provider: fmp)
        timezone : Optional[Union[Literal['Africa/Algiers', 'Africa/Cairo', 'Africa/Casablanca', 'Africa/Harare', 'Africa/Johannesburg', 'Africa/Monrovia', 'Africa/Nairobi', 'America/Argentina/Buenos_Aires', 'America/Bogota', 'America/Caracas', 'America/Chicago', 'America/Chihuahua', 'America/Denver', 'America/Godthab', 'America/Guatemala', 'America/Guyana', 'America/Halifax', 'America/Indiana/Indianapolis', 'America/Juneau', 'America/La_Paz', 'America/Lima', 'America/Lima', 'America/Los_Angeles', 'America/Mazatlan', 'America/Mexico_City', 'America/Mexico_City', 'America/Monterrey', 'America/Montevideo', 'America/New_York', 'America/Phoenix', 'America/Regina', 'America/Santiago', 'America/Sao_Paulo', 'America/St_Johns', 'America/Tijuana', 'Asia/Almaty', 'Asia/Baghdad', 'Asia/Baku', 'Asia/Bangkok', 'Asia/Bangkok', 'Asia/Chongqing', 'Asia/Colombo', 'Asia/Dhaka', 'Asia/Dhaka', 'Asia/Hong_Kong', 'Asia/Irkutsk', 'Asia/Jakarta', 'Asia/Jerusalem', 'Asia/Kabul', 'Asia/Kamchatka', 'Asia/Karachi', 'Asia/Karachi', 'Asia/Kathmandu', 'Asia/Kolkata', 'Asia/Kolkata', 'Asia/Kolkata', 'Asia/Kolkata', 'Asia/Krasnoyarsk', 'Asia/Kuala_Lumpur', 'Asia/Kuwait', 'Asia/Magadan', 'Asia/Muscat', 'Asia/Muscat', 'Asia/Novosibirsk', 'Asia/Rangoon', 'Asia/Riyadh', 'Asia/Seoul', 'Asia/Shanghai', 'Asia/Singapore', 'Asia/Srednekolymsk', 'Asia/Taipei', 'Asia/Tashkent', 'Asia/Tbilisi', 'Asia/Tehran', 'Asia/Tokyo', 'Asia/Tokyo', 'Asia/Tokyo', 'Asia/Ulaanbaatar', 'Asia/Urumqi', 'Asia/Vladivostok', 'Asia/Yakutsk', 'Asia/Yekaterinburg', 'Asia/Yerevan', 'Atlantic/Azores', 'Atlantic/Cape_Verde', 'Atlantic/South_Georgia', 'Australia/Adelaide', 'Australia/Brisbane', 'Australia/Darwin', 'Australia/Hobart', 'Australia/Melbourne', 'Australia/Melbourne', 'Australia/Perth', 'Australia/Sydney', 'Etc/UTC', 'UTC', 'Europe/Amsterdam', 'Europe/Athens', 'Europe/Belgrade', 'Europe/Berlin', 'Europe/Berlin', 'Europe/Bratislava', 'Europe/Brussels', 'Europe/Bucharest', 'Europe/Budapest', 'Europe/Copenhagen', 'Europe/Dublin', 'Europe/Helsinki', 'Europe/Istanbul', 'Europe/Kaliningrad', 'Europe/Kiev', 'Europe/Lisbon', 'Europe/Ljubljana', 'Europe/London', 'Europe/London', 'Europe/Madrid', 'Europe/Minsk', 'Europe/Moscow', 'Europe/Moscow', 'Europe/Paris', 'Europe/Prague', 'Europe/Riga', 'Europe/Rome', 'Europe/Samara', 'Europe/Sarajevo', 'Europe/Skopje', 'Europe/Sofia', 'Europe/Stockholm', 'Europe/Tallinn', 'Europe/Vienna', 'Europe/Vilnius', 'Europe/Volgograd', 'Europe/Warsaw', 'Europe/Zagreb', 'Pacific/Apia', 'Pacific/Auckland', 'Pacific/Auckland', 'Pacific/Chatham', 'Pacific/Fakaofo', 'Pacific/Fiji', 'Pacific/Guadalcanal', 'Pacific/Guam', 'Pacific/Honolulu', 'Pacific/Majuro', 'Pacific/Midway', 'Pacific/Midway', 'Pacific/Noumea', 'Pacific/Pago_Pago', 'Pacific/Port_Moresby', 'Pacific/Tongatapu']]]
            Returns trading times in this timezone. (provider: intrinio)
        source : Optional[Union[Literal['realtime', 'delayed', 'nasdaq_basic']]]
            The source of the data. (provider: intrinio)
        start_time : Optional[Union[datetime.time]]
            Return intervals starting at the specified time on the `start_date` formatted as 'hh:mm:ss'. (provider: intrinio)
        end_time : Optional[Union[datetime.time]]
            Return intervals stopping at the specified time on the `end_date` formatted as 'hh:mm:ss'. (provider: intrinio)
        interval_size : Optional[Union[Literal['1m', '5m', '10m', '15m', '30m', '60m', '1h']]]
>>>>>>> d28f9e07
            The data time frequency. (provider: intrinio)
        multiplier : int
            Multiplier of the timespan. (provider: polygon)
        timespan : Literal['minute', 'hour', 'day', 'week', 'month', 'quarter', 'year']
            Timespan of the data. (provider: polygon)
        sort : Literal['asc', 'desc']
            Sort order of the data. (provider: polygon)
        limit : int
            The number of data entries to return. (provider: polygon)
        adjusted : bool
            Output time series is adjusted by historical split and dividend events. (provider: polygon)

        Returns
        -------
        OBBject
            results : Union[List[StockHistorical]]
                Serializable results.
<<<<<<< HEAD
            provider : Optional[Literal['alpha_vantage', 'cboe', 'fmp', 'intrinio', 'polygon', 'yfinance']]
=======
            provider : Union[Literal['fmp', 'intrinio', 'polygon'], None]
>>>>>>> d28f9e07
                Provider name.
            warnings : Optional[List[Warning_]]
                List of warnings.
            chart : Optional[Chart]
                Chart object.
            extra: Dict[str, Any]
                Extra info.

        StockHistorical
        ---------------
        date : datetime
            The date of the data.
        open : float
            The open price of the symbol.
        high : float
            The high price of the symbol.
        low : float
            The low price of the symbol.
        close : float
            The close price of the symbol.
        volume : Union[float, int]
            The volume of the symbol.
        vwap : Optional[Union[typing_extensions.Annotated[float, Gt(gt=0)]]]
            Volume Weighted Average Price of the symbol.
        adj_close : Optional[Union[float]]
            Adjusted Close Price of the symbol. (provider: fmp)
        unadjusted_volume : Optional[Union[float]]
            Unadjusted volume of the symbol. (provider: fmp)
        change : Optional[Union[float]]
            Change in the price of the symbol from the previous day. (provider: fmp, intrinio)
        change_percent : Optional[Union[float]]
            Change % in the price of the symbol. (provider: fmp)
        label : Optional[Union[str]]
            Human readable format of the date. (provider: fmp)
        change_over_time : Optional[Union[float]]
            Change % in the price of the symbol over a period of time. (provider: fmp)
        close_time : Optional[Union[datetime]]
            The timestamp that represents the end of the interval span. (provider: intrinio)
        interval : Optional[Union[str]]
            The data time frequency. (provider: intrinio)
        average : Optional[Union[float]]
            Average trade price of an individual stock during the interval. (provider: intrinio)
        transactions : Optional[Union[typing_extensions.Annotated[int, Gt(gt=0)]]]
            Number of transactions for the symbol in the time period. (provider: polygon)
        """  # noqa: E501

        inputs = filter_inputs(
            provider_choices={
                "provider": provider,
            },
            standard_params={
                "symbol": ",".join(symbol) if isinstance(symbol, list) else symbol,
                "start_date": start_date,
                "end_date": end_date,
            },
            extra_params=kwargs,
        )

        return self.run(
            "/stocks/load",
            **inputs,
        )

<<<<<<< HEAD
    @validate_arguments
    def market_snapshots(
        self, provider: Optional[Literal["fmp", "polygon"]] = None, **kwargs
    ) -> OBBject[List]:
        """Get a current, complete, market snapshot.

        Parameters
        ----------
        provider : Optional[Literal['fmp', 'polygon']]
            The provider to use for the query, by default None.
            If None, the provider specified in defaults is selected or 'fmp' if there is
            no default.
        market : Literal['AMEX', 'AMS', 'ASE', 'ASX', 'ATH', 'BME', 'BRU', 'BUD', 'BUE', 'CAI', 'CNQ', 'CPH', 'DFM', 'DOH', 'DUS', 'ETF', 'EURONEXT', 'HEL', 'HKSE', 'ICE', 'IOB', 'IST', 'JKT', 'JNB', 'JPX', 'KLS', 'KOE', 'KSC', 'KUW', 'LSE', 'MEX', 'MIL', 'NASDAQ', 'NEO', 'NSE', 'NYSE', 'NZE', 'OSL', 'OTC', 'PNK', 'PRA', 'RIS', 'SAO', 'SAU', 'SES', 'SET', 'SGO', 'SHH', 'SHZ', 'SIX', 'STO', 'TAI', 'TLV', 'TSX', 'TWO', 'VIE', 'WSE', 'XETRA']
            The market to fetch data for. (provider: fmp)

        Returns
        -------
        OBBject
            results : List[MarketSnapshots]
                Serializable results.
            provider : Optional[Literal['fmp', 'polygon']]
                Provider name.
            warnings : Optional[List[Warning_]]
                List of warnings.
            chart : Optional[Chart]
                Chart object.
            metadata: Optional[Metadata]
                Metadata info about the command execution.

        MarketSnapshots
        ---------------
        symbol : Optional[str]
            The stock symbol.
        name : Optional[str]
            The name associated with the stock symbol.
        price : Optional[float]
            The last price of the stock.
        open : Optional[float]
            The opening price of the stock on the current trading day.
        high : Optional[float]
            The highest price of the stock on the current trading day.
        low : Optional[float]
            The lowest price of the stock on the current trading day.
        prev_close : Optional[float]
            The previous closing price of the stock on the current trading day.
        change : Optional[float]
            The change in price over the current trading day.
        change_percent : Optional[float]
            The change, as a percent, over the current trading day.
        volume : Optional[int]
            The volume of the stock on the current trading day.
        avg_volume : Optional[int]
            Average volume of the stock. (provider: fmp)
        ma50 : Optional[float]
            The 50-day moving average. (provider: fmp)
        ma200 : Optional[float]
            The 200-day moving average. (provider: fmp)
        year_high : Optional[float]
            The 52-week high. (provider: fmp)
        year_low : Optional[float]
            The 52-week low. (provider: fmp)
        market_cap : Optional[float]
            Market cap of the stock. (provider: fmp)
        shares_outstanding : Optional[int]
            Number of shares outstanding. (provider: fmp)
        eps : Optional[float]
            Earnings per share. (provider: fmp)
        pe : Optional[float]
            Price to earnings ratio. (provider: fmp)
        exchange : Optional[str]
            The exchange of the stock. (provider: fmp)
        vwap : Optional[float]
            The volume weighted average price of the stock on the current trading day. (provider: polygon)
        prev_open : Optional[float]
            The previous trading session opening price. (provider: polygon)
        prev_high : Optional[float]
            The previous trading session high price. (provider: polygon)
        prev_low : Optional[float]
            The previous trading session low price. (provider: polygon)
        prev_volume : Optional[int]
            The previous trading session volume. (provider: polygon)
        prev_vwap : Optional[float]
            The previous trading session VWAP. (provider: polygon)
        last_updated : Optional[datetime]
            The last time the data was updated. (provider: polygon)
        bid : Optional[float]
            The current bid price. (provider: polygon)
        bid_size : Optional[int]
            The current bid size. (provider: polygon)
        ask_size : Optional[int]
            The current ask size. (provider: polygon)
        ask : Optional[float]
            The current ask price. (provider: polygon)
        quote_timestamp : Optional[datetime]
            The timestamp of the last quote. (provider: polygon)
        last_trade_price : Optional[float]
            The last trade price. (provider: polygon)
        last_trade_size : Optional[int]
            The last trade size. (provider: polygon)
        last_trade_conditions : Optional[List[int]]
            The last trade condition codes. (provider: polygon)
        last_trade_exchange : Optional[int]
            The last trade exchange ID code. (provider: polygon)
        last_trade_timestamp : Optional[datetime]
            The last trade timestamp. (provider: polygon)"""  # noqa: E501

        inputs = filter_inputs(
            provider_choices={
                "provider": provider,
            },
            standard_params={},
            extra_params=kwargs,
        )

        return self._command_runner.run(
            "/stocks/market_snapshots",
            **inputs,
        )

    @validate_arguments
=======
    @validate_call
>>>>>>> d28f9e07
    def multiples(
        self,
        symbol: Annotated[
            Union[str, List[str]],
            OpenBBCustomParameter(description="Symbol to get data for."),
        ],
        limit: Annotated[
            Optional[int],
            OpenBBCustomParameter(description="The number of data entries to return."),
        ] = 100,
<<<<<<< HEAD
        chart: bool = False,
        provider: Optional[Literal["fmp"]] = None,
=======
        provider: Union[Literal["fmp"], None] = None,
>>>>>>> d28f9e07
        **kwargs
    ) -> OBBject[List[Data]]:
        """Get valuation multiples for a stock ticker.

        Parameters
        ----------
        symbol : str
            Symbol to get data for.
        limit : Optional[int]
            The number of data entries to return.
<<<<<<< HEAD
        chart : bool
            Whether to create a chart or not, by default False.
        provider : Optional[Literal['fmp']]
=======
        provider : Union[Literal['fmp'], None]
>>>>>>> d28f9e07
            The provider to use for the query, by default None.
            If None, the provider specified in defaults is selected or 'fmp' if there is
            no default.

        Returns
        -------
        OBBject
            results : Union[List[StockMultiples]]
                Serializable results.
            provider : Optional[Literal['fmp']]
                Provider name.
            warnings : Optional[List[Warning_]]
                List of warnings.
            chart : Optional[Chart]
                Chart object.
            extra: Dict[str, Any]
                Extra info.

        StockMultiples
        --------------
        revenue_per_share_ttm : Optional[Union[float]]
            Revenue per share calculated as trailing twelve months.
        net_income_per_share_ttm : Optional[Union[float]]
            Net income per share calculated as trailing twelve months.
        operating_cash_flow_per_share_ttm : Optional[Union[float]]
            Operating cash flow per share calculated as trailing twelve months.
        free_cash_flow_per_share_ttm : Optional[Union[float]]
            Free cash flow per share calculated as trailing twelve months.
        cash_per_share_ttm : Optional[Union[float]]
            Cash per share calculated as trailing twelve months.
        book_value_per_share_ttm : Optional[Union[float]]
            Book value per share calculated as trailing twelve months.
        tangible_book_value_per_share_ttm : Optional[Union[float]]
            Tangible book value per share calculated as trailing twelve months.
        shareholders_equity_per_share_ttm : Optional[Union[float]]
            Shareholders equity per share calculated as trailing twelve months.
        interest_debt_per_share_ttm : Optional[Union[float]]
            Interest debt per share calculated as trailing twelve months.
        market_cap_ttm : Optional[Union[float]]
            Market capitalization calculated as trailing twelve months.
        enterprise_value_ttm : Optional[Union[float]]
            Enterprise value calculated as trailing twelve months.
        pe_ratio_ttm : Optional[Union[float]]
            Price-to-earnings ratio (P/E ratio) calculated as trailing twelve months.
        price_to_sales_ratio_ttm : Optional[Union[float]]
            Price-to-sales ratio calculated as trailing twelve months.
        pocf_ratio_ttm : Optional[Union[float]]
            Price-to-operating cash flow ratio calculated as trailing twelve months.
        pfcf_ratio_ttm : Optional[Union[float]]
            Price-to-free cash flow ratio calculated as trailing twelve months.
        pb_ratio_ttm : Optional[Union[float]]
            Price-to-book ratio calculated as trailing twelve months.
        ptb_ratio_ttm : Optional[Union[float]]
            Price-to-tangible book ratio calculated as trailing twelve months.
        ev_to_sales_ttm : Optional[Union[float]]
            Enterprise value-to-sales ratio calculated as trailing twelve months.
        enterprise_value_over_ebitda_ttm : Optional[Union[float]]
            Enterprise value-to-EBITDA ratio calculated as trailing twelve months.
        ev_to_operating_cash_flow_ttm : Optional[Union[float]]
            Enterprise value-to-operating cash flow ratio calculated as trailing twelve months.
        ev_to_free_cash_flow_ttm : Optional[Union[float]]
            Enterprise value-to-free cash flow ratio calculated as trailing twelve months.
        earnings_yield_ttm : Optional[Union[float]]
            Earnings yield calculated as trailing twelve months.
        free_cash_flow_yield_ttm : Optional[Union[float]]
            Free cash flow yield calculated as trailing twelve months.
        debt_to_equity_ttm : Optional[Union[float]]
            Debt-to-equity ratio calculated as trailing twelve months.
        debt_to_assets_ttm : Optional[Union[float]]
            Debt-to-assets ratio calculated as trailing twelve months.
        net_debt_to_ebitda_ttm : Optional[Union[float]]
            Net debt-to-EBITDA ratio calculated as trailing twelve months.
        current_ratio_ttm : Optional[Union[float]]
            Current ratio calculated as trailing twelve months.
        interest_coverage_ttm : Optional[Union[float]]
            Interest coverage calculated as trailing twelve months.
        income_quality_ttm : Optional[Union[float]]
            Income quality calculated as trailing twelve months.
        dividend_yield_ttm : Optional[Union[float]]
            Dividend yield calculated as trailing twelve months.
        dividend_yield_percentage_ttm : Optional[Union[float]]
            Dividend yield percentage calculated as trailing twelve months.
        dividend_to_market_cap_ttm : Optional[Union[float]]
            Dividend to market capitalization ratio calculated as trailing twelve months.
        dividend_per_share_ttm : Optional[Union[float]]
            Dividend per share calculated as trailing twelve months.
        payout_ratio_ttm : Optional[Union[float]]
            Payout ratio calculated as trailing twelve months.
        sales_general_and_administrative_to_revenue_ttm : Optional[Union[float]]
            Sales general and administrative expenses-to-revenue ratio calculated as trailing twelve months.
        research_and_development_to_revenue_ttm : Optional[Union[float]]
            Research and development expenses-to-revenue ratio calculated as trailing twelve months.
        intangibles_to_total_assets_ttm : Optional[Union[float]]
            Intangibles-to-total assets ratio calculated as trailing twelve months.
        capex_to_operating_cash_flow_ttm : Optional[Union[float]]
            Capital expenditures-to-operating cash flow ratio calculated as trailing twelve months.
        capex_to_revenue_ttm : Optional[Union[float]]
            Capital expenditures-to-revenue ratio calculated as trailing twelve months.
        capex_to_depreciation_ttm : Optional[Union[float]]
            Capital expenditures-to-depreciation ratio calculated as trailing twelve months.
        stock_based_compensation_to_revenue_ttm : Optional[Union[float]]
            Stock-based compensation-to-revenue ratio calculated as trailing twelve months.
        graham_number_ttm : Optional[Union[float]]
            Graham number calculated as trailing twelve months.
        roic_ttm : Optional[Union[float]]
            Return on invested capital calculated as trailing twelve months.
        return_on_tangible_assets_ttm : Optional[Union[float]]
            Return on tangible assets calculated as trailing twelve months.
        graham_net_net_ttm : Optional[Union[float]]
            Graham net-net working capital calculated as trailing twelve months.
        working_capital_ttm : Optional[Union[float]]
            Working capital calculated as trailing twelve months.
        tangible_asset_value_ttm : Optional[Union[float]]
            Tangible asset value calculated as trailing twelve months.
        net_current_asset_value_ttm : Optional[Union[float]]
            Net current asset value calculated as trailing twelve months.
        invested_capital_ttm : Optional[Union[float]]
            Invested capital calculated as trailing twelve months.
        average_receivables_ttm : Optional[Union[float]]
            Average receivables calculated as trailing twelve months.
        average_payables_ttm : Optional[Union[float]]
            Average payables calculated as trailing twelve months.
        average_inventory_ttm : Optional[Union[float]]
            Average inventory calculated as trailing twelve months.
        days_sales_outstanding_ttm : Optional[Union[float]]
            Days sales outstanding calculated as trailing twelve months.
        days_payables_outstanding_ttm : Optional[Union[float]]
            Days payables outstanding calculated as trailing twelve months.
        days_of_inventory_on_hand_ttm : Optional[Union[float]]
            Days of inventory on hand calculated as trailing twelve months.
        receivables_turnover_ttm : Optional[Union[float]]
            Receivables turnover calculated as trailing twelve months.
        payables_turnover_ttm : Optional[Union[float]]
            Payables turnover calculated as trailing twelve months.
        inventory_turnover_ttm : Optional[Union[float]]
            Inventory turnover calculated as trailing twelve months.
        roe_ttm : Optional[Union[float]]
            Return on equity calculated as trailing twelve months.
        capex_per_share_ttm : Optional[Union[float]]
            Capital expenditures per share calculated as trailing twelve months."""  # noqa: E501

        inputs = filter_inputs(
            provider_choices={
                "provider": provider,
            },
            standard_params={
                "symbol": ",".join(symbol) if isinstance(symbol, list) else symbol,
                "limit": limit,
            },
            extra_params=kwargs,
        )

        return self.run(
            "/stocks/multiples",
            **inputs,
        )

    @validate_call
    def news(
        self,
        symbols: Annotated[
            str, OpenBBCustomParameter(description="Comma separated list of symbols.")
        ],
<<<<<<< HEAD
        limit: Annotated[
            Optional[pydantic.types.NonNegativeInt],
            OpenBBCustomParameter(description="Number of results to return per page."),
        ] = 20,
        chart: bool = False,
        provider: Optional[
            Literal["benzinga", "fmp", "intrinio", "polygon", "yfinance"]
        ] = None,
=======
        limit: typing_extensions.Annotated[
            Union[typing_extensions.Annotated[int, Ge(ge=0)], None],
            OpenBBCustomParameter(description="Number of results to return per page."),
        ] = 20,
        provider: Union[Literal["benzinga", "fmp", "intrinio", "polygon"], None] = None,
>>>>>>> d28f9e07
        **kwargs
    ) -> OBBject[List[Data]]:
        """Get news for one or more stock tickers.

        Parameters
        ----------
        symbols : str
            Comma separated list of symbols.
<<<<<<< HEAD
        limit : Optional[pydantic.types.NonNegativeInt]
            Number of results to return per page.
        chart : bool
            Whether to create a chart or not, by default False.
        provider : Optional[Literal['benzinga', 'fmp', 'intrinio', 'polygon', 'yfina...
=======
        limit : Union[typing_extensions.Annotated[int, Ge(ge=0)], None]
            Number of results to return per page.
        provider : Union[Literal['benzinga', 'fmp', 'intrinio', 'polygon'], None]
>>>>>>> d28f9e07
            The provider to use for the query, by default None.
            If None, the provider specified in defaults is selected or 'benzinga' if there is
            no default.
        display : Literal['headline', 'abstract', 'full']
            Specify headline only (headline), headline + teaser (abstract), or headline + full body (full). (provider: benzinga)
<<<<<<< HEAD
        date : Optional[str]
            Date of the news to retrieve. (provider: benzinga)
        start_date : Optional[str]
            Start date of the news to retrieve. (provider: benzinga)
        end_date : Optional[str]
            End date of the news to retrieve. (provider: benzinga)
        updated_since : Optional[int]
            Number of seconds since the news was updated. (provider: benzinga)
        published_since : Optional[int]
            Number of seconds since the news was published. (provider: benzinga)
        sort : Optional[Literal['id', 'created', 'updated']]
            Key to sort the news by. (provider: benzinga)
        order : Optional[Literal['asc', 'desc']]
            Order to sort the news by. (provider: benzinga); Sort order of the articles. (provider: polygon)
        isin : Optional[str]
            The ISIN of the news to retrieve. (provider: benzinga)
        cusip : Optional[str]
            The CUSIP of the news to retrieve. (provider: benzinga)
        channels : Optional[str]
            Channels of the news to retrieve. (provider: benzinga)
        topics : Optional[str]
            Topics of the news to retrieve. (provider: benzinga)
        authors : Optional[str]
            Authors of the news to retrieve. (provider: benzinga)
        content_types : Optional[str]
            Content types of the news to retrieve. (provider: benzinga)
        published_utc : Optional[str]
=======
        date : Optional[Union[str]]
            Date of the news to retrieve. (provider: benzinga)
        start_date : Optional[Union[str]]
            Start date of the news to retrieve. (provider: benzinga)
        end_date : Optional[Union[str]]
            End date of the news to retrieve. (provider: benzinga)
        updated_since : Optional[Union[int]]
            Number of seconds since the news was updated. (provider: benzinga)
        published_since : Optional[Union[int]]
            Number of seconds since the news was published. (provider: benzinga)
        sort : Optional[Union[Literal['id', 'created', 'updated']]]
            Key to sort the news by. (provider: benzinga)
        order : Optional[Union[Literal['asc', 'desc']]]
            Order to sort the news by. (provider: benzinga); Sort order of the articles. (provider: polygon)
        isin : Optional[Union[str]]
            The ISIN of the news to retrieve. (provider: benzinga)
        cusip : Optional[Union[str]]
            The CUSIP of the news to retrieve. (provider: benzinga)
        channels : Optional[Union[str]]
            Channels of the news to retrieve. (provider: benzinga)
        topics : Optional[Union[str]]
            Topics of the news to retrieve. (provider: benzinga)
        authors : Optional[Union[str]]
            Authors of the news to retrieve. (provider: benzinga)
        content_types : Optional[Union[str]]
            Content types of the news to retrieve. (provider: benzinga)
        published_utc : Optional[Union[str]]
>>>>>>> d28f9e07
            Date query to fetch articles. Supports operators <, <=, >, >= (provider: polygon)

        Returns
        -------
        OBBject
            results : Union[List[StockNews]]
                Serializable results.
<<<<<<< HEAD
            provider : Optional[Literal['benzinga', 'fmp', 'intrinio', 'polygon', 'yfinance']]
=======
            provider : Union[Literal['benzinga', 'fmp', 'intrinio', 'polygon'], None]
>>>>>>> d28f9e07
                Provider name.
            warnings : Optional[List[Warning_]]
                List of warnings.
            chart : Optional[Chart]
                Chart object.
            extra: Dict[str, Any]
                Extra info.

        StockNews
        ---------
        date : datetime
            Published date of the news.
        title : str
            Title of the news.
        image : Optional[Union[str]]
            Image URL of the news.
        text : Optional[Union[str]]
            Text/body of the news.
        url : str
            URL of the news.
        id : Optional[Union[str]]
            ID of the news. (provider: benzinga); Intrinio ID for the article. (provider: intrinio); Article ID. (provider: polygon)
        author : Optional[Union[str]]
            Author of the news. (provider: benzinga); Author of the article. (provider: polygon)
        teaser : Optional[Union[str]]
            Teaser of the news. (provider: benzinga)
        images : Optional[Union[List[Dict[str, str]]]]
            Images associated with the news. (provider: benzinga)
        channels : Optional[Union[str]]
            Channels associated with the news. (provider: benzinga)
        stocks : Optional[Union[str]]
            Stocks associated with the news. (provider: benzinga)
        tags : Optional[Union[str]]
            Tags associated with the news. (provider: benzinga)
        updated : Optional[Union[datetime]]
            None
        symbol : Optional[Union[str]]
            Ticker of the fetched news. (provider: fmp)
        site : Optional[Union[str]]
            Name of the news source. (provider: fmp)
        amp_url : Optional[Union[str]]
            AMP URL. (provider: polygon)
        image_url : Optional[Union[str]]
            Image URL. (provider: polygon)
        keywords : Optional[Union[List[str]]]
            Keywords in the article (provider: polygon)
<<<<<<< HEAD
        publisher : Union[PolygonPublisher, NoneType, str]
            Publisher of the article. (provider: polygon, yfinance)
        tickers : Optional[List[str]]
            Tickers covered in the article. (provider: polygon)
        uuid : Optional[str]
            Unique identifier for the news article (provider: yfinance)
        type : Optional[str]
            Type of the news article (provider: yfinance)
        thumbnail : Optional[List[Any]]
            Thumbnail related data to the ticker news article. (provider: yfinance)
        related_tickers : Optional[str]
            Tickers related to the news article. (provider: yfinance)"""  # noqa: E501
=======
        publisher : Optional[Union[openbb_polygon.models.stock_news.PolygonPublisher]]
            Publisher of the article. (provider: polygon)
        tickers : Optional[Union[List[str]]]
            Tickers covered in the article. (provider: polygon)"""  # noqa: E501
>>>>>>> d28f9e07

        inputs = filter_inputs(
            provider_choices={
                "provider": provider,
            },
            standard_params={
                "symbols": symbols,
                "limit": limit,
            },
            extra_params=kwargs,
        )

        return self.run(
            "/stocks/news",
            **inputs,
        )

    @property
    def options(self):  # route = "/stocks/options"
        from . import stocks_options

        return stocks_options.ROUTER_stocks_options(command_runner=self._command_runner)

    @validate_call
    def quote(
        self,
        symbol: Annotated[
            Union[str, List[str]],
            OpenBBCustomParameter(description="Comma separated list of symbols."),
        ] = None,
        provider: Optional[Literal["fmp", "intrinio"]] = None,
        **kwargs
    ) -> OBBject[Union[List[Data], Data]]:
        """Load stock data for a specific ticker.

        Parameters
        ----------
        symbol : str
            Comma separated list of symbols.
        provider : Optional[Literal['fmp', 'intrinio']]
            The provider to use for the query, by default None.
            If None, the provider specified in defaults is selected or 'fmp' if there is
            no default.
        source : Literal['iex', 'bats', 'bats_delayed', 'utp_delayed', 'cta_a_delayed', 'cta_b_delayed', 'intrinio_mx', 'intrinio_mx_plus', 'delayed_sip']
            Source of the data. (provider: intrinio)

        Returns
        -------
        OBBject
            results : Union[List[StockQuote], StockQuote]
                Serializable results.
            provider : Optional[Literal['fmp', 'intrinio']]
                Provider name.
            warnings : Optional[List[Warning_]]
                List of warnings.
            chart : Optional[Chart]
                Chart object.
            extra: Dict[str, Any]
                Extra info.

        StockQuote
        ----------
        day_low : Optional[Union[float]]
            Lowest price of the stock in the current trading day.
        day_high : Optional[Union[float]]
            Highest price of the stock in the current trading day.
        date : Optional[Union[datetime]]
            Timestamp of the stock quote.
        symbol : Optional[Union[str]]
            Symbol of the company. (provider: fmp)
        name : Optional[Union[str]]
            Name of the company. (provider: fmp)
        price : Optional[Union[float]]
            Current trading price of the stock. (provider: fmp)
        changes_percentage : Optional[Union[float]]
            Change percentage of the stock price. (provider: fmp)
        change : Optional[Union[float]]
            Change in the stock price. (provider: fmp)
        year_high : Optional[Union[float]]
            Highest price of the stock in the last 52 weeks. (provider: fmp)
        year_low : Optional[Union[float]]
            Lowest price of the stock in the last 52 weeks. (provider: fmp)
        market_cap : Optional[Union[float]]
            Market cap of the company. (provider: fmp)
        price_avg50 : Optional[Union[float]]
            50 days average price of the stock. (provider: fmp)
        price_avg200 : Optional[int]
            200 days average price of the stock. (provider: fmp)
        volume : Optional[int]
            Volume of the stock in the current trading day. (provider: fmp)
        avg_volume : Optional[int]
            Average volume of the stock in the last 10 trading days. (provider: fmp)
        exchange : Optional[Union[str]]
            Exchange the stock is traded on. (provider: fmp)
        open : Optional[Union[float]]
            Opening price of the stock in the current trading day. (provider: fmp)
        previous_close : Optional[Union[float]]
            Previous closing price of the stock. (provider: fmp)
        eps : Optional[Union[float]]
            Earnings per share of the stock. (provider: fmp)
        pe : Optional[Union[float]]
            Price earnings ratio of the stock. (provider: fmp)
        earnings_announcement : Optional[Union[str]]
            Earnings announcement date of the stock. (provider: fmp)
        shares_outstanding : Optional[int]
            Number of shares outstanding of the stock. (provider: fmp)
        last_price : Optional[Union[float]]
            Price of the last trade. (provider: intrinio)
        last_time : Optional[Union[datetime]]
            Date and Time when the last trade occurred. (provider: intrinio)
        last_size : Optional[Union[int]]
            Size of the last trade. (provider: intrinio)
        bid_price : Optional[Union[float]]
            Price of the top bid order. (provider: intrinio)
        bid_size : Optional[Union[int]]
            Size of the top bid order. (provider: intrinio)
        ask_price : Optional[Union[float]]
            Price of the top ask order. (provider: intrinio)
        ask_size : Optional[Union[int]]
            Size of the top ask order. (provider: intrinio)
        open_price : Optional[Union[float]]
            Open price for the trading day. (provider: intrinio)
        close_price : Optional[Union[float]]
            Closing price for the trading day (IEX source only). (provider: intrinio)
        high_price : Optional[Union[float]]
            High Price for the trading day. (provider: intrinio)
        low_price : Optional[Union[float]]
            Low Price for the trading day. (provider: intrinio)
        exchange_volume : Optional[Union[int]]
            Number of shares exchanged during the trading day on the exchange. (provider: intrinio)
        market_volume : Optional[Union[int]]
            Number of shares exchanged during the trading day for the whole market. (provider: intrinio)
        updated_on : Optional[Union[datetime]]
            Date and Time when the data was last updated. (provider: intrinio)
        source : Optional[Union[str]]
            Source of the data. (provider: intrinio)
        listing_venue : Optional[Union[str]]
            Listing venue where the trade took place (SIP source only). (provider: intrinio)
        sales_conditions : Optional[Union[str]]
            Indicates any sales condition modifiers associated with the trade. (provider: intrinio)
        quote_conditions : Optional[Union[str]]
            Indicates any quote condition modifiers associated with the trade. (provider: intrinio)
        market_center_code : Optional[Union[str]]
            Market center character code. (provider: intrinio)
        is_darkpool : Optional[Union[bool]]
            Whether or not the current trade is from a darkpool. (provider: intrinio)
        messages : Optional[Union[List[str]]]
            Messages associated with the endpoint. (provider: intrinio)
        security : Optional[Union[Dict[str, Any]]]
            Security details related to the quote. (provider: intrinio)"""  # noqa: E501

        inputs = filter_inputs(
            provider_choices={
                "provider": provider,
            },
            standard_params={
                "symbol": ",".join(symbol) if isinstance(symbol, list) else symbol,
            },
            extra_params=kwargs,
        )

        return self.run(
            "/stocks/quote",
            **inputs,
<<<<<<< HEAD
        )

    @validate_arguments
    def search(
        self,
        query: Annotated[str, OpenBBCustomParameter(description="Search query.")] = "",
        ticker: Annotated[
            bool,
            OpenBBCustomParameter(description="Whether to search by ticker symbol."),
        ] = False,
        provider: Optional[Literal["cboe"]] = None,
        **kwargs
    ) -> OBBject[List]:
        """Search for a company or stock ticker.

        Parameters
        ----------
        query : str
            Search query.
        ticker : bool
            Whether to search by ticker symbol.
        provider : Optional[Literal['cboe']]
            The provider to use for the query, by default None.
            If None, the provider specified in defaults is selected or 'cboe' if there is
            no default.

        Returns
        -------
        OBBject
            results : List[StockSearch]
                Serializable results.
            provider : Optional[Literal['cboe']]
                Provider name.
            warnings : Optional[List[Warning_]]
                List of warnings.
            chart : Optional[Chart]
                Chart object.
            metadata: Optional[Metadata]
                Metadata info about the command execution.

        StockSearch
        -----------
        symbol : Optional[str]
            Symbol to get data for.
        name : Optional[str]
            Name of the company.
        dpm_name : Optional[str]
            Name of the primary market maker. (provider: cboe)
        post_station : Optional[str]
            Post and station location on the CBOE trading floor. (provider: cboe)"""  # noqa: E501

        inputs = filter_inputs(
            provider_choices={
                "provider": provider,
            },
            standard_params={
                "query": query,
                "ticker": ticker,
            },
            extra_params=kwargs,
        )

        return self._command_runner.run(
            "/stocks/search",
            **inputs,
=======
>>>>>>> d28f9e07
        )<|MERGE_RESOLUTION|>--- conflicted
+++ resolved
@@ -3,24 +3,14 @@
 import datetime
 from typing import List, Literal, Optional, Union
 
-<<<<<<< HEAD
 import pydantic
 import pydantic.main
-=======
-import typing_extensions
-from annotated_types import Ge
->>>>>>> d28f9e07
 from openbb_core.app.model.custom_parameter import OpenBBCustomParameter
 from openbb_core.app.model.obbject import OBBject
 from openbb_core.app.static.container import Container
 from openbb_core.app.static.filters import filter_inputs
-<<<<<<< HEAD
 from pydantic import BaseModel, validate_arguments
 from typing_extensions import Annotated
-=======
-from openbb_provider.abstract.data import Data
-from pydantic import validate_call
->>>>>>> d28f9e07
 
 
 class ROUTER_stocks(Container):
@@ -50,7 +40,6 @@
 
         return stocks_fa.ROUTER_stocks_fa(command_runner=self._command_runner)
 
-<<<<<<< HEAD
     @validate_arguments
     def info(
         self,
@@ -167,9 +156,6 @@
         )
 
     @validate_arguments
-=======
-    @validate_call
->>>>>>> d28f9e07
     def load(
         self,
         symbol: Annotated[
@@ -188,14 +174,10 @@
                 description="End date of the data, in YYYY-MM-DD format."
             ),
         ] = None,
-<<<<<<< HEAD
         chart: bool = False,
         provider: Optional[
             Literal["alpha_vantage", "cboe", "fmp", "intrinio", "polygon", "yfinance"]
         ] = None,
-=======
-        provider: Union[Literal["fmp", "intrinio", "polygon"], None] = None,
->>>>>>> d28f9e07
         **kwargs
     ) -> OBBject[List[Data]]:
         """Load stock data for a specific ticker.
@@ -208,17 +190,12 @@
             Start date of the data, in YYYY-MM-DD format.
         end_date : Union[datetime.date, None]
             End date of the data, in YYYY-MM-DD format.
-<<<<<<< HEAD
         chart : bool
             Whether to create a chart or not, by default False.
         provider : Optional[Literal['alpha_vantage', 'cboe', 'fmp', 'intrinio', 'pol...
-=======
-        provider : Union[Literal['fmp', 'intrinio', 'polygon'], None]
->>>>>>> d28f9e07
             The provider to use for the query, by default None.
             If None, the provider specified in defaults is selected or 'fmp' if there is
             no default.
-<<<<<<< HEAD
         period : Union[Literal['intraday', 'daily', 'weekly', 'monthly'], Literal['1d', '5d', '1mo', '3mo', '6mo', '1y', '2y', '5y', '10y', 'ytd', 'max']]
             Period of the data to return. (provider: alpha_vantage, yfinance)
         interval : Union[Literal['1min', '5min', '15min', '30min', '60min'], None, Literal['1d', '1m'], Literal['1min', '5min', '15min', '30min', '1hour', '4hour', '1day'], Literal['1m', '2m', '5m', '15m', '30m', '60m', '90m', '1h', '1d', '5d', '1wk', '1mo', '3mo']]
@@ -242,21 +219,6 @@
         end_time : Optional[datetime.time]
             Return intervals stopping at the specified time on the `end_date` formatted as 'hh:mm:ss'. (provider: intrinio)
         interval_size : Optional[Literal['1m', '5m', '10m', '15m', '30m', '60m', '1h']]
-=======
-        timeseries : Optional[Union[typing_extensions.Annotated[int, Ge(ge=0)]]]
-            Number of days to look back. (provider: fmp)
-        interval : Literal['1min', '5min', '15min', '30min', '1hour', '4hour', '1day']
-            Data granularity. (provider: fmp)
-        timezone : Optional[Union[Literal['Africa/Algiers', 'Africa/Cairo', 'Africa/Casablanca', 'Africa/Harare', 'Africa/Johannesburg', 'Africa/Monrovia', 'Africa/Nairobi', 'America/Argentina/Buenos_Aires', 'America/Bogota', 'America/Caracas', 'America/Chicago', 'America/Chihuahua', 'America/Denver', 'America/Godthab', 'America/Guatemala', 'America/Guyana', 'America/Halifax', 'America/Indiana/Indianapolis', 'America/Juneau', 'America/La_Paz', 'America/Lima', 'America/Lima', 'America/Los_Angeles', 'America/Mazatlan', 'America/Mexico_City', 'America/Mexico_City', 'America/Monterrey', 'America/Montevideo', 'America/New_York', 'America/Phoenix', 'America/Regina', 'America/Santiago', 'America/Sao_Paulo', 'America/St_Johns', 'America/Tijuana', 'Asia/Almaty', 'Asia/Baghdad', 'Asia/Baku', 'Asia/Bangkok', 'Asia/Bangkok', 'Asia/Chongqing', 'Asia/Colombo', 'Asia/Dhaka', 'Asia/Dhaka', 'Asia/Hong_Kong', 'Asia/Irkutsk', 'Asia/Jakarta', 'Asia/Jerusalem', 'Asia/Kabul', 'Asia/Kamchatka', 'Asia/Karachi', 'Asia/Karachi', 'Asia/Kathmandu', 'Asia/Kolkata', 'Asia/Kolkata', 'Asia/Kolkata', 'Asia/Kolkata', 'Asia/Krasnoyarsk', 'Asia/Kuala_Lumpur', 'Asia/Kuwait', 'Asia/Magadan', 'Asia/Muscat', 'Asia/Muscat', 'Asia/Novosibirsk', 'Asia/Rangoon', 'Asia/Riyadh', 'Asia/Seoul', 'Asia/Shanghai', 'Asia/Singapore', 'Asia/Srednekolymsk', 'Asia/Taipei', 'Asia/Tashkent', 'Asia/Tbilisi', 'Asia/Tehran', 'Asia/Tokyo', 'Asia/Tokyo', 'Asia/Tokyo', 'Asia/Ulaanbaatar', 'Asia/Urumqi', 'Asia/Vladivostok', 'Asia/Yakutsk', 'Asia/Yekaterinburg', 'Asia/Yerevan', 'Atlantic/Azores', 'Atlantic/Cape_Verde', 'Atlantic/South_Georgia', 'Australia/Adelaide', 'Australia/Brisbane', 'Australia/Darwin', 'Australia/Hobart', 'Australia/Melbourne', 'Australia/Melbourne', 'Australia/Perth', 'Australia/Sydney', 'Etc/UTC', 'UTC', 'Europe/Amsterdam', 'Europe/Athens', 'Europe/Belgrade', 'Europe/Berlin', 'Europe/Berlin', 'Europe/Bratislava', 'Europe/Brussels', 'Europe/Bucharest', 'Europe/Budapest', 'Europe/Copenhagen', 'Europe/Dublin', 'Europe/Helsinki', 'Europe/Istanbul', 'Europe/Kaliningrad', 'Europe/Kiev', 'Europe/Lisbon', 'Europe/Ljubljana', 'Europe/London', 'Europe/London', 'Europe/Madrid', 'Europe/Minsk', 'Europe/Moscow', 'Europe/Moscow', 'Europe/Paris', 'Europe/Prague', 'Europe/Riga', 'Europe/Rome', 'Europe/Samara', 'Europe/Sarajevo', 'Europe/Skopje', 'Europe/Sofia', 'Europe/Stockholm', 'Europe/Tallinn', 'Europe/Vienna', 'Europe/Vilnius', 'Europe/Volgograd', 'Europe/Warsaw', 'Europe/Zagreb', 'Pacific/Apia', 'Pacific/Auckland', 'Pacific/Auckland', 'Pacific/Chatham', 'Pacific/Fakaofo', 'Pacific/Fiji', 'Pacific/Guadalcanal', 'Pacific/Guam', 'Pacific/Honolulu', 'Pacific/Majuro', 'Pacific/Midway', 'Pacific/Midway', 'Pacific/Noumea', 'Pacific/Pago_Pago', 'Pacific/Port_Moresby', 'Pacific/Tongatapu']]]
-            Returns trading times in this timezone. (provider: intrinio)
-        source : Optional[Union[Literal['realtime', 'delayed', 'nasdaq_basic']]]
-            The source of the data. (provider: intrinio)
-        start_time : Optional[Union[datetime.time]]
-            Return intervals starting at the specified time on the `start_date` formatted as 'hh:mm:ss'. (provider: intrinio)
-        end_time : Optional[Union[datetime.time]]
-            Return intervals stopping at the specified time on the `end_date` formatted as 'hh:mm:ss'. (provider: intrinio)
-        interval_size : Optional[Union[Literal['1m', '5m', '10m', '15m', '30m', '60m', '1h']]]
->>>>>>> d28f9e07
             The data time frequency. (provider: intrinio)
         multiplier : int
             Multiplier of the timespan. (provider: polygon)
@@ -274,11 +236,7 @@
         OBBject
             results : Union[List[StockHistorical]]
                 Serializable results.
-<<<<<<< HEAD
             provider : Optional[Literal['alpha_vantage', 'cboe', 'fmp', 'intrinio', 'polygon', 'yfinance']]
-=======
-            provider : Union[Literal['fmp', 'intrinio', 'polygon'], None]
->>>>>>> d28f9e07
                 Provider name.
             warnings : Optional[List[Warning_]]
                 List of warnings.
@@ -342,7 +300,6 @@
             **inputs,
         )
 
-<<<<<<< HEAD
     @validate_arguments
     def market_snapshots(
         self, provider: Optional[Literal["fmp", "polygon"]] = None, **kwargs
@@ -463,9 +420,6 @@
         )
 
     @validate_arguments
-=======
-    @validate_call
->>>>>>> d28f9e07
     def multiples(
         self,
         symbol: Annotated[
@@ -476,12 +430,8 @@
             Optional[int],
             OpenBBCustomParameter(description="The number of data entries to return."),
         ] = 100,
-<<<<<<< HEAD
         chart: bool = False,
         provider: Optional[Literal["fmp"]] = None,
-=======
-        provider: Union[Literal["fmp"], None] = None,
->>>>>>> d28f9e07
         **kwargs
     ) -> OBBject[List[Data]]:
         """Get valuation multiples for a stock ticker.
@@ -492,13 +442,9 @@
             Symbol to get data for.
         limit : Optional[int]
             The number of data entries to return.
-<<<<<<< HEAD
         chart : bool
             Whether to create a chart or not, by default False.
         provider : Optional[Literal['fmp']]
-=======
-        provider : Union[Literal['fmp'], None]
->>>>>>> d28f9e07
             The provider to use for the query, by default None.
             If None, the provider specified in defaults is selected or 'fmp' if there is
             no default.
@@ -662,7 +608,6 @@
         symbols: Annotated[
             str, OpenBBCustomParameter(description="Comma separated list of symbols.")
         ],
-<<<<<<< HEAD
         limit: Annotated[
             Optional[pydantic.types.NonNegativeInt],
             OpenBBCustomParameter(description="Number of results to return per page."),
@@ -671,13 +616,6 @@
         provider: Optional[
             Literal["benzinga", "fmp", "intrinio", "polygon", "yfinance"]
         ] = None,
-=======
-        limit: typing_extensions.Annotated[
-            Union[typing_extensions.Annotated[int, Ge(ge=0)], None],
-            OpenBBCustomParameter(description="Number of results to return per page."),
-        ] = 20,
-        provider: Union[Literal["benzinga", "fmp", "intrinio", "polygon"], None] = None,
->>>>>>> d28f9e07
         **kwargs
     ) -> OBBject[List[Data]]:
         """Get news for one or more stock tickers.
@@ -686,23 +624,16 @@
         ----------
         symbols : str
             Comma separated list of symbols.
-<<<<<<< HEAD
         limit : Optional[pydantic.types.NonNegativeInt]
             Number of results to return per page.
         chart : bool
             Whether to create a chart or not, by default False.
         provider : Optional[Literal['benzinga', 'fmp', 'intrinio', 'polygon', 'yfina...
-=======
-        limit : Union[typing_extensions.Annotated[int, Ge(ge=0)], None]
-            Number of results to return per page.
-        provider : Union[Literal['benzinga', 'fmp', 'intrinio', 'polygon'], None]
->>>>>>> d28f9e07
             The provider to use for the query, by default None.
             If None, the provider specified in defaults is selected or 'benzinga' if there is
             no default.
         display : Literal['headline', 'abstract', 'full']
             Specify headline only (headline), headline + teaser (abstract), or headline + full body (full). (provider: benzinga)
-<<<<<<< HEAD
         date : Optional[str]
             Date of the news to retrieve. (provider: benzinga)
         start_date : Optional[str]
@@ -730,35 +661,6 @@
         content_types : Optional[str]
             Content types of the news to retrieve. (provider: benzinga)
         published_utc : Optional[str]
-=======
-        date : Optional[Union[str]]
-            Date of the news to retrieve. (provider: benzinga)
-        start_date : Optional[Union[str]]
-            Start date of the news to retrieve. (provider: benzinga)
-        end_date : Optional[Union[str]]
-            End date of the news to retrieve. (provider: benzinga)
-        updated_since : Optional[Union[int]]
-            Number of seconds since the news was updated. (provider: benzinga)
-        published_since : Optional[Union[int]]
-            Number of seconds since the news was published. (provider: benzinga)
-        sort : Optional[Union[Literal['id', 'created', 'updated']]]
-            Key to sort the news by. (provider: benzinga)
-        order : Optional[Union[Literal['asc', 'desc']]]
-            Order to sort the news by. (provider: benzinga); Sort order of the articles. (provider: polygon)
-        isin : Optional[Union[str]]
-            The ISIN of the news to retrieve. (provider: benzinga)
-        cusip : Optional[Union[str]]
-            The CUSIP of the news to retrieve. (provider: benzinga)
-        channels : Optional[Union[str]]
-            Channels of the news to retrieve. (provider: benzinga)
-        topics : Optional[Union[str]]
-            Topics of the news to retrieve. (provider: benzinga)
-        authors : Optional[Union[str]]
-            Authors of the news to retrieve. (provider: benzinga)
-        content_types : Optional[Union[str]]
-            Content types of the news to retrieve. (provider: benzinga)
-        published_utc : Optional[Union[str]]
->>>>>>> d28f9e07
             Date query to fetch articles. Supports operators <, <=, >, >= (provider: polygon)
 
         Returns
@@ -766,11 +668,7 @@
         OBBject
             results : Union[List[StockNews]]
                 Serializable results.
-<<<<<<< HEAD
             provider : Optional[Literal['benzinga', 'fmp', 'intrinio', 'polygon', 'yfinance']]
-=======
-            provider : Union[Literal['benzinga', 'fmp', 'intrinio', 'polygon'], None]
->>>>>>> d28f9e07
                 Provider name.
             warnings : Optional[List[Warning_]]
                 List of warnings.
@@ -817,7 +715,6 @@
             Image URL. (provider: polygon)
         keywords : Optional[Union[List[str]]]
             Keywords in the article (provider: polygon)
-<<<<<<< HEAD
         publisher : Union[PolygonPublisher, NoneType, str]
             Publisher of the article. (provider: polygon, yfinance)
         tickers : Optional[List[str]]
@@ -830,12 +727,6 @@
             Thumbnail related data to the ticker news article. (provider: yfinance)
         related_tickers : Optional[str]
             Tickers related to the news article. (provider: yfinance)"""  # noqa: E501
-=======
-        publisher : Optional[Union[openbb_polygon.models.stock_news.PolygonPublisher]]
-            Publisher of the article. (provider: polygon)
-        tickers : Optional[Union[List[str]]]
-            Tickers covered in the article. (provider: polygon)"""  # noqa: E501
->>>>>>> d28f9e07
 
         inputs = filter_inputs(
             provider_choices={
@@ -1000,7 +891,6 @@
         return self.run(
             "/stocks/quote",
             **inputs,
-<<<<<<< HEAD
         )
 
     @validate_arguments
@@ -1066,6 +956,4 @@
         return self._command_runner.run(
             "/stocks/search",
             **inputs,
-=======
->>>>>>> d28f9e07
         )