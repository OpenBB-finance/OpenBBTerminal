### THIS FILE IS AUTO-GENERATED. DO NOT EDIT. ###

import datetime
from typing import List, Literal, Optional, Union

import pydantic
from openbb_core.app.model.custom_parameter import OpenBBCustomParameter
from openbb_core.app.model.obbject import OBBject
from openbb_core.app.static.container import Container
from openbb_core.app.static.filters import filter_inputs
from pydantic import validate_arguments
from typing_extensions import Annotated


class CLASS_stocks(Container):
    """/stocks
    /ca
    /dd
    /fa
<<<<<<< HEAD
    /gov
    /ins
=======
    info
>>>>>>> 2aeb9e05
    load
    multiples
    news
    /options
    quote
<<<<<<< HEAD
    tob
=======
    search
>>>>>>> 2aeb9e05
    """

    def __repr__(self) -> str:
        return self.__doc__ or ""

    @property
    def ca(self):  # route = "/stocks/ca"
        from . import stocks_ca

        return stocks_ca.CLASS_stocks_ca(command_runner=self._command_runner)

    @property
    def dd(self):  # route = "/stocks/dd"
        from . import stocks_dd

        return stocks_dd.CLASS_stocks_dd(command_runner=self._command_runner)

    @property
    def fa(self):  # route = "/stocks/fa"
        from . import stocks_fa

        return stocks_fa.CLASS_stocks_fa(command_runner=self._command_runner)

<<<<<<< HEAD
    @property
    def gov(self):  # route = "/stocks/gov"
        from . import stocks_gov

        return stocks_gov.CLASS_stocks_gov(command_runner=self._command_runner)

    @property
    def ins(self):  # route = "/stocks/ins"
        from . import stocks_ins

        return stocks_ins.CLASS_stocks_ins(command_runner=self._command_runner)
=======
    @validate_arguments
    def info(
        self,
        symbol: Annotated[
            Union[str, List[str]],
            OpenBBCustomParameter(description="Symbol to get data for."),
        ],
        chart: bool = False,
        provider: Optional[Literal["cboe"]] = None,
        **kwargs
    ) -> OBBject[List]:
        """Get general price and performance metrics of a stock.

        Parameters
        ----------
        symbol : Union[str, List[str]]
            Symbol to get data for.
        chart : bool
            Whether to create a chart or not, by default False.
        provider : Optional[Literal['cboe']]
            The provider to use for the query, by default None.
            If None, the provider specified in defaults is selected or 'cboe' if there is
            no default.

        Returns
        -------
        OBBject
            results : List[StockInfo]
                Serializable results.
            provider : Optional[Literal['cboe']]
                Provider name.
            warnings : Optional[List[Warning_]]
                List of warnings.
            chart : Optional[Chart]
                Chart object.
            metadata: Optional[Metadata]
                Metadata info about the command execution.

        StockInfo
        ---------
        symbol : Optional[str]
            Symbol to get data for.
        name : Optional[str]
            Name associated with the ticker symbol.
        price : Optional[float]
            Last price of the stock.
        open : Optional[float]
            Opening price of the stock.
        high : Optional[float]
            High price of the current trading day.
        low : Optional[float]
            Low price of the current trading day.
        close : Optional[float]
            Closing price of the stock.
        change : Optional[float]
            Change in price over the current trading period.
        change_percent : Optional[float]
            % change in price over the current trading period.
        previous_close : Optional[float]
            Previous closing price of the stock.
        type : Optional[str]
            Type of asset. (provider: cboe)
        tick : Optional[str]
            Whether the last sale was an up or down tick. (provider: cboe)
        bid : Optional[float]
            Current bid price. (provider: cboe)
        bid_size : Optional[float]
            Bid lot size. (provider: cboe)
        ask : Optional[float]
            Current ask price. (provider: cboe)
        ask_size : Optional[float]
            Ask lot size. (provider: cboe)
        volume : Optional[float]
            Stock volume for the current trading day. (provider: cboe)
        iv_thirty : Optional[float]
            The 30-day implied volatility of the stock. (provider: cboe)
        iv_thirty_change : Optional[float]
            Change in 30-day implied volatility of the stock. (provider: cboe)
        last_trade_timestamp : Optional[datetime]
            Last trade timestamp for the stock. (provider: cboe)
        iv_thirty_one_year_high : Optional[float]
            The 1-year high of implied volatility. (provider: cboe)
        hv_thirty_one_year_high : Optional[float]
            The 1-year high of realized volatility. (provider: cboe)
        iv_thirty_one_year_low : Optional[float]
            The 1-year low of implied volatility. (provider: cboe)
        hv_thirty_one_year_low : Optional[float]
            The 1-year low of realized volatility. (provider: cboe)
        iv_sixty_one_year_high : Optional[float]
            The 60-day high of implied volatility. (provider: cboe)
        hv_sixty_one_year_high : Optional[float]
            The 60-day high of realized volatility. (provider: cboe)
        iv_sixty_one_year_low : Optional[float]
            The 60-day low of implied volatility. (provider: cboe)
        hv_sixty_one_year_low : Optional[float]
            The 60-day low of realized volatility. (provider: cboe)
        iv_ninety_one_year_high : Optional[float]
            The 90-day high of implied volatility. (provider: cboe)
        hv_ninety_one_year_high : Optional[float]
            The 90-day high of realized volatility. (provider: cboe)"""  # noqa: E501

        inputs = filter_inputs(
            provider_choices={
                "provider": provider,
            },
            standard_params={
                "symbol": ",".join(symbol) if isinstance(symbol, list) else symbol,
            },
            extra_params=kwargs,
            chart=chart,
        )

        return self._command_runner.run(
            "/stocks/info",
            **inputs,
        )
>>>>>>> 2aeb9e05

    @validate_arguments
    def load(
        self,
        symbol: Annotated[
            Union[str, List[str]],
            OpenBBCustomParameter(description="Symbol to get data for."),
        ],
        start_date: Annotated[
            Union[datetime.date, None, str],
            OpenBBCustomParameter(
                description="Start date of the data, in YYYY-MM-DD format."
            ),
        ] = None,
        end_date: Annotated[
            Union[datetime.date, None, str],
            OpenBBCustomParameter(
                description="End date of the data, in YYYY-MM-DD format."
            ),
        ] = None,
        chart: bool = False,
        provider: Optional[Literal["fmp", "polygon"]] = None,
        **kwargs
    ) -> OBBject[List]:
        """Load stock data for a specific ticker.

        Parameters
        ----------
        symbol : Union[str, List[str]]
            Symbol to get data for.
        start_date : Union[datetime.date, NoneType, str]
            Start date of the data, in YYYY-MM-DD format.
        end_date : Union[datetime.date, NoneType, str]
            End date of the data, in YYYY-MM-DD format.
        chart : bool
            Whether to create a chart or not, by default False.
        provider : Optional[Literal['fmp', 'polygon']]
            The provider to use for the query, by default None.
            If None, the provider specified in defaults is selected or 'fmp' if there is
            no default.
        timeseries : Optional[pydantic.types.NonNegativeInt]
            Number of days to look back. (provider: fmp)
        interval : Literal['1min', '5min', '15min', '30min', '1hour', '4hour', '1day']
            Interval of the data to fetch. (provider: fmp)
        timespan : Literal['minute', 'hour', 'day', 'week', 'month', 'quarter', 'year']
            Timespan of the data. (provider: polygon)
        sort : Literal['asc', 'desc']
            Sort order of the data. (provider: polygon)
        limit : PositiveInt
            The number of data entries to return. (provider: polygon)
        adjusted : bool
            Whether the data is adjusted. (provider: polygon)
        multiplier : PositiveInt
            Multiplier of the timespan. (provider: polygon)

        Returns
        -------
        OBBject
            results : List[StockEOD]
                Serializable results.
            provider : Optional[Literal['fmp', 'polygon']]
                Provider name.
            warnings : Optional[List[Warning_]]
                List of warnings.
            chart : Optional[Chart]
                Chart object.
            metadata: Optional[Metadata]
                Metadata info about the command execution.

        StockEOD
        --------
        date : Optional[datetime]
            The date of the data.
        open : Optional[PositiveFloat]
            The open price of the symbol.
        high : Optional[PositiveFloat]
            The high price of the symbol.
        low : Optional[PositiveFloat]
            The low price of the symbol.
        close : Optional[PositiveFloat]
            The close price of the symbol.
        volume : Optional[float]
            The volume of the symbol.
        vwap : Optional[PositiveFloat]
            Volume Weighted Average Price of the symbol.
        adj_close : Optional[float]
            Adjusted Close Price of the symbol. (provider: fmp)
        unadjusted_volume : Optional[float]
            Unadjusted volume of the symbol. (provider: fmp)
        change : Optional[float]
            Change in the price of the symbol from the previous day. (provider: fmp)
        change_percent : Optional[float]
            Change \\% in the price of the symbol. (provider: fmp)
        label : Optional[str]
            Human readable format of the date. (provider: fmp)
        change_over_time : Optional[float]
            Change \\% in the price of the symbol over a period of time. (provider: fmp)
        n : Optional[PositiveInt]
            Number of transactions for the symbol in the time period. (provider: polygon)
        """  # noqa: E501

        inputs = filter_inputs(
            provider_choices={
                "provider": provider,
            },
            standard_params={
                "symbol": ",".join(symbol) if isinstance(symbol, list) else symbol,
                "start_date": start_date,
                "end_date": end_date,
            },
            extra_params=kwargs,
            chart=chart,
        )

        return self._command_runner.run(
            "/stocks/load",
            **inputs,
        )

    @validate_arguments
    def multiples(
        self,
        symbol: Annotated[
            Union[str, List[str]],
            OpenBBCustomParameter(description="Symbol to get data for."),
        ],
        limit: Annotated[
            Optional[int],
            OpenBBCustomParameter(description="The number of data entries to return."),
        ] = 100,
        chart: bool = False,
        provider: Optional[Literal["fmp"]] = None,
        **kwargs
    ) -> OBBject[List]:
        """Get valuation multiples for a stock ticker.

        Parameters
        ----------
        symbol : Union[str, List[str]]
            Symbol to get data for.
        limit : Optional[int]
            The number of data entries to return.
        chart : bool
            Whether to create a chart or not, by default False.
        provider : Optional[Literal['fmp']]
            The provider to use for the query, by default None.
            If None, the provider specified in defaults is selected or 'fmp' if there is
            no default.

        Returns
        -------
        OBBject
            results : List[StockMultiples]
                Serializable results.
            provider : Optional[Literal['fmp']]
                Provider name.
            warnings : Optional[List[Warning_]]
                List of warnings.
            chart : Optional[Chart]
                Chart object.
            metadata: Optional[Metadata]
                Metadata info about the command execution.

        StockMultiples
        --------------
        revenue_per_share_ttm : Optional[float]
            Revenue per share calculated as trailing twelve months.
        net_income_per_share_ttm : Optional[float]
            Net income per share calculated as trailing twelve months.
        operating_cash_flow_per_share_ttm : Optional[float]
            Operating cash flow per share calculated as trailing twelve months.
        free_cash_flow_per_share_ttm : Optional[float]
            Free cash flow per share calculated as trailing twelve months.
        cash_per_share_ttm : Optional[float]
            Cash per share calculated as trailing twelve months.
        book_value_per_share_ttm : Optional[float]
            Book value per share calculated as trailing twelve months.
        tangible_book_value_per_share_ttm : Optional[float]
            Tangible book value per share calculated as trailing twelve months.
        shareholders_equity_per_share_ttm : Optional[float]
            Shareholders equity per share calculated as trailing twelve months.
        interest_debt_per_share_ttm : Optional[float]
            Interest debt per share calculated as trailing twelve months.
        market_cap_ttm : Optional[float]
            Market capitalization calculated as trailing twelve months.
        enterprise_value_ttm : Optional[float]
            Enterprise value calculated as trailing twelve months.
        pe_ratio_ttm : Optional[float]
            Price-to-earnings ratio (P/E ratio) calculated as trailing twelve months.
        price_to_sales_ratio_ttm : Optional[float]
            Price-to-sales ratio calculated as trailing twelve months.
        pocf_ratio_ttm : Optional[float]
            Price-to-operating cash flow ratio calculated as trailing twelve months.
        pfcf_ratio_ttm : Optional[float]
            Price-to-free cash flow ratio calculated as trailing twelve months.
        pb_ratio_ttm : Optional[float]
            Price-to-book ratio calculated as trailing twelve months.
        ptb_ratio_ttm : Optional[float]
            Price-to-tangible book ratio calculated as trailing twelve months.
        ev_to_sales_ttm : Optional[float]
            Enterprise value-to-sales ratio calculated as trailing twelve months.
        enterprise_value_over_ebitda_ttm : Optional[float]
            Enterprise value-to-EBITDA ratio calculated as trailing twelve months.
        ev_to_operating_cash_flow_ttm : Optional[float]
            Enterprise value-to-operating cash flow ratio calculated as trailing twelve months.
        ev_to_free_cash_flow_ttm : Optional[float]
            Enterprise value-to-free cash flow ratio calculated as trailing twelve months.
        earnings_yield_ttm : Optional[float]
            Earnings yield calculated as trailing twelve months.
        free_cash_flow_yield_ttm : Optional[float]
            Free cash flow yield calculated as trailing twelve months.
        debt_to_equity_ttm : Optional[float]
            Debt-to-equity ratio calculated as trailing twelve months.
        debt_to_assets_ttm : Optional[float]
            Debt-to-assets ratio calculated as trailing twelve months.
        net_debt_to_ebitda_ttm : Optional[float]
            Net debt-to-EBITDA ratio calculated as trailing twelve months.
        current_ratio_ttm : Optional[float]
            Current ratio calculated as trailing twelve months.
        interest_coverage_ttm : Optional[float]
            Interest coverage calculated as trailing twelve months.
        income_quality_ttm : Optional[float]
            Income quality calculated as trailing twelve months.
        dividend_yield_ttm : Optional[float]
            Dividend yield calculated as trailing twelve months.
        dividend_yield_percentage_ttm : Optional[float]
            Dividend yield percentage calculated as trailing twelve months.
        dividend_to_market_cap_ttm : Optional[float]
            Dividend to market capitalization ratio calculated as trailing twelve months.
        dividend_per_share_ttm : Optional[float]
            Dividend per share calculated as trailing twelve months.
        payout_ratio_ttm : Optional[float]
            Payout ratio calculated as trailing twelve months.
        sales_general_and_administrative_to_revenue_ttm : Optional[float]
            Sales general and administrative expenses-to-revenue ratio calculated as trailing twelve months.
        research_and_development_to_revenue_ttm : Optional[float]
            Research and development expenses-to-revenue ratio calculated as trailing twelve months.
        intangibles_to_total_assets_ttm : Optional[float]
            Intangibles-to-total assets ratio calculated as trailing twelve months.
        capex_to_operating_cash_flow_ttm : Optional[float]
            Capital expenditures-to-operating cash flow ratio calculated as trailing twelve months.
        capex_to_revenue_ttm : Optional[float]
            Capital expenditures-to-revenue ratio calculated as trailing twelve months.
        capex_to_depreciation_ttm : Optional[float]
            Capital expenditures-to-depreciation ratio calculated as trailing twelve months.
        stock_based_compensation_to_revenue_ttm : Optional[float]
            Stock-based compensation-to-revenue ratio calculated as trailing twelve months.
        graham_number_ttm : Optional[float]
            Graham number calculated as trailing twelve months.
        roic_ttm : Optional[float]
            Return on invested capital calculated as trailing twelve months.
        return_on_tangible_assets_ttm : Optional[float]
            Return on tangible assets calculated as trailing twelve months.
        graham_net_net_ttm : Optional[float]
            Graham net-net working capital calculated as trailing twelve months.
        working_capital_ttm : Optional[float]
            Working capital calculated as trailing twelve months.
        tangible_asset_value_ttm : Optional[float]
            Tangible asset value calculated as trailing twelve months.
        net_current_asset_value_ttm : Optional[float]
            Net current asset value calculated as trailing twelve months.
        invested_capital_ttm : Optional[float]
            Invested capital calculated as trailing twelve months.
        average_receivables_ttm : Optional[float]
            Average receivables calculated as trailing twelve months.
        average_payables_ttm : Optional[float]
            Average payables calculated as trailing twelve months.
        average_inventory_ttm : Optional[float]
            Average inventory calculated as trailing twelve months.
        days_sales_outstanding_ttm : Optional[float]
            Days sales outstanding calculated as trailing twelve months.
        days_payables_outstanding_ttm : Optional[float]
            Days payables outstanding calculated as trailing twelve months.
        days_of_inventory_on_hand_ttm : Optional[float]
            Days of inventory on hand calculated as trailing twelve months.
        receivables_turnover_ttm : Optional[float]
            Receivables turnover calculated as trailing twelve months.
        payables_turnover_ttm : Optional[float]
            Payables turnover calculated as trailing twelve months.
        inventory_turnover_ttm : Optional[float]
            Inventory turnover calculated as trailing twelve months.
        roe_ttm : Optional[float]
            Return on equity calculated as trailing twelve months.
        capex_per_share_ttm : Optional[float]
            Capital expenditures per share calculated as trailing twelve months."""  # noqa: E501

        inputs = filter_inputs(
            provider_choices={
                "provider": provider,
            },
            standard_params={
                "symbol": ",".join(symbol) if isinstance(symbol, list) else symbol,
                "limit": limit,
            },
            extra_params=kwargs,
            chart=chart,
        )

        return self._command_runner.run(
            "/stocks/multiples",
            **inputs,
        )

    @validate_arguments
    def news(
        self,
        symbols: Annotated[
            str, OpenBBCustomParameter(description="Symbol to get data for.")
        ],
        page: Annotated[
            int,
            OpenBBCustomParameter(
                description="Page of the stock news to be retrieved."
            ),
        ] = 0,
        limit: Annotated[
            Optional[pydantic.types.NonNegativeInt],
            OpenBBCustomParameter(description="Number of results to return per page."),
        ] = 15,
        chart: bool = False,
        provider: Optional[Literal["benzinga", "fmp", "polygon"]] = None,
        **kwargs
    ) -> OBBject[List]:
        """Get news for one or more stock tickers.

        Parameters
        ----------
        symbols : str
            Symbol to get data for.
        page : int
            Page of the stock news to be retrieved.
        limit : Optional[pydantic.types.NonNegativeInt]
            Number of results to return per page.
        chart : bool
            Whether to create a chart or not, by default False.
        provider : Optional[Literal['benzinga', 'fmp', 'polygon']]
            The provider to use for the query, by default None.
            If None, the provider specified in defaults is selected or 'benzinga' if there is
            no default.
        display_output : Literal['headline', 'summary', 'full', 'all']
            Type of data to return. (provider: benzinga)
        date : Optional[datetime.datetime]
            Date of the news to retrieve. (provider: benzinga)
        date_from : Optional[datetime.datetime]
            Start date of the news to retrieve. (provider: benzinga)
        date_to : Optional[datetime.datetime]
            End date of the news to retrieve. (provider: benzinga)
        updated_since : Optional[int]
            Number of seconds since the news was updated. (provider: benzinga)
        published_since : Optional[int]
            Number of seconds since the news was published. (provider: benzinga)
        sort : Union[Literal['published_at', 'updated_at', 'title', 'author', 'channel', 'ticker', 'topic', 'content_type'], NoneType, str]
            None
        isin : Optional[str]
            The ISIN of the news to retrieve. (provider: benzinga)
        cusip : Optional[str]
            The CUSIP of the news to retrieve. (provider: benzinga)
        channels : Optional[str]
            Channels of the news to retrieve. (provider: benzinga)
        topics : Optional[str]
            Topics of the news to retrieve. (provider: benzinga)
        authors : Optional[str]
            Authors of the news to retrieve. (provider: benzinga)
        content_types : Optional[str]
            Content types of the news to retrieve. (provider: benzinga)
        ticker_lt : Optional[str]
            Less than, by default None (provider: polygon)
        ticker_lte : Optional[str]
            Less than or equal, by default None (provider: polygon)
        ticker_gt : Optional[str]
            Greater than, by default None (provider: polygon)
        ticker_gte : Optional[str]
            Greater than or equal, by default None (provider: polygon)
        published_utc : Optional[str]
            Published date of the query, by default None (provider: polygon)
        published_utc_lt : Optional[str]
            Less than, by default None (provider: polygon)
        published_utc_lte : Optional[str]
            Less than or equal, by default None (provider: polygon)
        published_utc_gt : Optional[str]
            Greater than, by default None (provider: polygon)
        published_utc_gte : Optional[str]
            Greater than or equal, by default None (provider: polygon)
        order : Optional[Literal['asc', 'desc']]
            Sort order of the query, by default None (provider: polygon)

        Returns
        -------
        OBBject
            results : List[StockNews]
                Serializable results.
            provider : Optional[Literal['benzinga', 'fmp', 'polygon']]
                Provider name.
            warnings : Optional[List[Warning_]]
                List of warnings.
            chart : Optional[Chart]
                Chart object.
            metadata: Optional[Metadata]
                Metadata info about the command execution.

        StockNews
        ---------
        date : Optional[datetime]
            Published date of the news.
        title : Optional[str]
            Title of the news.
        text : Optional[str]
            Text/body of the news.
        url : Optional[str]
            URL of the news.
        images : Optional[List[BenzingaImage]]
            Images associated with the news. (provider: benzinga)
        channels : Optional[List[str]]
            Channels associated with the news. (provider: benzinga)
        stocks : Optional[List[str]]
            Stocks associated with the news. (provider: benzinga)
        tags : Optional[List[str]]
            Tags associated with the news. (provider: benzinga)
        teaser : Optional[str]
            Teaser of the news. (provider: benzinga)
        symbol : Optional[str]
            Ticker of the fetched news. (provider: fmp)
        image : Optional[str]
            URL to the image of the news source. (provider: fmp)
        site : Optional[str]
            Name of the news source. (provider: fmp)
        amp_url : Optional[str]
            AMP URL. (provider: polygon)
        author : Optional[str]
            Author of the article. (provider: polygon)
        id : Optional[str]
            Article ID. (provider: polygon)
        image_url : Optional[str]
            Image URL. (provider: polygon)
        keywords : Optional[List[str]]
            Keywords in the article (provider: polygon)
        publisher : Optional[PolygonPublisher]
            Publisher of the article. (provider: polygon)
        tickers : Optional[List[str]]
            Tickers covered in the article. (provider: polygon)"""  # noqa: E501

        inputs = filter_inputs(
            provider_choices={
                "provider": provider,
            },
            standard_params={
                "symbols": symbols,
                "page": page,
                "limit": limit,
            },
            extra_params=kwargs,
            chart=chart,
        )

        return self._command_runner.run(
            "/stocks/news",
            **inputs,
        )

    @property
    def options(self):  # route = "/stocks/options"
        from . import stocks_options

        return stocks_options.CLASS_stocks_options(command_runner=self._command_runner)

    @validate_arguments
    def quote(
        self,
        symbol: Annotated[
            Union[str, List[str]],
            OpenBBCustomParameter(description="Symbol to get data for."),
        ],
        chart: bool = False,
        provider: Optional[Literal["fmp"]] = None,
        **kwargs
    ) -> OBBject[List]:
        """Load stock data for a specific ticker.

        Parameters
        ----------
        symbol : Union[str, List[str]]
            Symbol to get data for.
        chart : bool
            Whether to create a chart or not, by default False.
        provider : Optional[Literal['fmp']]
            The provider to use for the query, by default None.
            If None, the provider specified in defaults is selected or 'fmp' if there is
            no default.

        Returns
        -------
        OBBject
            results : List[StockQuote]
                Serializable results.
            provider : Optional[Literal['fmp']]
                Provider name.
            warnings : Optional[List[Warning_]]
                List of warnings.
            chart : Optional[Chart]
                Chart object.
            metadata: Optional[Metadata]
                Metadata info about the command execution.

        StockQuote
        ----------
        symbol : Optional[str]
            Symbol of the company.
        name : Optional[str]
            Name of the company.
        price : Optional[float]
            Current trading price of the stock.
        changes_percentage : Optional[float]
            Change percentage of the stock price.
        change : Optional[float]
            Change of the stock price.
        day_low : Optional[float]
            Lowest price of the stock in the current trading day.
        day_high : Optional[float]
            Highest price of the stock in the current trading day.
        year_high : Optional[float]
            Highest price of the stock in the last 52 weeks.
        year_low : Optional[float]
            Lowest price of the stock in the last 52 weeks.
        market_cap : Optional[float]
            Market cap of the company.
        price_avg50 : Optional[float]
            50 days average price of the stock.
        price_avg200 : Optional[float]
            200 days average price of the stock.
        volume : Optional[int]
            Volume of the stock in the current trading day.
        avg_volume : Optional[int]
            Average volume of the stock in the last 10 trading days.
        exchange : Optional[str]
            Exchange the stock is traded on.
        open : Optional[float]
            Opening price of the stock in the current trading day.
        previous_close : Optional[float]
            Previous closing price of the stock.
        eps : Optional[float]
            Earnings per share of the stock.
        pe : Optional[float]
            Price earnings ratio of the stock.
        earnings_announcement : Optional[str]
            Earnings announcement date of the stock.
        shares_outstanding : Optional[int]
            Number of shares outstanding of the stock.
        date : Optional[datetime]
            Timestamp of the stock quote."""  # noqa: E501

        inputs = filter_inputs(
            provider_choices={
                "provider": provider,
            },
            standard_params={
                "symbol": ",".join(symbol) if isinstance(symbol, list) else symbol,
            },
            extra_params=kwargs,
            chart=chart,
        )

        return self._command_runner.run(
            "/stocks/quote",
            **inputs,
        )

    @validate_arguments
<<<<<<< HEAD
    def tob(
        self, chart: bool = False
    ) -> OBBject[openbb_core.app.model.results.empty.Empty]:
        """View top of book for loaded ticker (US exchanges only)."""  # noqa: E501

        inputs = filter_inputs(
=======
    def search(
        self,
        query: Annotated[str, OpenBBCustomParameter(description="Search query.")] = "",
        ticker: Annotated[
            bool,
            OpenBBCustomParameter(description="Whether to search by ticker symbol."),
        ] = False,
        chart: bool = False,
        provider: Optional[Literal["cboe"]] = None,
        **kwargs
    ) -> OBBject[List]:
        """Search for a company or stock ticker.

        Parameters
        ----------
        query : str
            Search query.
        ticker : bool
            Whether to search by ticker symbol.
        chart : bool
            Whether to create a chart or not, by default False.
        provider : Optional[Literal['cboe']]
            The provider to use for the query, by default None.
            If None, the provider specified in defaults is selected or 'cboe' if there is
            no default.

        Returns
        -------
        OBBject
            results : List[StockSearch]
                Serializable results.
            provider : Optional[Literal['cboe']]
                Provider name.
            warnings : Optional[List[Warning_]]
                List of warnings.
            chart : Optional[Chart]
                Chart object.
            metadata: Optional[Metadata]
                Metadata info about the command execution.

        StockSearch
        -----------
        symbol : Optional[str]
            Symbol to get data for.
        name : Optional[str]
            Name of the company.
        dpm_name : Optional[str]
            Name of the primary market maker. (provider: cboe)
        post_station : Optional[str]
            Post and station location on the CBOE trading floor. (provider: cboe)"""  # noqa: E501

        inputs = filter_inputs(
            provider_choices={
                "provider": provider,
            },
            standard_params={
                "query": query,
                "ticker": ticker,
            },
            extra_params=kwargs,
>>>>>>> 2aeb9e05
            chart=chart,
        )

        return self._command_runner.run(
<<<<<<< HEAD
            "/stocks/tob",
=======
            "/stocks/search",
>>>>>>> 2aeb9e05
            **inputs,
        )<|MERGE_RESOLUTION|>--- conflicted
+++ resolved
@@ -17,22 +17,13 @@
     /ca
     /dd
     /fa
-<<<<<<< HEAD
-    /gov
-    /ins
-=======
     info
->>>>>>> 2aeb9e05
     load
     multiples
     news
     /options
     quote
-<<<<<<< HEAD
-    tob
-=======
     search
->>>>>>> 2aeb9e05
     """
 
     def __repr__(self) -> str:
@@ -56,19 +47,6 @@
 
         return stocks_fa.CLASS_stocks_fa(command_runner=self._command_runner)
 
-<<<<<<< HEAD
-    @property
-    def gov(self):  # route = "/stocks/gov"
-        from . import stocks_gov
-
-        return stocks_gov.CLASS_stocks_gov(command_runner=self._command_runner)
-
-    @property
-    def ins(self):  # route = "/stocks/ins"
-        from . import stocks_ins
-
-        return stocks_ins.CLASS_stocks_ins(command_runner=self._command_runner)
-=======
     @validate_arguments
     def info(
         self,
@@ -185,7 +163,6 @@
             "/stocks/info",
             **inputs,
         )
->>>>>>> 2aeb9e05
 
     @validate_arguments
     def load(
@@ -753,83 +730,16 @@
         )
 
     @validate_arguments
-<<<<<<< HEAD
     def tob(
         self, chart: bool = False
     ) -> OBBject[openbb_core.app.model.results.empty.Empty]:
         """View top of book for loaded ticker (US exchanges only)."""  # noqa: E501
 
         inputs = filter_inputs(
-=======
-    def search(
-        self,
-        query: Annotated[str, OpenBBCustomParameter(description="Search query.")] = "",
-        ticker: Annotated[
-            bool,
-            OpenBBCustomParameter(description="Whether to search by ticker symbol."),
-        ] = False,
-        chart: bool = False,
-        provider: Optional[Literal["cboe"]] = None,
-        **kwargs
-    ) -> OBBject[List]:
-        """Search for a company or stock ticker.
-
-        Parameters
-        ----------
-        query : str
-            Search query.
-        ticker : bool
-            Whether to search by ticker symbol.
-        chart : bool
-            Whether to create a chart or not, by default False.
-        provider : Optional[Literal['cboe']]
-            The provider to use for the query, by default None.
-            If None, the provider specified in defaults is selected or 'cboe' if there is
-            no default.
-
-        Returns
-        -------
-        OBBject
-            results : List[StockSearch]
-                Serializable results.
-            provider : Optional[Literal['cboe']]
-                Provider name.
-            warnings : Optional[List[Warning_]]
-                List of warnings.
-            chart : Optional[Chart]
-                Chart object.
-            metadata: Optional[Metadata]
-                Metadata info about the command execution.
-
-        StockSearch
-        -----------
-        symbol : Optional[str]
-            Symbol to get data for.
-        name : Optional[str]
-            Name of the company.
-        dpm_name : Optional[str]
-            Name of the primary market maker. (provider: cboe)
-        post_station : Optional[str]
-            Post and station location on the CBOE trading floor. (provider: cboe)"""  # noqa: E501
-
-        inputs = filter_inputs(
-            provider_choices={
-                "provider": provider,
-            },
-            standard_params={
-                "query": query,
-                "ticker": ticker,
-            },
-            extra_params=kwargs,
->>>>>>> 2aeb9e05
             chart=chart,
         )
 
         return self._command_runner.run(
-<<<<<<< HEAD
             "/stocks/tob",
-=======
-            "/stocks/search",
->>>>>>> 2aeb9e05
             **inputs,
         )