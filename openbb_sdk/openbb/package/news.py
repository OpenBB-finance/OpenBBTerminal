--- conflicted
+++ resolved
@@ -25,12 +25,7 @@
         page: Annotated[
             int, OpenBBCustomParameter(description="Page of the global news.")
         ] = 0,
-<<<<<<< HEAD
-        chart: bool = False,
-        provider: Optional[Literal["benzinga", "biztoc", "fmp", "intrinio"]] = None,
-=======
         provider: Optional[Literal["benzinga", "fmp", "intrinio"]] = None,
->>>>>>> 35e9ac4e
         **kwargs
     ) -> OBBject[List]:
         """Global News.
@@ -39,13 +34,7 @@
         ----------
         page : int
             Page of the global news.
-<<<<<<< HEAD
-        chart : bool
-            Whether to create a chart or not, by default False.
-        provider : Optional[Literal['benzinga', 'biztoc', 'fmp', 'intrinio']]
-=======
         provider : Optional[Literal['benzinga', 'fmp', 'intrinio']]
->>>>>>> 35e9ac4e
             The provider to use for the query, by default None.
             If None, the provider specified in defaults is selected or 'benzinga' if there is
             no default.
@@ -79,15 +68,6 @@
             Authors of the news to retrieve. (provider: benzinga)
         content_types : Optional[str]
             Content types of the news to retrieve. (provider: benzinga)
-<<<<<<< HEAD
-        filter : Literal['crypto', 'hot', 'latest', 'main', 'media', 'source', 'tag']
-            Filter by type of news. (provider: biztoc)
-        source : str
-            Filter by a specific publisher. (provider: biztoc)
-        tag : str
-            Tag, topic, to filter articles by. (provider: biztoc)
-=======
->>>>>>> 35e9ac4e
         next_page : str
             Token to get the next page of data from a previous API call. (provider: intrinio)
         limit : Optional[int]
@@ -100,11 +80,7 @@
         OBBject
             results : List[GlobalNews]
                 Serializable results.
-<<<<<<< HEAD
-            provider : Optional[Literal['benzinga', 'biztoc', 'fmp', 'intrinio']]
-=======
             provider : Optional[Literal['benzinga', 'fmp', 'intrinio']]
->>>>>>> 35e9ac4e
                 Provider name.
             warnings : Optional[List[Warning_]]
                 List of warnings.
@@ -133,15 +109,8 @@
             Tags associated with the news. (provider: benzinga)
         teaser : Optional[str]
             Teaser of the news. (provider: benzinga)
-<<<<<<< HEAD
-        favicon : Optional[str]
-            Icon image for the source of the article. (provider: biztoc)
-        domain : Optional[str]
-            Domain base url for the article source. (provider: biztoc)
-=======
         site : Optional[str]
             Site of the news. (provider: fmp)
->>>>>>> 35e9ac4e
         id : Optional[str]
             Intrinio ID for the news article. (provider: intrinio)
         company : Optional[Mapping[str, Any]]
