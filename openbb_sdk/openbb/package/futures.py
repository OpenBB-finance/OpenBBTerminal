--- conflicted
+++ resolved
@@ -31,14 +31,8 @@
             Optional[datetime.date],
             OpenBBCustomParameter(description="Historical date to search curve for."),
         ] = None,
-<<<<<<< HEAD
-        chart: bool = False,
-        provider: Optional[Literal["yfinance"]] = None,
+        provider: Optional[Literal["cboe", "yfinance"]] = None,
         **kwargs,
-=======
-        provider: Optional[Literal["cboe", "yfinance"]] = None,
-        **kwargs
->>>>>>> 83728254
     ) -> OBBject[List]:
         """Futures Historical Price.
 
