--- conflicted
+++ resolved
@@ -62,12 +62,7 @@
             Optional[pydantic.types.NonNegativeInt],
             OpenBBCustomParameter(description="The number of data entries to return."),
         ] = 12,
-<<<<<<< HEAD
-        chart: bool = False,
-        provider: Optional[Literal["fmp", "polygon", "yfinance"]] = None,
-=======
         provider: Optional[Literal["fmp", "intrinio", "polygon", "yfinance"]] = None,
->>>>>>> 35e9ac4e
         **kwargs
     ) -> OBBject[BaseModel]:
         """Balance Sheet.
@@ -80,13 +75,7 @@
             Period of the data to return.
         limit : Optional[pydantic.types.NonNegativeInt]
             The number of data entries to return.
-<<<<<<< HEAD
-        chart : bool
-            Whether to create a chart or not, by default False.
-        provider : Optional[Literal['fmp', 'polygon', 'yfinance']]
-=======
         provider : Optional[Literal['fmp', 'intrinio', 'polygon', 'yfinance']]
->>>>>>> 35e9ac4e
             The provider to use for the query, by default None.
             If None, the provider specified in defaults is selected or 'fmp' if there is
             no default.
@@ -132,11 +121,7 @@
         OBBject
             results : List[BalanceSheet]
                 Serializable results.
-<<<<<<< HEAD
-            provider : Optional[Literal['fmp', 'polygon', 'yfinance']]
-=======
             provider : Optional[Literal['fmp', 'intrinio', 'polygon', 'yfinance']]
->>>>>>> 35e9ac4e
                 Provider name.
             warnings : Optional[List[Warning_]]
                 List of warnings.
@@ -512,12 +497,7 @@
             Optional[pydantic.types.NonNegativeInt],
             OpenBBCustomParameter(description="The number of data entries to return."),
         ] = 12,
-<<<<<<< HEAD
-        chart: bool = False,
-        provider: Optional[Literal["fmp", "polygon", "yfinance"]] = None,
-=======
         provider: Optional[Literal["fmp", "intrinio", "polygon", "yfinance"]] = None,
->>>>>>> 35e9ac4e
         **kwargs
     ) -> OBBject[BaseModel]:
         """Cash Flow Statement.
@@ -530,13 +510,7 @@
             Period of the data to return.
         limit : Optional[pydantic.types.NonNegativeInt]
             The number of data entries to return.
-<<<<<<< HEAD
-        chart : bool
-            Whether to create a chart or not, by default False.
-        provider : Optional[Literal['fmp', 'polygon', 'yfinance']]
-=======
         provider : Optional[Literal['fmp', 'intrinio', 'polygon', 'yfinance']]
->>>>>>> 35e9ac4e
             The provider to use for the query, by default None.
             If None, the provider specified in defaults is selected or 'fmp' if there is
             no default.
@@ -582,11 +556,7 @@
         OBBject
             results : List[CashFlowStatement]
                 Serializable results.
-<<<<<<< HEAD
-            provider : Optional[Literal['fmp', 'polygon', 'yfinance']]
-=======
             provider : Optional[Literal['fmp', 'intrinio', 'polygon', 'yfinance']]
->>>>>>> 35e9ac4e
                 Provider name.
             warnings : Optional[List[Warning_]]
                 List of warnings.
@@ -1330,12 +1300,7 @@
             Optional[pydantic.types.NonNegativeInt],
             OpenBBCustomParameter(description="The number of data entries to return."),
         ] = 12,
-<<<<<<< HEAD
-        chart: bool = False,
-        provider: Optional[Literal["fmp", "polygon", "yfinance"]] = None,
-=======
         provider: Optional[Literal["fmp", "intrinio", "polygon", "yfinance"]] = None,
->>>>>>> 35e9ac4e
         **kwargs
     ) -> OBBject[BaseModel]:
         """Income Statement.
@@ -1348,13 +1313,7 @@
             Period of the data to return.
         limit : Optional[pydantic.types.NonNegativeInt]
             The number of data entries to return.
-<<<<<<< HEAD
-        chart : bool
-            Whether to create a chart or not, by default False.
-        provider : Optional[Literal['fmp', 'polygon', 'yfinance']]
-=======
         provider : Optional[Literal['fmp', 'intrinio', 'polygon', 'yfinance']]
->>>>>>> 35e9ac4e
             The provider to use for the query, by default None.
             If None, the provider specified in defaults is selected or 'fmp' if there is
             no default.
@@ -1400,11 +1359,7 @@
         OBBject
             results : List[IncomeStatement]
                 Serializable results.
-<<<<<<< HEAD
-            provider : Optional[Literal['fmp', 'polygon', 'yfinance']]
-=======
             provider : Optional[Literal['fmp', 'intrinio', 'polygon', 'yfinance']]
->>>>>>> 35e9ac4e
                 Provider name.
             warnings : Optional[List[Warning_]]
                 List of warnings.
