### THIS FILE IS AUTO-GENERATED. DO NOT EDIT. ###

import datetime
from typing import List, Literal, Union

import typing_extensions
from openbb_core.app.model.custom_parameter import OpenBBCustomParameter
from openbb_core.app.model.obbject import OBBject
from openbb_core.app.static.container import Container
from openbb_core.app.static.filters import filter_inputs
from pydantic import validate_arguments


class ROUTER_crypto(Container):
    """/crypto
    load
    """

    def __repr__(self) -> str:
        return self.__doc__ or ""

    @validate_arguments
    def load(
        self,
        symbol: typing_extensions.Annotated[
            Union[str, List[str]],
            OpenBBCustomParameter(description="Symbol to get data for."),
        ],
        start_date: typing_extensions.Annotated[
            Union[datetime.date, None, str],
            OpenBBCustomParameter(
                description="Start date of the data, in YYYY-MM-DD format."
            ),
        ] = None,
        end_date: typing_extensions.Annotated[
            Union[datetime.date, None, str],
            OpenBBCustomParameter(
                description="End date of the data, in YYYY-MM-DD format."
            ),
        ] = None,
        provider: Union[Literal["fmp", "polygon", "yfinance"], None] = None,
        **kwargs
    ) -> OBBject[List]:
        """Crypto Historical Price.

        Parameters
        ----------
        symbol : Union[str, List[str]]
            Symbol to get data for.
        start_date : Union[datetime.date, None, str]
            Start date of the data, in YYYY-MM-DD format.
        end_date : Union[datetime.date, None, str]
            End date of the data, in YYYY-MM-DD format.
        provider : Union[Literal['fmp', 'polygon', 'yfinance'], None]
            The provider to use for the query, by default None.
            If None, the provider specified in defaults is selected or 'fmp' if there is
            no default.
        timeseries : Union[pydantic.types.NonNegativeInt, None]
            Number of days to look back. (provider: fmp)
<<<<<<< HEAD
        interval : Union[Literal['1min', '5min', '15min', '30min', '1hour', '4hour', '1day'], Literal['1m', '2m', '5m', '15m', '30m', '60m', '90m', '1h', '1d', '5d', '1wk', '1mo', '3mo']]
            Data granularity. (provider: fmp, yfinance)
=======
        interval : Literal['1min', '5min', '15min', '30min', '1hour', '4hour', '1day']
            Data granularity. (provider: fmp)
>>>>>>> 58232f34
        multiplier : PositiveInt
            Multiplier of the timespan. (provider: polygon)
        timespan : Literal['minute', 'hour', 'day', 'week', 'month', 'quarter', 'year']
            Timespan of the data. (provider: polygon)
        sort : Literal['asc', 'desc']
            Sort order of the data. (provider: polygon)
        limit : PositiveInt
            The number of data entries to return. (provider: polygon)
        adjusted : bool
            Whether the data is adjusted. (provider: polygon)
<<<<<<< HEAD
        period : Literal['1d', '5d', '1mo', '3mo', '6mo', '1y', '2y', '5y', '10y', 'ytd', 'max']
            Period of the data to return. (provider: yfinance)
=======
>>>>>>> 58232f34

        Returns
        -------
        OBBject
            results : List[CryptoHistorical]
                Serializable results.
            provider : Union[Literal['fmp', 'polygon', 'yfinance'], None]
                Provider name.
            warnings : Optional[List[Warning_]]
                List of warnings.
            chart : Optional[Chart]
                Chart object.
            metadata: Optional[Metadata]
                Metadata info about the command execution.

        CryptoHistorical
        ----------------
        date : Optional[datetime]
            The date of the data.
        open : Optional[PositiveFloat]
            The open price of the symbol.
        high : Optional[PositiveFloat]
            The high price of the symbol.
        low : Optional[PositiveFloat]
            The low price of the symbol.
        close : Optional[PositiveFloat]
            The close price of the symbol.
        volume : Optional[NonNegativeFloat]
            The volume of the symbol.
        vwap : Optional[PositiveFloat]
            Volume Weighted Average Price of the symbol.
        adj_close : Optional[float]
            Adjusted Close Price of the symbol. (provider: fmp)
        unadjusted_volume : Optional[float]
            Unadjusted volume of the symbol. (provider: fmp)
        change : Optional[float]
            Change in the price of the symbol from the previous day. (provider: fmp)
        change_percent : Optional[float]
            Change % in the price of the symbol. (provider: fmp)
        label : Optional[str]
            Human readable format of the date. (provider: fmp)
        change_over_time : Optional[float]
            Change % in the price of the symbol over a period of time. (provider: fmp)
        n : Optional[PositiveInt]
            Number of transactions for the symbol in the time period. (provider: polygon)
        """  # noqa: E501

        inputs = filter_inputs(
            provider_choices={
                "provider": provider,
            },
            standard_params={
                "symbol": ",".join(symbol) if isinstance(symbol, list) else symbol,
                "start_date": start_date,
                "end_date": end_date,
            },
            extra_params=kwargs,
        )

        return self._command_runner.run(
            "/crypto/load",
            **inputs,
        )<|MERGE_RESOLUTION|>--- conflicted
+++ resolved
@@ -57,13 +57,8 @@
             no default.
         timeseries : Union[pydantic.types.NonNegativeInt, None]
             Number of days to look back. (provider: fmp)
-<<<<<<< HEAD
-        interval : Union[Literal['1min', '5min', '15min', '30min', '1hour', '4hour', '1day'], Literal['1m', '2m', '5m', '15m', '30m', '60m', '90m', '1h', '1d', '5d', '1wk', '1mo', '3mo']]
-            Data granularity. (provider: fmp, yfinance)
-=======
         interval : Literal['1min', '5min', '15min', '30min', '1hour', '4hour', '1day']
             Data granularity. (provider: fmp)
->>>>>>> 58232f34
         multiplier : PositiveInt
             Multiplier of the timespan. (provider: polygon)
         timespan : Literal['minute', 'hour', 'day', 'week', 'month', 'quarter', 'year']
@@ -74,11 +69,6 @@
             The number of data entries to return. (provider: polygon)
         adjusted : bool
             Whether the data is adjusted. (provider: polygon)
-<<<<<<< HEAD
-        period : Literal['1d', '5d', '1mo', '3mo', '6mo', '1y', '2y', '5y', '10y', 'ytd', 'max']
-            Period of the data to return. (provider: yfinance)
-=======
->>>>>>> 58232f34
 
         Returns
         -------
