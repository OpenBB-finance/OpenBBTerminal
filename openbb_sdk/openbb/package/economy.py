--- conflicted
+++ resolved
@@ -7,13 +7,9 @@
 from openbb_core.app.model.obbject import OBBject
 from openbb_core.app.static.container import Container
 from openbb_core.app.static.filters import filter_inputs
-<<<<<<< HEAD
 from openbb_provider.abstract.data import Data
 from pydantic import validate_call
 from typing_extensions import Annotated
-=======
-from pydantic import BaseModel, validate_arguments
->>>>>>> 3aac0baa
 
 
 class CLASS_economy(Container):
@@ -43,11 +39,7 @@
 
         Parameters
         ----------
-<<<<<<< HEAD
         provider : Optional[Literal['cboe', 'fmp', 'yfinance']]
-=======
-        provider : Union[Literal['cboe', 'fmp', 'yfinance'], None]
->>>>>>> 3aac0baa
             The provider to use for the query, by default None.
             If None, the provider specified in defaults is selected or 'cboe' if there is
             no default.
@@ -134,11 +126,7 @@
         ----------
         index : Literal['nasdaq', 'sp500', 'dowjones']
             Index for which we want to fetch the constituents.
-<<<<<<< HEAD
         provider : Optional[Literal['fmp']]
-=======
-        provider : Union[Literal['fmp'], None]
->>>>>>> 3aac0baa
             The provider to use for the query, by default None.
             If None, the provider specified in defaults is selected or 'fmp' if there is
             no default.
@@ -191,167 +179,7 @@
             **inputs,
         )
 
-<<<<<<< HEAD
     @validate_call
-=======
-    @validate_arguments
-    def cot(
-        self, provider: Union[Literal["quandl"], None] = None, **kwargs
-    ) -> OBBject[List]:
-        """Lookup Commitment of Traders Reports by series ID.
-
-        Parameters
-        ----------
-        provider : Union[Literal['quandl'], None]
-            The provider to use for the query, by default None.
-            If None, the provider specified in defaults is selected or 'quandl' if there is
-            no default.
-        code : str
-
-                    CFTC series code.  Use search_cot() to find the code.
-                    Codes not listed in the curated list, but are published by on the Nasdaq Data Link website, are valid.
-                    Certain symbols, such as "ES=F", or exact names are also valid.
-                    Default report is: S&P 500 Consolidated (CME))
-                     (provider: quandl)
-        data_type : Union[Literal['F', 'FO', 'CITS'], None]
-
-                    The type of data to reuturn. Default is "FO".
-
-                    F = Futures only
-
-                    FO = Futures and Options
-
-                    CITS = Commodity Index Trader Supplemental. Only valid for commodities.
-                 (provider: quandl)
-        legacy_format : Union[bool, None]
-            Returns the legacy format of report. Default is False. (provider: quandl)
-        report_type : Union[Literal['ALL', 'CHG', 'OLD', 'OTR'], None]
-
-                    The type of report to return. Default is "ALL".
-
-                        ALL = All
-
-                        CHG = Change in Positions
-
-                        OLD = Old Crop Years
-
-                        OTR = Other Crop Years
-                 (provider: quandl)
-        measure : Union[Literal['CR', 'NT', 'OI', 'CHG'], None]
-
-                    The measure to return. Default is None.
-
-                    CR = Concentration Ratios
-
-                    NT = Number of Traders
-
-                    OI = Percent of Open Interest
-
-                    CHG = Change in Positions. Only valid when data_type is "CITS".
-                 (provider: quandl)
-        start_date : Union[datetime.date, None]
-            The start date of the time series. Defaults to all. (provider: quandl)
-        end_date : Union[datetime.date, None]
-            The end date of the time series. Defaults to the most recent data. (provider: quandl)
-        transform : Union[Literal['diff', 'rdiff', 'cumul', 'normalize'], None]
-            Transform the data as w/w difference, percent change, cumulative, or normalize. (provider: quandl)
-
-        Returns
-        -------
-        OBBject
-            results : List[COT]
-                Serializable results.
-            provider : Union[Literal['quandl'], NoneType]
-                Provider name.
-            warnings : Optional[List[Warning_]]
-                List of warnings.
-            chart : Optional[Chart]
-                Chart object.
-            metadata: Optional[Metadata]
-                Metadata info about the command execution.
-
-        COT
-        ---"""  # noqa: E501
-
-        inputs = filter_inputs(
-            provider_choices={
-                "provider": provider,
-            },
-            standard_params={},
-            extra_params=kwargs,
-        )
-
-        return self._command_runner.run(
-            "/economy/cot",
-            **inputs,
-        )
-
-    @validate_arguments
-    def cot_search(
-        self,
-        query: typing_extensions.Annotated[
-            str, OpenBBCustomParameter(description="Search query.")
-        ] = "",
-        provider: Union[Literal["quandl"], None] = None,
-        **kwargs
-    ) -> OBBject[BaseModel]:
-        """Fuzzy search and list of curated Commitment of Traders Reports series information.
-
-        Parameters
-        ----------
-        query : str
-            Search query.
-        provider : Union[Literal['quandl'], None]
-            The provider to use for the query, by default None.
-            If None, the provider specified in defaults is selected or 'quandl' if there is
-            no default.
-
-        Returns
-        -------
-        OBBject
-            results : List[COTSearch]
-                Serializable results.
-            provider : Union[Literal['quandl'], NoneType]
-                Provider name.
-            warnings : Optional[List[Warning_]]
-                List of warnings.
-            chart : Optional[Chart]
-                Chart object.
-            metadata: Optional[Metadata]
-                Metadata info about the command execution.
-
-        COTSearch
-        ---------
-        code : Optional[str]
-            CFTC Code of the report.
-        name : Optional[str]
-            Name of the underlying asset.
-        category : Optional[str]
-            Category of the underlying asset.
-        subcategory : Optional[str]
-            Subcategory of the underlying asset.
-        units : Optional[str]
-            The units for one contract.
-        symbol : Optional[str]
-            Trading symbol representing the underlying asset."""  # noqa: E501
-
-        inputs = filter_inputs(
-            provider_choices={
-                "provider": provider,
-            },
-            standard_params={
-                "query": query,
-            },
-            extra_params=kwargs,
-        )
-
-        return self._command_runner.run(
-            "/economy/cot_search",
-            **inputs,
-        )
-
-    @validate_arguments
->>>>>>> 3aac0baa
     def cpi(
         self,
         countries: Annotated[
@@ -451,19 +279,11 @@
             The data time frequency.
         harmonized : bool
             Whether you wish to obtain harmonized data.
-<<<<<<< HEAD
         start_date : Optional[datetime.date]
             Start date of the data, in YYYY-MM-DD format.
         end_date : Optional[datetime.date]
             End date of the data, in YYYY-MM-DD format.
         provider : Optional[Literal['fred']]
-=======
-        start_date : Union[datetime.date, None, str]
-            Start date of the data, in YYYY-MM-DD format.
-        end_date : Union[datetime.date, None, str]
-            End date of the data, in YYYY-MM-DD format.
-        provider : Union[Literal['fred'], None]
->>>>>>> 3aac0baa
             The provider to use for the query, by default None.
             If None, the provider specified in defaults is selected or 'fred' if there is
             no default.
@@ -537,7 +357,6 @@
         ----------
         symbol : str
             Symbol to get data for.
-<<<<<<< HEAD
         start_date : Optional[datetime.date]
             Start date of the data, in YYYY-MM-DD format.
         end_date : Optional[datetime.date]
@@ -547,17 +366,6 @@
             If None, the provider specified in defaults is selected or 'cboe' if there is
             no default.
         interval : Optional[Literal['1d', '1m']]
-=======
-        start_date : Union[datetime.date, None, str]
-            Start date of the data, in YYYY-MM-DD format.
-        end_date : Union[datetime.date, None, str]
-            End date of the data, in YYYY-MM-DD format.
-        provider : Union[Literal['cboe'], None]
-            The provider to use for the query, by default None.
-            If None, the provider specified in defaults is selected or 'cboe' if there is
-            no default.
-        interval : Union[Literal['1d', '1m'], None]
->>>>>>> 3aac0baa
             Data granularity. (provider: cboe)
 
         Returns
@@ -622,11 +430,7 @@
         ----------
         symbol : str
             Symbol to get data for.
-<<<<<<< HEAD
         provider : Optional[Literal['cboe']]
-=======
-        provider : Union[Literal['cboe'], None]
->>>>>>> 3aac0baa
             The provider to use for the query, by default None.
             If None, the provider specified in defaults is selected or 'cboe' if there is
             no default.
@@ -721,7 +525,6 @@
         ----------
         symbol : str
             Symbol to get data for.
-<<<<<<< HEAD
         start_date : Optional[datetime.date]
             Start date of the data, in YYYY-MM-DD format.
         end_date : Optional[datetime.date]
@@ -733,19 +536,6 @@
         interval : Optional[Union[Literal['1d', '1m'], Literal['1min', '5min', '15min', '30min', '1hour', '4hour', '1day'], Literal['1m', '2m', '5m', '15m', '30m', '60m', '90m', '1h', '1d', '5d', '1wk', '1mo', '3mo']]]
             Data granularity. (provider: cboe, fmp, yfinance)
         timeseries : Optional[Annotated[int, Ge(ge=0)]]
-=======
-        start_date : Union[datetime.date, None, str]
-            Start date of the data, in YYYY-MM-DD format.
-        end_date : Union[datetime.date, None, str]
-            End date of the data, in YYYY-MM-DD format.
-        provider : Union[Literal['cboe', 'fmp', 'polygon', 'yfinance'], None]
-            The provider to use for the query, by default None.
-            If None, the provider specified in defaults is selected or 'cboe' if there is
-            no default.
-        interval : Union[Literal['1d', '1m'], None, Literal['1min', '5min', '15min', '30min', '1hour', '4hour', '1day'], Literal['1m', '2m', '5m', '15m', '30m', '60m', '90m', '1h', '1d', '5d', '1wk', '1mo', '3mo']]
-            Use interval, 1m, for intraday prices during the most recent trading period. (provider: cboe); Data granularity. (provider: fmp); Data granularity. (provider: yfinance)
-        timeseries : Union[pydantic.types.NonNegativeInt, None]
->>>>>>> 3aac0baa
             Number of days to look back. (provider: fmp)
         timespan : Literal['minute', 'hour', 'day', 'week', 'month', 'quarter', 'year']
             Timespan of the data. (provider: polygon)
@@ -757,11 +547,7 @@
             Whether the data is adjusted. (provider: polygon)
         multiplier : int
             Multiplier of the timespan. (provider: polygon)
-<<<<<<< HEAD
         period : Optional[Literal['1d', '5d', '1mo', '3mo', '6mo', '1y', '2y', '5y', '10y', 'ytd', 'max']]
-=======
-        period : Literal['1d', '5d', '1mo', '3mo', '6mo', '1y', '2y', '5y', '10y', 'ytd', 'max']
->>>>>>> 3aac0baa
             Period of the data to return. (provider: yfinance)
         prepost : bool
             Include Pre and Post market data. (provider: yfinance)
@@ -784,11 +570,7 @@
 
         MajorIndicesHistorical
         ----------------------
-<<<<<<< HEAD
         date : datetime
-=======
-        date : Union[date, datetime]
->>>>>>> 3aac0baa
             The date of the data.
         open : float
             The open price of the symbol.
@@ -817,13 +599,9 @@
         label : Optional[str]
             Human readable format of the date. (provider: fmp)
         change_over_time : Optional[float]
-<<<<<<< HEAD
             Change \\% in the price of the symbol over a period of time. (provider: fmp)
         transactions : Optional[Annotated[int, Gt(gt=0)]]
             Number of transactions for the symbol in the time period. (provider: polygon)
-=======
-            Change % in the price of the symbol over a period of time. (provider: fmp)
->>>>>>> 3aac0baa
         """  # noqa: E501
 
         inputs = filter_inputs(
@@ -843,179 +621,7 @@
             **inputs,
         )
 
-<<<<<<< HEAD
     @validate_call
-=======
-    @validate_arguments
-    def index_search(
-        self,
-        query: typing_extensions.Annotated[
-            str, OpenBBCustomParameter(description="Search query.")
-        ] = "",
-        symbol: typing_extensions.Annotated[
-            Union[bool, List[str]],
-            OpenBBCustomParameter(description="Whether to search by ticker symbol."),
-        ] = False,
-        provider: Union[Literal["cboe"], None] = None,
-        **kwargs
-    ) -> OBBject[List]:
-        """Search for indices.
-
-        Parameters
-        ----------
-        query : str
-            Search query.
-        symbol : Union[bool, List[str]]
-            Whether to search by ticker symbol.
-        provider : Union[Literal['cboe'], None]
-            The provider to use for the query, by default None.
-            If None, the provider specified in defaults is selected or 'cboe' if there is
-            no default.
-        europe : bool
-            Filter for European indices. False for US indices. (provider: cboe)
-
-        Returns
-        -------
-        OBBject
-            results : List[IndexSearch]
-                Serializable results.
-            provider : Union[Literal['cboe'], NoneType]
-                Provider name.
-            warnings : Optional[List[Warning_]]
-                List of warnings.
-            chart : Optional[Chart]
-                Chart object.
-            metadata: Optional[Metadata]
-                Metadata info about the command execution.
-
-        IndexSearch
-        -----------
-        symbol : Optional[str]
-            Symbol of the index.
-        name : Optional[str]
-            Name of the index.
-        isin : Optional[str]
-            ISIN code for the index. Valid only for European indices. (provider: cboe)
-        region : Optional[str]
-            Region for the index. Valid only for European indices (provider: cboe)
-        description : Optional[str]
-            Description for the index. (provider: cboe)
-        data_delay : Optional[int]
-            Data delay for the index. Valid only for US indices. (provider: cboe)
-        currency : Optional[str]
-            Currency for the index. (provider: cboe)
-        time_zone : Optional[str]
-            Time zone for the index. Valid only for US indices. (provider: cboe)
-        open_time : Optional[time]
-            Opening time for the index. Valid only for US indices. (provider: cboe)
-        close_time : Optional[time]
-            Closing time for the index. Valid only for US indices. (provider: cboe)
-        tick_days : Optional[str]
-            The trading days for the index. Valid only for US indices. (provider: cboe)
-        tick_frequency : Optional[str]
-            Tick frequency for the index. Valid only for US indices. (provider: cboe)
-        tick_period : Optional[str]
-            Tick period for the index. Valid only for US indices. (provider: cboe)"""  # noqa: E501
-
-        inputs = filter_inputs(
-            provider_choices={
-                "provider": provider,
-            },
-            standard_params={
-                "query": query,
-                "symbol": ",".join(symbol) if isinstance(symbol, list) else symbol,
-            },
-            extra_params=kwargs,
-        )
-
-        return self._command_runner.run(
-            "/economy/index_search",
-            **inputs,
-        )
-
-    @validate_arguments
-    def index_snapshots(
-        self,
-        region: typing_extensions.Annotated[
-            Union[Literal["US", "EU"], None],
-            OpenBBCustomParameter(
-                description="The region to return. Currently supports US and EU."
-            ),
-        ] = "US",
-        provider: Union[Literal["cboe"], None] = None,
-        **kwargs
-    ) -> OBBject[List]:
-        """Get current  levels for all indices from a provider.
-
-        Parameters
-        ----------
-        region : Union[Literal['US', 'EU'], None]
-            The region to return. Currently supports US and EU.
-        provider : Union[Literal['cboe'], None]
-            The provider to use for the query, by default None.
-            If None, the provider specified in defaults is selected or 'cboe' if there is
-            no default.
-
-        Returns
-        -------
-        OBBject
-            results : List[IndexSnapshots]
-                Serializable results.
-            provider : Union[Literal['cboe'], NoneType]
-                Provider name.
-            warnings : Optional[List[Warning_]]
-                List of warnings.
-            chart : Optional[Chart]
-                Chart object.
-            metadata: Optional[Metadata]
-                Metadata info about the command execution.
-
-        IndexSnapshots
-        --------------
-        symbol : Optional[str]
-            Symbol of the index.
-        name : Optional[str]
-            Name of the index.
-        currency : Optional[str]
-            Currency of the index.
-        price : Optional[float]
-            Current price of the index.
-        open : Optional[float]
-            Opening price of the index.
-        high : Optional[float]
-            Highest price of the index.
-        low : Optional[float]
-            Lowest price of the index.
-        close : Optional[float]
-            Closing price of the index.
-        prev_close : Optional[float]
-            Previous closing price of the index.
-        change : Optional[float]
-            Change of the index.
-        change_percent : Optional[float]
-            Change percent of the index.
-        isin : Optional[str]
-            ISIN code for the index. Valid only for European indices. (provider: cboe)
-        last_trade_timestamp : Optional[datetime]
-            Last trade timestamp for the index. (provider: cboe)"""  # noqa: E501
-
-        inputs = filter_inputs(
-            provider_choices={
-                "provider": provider,
-            },
-            standard_params={
-                "region": region,
-            },
-            extra_params=kwargs,
-        )
-
-        return self._command_runner.run(
-            "/economy/index_snapshots",
-            **inputs,
-        )
-
-    @validate_arguments
->>>>>>> 3aac0baa
     def risk(
         self, provider: Optional[Literal["fmp"]] = None, **kwargs
     ) -> OBBject[List[Data]]:
@@ -1023,11 +629,7 @@
 
         Parameters
         ----------
-<<<<<<< HEAD
         provider : Optional[Literal['fmp']]
-=======
-        provider : Union[Literal['fmp'], None]
->>>>>>> 3aac0baa
             The provider to use for the query, by default None.
             If None, the provider specified in defaults is selected or 'fmp' if there is
             no default.
@@ -1139,7 +741,7 @@
             OpenBBCustomParameter(description="The transformation of the time series."),
         ] = None,
         provider: Union[Literal["quandl"], None] = None,
-        **kwargs
+        **kwargs,
     ) -> OBBject[List]:
         """Historical S&P 500 multiples and Shiller PE ratios.
 
