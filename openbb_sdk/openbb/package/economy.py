--- conflicted
+++ resolved
@@ -347,7 +347,7 @@
             ),
         ] = None,
         provider: Optional[Literal["cboe"]] = None,
-        **kwargs
+        **kwargs,
     ) -> OBBject[List]:
         """Get historical close values for select European indices.
 
@@ -420,7 +420,7 @@
             OpenBBCustomParameter(description="Symbol to get data for."),
         ],
         provider: Optional[Literal["cboe"]] = None,
-        **kwargs
+        **kwargs,
     ) -> OBBject[List]:
         """Get  current levels for constituents of select European indices.
 
@@ -514,14 +514,8 @@
                 description="End date of the data, in YYYY-MM-DD format."
             ),
         ] = None,
-<<<<<<< HEAD
-        chart: bool = False,
-        provider: Optional[Literal["fmp", "polygon", "yfinance"]] = None,
+        provider: Optional[Literal["cboe", "fmp", "polygon", "yfinance"]] = None,
         **kwargs,
-=======
-        provider: Optional[Literal["cboe", "fmp", "polygon", "yfinance"]] = None,
-        **kwargs
->>>>>>> 83728254
     ) -> OBBject[List]:
         """Get historical  levels for an index.
 
