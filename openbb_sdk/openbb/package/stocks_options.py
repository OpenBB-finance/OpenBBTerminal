### THIS FILE IS AUTO-GENERATED. DO NOT EDIT. ###

from typing import List, Literal, Optional, Union

from openbb_core.app.model.custom_parameter import OpenBBCustomParameter
from openbb_core.app.model.obbject import OBBject
from openbb_core.app.static.container import Container
from openbb_core.app.static.filters import filter_inputs
from pydantic import validate_arguments
from typing_extensions import Annotated


class CLASS_stocks_options(Container):
    """/stocks/options
    chains
    """

    def __repr__(self) -> str:
        return self.__doc__ or ""

    @validate_arguments
    def chains(
        self,
        symbol: Annotated[
            Union[str, List[str]],
            OpenBBCustomParameter(description="Symbol to get data for."),
        ],
<<<<<<< HEAD
        chart: bool = False,
        provider: Optional[Literal["cboe", "intrinio"]] = None,
=======
        provider: Optional[Literal["cboe"]] = None,
>>>>>>> 48a97dd3
        **kwargs
    ) -> OBBject[List]:
        """Get the complete options chain for a ticker.

        Parameters
        ----------
        symbol : Union[str, List[str]]
            Symbol to get data for.
<<<<<<< HEAD
        chart : bool
            Whether to create a chart or not, by default False.
        provider : Optional[Literal['cboe', 'intrinio']]
=======
        provider : Optional[Literal['cboe']]
>>>>>>> 48a97dd3
            The provider to use for the query, by default None.
            If None, the provider specified in defaults is selected or 'cboe' if there is
            no default.
        date : Union[datetime.date, str, NoneType]
            Date for which the options chains are returned. (provider: intrinio)

        Returns
        -------
        OBBject
            results : List[OptionsChains]
                Serializable results.
            provider : Optional[Literal['cboe', 'intrinio']]
                Provider name.
            warnings : Optional[List[Warning_]]
                List of warnings.
            chart : Optional[Chart]
                Chart object.
            metadata: Optional[Metadata]
                Metadata info about the command execution.

        OptionsChains
        -------------
        expiration : Optional[datetime]
            Expiration date of the contract.
        strike : Optional[float]
            Strike price of the contract.
        option_type : Optional[str]
            Call or Put.
        contract_symbol : Optional[str]
            Contract symbol for the option.
        bid : Optional[float]
            Bid price of the contract.
        ask : Optional[float]
            Ask price of the contract.
        open_interest : Optional[float]
            Open interest on the contract.
        volume : Optional[float]
            Current trading volume on the contract.
        bid_size : Optional[int]
            Bid size for the option. (provider: cboe)
        ask_size : Optional[int]
            Ask size for the option. (provider: cboe)
        theoretical : Optional[float]
            Theoretical value of the option. (provider: cboe)
        open : Optional[float]
            Opening price of the option. (provider: cboe)
        high : Optional[float]
            High price of the option. (provider: cboe)
        low : Optional[float]
            Low price of the option. (provider: cboe)
        last_trade_price : Optional[float]
            Last trade price of the option. (provider: cboe)
        tick : Optional[str]
            Whether the last tick was up or down in price. (provider: cboe)
        prev_close : Optional[float]
            Previous closing price of the option. (provider: cboe)
        change : Optional[float]
            Change in  price of the option. (provider: cboe)
        change_percent : Optional[float]
            Change, in percent, of the option. (provider: cboe)
        implied_volatility : Optional[float]
            Implied volatility of the option. (provider: cboe)
        delta : Optional[float]
            Delta of the option. (provider: cboe)
        gamma : Optional[float]
            Gamma of the option. (provider: cboe)
        vega : Optional[float]
            Vega of the option. (provider: cboe)
        theta : Optional[float]
            Theta of the option. (provider: cboe)
        rho : Optional[float]
            Rho of the option. (provider: cboe)
        last_trade_timestamp : Optional[datetime]
            Last trade timestamp of the option. (provider: cboe)
        dte : Optional[int]
            Days to expiration for the option. (provider: cboe)
        mark : Optional[float]
            The mid-price between the latest bid-ask spread. (provider: intrinio)
        open_bid : Optional[float]
            The lowest bid price for the option that day. (provider: intrinio)
        open_ask : Optional[float]
            The lowest ask price for the option that day. (provider: intrinio)
        bid_low : Optional[float]
            The lowest bid price for the option that day. (provider: intrinio)
        ask_low : Optional[float]
            The lowest ask price for the option that day. (provider: intrinio)
        bid_high : Optional[float]
            The highest bid price for the option that day. (provider: intrinio)
        ask_high : Optional[float]
            The highest ask price for the option that day. (provider: intrinio)
        close : Optional[float]
            The close price for the option that day. (provider: intrinio)
        eod_date : Optional[date]
            Historical date for which the options chains data is from. (provider: intrinio)
        """  # noqa: E501

        inputs = filter_inputs(
            provider_choices={
                "provider": provider,
            },
            standard_params={
                "symbol": ",".join(symbol) if isinstance(symbol, list) else symbol,
            },
            extra_params=kwargs,
        )

        return self._command_runner.run(
            "/stocks/options/chains",
            **inputs,
        )<|MERGE_RESOLUTION|>--- conflicted
+++ resolved
@@ -25,12 +25,7 @@
             Union[str, List[str]],
             OpenBBCustomParameter(description="Symbol to get data for."),
         ],
-<<<<<<< HEAD
-        chart: bool = False,
-        provider: Optional[Literal["cboe", "intrinio"]] = None,
-=======
         provider: Optional[Literal["cboe"]] = None,
->>>>>>> 48a97dd3
         **kwargs
     ) -> OBBject[List]:
         """Get the complete options chain for a ticker.
@@ -39,13 +34,7 @@
         ----------
         symbol : Union[str, List[str]]
             Symbol to get data for.
-<<<<<<< HEAD
-        chart : bool
-            Whether to create a chart or not, by default False.
-        provider : Optional[Literal['cboe', 'intrinio']]
-=======
         provider : Optional[Literal['cboe']]
->>>>>>> 48a97dd3
             The provider to use for the query, by default None.
             If None, the provider specified in defaults is selected or 'cboe' if there is
             no default.
