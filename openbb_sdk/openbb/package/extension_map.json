{
    "openbb_core_extension": [
<<<<<<< HEAD
        "crypto",
        "economy",
        "fixedincome",
        "forex",
        "futures",
        "news",
        "openbb_charting",
        "options",
        "qa",
        "stocks",
        "ta"
    ],
    "openbb_provider_extension": [
        "alpha_vantage",
        "benzinga",
        "cboe",
        "fmp",
        "fred",
        "intrinio",
        "polygon",
        "yfinance"
=======
        "crypto@0.1.0",
        "economy@0.1.0",
        "fixedincome@0.1.0",
        "forex@0.1.0",
        "futures@0.1.0",
        "news@0.1.0",
        "openbb_charting@0.1.0",
        "qa@0.1.0",
        "stocks@0.1.0",
        "ta@0.1.0"
    ],
    "openbb_provider_extension": [
        "alpha_vantage@0.1.0",
        "benzinga@0.1.0",
        "cboe@0.1.0",
        "fmp@0.1.0",
        "fred@0.1.0",
        "intrinio@0.1.0",
        "polygon@0.1.0",
        "quandl@0.1.0",
        "yfinance@0.1.0"
>>>>>>> 35e9ac4e
    ]
}<|MERGE_RESOLUTION|>--- conflicted
+++ resolved
@@ -1,28 +1,5 @@
 {
     "openbb_core_extension": [
-<<<<<<< HEAD
-        "crypto",
-        "economy",
-        "fixedincome",
-        "forex",
-        "futures",
-        "news",
-        "openbb_charting",
-        "options",
-        "qa",
-        "stocks",
-        "ta"
-    ],
-    "openbb_provider_extension": [
-        "alpha_vantage",
-        "benzinga",
-        "cboe",
-        "fmp",
-        "fred",
-        "intrinio",
-        "polygon",
-        "yfinance"
-=======
         "crypto@0.1.0",
         "economy@0.1.0",
         "fixedincome@0.1.0",
@@ -44,6 +21,5 @@
         "polygon@0.1.0",
         "quandl@0.1.0",
         "yfinance@0.1.0"
->>>>>>> 35e9ac4e
     ]
 }