--- conflicted
+++ resolved
@@ -1,18 +1,10 @@
-
-<<<<<<< HEAD
+# CONTRIBUTING
+
 - [CONTRIBUTING](#contributing)
   - [Get started contributing with a template](#get-started-contributing-with-a-template)
     - [Cookiecuter, a closer look](#cookiecuter-a-closer-look)
       - [Get your data](#get-your-data)
       - [SDK commands: query and output your data](#sdk-commands-query-and-output-your-data)
-=======
-# CONTIRBUTING
-
-## Table of Contents
-
-- [CONTIRBUTING](#contirbuting)
-  - [Table of Contents](#table-of-contents)
->>>>>>> fe92a87c
   - [Adding a new data point](#adding-a-new-data-point)
     - [Identify which type of data you want to add](#identify-which-type-of-data-you-want-to-add)
     - [Check if the standard model exists](#check-if-the-standard-model-exists)
@@ -25,7 +17,6 @@
       - [Build the Fetcher](#build-the-fetcher)
     - [Make the new provider visible to the SDK](#make-the-new-provider-visible-to-the-sdk)
 
-<<<<<<< HEAD
 ## Get started contributing with a template
 
 In order to get started contributing faster, the OpenBB team setup a Cookiecutter template that will help you get started with the boilerplate code.
@@ -110,8 +101,6 @@
 - `standard_params: StandardParams`: standardized parameters that are common to all providers that implement the `Example` fetcher.
 - `extra_params: ExtraParams`: this is a parameter that will be passed to the command and that will contain the provider specific arguments - take into consideration that a single SDK command can consume any amount of provider you wish.
 
-=======
->>>>>>> fe92a87c
 ## Adding a new data point
 
 In the above section, we've seen how to get started with a template.
