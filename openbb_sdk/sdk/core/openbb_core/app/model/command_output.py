--- conflicted
+++ resolved
@@ -1,8 +1,4 @@
-<<<<<<< HEAD
-from typing import Dict, Generic, List, Optional, TypeVar
-=======
 from typing import Any, Dict, Generic, List, Optional, TypeVar, Union
->>>>>>> ce5b93ae
 
 import pandas as pd
 from pydantic import Field
