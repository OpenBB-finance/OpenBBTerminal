--- conflicted
+++ resolved
@@ -6,16 +6,7 @@
 from datetime import datetime
 from inspect import Parameter, signature
 from time import perf_counter_ns
-from typing import (
-    Any,
-    Callable,
-    ContextManager,
-    Dict,
-    List,
-    Optional,
-    Tuple,
-    Union,
-)
+from typing import Any, Callable, ContextManager, Dict, List, Optional, Tuple, Union
 
 from pydantic import BaseConfig, Extra, create_model
 
@@ -344,13 +335,6 @@
             kwargs=kwargs,
         )
 
-<<<<<<< HEAD
-        except Exception as e:
-            # TODO: Raise exception in debug mode
-            # TODO: Save traceback to provide more detailed error
-            raise
-            command_output = CommandOutput(error=Error(message=str(e)))
-=======
         if chart and command_output.results:
             cls.__chart(
                 command_output=command_output,
@@ -359,7 +343,6 @@
                 route=route,
                 **kwargs,
             )
->>>>>>> ac771cf1
 
         cls.logging_manager.log(
             user_settings=user_settings,
