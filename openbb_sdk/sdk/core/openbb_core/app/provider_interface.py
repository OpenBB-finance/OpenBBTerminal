--- conflicted
+++ resolved
@@ -311,14 +311,7 @@
                     if name not in providers["openbb"]["Data"]["fields"]:
                         s_name = to_snake_case(name)
                         incoming = cls._create_field(
-<<<<<<< HEAD
-                            name,
-                            field,
-                            provider_name,
-                            force_optional=True,
-=======
                             s_name, field, provider_name, force_optional=True
->>>>>>> 695bb8b3
                         )
 
                         if incoming.name in extra:
