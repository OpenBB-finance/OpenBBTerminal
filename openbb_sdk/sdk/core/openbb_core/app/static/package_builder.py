--- conflicted
+++ resolved
@@ -16,6 +16,7 @@
     Union,
     get_args,
     get_type_hints,
+    Annotated,
 )
 
 import pandas as pd
@@ -527,14 +528,10 @@
         return MethodDefinition.reorder_params(params=formatted)
 
     @staticmethod
-<<<<<<< HEAD
     def build_func_params(
         parameter_map: Dict[str, Parameter], model_name: Optional[str]
     ) -> str:
-=======
-    def build_func_params(parameter_map: Dict[str, Parameter]) -> str:
         """Build the function parameters."""
->>>>>>> 9348f098
         od = MethodDefinition.format_params(parameter_map=parameter_map)
 
         if model_name:
@@ -604,12 +601,8 @@
         return_type: type,
         model_name: Optional[str],
     ) -> str:
-<<<<<<< HEAD
+        """Build the command method signature."""
         func_params = MethodDefinition.build_func_params(parameter_map, model_name)
-=======
-        """Build the command method signature."""
-        func_params = MethodDefinition.build_func_params(parameter_map)
->>>>>>> 9348f098
         func_returns = MethodDefinition.build_func_returns(return_type)
         code = "\n    @filter_call"
 
