--- conflicted
+++ resolved
@@ -21,15 +21,11 @@
 )
 
 import pandas as pd
-<<<<<<< HEAD
-from pydantic import BaseModel
-=======
-from pydantic.fields import ModelField
->>>>>>> 61afffb1
-from starlette.routing import BaseRoute
-
 from openbb_core.app.provider_interface import get_provider_interface
 from openbb_core.app.router import RouterLoader
+from pydantic import BaseModel
+from pydantic.fields import ModelField
+from starlette.routing import BaseRoute
 
 
 class OpenBBCustomParameter(BaseModel):
