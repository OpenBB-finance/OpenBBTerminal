--- conflicted
+++ resolved
@@ -6,10 +6,7 @@
 
 import openbb_core.app.model.command_context
 import openbb_core.app.model.results.empty
-<<<<<<< HEAD
 from openbb_core.app.model.custom_parameter import OpenBBCustomParameter
-=======
->>>>>>> cf646df6
 from openbb_core.app.model.obbject import OBBject
 from openbb_core.app.static.container import Container
 from openbb_core.app.static.filters import filter_call, filter_inputs, filter_output
@@ -19,7 +16,6 @@
     @filter_call
     @validate_arguments
     def chains(
-<<<<<<< HEAD
         self,
         symbol: Annotated[
             Union[str, List[str]],
@@ -27,7 +23,7 @@
         ],
         chart: bool = False,
         provider: Optional[Literal["cboe"]] = None,
-        **kwargs
+        **kwargs,
     ) -> OBBject[List]:
         """Get the complete options chain for a ticker.
 
@@ -124,11 +120,6 @@
             The change, in percent, of the option.
         lastTradeTimestamp : datetime
             The last trade timestamp of the option."""  # noqa: E501
-=======
-        self, chart: bool = False
-    ) -> OBBject[openbb_core.app.model.results.empty.Empty]:
-        """Return options chains with greeks."""
->>>>>>> cf646df6
         inputs = filter_inputs(
             provider_choices={
                 "provider": provider,
@@ -149,33 +140,10 @@
 
     @filter_call
     @validate_arguments
-<<<<<<< HEAD
     def eodchain(
         self, chart: bool = False
     ) -> OBBject[openbb_core.app.model.results.empty.Empty]:
         """Gets option chain at a specific date."""  # noqa: E501
-=======
-    def dte(
-        self, chart: bool = False
-    ) -> OBBject[openbb_core.app.model.results.empty.Empty]:
-        inputs = filter_inputs(
-            chart=chart,
-        )
-
-        o = self._command_runner_session.run(
-            "/stocks/options/dte",
-            **inputs,
-        ).output
-
-        return filter_output(o)
-
-    @filter_call
-    @validate_arguments
-    def eodchain(
-        self, chart: bool = False
-    ) -> OBBject[openbb_core.app.model.results.empty.Empty]:
-        """Gets option chain at a specific date."""
->>>>>>> cf646df6
         inputs = filter_inputs(
             chart=chart,
         )
@@ -189,51 +157,10 @@
 
     @filter_call
     @validate_arguments
-<<<<<<< HEAD
     def hist(
         self, chart: bool = False
     ) -> OBBject[openbb_core.app.model.results.empty.Empty]:
         """Get historical data for a single option contract."""  # noqa: E501
-=======
-    def expirations(
-        self, chart: bool = False
-    ) -> OBBject[openbb_core.app.model.results.empty.Empty]:
-        """Return options expirations."""
-        inputs = filter_inputs(
-            chart=chart,
-        )
-
-        o = self._command_runner_session.run(
-            "/stocks/options/expirations",
-            **inputs,
-        ).output
-
-        return filter_output(o)
-
-    @filter_call
-    @validate_arguments
-    def grhist(
-        self, chart: bool = False
-    ) -> OBBject[openbb_core.app.model.results.empty.Empty]:
-        """Plot option greek history."""
-        inputs = filter_inputs(
-            chart=chart,
-        )
-
-        o = self._command_runner_session.run(
-            "/stocks/options/grhist",
-            **inputs,
-        ).output
-
-        return filter_output(o)
-
-    @filter_call
-    @validate_arguments
-    def hist(
-        self, chart: bool = False
-    ) -> OBBject[openbb_core.app.model.results.empty.Empty]:
-        """Plot option history."""
->>>>>>> cf646df6
         inputs = filter_inputs(
             chart=chart,
         )
@@ -250,11 +177,7 @@
     def info(
         self, chart: bool = False
     ) -> OBBject[openbb_core.app.model.results.empty.Empty]:
-<<<<<<< HEAD
         """Display option information (volatility, IV rank, etc.)."""  # noqa: E501
-=======
-        """Display option information (volatility, IV rank, etc.)."""
->>>>>>> cf646df6
         inputs = filter_inputs(
             chart=chart,
         )
@@ -268,51 +191,10 @@
 
     @filter_call
     @validate_arguments
-<<<<<<< HEAD
     def pcr(
         self, chart: bool = False
     ) -> OBBject[openbb_core.app.model.results.empty.Empty]:
         """Display historical rolling put/call ratio for ticker over a defined window."""  # noqa: E501
-=======
-    def last_price(
-        self, chart: bool = False
-    ) -> OBBject[openbb_core.app.model.results.empty.Empty]:
-        """Return last price of an option."""
-        inputs = filter_inputs(
-            chart=chart,
-        )
-
-        o = self._command_runner_session.run(
-            "/stocks/options/last_price",
-            **inputs,
-        ).output
-
-        return filter_output(o)
-
-    @filter_call
-    @validate_arguments
-    def oi(
-        self, chart: bool = False
-    ) -> OBBject[openbb_core.app.model.results.empty.Empty]:
-        """Plot option open interest."""
-        inputs = filter_inputs(
-            chart=chart,
-        )
-
-        o = self._command_runner_session.run(
-            "/stocks/options/oi",
-            **inputs,
-        ).output
-
-        return filter_output(o)
-
-    @filter_call
-    @validate_arguments
-    def pcr(
-        self, chart: bool = False
-    ) -> OBBject[openbb_core.app.model.results.empty.Empty]:
-        """Display put/call ratio for ticker."""
->>>>>>> cf646df6
         inputs = filter_inputs(
             chart=chart,
         )
@@ -326,33 +208,10 @@
 
     @filter_call
     @validate_arguments
-<<<<<<< HEAD
     def unu(
         self, chart: bool = False
     ) -> OBBject[openbb_core.app.model.results.empty.Empty]:
         """Show unusual options activity."""  # noqa: E501
-=======
-    def price(
-        self, chart: bool = False
-    ) -> OBBject[openbb_core.app.model.results.empty.Empty]:
-        inputs = filter_inputs(
-            chart=chart,
-        )
-
-        o = self._command_runner_session.run(
-            "/stocks/options/price",
-            **inputs,
-        ).output
-
-        return filter_output(o)
-
-    @filter_call
-    @validate_arguments
-    def unu(
-        self, chart: bool = False
-    ) -> OBBject[openbb_core.app.model.results.empty.Empty]:
-        """Show unusual options activity."""
->>>>>>> cf646df6
         inputs = filter_inputs(
             chart=chart,
         )
@@ -362,58 +221,4 @@
             **inputs,
         ).output
 
-<<<<<<< HEAD
-=======
-        return filter_output(o)
-
-    @filter_call
-    @validate_arguments
-    def voi(
-        self, chart: bool = False
-    ) -> OBBject[openbb_core.app.model.results.empty.Empty]:
-        """Plot volume and open interest."""
-        inputs = filter_inputs(
-            chart=chart,
-        )
-
-        o = self._command_runner_session.run(
-            "/stocks/options/voi",
-            **inputs,
-        ).output
-
-        return filter_output(o)
-
-    @filter_call
-    @validate_arguments
-    def vol(
-        self, chart: bool = False
-    ) -> OBBject[openbb_core.app.model.results.empty.Empty]:
-        """Plot volume."""
-        inputs = filter_inputs(
-            chart=chart,
-        )
-
-        o = self._command_runner_session.run(
-            "/stocks/options/vol",
-            **inputs,
-        ).output
-
-        return filter_output(o)
-
-    @filter_call
-    @validate_arguments
-    def vsurf(
-        self, chart: bool = False
-    ) -> OBBject[openbb_core.app.model.results.empty.Empty]:
-        """Show 3D volatility surface."""
-        inputs = filter_inputs(
-            chart=chart,
-        )
-
-        o = self._command_runner_session.run(
-            "/stocks/options/vsurf",
-            **inputs,
-        ).output
-
->>>>>>> cf646df6
         return filter_output(o)