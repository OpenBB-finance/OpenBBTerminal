### THIS FILE IS AUTO-GENERATED. DO NOT EDIT. ###

from openbb_core.app.static.container import Container
from openbb_core.app.model.obbject import OBBject
from openbb_core.app.model.custom_parameter import OpenBBCustomParameter
import openbb_provider
import pandas
import datetime
import pydantic
from pydantic import validate_arguments, BaseModel
from inspect import Parameter
import typing
from typing import List, Dict, Union, Optional, Literal, Annotated
import typing_extensions
from openbb_core.app.utils import df_to_basemodel
from openbb_core.app.static.filters import filter_inputs

import openbb_core.app.model.command_context
import openbb_core.app.model.results.empty
import types
import typing


class CLASS_stocks_options(Container):
    @validate_arguments
    def chains(
        self,
        symbol: Annotated[
            Union[str, List[str]],
            OpenBBCustomParameter(description="Symbol to get data for."),
        ],
        chart: bool = False,
        provider: Optional[Literal["cboe"]] = None,
        **kwargs
    ) -> OBBject[List]:
        """Get the complete options chain for a ticker.

        Parameters
        ----------
        symbol : Union[str, List[str]]
            Symbol to get data for.
        chart : bool
            Whether to create a chart or not, by default False.
        provider : Optional[Literal['cboe']]
            The provider to use for the query, by default None.
            If None, the provider specified in defaults is selected or 'cboe' if there is
            no default.

        Returns
        -------
        OBBject
            results : List[OptionsChains]
                Serializable results.
            provider : Optional[Literal['cboe']]
                Provider name.
            warnings : Optional[List[Warning_]]
                List of warnings.
            error : Optional[Error]
                Caught exceptions.
            chart : Optional[Chart]
                Chart object.

        OptionsChains
        -------------
        expiration : Optional[datetime]
            Expiration date of the contract.
        strike : Optional[float]
            Strike price of the contract.
        optionType : Optional[str]
            Call or Put.
        bid : Optional[float]
            Bid price of the contract.
        ask : Optional[float]
            Ask price of the contract.
        openInterest : Optional[float]
            Open interest on the contract.
        volume : Optional[float]
            Current trading volume on the contract.
<<<<<<< HEAD
        contractSymbol : Optional[str]
=======
        contract_symbol : Optional[str]
>>>>>>> 0359f5e5
            Contract symbol for the option. (provider: cboe)
        dte : Optional[int]
            Days to expiration for the option. (provider: cboe)
        bid_size : Optional[int]
            Bid size for the option. (provider: cboe)
        ask_size : Optional[int]
            Ask size for the option. (provider: cboe)
        implied_volatility : Optional[float]
            Implied volatility of the option. (provider: cboe)
        delta : Optional[float]
            Delta of the option. (provider: cboe)
        gamma : Optional[float]
            Gamma of the option. (provider: cboe)
        theta : Optional[float]
            Theta of the option. (provider: cboe)
        rho : Optional[float]
            Rho of the option. (provider: cboe)
        vega : Optional[float]
            Vega of the option. (provider: cboe)
        theoretical : Optional[float]
            Theoretical value of the option. (provider: cboe)
        open : Optional[float]
            Opening price of the option. (provider: cboe)
        high : Optional[float]
            High price of the option. (provider: cboe)
        low : Optional[float]
            Low price of the option. (provider: cboe)
        last_trade_price : Optional[float]
            Last trade price of the option. (provider: cboe)
        tick : Optional[str]
            Whether the last tick was up or down in price. (provider: cboe)
        previous_close : Optional[float]
            Previous closing price of the option. (provider: cboe)
        change : Optional[float]
            Change in  price of the option. (provider: cboe)
        change_percent : Optional[float]
            Change, in percent, of the option. (provider: cboe)
        last_trade_timestamp : Optional[datetime]
            Last trade timestamp of the option. (provider: cboe)"""

        inputs = filter_inputs(
            provider_choices={
                "provider": provider,
            },
            standard_params={
                "symbol": ",".join(symbol) if isinstance(symbol, list) else symbol,
            },
            extra_params=kwargs,
            chart=chart,
        )

        return self._command_runner.run(
            "/stocks/options/chains",
            **inputs,
        )

    @validate_arguments
    def eodchain(
        self, chart: bool = False
    ) -> OBBject[openbb_core.app.model.results.empty.Empty]:
        """Gets option chain at a specific date."""

        inputs = filter_inputs(
            chart=chart,
        )

        return self._command_runner.run(
            "/stocks/options/eodchain",
            **inputs,
        )

    @validate_arguments
    def hist(
        self, chart: bool = False
    ) -> OBBject[openbb_core.app.model.results.empty.Empty]:
        """Get historical data for a single option contract."""

        inputs = filter_inputs(
            chart=chart,
        )

        return self._command_runner.run(
            "/stocks/options/hist",
            **inputs,
        )

    @validate_arguments
    def info(
        self, chart: bool = False
    ) -> OBBject[openbb_core.app.model.results.empty.Empty]:
        """Display option information (volatility, IV rank, etc.)."""

        inputs = filter_inputs(
            chart=chart,
        )

        return self._command_runner.run(
            "/stocks/options/info",
            **inputs,
        )

    @validate_arguments
    def pcr(
        self, chart: bool = False
    ) -> OBBject[openbb_core.app.model.results.empty.Empty]:
        """Display historical rolling put/call ratio for ticker over a defined window."""

        inputs = filter_inputs(
            chart=chart,
        )

        return self._command_runner.run(
            "/stocks/options/pcr",
            **inputs,
        )

    @validate_arguments
    def unu(
        self, chart: bool = False
    ) -> OBBject[openbb_core.app.model.results.empty.Empty]:
        """Show unusual options activity."""

        inputs = filter_inputs(
            chart=chart,
        )

        return self._command_runner.run(
            "/stocks/options/unu",
            **inputs,
        )<|MERGE_RESOLUTION|>--- conflicted
+++ resolved
@@ -76,11 +76,7 @@
             Open interest on the contract.
         volume : Optional[float]
             Current trading volume on the contract.
-<<<<<<< HEAD
-        contractSymbol : Optional[str]
-=======
         contract_symbol : Optional[str]
->>>>>>> 0359f5e5
             Contract symbol for the option. (provider: cboe)
         dte : Optional[int]
             Days to expiration for the option. (provider: cboe)
