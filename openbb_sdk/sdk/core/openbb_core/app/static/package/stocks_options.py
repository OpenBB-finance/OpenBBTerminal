### THIS FILE IS AUTO-GENERATED. DO NOT EDIT. ###

from typing import Annotated, Literal, Optional

from pydantic import BaseModel, validate_arguments

import openbb_core.app.model.command_context
import openbb_core.app.model.results.empty
from openbb_core.app.model.obbject import Obbject
from openbb_core.app.model.custom_parameter import OpenBBCustomParameter
from openbb_core.app.static.container import Container
from openbb_core.app.static.filters import filter_call, filter_inputs, filter_output


class CLASS_stocks_options(Container):
    @filter_call
    @validate_arguments
    def chains(
        self,
        symbol: Annotated[
            str, OpenBBCustomParameter(description="Symbol to get data for.")
        ],
        chart: bool = False,
        provider: Optional[Literal["cboe"]] = None,
<<<<<<< HEAD
        **kwargs,
    ) -> CommandOutput[BaseModel]:
=======
        **kwargs
    ) -> Obbject[BaseModel]:
>>>>>>> bb52ace0
        """Get the complete options chain for a ticker.


        openbb
        ======

        Parameters
        ----------
        provider: Literal[cboe]
            The provider to use for the query.
        symbol : ConstrainedStrValue
            Symbol to get data for.

        Returns
        -------
        Obbject
            results: List[Data]
                Serializable results.
            provider: Optional[PROVIDERS]
                Provider name.
            warnings: Optional[List[Warning_]]
                List of warnings.
            error: Optional[Error]
                Caught exceptions.
            chart: Optional[Chart]
                Chart object.


        OptionsChains
        -------------
        expiration : datetime
            The expiration date of the contract.
        strike : float
            The strike price of the contract.
        optionType : str
            Call or Put.
        bid : float
            The bid price of the contract.
        ask : float
            The ask price of the contract.
        openInterest : float
            The open interest on the contract.
        volume : float
            The current trading volume on the contract.

        cboe
        ====

        Parameters
        ----------
        All fields are standardized.


        OptionsChains
        -------------
        contractSymbol : str
            The contract symbol for the option.
        dte : int
            The days to expiration for the option.
        bidSize : int
            The bid size for the option.
        askSize : int
            The ask size for the option.
        impliedVolatility : float
            The implied volatility of the option.
        delta : float
            The delta of the option.
        gamma : float
            The gamma of the option.
        theta : float
            The theta of the option.
        rho : float
            The rho of the option.
        vega : float
            The vega of the option.
        theoretical : float
            The theoretical value of the option.
        open : float
            The opening price of the option.
        high : float
            The high price of the option.
        low : float
            The low price of the option.
        lastTradePrice : float
            The last trade price of the option.
        tick : str
            Whether the last tick was up or down in price.
        previousClose : float
            The previous closing price of the option.
        change : float
            The change in  price of the option.
        changePercent : float
            The change, in percent, of the option.
        lastTradeTimestamp : datetime
            The last trade timestamp of the option."""  # noqa: E501
        inputs = filter_inputs(
            provider_choices={
                "provider": provider,
            },
            standard_params={
                "symbol": symbol,
            },
            extra_params=kwargs,
            chart=chart,
        )

        o = self._command_runner_session.run(
            "/stocks/options/chains",
            **inputs,
        ).output

        return filter_output(o)

    @filter_call
    @validate_arguments
    def eodchain(
        self, chart: bool = False
    ) -> Obbject[openbb_core.app.model.results.empty.Empty]:
        """Gets option chain at a specific date."""  # noqa: E501
        inputs = filter_inputs(
            chart=chart,
        )

        o = self._command_runner_session.run(
            "/stocks/options/eodchain",
            **inputs,
        ).output

        return filter_output(o)

    @filter_call
    @validate_arguments
    def hist(
        self, chart: bool = False
    ) -> Obbject[openbb_core.app.model.results.empty.Empty]:
        """Get historical data for a single option contract."""  # noqa: E501
        inputs = filter_inputs(
            chart=chart,
        )

        o = self._command_runner_session.run(
            "/stocks/options/hist",
            **inputs,
        ).output

        return filter_output(o)

    @filter_call
    @validate_arguments
    def info(
        self, chart: bool = False
    ) -> Obbject[openbb_core.app.model.results.empty.Empty]:
        """Display option information (volatility, IV rank, etc.)."""  # noqa: E501
        inputs = filter_inputs(
            chart=chart,
        )

        o = self._command_runner_session.run(
            "/stocks/options/info",
            **inputs,
        ).output

        return filter_output(o)

    @filter_call
    @validate_arguments
    def pcr(
        self, chart: bool = False
    ) -> Obbject[openbb_core.app.model.results.empty.Empty]:
        """Display historical rolling put/call ratio for ticker over a defined window."""  # noqa: E501
        inputs = filter_inputs(
            chart=chart,
        )

        o = self._command_runner_session.run(
            "/stocks/options/pcr",
            **inputs,
        ).output

        return filter_output(o)

    @filter_call
    @validate_arguments
    def unu(
        self, chart: bool = False
    ) -> Obbject[openbb_core.app.model.results.empty.Empty]:
        """Show unusual options activity."""  # noqa: E501
        inputs = filter_inputs(
            chart=chart,
        )

        o = self._command_runner_session.run(
            "/stocks/options/unu",
            **inputs,
        ).output

        return filter_output(o)<|MERGE_RESOLUTION|>--- conflicted
+++ resolved
@@ -6,8 +6,8 @@
 
 import openbb_core.app.model.command_context
 import openbb_core.app.model.results.empty
+from openbb_core.app.model.custom_parameter import OpenBBCustomParameter
 from openbb_core.app.model.obbject import Obbject
-from openbb_core.app.model.custom_parameter import OpenBBCustomParameter
 from openbb_core.app.static.container import Container
 from openbb_core.app.static.filters import filter_call, filter_inputs, filter_output
 
@@ -22,13 +22,8 @@
         ],
         chart: bool = False,
         provider: Optional[Literal["cboe"]] = None,
-<<<<<<< HEAD
         **kwargs,
-    ) -> CommandOutput[BaseModel]:
-=======
-        **kwargs
     ) -> Obbject[BaseModel]:
->>>>>>> bb52ace0
         """Get the complete options chain for a ticker.
 
 
