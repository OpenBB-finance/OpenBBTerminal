### THIS FILE IS AUTO-GENERATED. DO NOT EDIT. ###

import datetime
from typing import List, Literal, Optional, Union

from pydantic import validate_arguments
from typing_extensions import Annotated

from openbb_core.app.model.custom_parameter import OpenBBCustomParameter
from openbb_core.app.model.obbject import OBBject
from openbb_core.app.static.container import Container
from openbb_core.app.static.filters import filter_inputs


class CLASS_forex(Container):
    """/forex
    load
    pairs
    """

    def __repr__(self) -> str:
        return self.__doc__ or ""

    @validate_arguments
    def load(
        self,
        symbol: Annotated[
            Union[str, List[str]],
            OpenBBCustomParameter(description="Symbol to get data for."),
        ],
        start_date: Annotated[
            Union[datetime.date, None, str],
            OpenBBCustomParameter(
                description="Start date of the data, in YYYY-MM-DD format."
            ),
        ] = None,
        end_date: Annotated[
            Union[datetime.date, None, str],
            OpenBBCustomParameter(
                description="End date of the data, in YYYY-MM-DD format."
            ),
        ] = None,
        chart: bool = False,
<<<<<<< HEAD
        provider: Union[Literal["fmp", "polygon", "yfinance"], None] = None,
        **kwargs,
=======
        provider: Optional[Literal["fmp", "polygon", "yfinance"]] = None,
        **kwargs
>>>>>>> 76450675
    ) -> OBBject[List]:
        """Forex Intraday Price.

        Parameters
        ----------
        symbol : Union[str, List[str]]
            Symbol to get data for.
        start_date : Union[datetime.date, NoneType, str]
            Start date of the data, in YYYY-MM-DD format.
        end_date : Union[datetime.date, NoneType, str]
            End date of the data, in YYYY-MM-DD format.
        chart : bool
            Whether to create a chart or not, by default False.
        provider : Optional[Literal['fmp', 'polygon', 'yfinance']]
            The provider to use for the query, by default None.
            If None, the provider specified in defaults is selected or 'fmp' if there is
            no default.
        timespan : Literal['minute', 'hour', 'day', 'week', 'month', 'quarter', 'year']
            Timespan of the data. (provider: polygon)
        sort : Literal['asc', 'desc']
            Sort order of the data. (provider: polygon)
        limit : PositiveInt
            The number of data entries to return. (provider: polygon)
        adjusted : bool
            Whether the data is adjusted. (provider: polygon)
        multiplier : PositiveInt
            Multiplier of the timespan. (provider: polygon)
        interval : Optional[Literal['1m', '2m', '5m', '15m', '30m', '60m', '90m', '1h', '1d', '5d', '1wk', '1mo', '3mo']]
            Data granularity. (provider: yfinance)
        period : Optional[Literal['1d', '5d', '1mo', '3mo', '6mo', '1y', '2y', '5y', '10y', 'ytd', 'max']]
            Period of the data to return. (provider: yfinance)
        prepost : bool
            Include Pre and Post market data. (provider: yfinance)
        adjust : bool
            Adjust all the data automatically. (provider: yfinance)
        back_adjust : bool
            Back-adjusted data to mimic true historical prices. (provider: yfinance)

        Returns
        -------
        OBBject
            results : List[ForexEOD]
                Serializable results.
            provider : Optional[Literal['fmp', 'polygon', 'yfinance']]
                Provider name.
            warnings : Optional[List[Warning_]]
                List of warnings.
            chart : Optional[Chart]
                Chart object.
            metadata: Optional[Metadata]
                Metadata info about the command execution.

        ForexEOD
        --------
        date : Optional[datetime]
            The date of the data.
        open : Optional[PositiveFloat]
            The open price of the symbol.
        high : Optional[PositiveFloat]
            The high price of the symbol.
        low : Optional[PositiveFloat]
            The low price of the symbol.
        close : Optional[PositiveFloat]
            The close price of the symbol.
        volume : Optional[NonNegativeFloat]
            The volume of the symbol.
        vwap : Optional[PositiveFloat]
            Volume Weighted Average Price of the symbol.
        adj_close : Optional[float]
            Adjusted Close Price of the symbol. (provider: fmp)
        unadjusted_volume : Optional[float]
            Unadjusted volume of the symbol. (provider: fmp)
        change : Optional[float]
            Change in the price of the symbol from the previous day. (provider: fmp)
        change_percent : Optional[float]
            Change \\% in the price of the symbol. (provider: fmp)
        label : Optional[str]
            Human readable format of the date. (provider: fmp)
        change_over_time : Optional[float]
            Change \\% in the price of the symbol over a period of time. (provider: fmp)
        n : Optional[PositiveInt]
            Number of transactions for the symbol in the time period. (provider: polygon)
        """  # noqa: E501

        inputs = filter_inputs(
            provider_choices={
                "provider": provider,
            },
            standard_params={
                "symbol": ",".join(symbol) if isinstance(symbol, list) else symbol,
                "start_date": start_date,
                "end_date": end_date,
            },
            extra_params=kwargs,
            chart=chart,
        )

        return self._command_runner.run(
            "/forex/load",
            **inputs,
        )

    @validate_arguments
    def pairs(
        self,
        chart: bool = False,
<<<<<<< HEAD
        provider: Union[Literal["fmp", "polygon"], None] = None,
        **kwargs,
=======
        provider: Optional[Literal["fmp", "polygon"]] = None,
        **kwargs
>>>>>>> 76450675
    ) -> OBBject[List]:
        """Forex Available Pairs.

        Parameters
        ----------
        chart : bool
            Whether to create a chart or not, by default False.
        provider : Optional[Literal['fmp', 'polygon']]
            The provider to use for the query, by default None.
            If None, the provider specified in defaults is selected or 'fmp' if there is
            no default.
        symbol : Optional[str]
            Symbol of the pair to search. (provider: polygon)
        date : Optional[datetime.date]
            A specific date to get data for. (provider: polygon)
        search : Optional[str]
            Search for terms within the ticker and/or company name. (provider: polygon)
        active : Optional[Literal[True, False]]
            Specify if the tickers returned should be actively traded on the queried date. (provider: polygon)
        order : Optional[Literal['asc', 'desc']]
            Order data by ascending or descending. (provider: polygon)
        sort : Optional[Literal['ticker', 'name', 'market', 'locale', 'currency_symbol', 'currency_name', 'base_currency_symbol', 'base_currency_name', 'last_updated_utc', 'delisted_utc']]
            Sort field used for ordering. (provider: polygon)
        limit : Optional[pydantic.types.PositiveInt]
            The number of data entries to return. (provider: polygon)

        Returns
        -------
        OBBject
            results : List[ForexPairs]
                Serializable results.
            provider : Optional[Literal['fmp', 'polygon']]
                Provider name.
            warnings : Optional[List[Warning_]]
                List of warnings.
            chart : Optional[Chart]
                Chart object.
            metadata: Optional[Metadata]
                Metadata info about the command execution.

        ForexPairs
        ----------
        name : Optional[str]
            Name of the currency pair.
        symbol : Optional[str]
            Symbol of the currency pair. (provider: fmp)
        currency : Optional[str]
            Base currency of the currency pair. (provider: fmp)
        stock_exchange : Optional[str]
            Stock exchange of the currency pair. (provider: fmp)
        exchange_short_name : Optional[str]
            Short name of the stock exchange of the currency pair. (provider: fmp)
        market : Optional[str]
            Name of the trading market. Always 'fx'. (provider: polygon)
        locale : Optional[str]
            Locale of the currency pair. (provider: polygon)
        currency_symbol : Optional[str]
            The symbol of the quote currency. (provider: polygon)
        currency_name : Optional[str]
            Name of the quote currency. (provider: polygon)
        base_currency_symbol : Optional[str]
            The symbol of the base currency. (provider: polygon)
        base_currency_name : Optional[str]
            Name of the base currency. (provider: polygon)
        last_updated_utc : Optional[datetime]
            The last updated timestamp in UTC. (provider: polygon)
        delisted_utc : Optional[datetime]
            The delisted timestamp in UTC. (provider: polygon)"""  # noqa: E501

        inputs = filter_inputs(
            provider_choices={
                "provider": provider,
            },
            standard_params={},
            extra_params=kwargs,
            chart=chart,
        )

        return self._command_runner.run(
            "/forex/pairs",
            **inputs,
        )<|MERGE_RESOLUTION|>--- conflicted
+++ resolved
@@ -41,13 +41,8 @@
             ),
         ] = None,
         chart: bool = False,
-<<<<<<< HEAD
-        provider: Union[Literal["fmp", "polygon", "yfinance"], None] = None,
+        provider: Optional[Literal["fmp", "polygon", "yfinance"]] = None,
         **kwargs,
-=======
-        provider: Optional[Literal["fmp", "polygon", "yfinance"]] = None,
-        **kwargs
->>>>>>> 76450675
     ) -> OBBject[List]:
         """Forex Intraday Price.
 
@@ -154,13 +149,8 @@
     def pairs(
         self,
         chart: bool = False,
-<<<<<<< HEAD
-        provider: Union[Literal["fmp", "polygon"], None] = None,
+        provider: Optional[Literal["fmp", "polygon"]] = None,
         **kwargs,
-=======
-        provider: Optional[Literal["fmp", "polygon"]] = None,
-        **kwargs
->>>>>>> 76450675
     ) -> OBBject[List]:
         """Forex Available Pairs.
 
