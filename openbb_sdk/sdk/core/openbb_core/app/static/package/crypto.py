--- conflicted
+++ resolved
@@ -40,13 +40,8 @@
             ),
         ] = None,
         chart: bool = False,
-<<<<<<< HEAD
-        provider: Union[Literal["fmp", "polygon", "yfinance"], None] = None,
+        provider: Optional[Literal["fmp", "polygon", "yfinance"]] = None,
         **kwargs,
-=======
-        provider: Optional[Literal["fmp", "polygon", "yfinance"]] = None,
-        **kwargs
->>>>>>> 76450675
     ) -> OBBject[List]:
         """Crypto EOD Price.
 
