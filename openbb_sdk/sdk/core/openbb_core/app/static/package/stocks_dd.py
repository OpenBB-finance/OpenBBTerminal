### THIS FILE IS AUTO-GENERATED. DO NOT EDIT. ###

from openbb_core.app.static.container import Container
from openbb_core.app.model.obbject import OBBject
from openbb_core.app.model.custom_parameter import OpenBBCustomParameter
import openbb_provider
import pandas
import datetime
import pydantic
from pydantic import validate_arguments, BaseModel
from inspect import Parameter
import typing
from typing import List, Dict, Union, Optional, Literal, Annotated
import typing_extensions
from openbb_core.app.utils import df_to_basemodel
from openbb_core.app.static.filters import filter_inputs

import openbb_core.app.model.command_context
import types
import typing


class CLASS_stocks_dd(Container):
    @validate_arguments
    def sec(
        self,
        symbol: Annotated[
            Union[str, List[str]],
            OpenBBCustomParameter(description="Symbol to get data for."),
        ],
        type: Annotated[
            Literal[
                "1",
                "1-A",
                "1-E",
                "1-K",
                "1-N",
                "1-SA",
                "1-U",
                "1-Z",
                "10",
                "10-D",
                "10-K",
                "10-M",
                "10-Q",
                "11-K",
                "12b-25",
                "13F",
                "13H",
                "144",
                "15",
                "15F",
                "17-H",
                "18",
                "18-K",
                "19b-4",
                "19b-4(e)",
                "19b-7",
                "2-E",
                "20-F",
                "24F-2",
                "25",
                "3",
                "4",
                "40-F",
                "5",
                "6-K",
                "7-M",
                "8-A",
                "8-K",
                "8-M",
                "9-M",
                "ABS-15G",
                "ABS-EE",
                "ABS DD-15E",
                "ADV",
                "ADV-E",
                "ADV-H",
                "ADV-NR",
                "ADV-W",
                "ATS",
                "ATS-N",
                "ATS-R",
                "BD",
                "BD-N",
                "BDW",
                "C",
                "CA-1",
                "CB",
                "CFPORTAL",
                "CRS",
                "CUSTODY",
                "D",
                "F-1",
                "F-10",
                "F-3",
                "F-4",
                "F-6",
                "F-7",
                "F-8",
                "F-80",
                "F-N",
                "F-X",
                "ID",
                "MA",
                "MA-I",
                "MA-NR",
                "MA-W",
                "MSD",
                "MSDW",
                "N-14",
                "N-17D-1",
                "N-17f-1",
                "N-17f-2",
                "N-18f-1",
                "N-1A",
                "N-2",
                "N-23c-3",
                "N-27D-1",
                "N-3",
                "N-4",
                "N-5",
                "N-54A",
                "N-54C",
                "N-6",
                "N-6EI-1",
                "N-6F",
                "N-8A",
                "N-8B-2",
                "N-8B-4",
                "N-8F",
                "N-CEN",
            ],
            OpenBBCustomParameter(description="Type of the SEC filing form."),
        ] = "10-K",
        page: Annotated[
            Optional[int],
            OpenBBCustomParameter(description="Page number of the results."),
        ] = 0,
        limit: Annotated[
            Optional[int],
            OpenBBCustomParameter(description="The number of data entries to return."),
        ] = 100,
        chart: bool = False,
        provider: Optional[Literal["fmp"]] = None,
        **kwargs
    ) -> OBBject[List]:
        """SEC Filings.

        Parameters
        ----------
        symbol : Union[str, List[str]]
            Symbol to get data for.
        type : Literal['1', '1-A', '1-E', '1-K', '1-N', '1-SA', '1-U', '1-Z', '10', '10-D', '10-K', '10-M', '10-Q', '11-K', '12b-25', '13F', '13H', '144', '15', '15F', '17-H', '18', '18-K', '19b-4', '19b-4(e)', '19b-7', '2-E', '20-F', '24F-2', '25', '3', '4', '40-F', '5', '6-K', '7-M', '8-A', '8-K', '8-M', '9-M', 'ABS-15G', 'ABS-EE', 'ABS DD-15E', 'ADV', 'ADV-E', 'ADV-H', 'ADV-NR', 'ADV-W', 'ATS', 'ATS-N', 'ATS-R', 'BD', 'BD-N', 'BDW', 'C', 'CA-1', 'CB', 'CFPORTAL', 'CRS', 'CUSTODY', 'D', 'F-1', 'F-10', 'F-3', 'F-4', 'F-6', 'F-7', 'F-8', 'F-80', 'F-N', 'F-X', 'ID', 'MA', 'MA-I', 'MA-NR', 'MA-W', 'MSD', 'MSDW', 'N-14', 'N-17D-1', 'N-17f-1', 'N-17f-2', 'N-18f-1', 'N-1A', 'N-2', 'N-23c-3', 'N-27D-1', 'N-3', 'N-4', 'N-5', 'N-54A', 'N-54C', 'N-6', 'N-6EI-1', 'N-6F', 'N-8A', 'N-8B-2', 'N-8B-4', 'N-8F', 'N-CEN']
            Type of the SEC filing form.
<<<<<<< HEAD
        page : Optional[int]
=======
        page : Union[int, NoneType]
>>>>>>> 0359f5e5
            Page number of the results.
        limit : Optional[int]
            The number of data entries to return.
        chart : bool
            Whether to create a chart or not, by default False.
        provider : Optional[Literal['fmp']]
            The provider to use for the query, by default None.
            If None, the provider specified in defaults is selected or 'fmp' if there is
            no default.

        Returns
        -------
        OBBject
            results : List[SECFilings]
                Serializable results.
            provider : Optional[Literal['fmp']]
                Provider name.
            warnings : Optional[List[Warning_]]
                List of warnings.
            error : Optional[Error]
                Caught exceptions.
            chart : Optional[Chart]
                Chart object.

        SECFilings
        ----------
        symbol : Optional[str]
            Symbol to get data for.
        filling_date : Optional[datetime]
            Filling date of the SEC filing.
        accepted_date : Optional[datetime]
            Accepted date of the SEC filing.
        cik : Optional[str]
            CIK of the SEC filing.
        type : Optional[str]
            Type of the SEC filing.
        link : Optional[str]
            Link of the SEC filing.
        final_link : Optional[str]
            Final link of the SEC filing."""

        inputs = filter_inputs(
            provider_choices={
                "provider": provider,
            },
            standard_params={
                "symbol": ",".join(symbol) if isinstance(symbol, list) else symbol,
                "type": type,
                "page": page,
                "limit": limit,
            },
            extra_params=kwargs,
            chart=chart,
        )

        return self._command_runner.run(
            "/stocks/dd/sec",
            **inputs,
        )<|MERGE_RESOLUTION|>--- conflicted
+++ resolved
@@ -153,11 +153,7 @@
             Symbol to get data for.
         type : Literal['1', '1-A', '1-E', '1-K', '1-N', '1-SA', '1-U', '1-Z', '10', '10-D', '10-K', '10-M', '10-Q', '11-K', '12b-25', '13F', '13H', '144', '15', '15F', '17-H', '18', '18-K', '19b-4', '19b-4(e)', '19b-7', '2-E', '20-F', '24F-2', '25', '3', '4', '40-F', '5', '6-K', '7-M', '8-A', '8-K', '8-M', '9-M', 'ABS-15G', 'ABS-EE', 'ABS DD-15E', 'ADV', 'ADV-E', 'ADV-H', 'ADV-NR', 'ADV-W', 'ATS', 'ATS-N', 'ATS-R', 'BD', 'BD-N', 'BDW', 'C', 'CA-1', 'CB', 'CFPORTAL', 'CRS', 'CUSTODY', 'D', 'F-1', 'F-10', 'F-3', 'F-4', 'F-6', 'F-7', 'F-8', 'F-80', 'F-N', 'F-X', 'ID', 'MA', 'MA-I', 'MA-NR', 'MA-W', 'MSD', 'MSDW', 'N-14', 'N-17D-1', 'N-17f-1', 'N-17f-2', 'N-18f-1', 'N-1A', 'N-2', 'N-23c-3', 'N-27D-1', 'N-3', 'N-4', 'N-5', 'N-54A', 'N-54C', 'N-6', 'N-6EI-1', 'N-6F', 'N-8A', 'N-8B-2', 'N-8B-4', 'N-8F', 'N-CEN']
             Type of the SEC filing form.
-<<<<<<< HEAD
-        page : Optional[int]
-=======
         page : Union[int, NoneType]
->>>>>>> 0359f5e5
             Page number of the results.
         limit : Optional[int]
             The number of data entries to return.
