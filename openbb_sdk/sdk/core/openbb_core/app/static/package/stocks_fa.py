--- conflicted
+++ resolved
@@ -665,13 +665,9 @@
         net_change_in_cash : Optional[int]
             Net increase (decrease) in cash, cash equivalents, and restricted cash
         cash_at_end_of_period : Optional[int]
-<<<<<<< HEAD
-            None
-=======
             Cash, cash equivalents, and restricted cash at end of period
         operating_cash_flow : Optional[int]
             Net cash flow from operating activities
->>>>>>> de0f9a7b
 
         polygon
         =======
@@ -727,21 +723,12 @@
 
         CashFlowStatement
         -----------------
-<<<<<<< HEAD
-        calendarYear : Optional[int]
-            None
-        link : Optional[str]
-            None
-        finalLink : Optional[str]
-            None"""  # noqa: E501
-=======
         calendar_year : Optional[int]
             Calendar Year
         link : Optional[str]
             None
         final_link : Optional[str]
             Final Link"""  # noqa: E501
->>>>>>> de0f9a7b
         inputs = filter_inputs(
             provider_choices={
                 "provider": provider,
