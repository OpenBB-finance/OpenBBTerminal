### THIS FILE IS AUTO-GENERATED. DO NOT EDIT. ###

from openbb_core.app.static.container import Container
from openbb_core.app.model.obbject import OBBject
from openbb_core.app.model.custom_parameter import OpenBBCustomParameter
import openbb_provider
import pandas
import datetime
import pydantic
from pydantic import validate_arguments, BaseModel
from inspect import Parameter
import typing
from typing import List, Dict, Union, Optional, Literal, Annotated
import typing_extensions
from openbb_core.app.utils import df_to_basemodel
from openbb_core.app.static.filters import filter_inputs

import openbb_core.app.model.command_context
import openbb_core.app.model.results.empty
import types
import typing


class CLASS_stocks(Container):
    @property
    def ca(self):  # route = "/stocks/ca"
        from openbb_core.app.static.package import stocks_ca

        return stocks_ca.CLASS_stocks_ca(command_runner=self._command_runner)

    @property
    def dd(self):  # route = "/stocks/dd"
        from openbb_core.app.static.package import stocks_dd

        return stocks_dd.CLASS_stocks_dd(command_runner=self._command_runner)

    @property
    def disc(self):  # route = "/stocks/disc"
        from openbb_core.app.static.package import stocks_disc

        return stocks_disc.CLASS_stocks_disc(command_runner=self._command_runner)

    @property
    def dps(self):  # route = "/stocks/dps"
        from openbb_core.app.static.package import stocks_dps

        return stocks_dps.CLASS_stocks_dps(command_runner=self._command_runner)

    @property
    def fa(self):  # route = "/stocks/fa"
        from openbb_core.app.static.package import stocks_fa

        return stocks_fa.CLASS_stocks_fa(command_runner=self._command_runner)

    @property
    def gov(self):  # route = "/stocks/gov"
        from openbb_core.app.static.package import stocks_gov

        return stocks_gov.CLASS_stocks_gov(command_runner=self._command_runner)

    @validate_arguments
    def info(
        self,
        symbol: Annotated[
            Union[str, List[str]],
            OpenBBCustomParameter(description="Symbol to get data for."),
        ],
        chart: bool = False,
        provider: Optional[Literal["cboe"]] = None,
        **kwargs
    ) -> OBBject[List]:
        """Get general price and performance metrics of a stock.

        Parameters
        ----------
        symbol : Union[str, List[str]]
            Symbol to get data for.
        chart : bool
            Whether to create a chart or not, by default False.
        provider : Optional[Literal['cboe']]
            The provider to use for the query, by default None.
            If None, the provider specified in defaults is selected or 'cboe' if there is
            no default.

        Returns
        -------
        OBBject
            results : List[StockInfo]
                Serializable results.
            provider : Optional[Literal['cboe']]
                Provider name.
            warnings : Optional[List[Warning_]]
                List of warnings.
            error : Optional[Error]
                Caught exceptions.
            chart : Optional[Chart]
                Chart object.

        StockInfo
        ---------
        symbol : Optional[str]
            Symbol to get data for.
        name : Optional[str]
            Name associated with the ticker symbol.
        price : Optional[float]
            Last price of the stock.
        open : Optional[float]
            Opening price of the stock.
        high : Optional[float]
            High price of the current trading day.
        low : Optional[float]
            Low price of the current trading day.
        close : Optional[float]
            Closing price of the stock.
        change : Optional[float]
            Change in price over the current trading period.
        change_percent : Optional[float]
            % change in price over the current trading period.
        previous_close : Optional[float]
            Previous closing price of the stock.
        type : Optional[str]
            Type of asset. (provider: cboe)
        tick : Optional[str]
            Whether the last sale was an up or down tick. (provider: cboe)
        bid : Optional[float]
            Current bid price. (provider: cboe)
        bid_size : Optional[float]
            Bid lot size. (provider: cboe)
        ask : Optional[float]
            Current ask price. (provider: cboe)
        ask_size : Optional[float]
            Ask lot size. (provider: cboe)
        volume : Optional[float]
            Stock volume for the current trading day. (provider: cboe)
        iv_thirty : Optional[float]
            The 30-day implied volatility of the stock. (provider: cboe)
        iv_thirty_change : Optional[float]
            Change in 30-day implied volatility of the stock. (provider: cboe)
        last_trade_timestamp : Optional[datetime]
            Last trade timestamp for the stock. (provider: cboe)
        iv_thirty_one_year_high : Optional[float]
            The 1-year high of implied volatility. (provider: cboe)
        hv_thirty_one_year_high : Optional[float]
            The 1-year high of realized volatility. (provider: cboe)
        iv_thirty_one_year_low : Optional[float]
            The 1-year low of implied volatility. (provider: cboe)
        hv_thirty_one_year_low : Optional[float]
            The 1-year low of realized volatility. (provider: cboe)
        iv_sixty_one_year_high : Optional[float]
            The 60-day high of implied volatility. (provider: cboe)
        hv_sixty_one_year_high : Optional[float]
            The 60-day high of realized volatility. (provider: cboe)
        iv_sixty_one_year_low : Optional[float]
            The 60-day low of implied volatility. (provider: cboe)
        hv_sixty_one_year_low : Optional[float]
            The 60-day low of realized volatility. (provider: cboe)
        iv_ninety_one_year_high : Optional[float]
            The 90-day high of implied volatility. (provider: cboe)
        hv_ninety_one_year_high : Optional[float]
            The 90-day high of realized volatility. (provider: cboe)"""

        inputs = filter_inputs(
            provider_choices={
                "provider": provider,
            },
            standard_params={
                "symbol": ",".join(symbol) if isinstance(symbol, list) else symbol,
            },
            extra_params=kwargs,
            chart=chart,
        )

        return self._command_runner.run(
            "/stocks/info",
            **inputs,
        )

    @property
    def ins(self):  # route = "/stocks/ins"
        from openbb_core.app.static.package import stocks_ins

        return stocks_ins.CLASS_stocks_ins(command_runner=self._command_runner)

    @validate_arguments
    def load(
        self,
        symbol: Annotated[
            Union[str, List[str]],
            OpenBBCustomParameter(description="Symbol to get data for."),
        ],
        start_date: Annotated[
            Union[datetime.date, None, str],
            OpenBBCustomParameter(
                description="Start date of the data, in YYYY-MM-DD format."
            ),
        ] = None,
        end_date: Annotated[
            Union[datetime.date, None, str],
            OpenBBCustomParameter(
                description="End date of the data, in YYYY-MM-DD format."
            ),
        ] = None,
        chart: bool = False,
        provider: Optional[Literal["cboe", "fmp", "polygon", "yfinance"]] = None,
        **kwargs
    ) -> OBBject[List]:
        """Load stock data for a specific ticker.

        Parameters
        ----------
        symbol : Union[str, List[str]]
            Symbol to get data for.
        start_date : Union[datetime.date, NoneType, str]
            Start date of the data, in YYYY-MM-DD format.
        end_date : Union[datetime.date, NoneType, str]
            End date of the data, in YYYY-MM-DD format.
        chart : bool
            Whether to create a chart or not, by default False.
        provider : Optional[Literal['cboe', 'fmp', 'polygon', 'yfinance']]
            The provider to use for the query, by default None.
            If None, the provider specified in defaults is selected or 'cboe' if there is
            no default.
<<<<<<< HEAD
        timeseries : Optional[pydantic.types.NonNegativeInt]
=======
        timeseries : Union[pydantic.types.NonNegativeInt, NoneType]
>>>>>>> 0359f5e5
            Number of days to look back. (provider: fmp)
        interval : Union[Literal['1min', '5min', '15min', '30min', '1hour', '4hour', '1day'], Literal['1m', '2m', '5m', '15m', '30m', '60m', '90m', '1h', '1d', '5d', '1wk', '1mo', '3mo'], NoneType]
            None
        timespan : Literal['minute', 'hour', 'day', 'week', 'month', 'quarter', 'year']
            Timespan of the data. (provider: polygon)
        sort : Literal['asc', 'desc']
            Sort order of the data. (provider: polygon)
        limit : PositiveInt
            The number of data entries to return. (provider: polygon)
        adjusted : bool
            Whether the data is adjusted. (provider: polygon)
        multiplier : PositiveInt
            Multiplier of the timespan. (provider: polygon)
<<<<<<< HEAD
        period : Optional[Literal['1d', '5d', '1mo', '3mo', '6mo', '1y', '2y', '5y', '10y', 'ytd', 'max']]
=======
        period : Union[Literal['1d', '5d', '1mo', '3mo', '6mo', '1y', '2y', '5y', '10y', 'ytd', 'max'], NoneType]
>>>>>>> 0359f5e5
            Period of the data to return. (provider: yfinance)
        prepost : bool
            Include Pre and Post market data. (provider: yfinance)
        adjust : bool
            Adjust all the data automatically. (provider: yfinance)
        back_adjust : bool
            Back-adjusted data to mimic true historical prices. (provider: yfinance)

        Returns
        -------
        OBBject
            results : List[StockEOD]
                Serializable results.
            provider : Optional[Literal['cboe', 'fmp', 'polygon', 'yfinance']]
                Provider name.
            warnings : Optional[List[Warning_]]
                List of warnings.
            error : Optional[Error]
                Caught exceptions.
            chart : Optional[Chart]
                Chart object.

        StockEOD
        --------
        date : Optional[datetime]
            The date of the data.
        open : Optional[PositiveFloat]
            The open price of the symbol.
        high : Optional[PositiveFloat]
            The high price of the symbol.
        low : Optional[PositiveFloat]
            The low price of the symbol.
        close : Optional[PositiveFloat]
            The close price of the symbol.
        volume : Optional[float]
            The volume of the symbol.
        vwap : Optional[PositiveFloat]
            Volume Weighted Average Price of the symbol.
<<<<<<< HEAD
        adjClose : Optional[float]
=======
        adj_close : Optional[float]
>>>>>>> 0359f5e5
            Adjusted Close Price of the symbol. (provider: fmp)
        unadjusted_volume : Optional[float]
            Unadjusted volume of the symbol. (provider: fmp)
        change : Optional[float]
            Change in the price of the symbol from the previous day. (provider: fmp)
        change_percent : Optional[float]
            Change \% in the price of the symbol. (provider: fmp)
        label : Optional[str]
            Human readable format of the date. (provider: fmp)
        change_over_time : Optional[float]
            Change \% in the price of the symbol over a period of time. (provider: fmp)
        n : Optional[PositiveInt]
<<<<<<< HEAD
            Number of transactions for the symbol in the time period. (provider: polygon)"""
=======
            Number of transactions for the symbol in the time period. (provider: polygon)
        """
>>>>>>> 0359f5e5

        inputs = filter_inputs(
            provider_choices={
                "provider": provider,
            },
            standard_params={
                "symbol": ",".join(symbol) if isinstance(symbol, list) else symbol,
                "start_date": start_date,
                "end_date": end_date,
            },
            extra_params=kwargs,
            chart=chart,
        )

        return self._command_runner.run(
            "/stocks/load",
            **inputs,
        )

    @validate_arguments
    def multiples(
        self,
        symbol: Annotated[
            Union[str, List[str]],
            OpenBBCustomParameter(description="Symbol to get data for."),
        ],
        limit: Annotated[
            Optional[int],
            OpenBBCustomParameter(description="The number of data entries to return."),
        ] = 100,
        chart: bool = False,
        provider: Optional[Literal["fmp"]] = None,
        **kwargs
    ) -> OBBject[List]:
        """Get valuation multiples for a stock ticker.

        Parameters
        ----------
        symbol : Union[str, List[str]]
            Symbol to get data for.
        limit : Optional[int]
            The number of data entries to return.
        chart : bool
            Whether to create a chart or not, by default False.
        provider : Optional[Literal['fmp']]
            The provider to use for the query, by default None.
            If None, the provider specified in defaults is selected or 'fmp' if there is
            no default.

        Returns
        -------
        OBBject
            results : List[StockMultiples]
                Serializable results.
            provider : Optional[Literal['fmp']]
                Provider name.
            warnings : Optional[List[Warning_]]
                List of warnings.
            error : Optional[Error]
                Caught exceptions.
            chart : Optional[Chart]
                Chart object.

        StockMultiples
        --------------
        revenue_per_share_ttm : Optional[float]
            Revenue per share calculated as trailing twelve months.
        net_income_per_share_ttm : Optional[float]
            Net income per share calculated as trailing twelve months.
        operating_cash_flow_per_share_ttm : Optional[float]
            Operating cash flow per share calculated as trailing twelve months.
        free_cash_flow_per_share_ttm : Optional[float]
            Free cash flow per share calculated as trailing twelve months.
        cash_per_share_ttm : Optional[float]
            Cash per share calculated as trailing twelve months.
        book_value_per_share_ttm : Optional[float]
            Book value per share calculated as trailing twelve months.
        tangible_book_value_per_share_ttm : Optional[float]
            Tangible book value per share calculated as trailing twelve months.
        shareholders_equity_per_share_ttm : Optional[float]
            Shareholders equity per share calculated as trailing twelve months.
        interest_debt_per_share_ttm : Optional[float]
            Interest debt per share calculated as trailing twelve months.
        market_cap_ttm : Optional[float]
            Market capitalization calculated as trailing twelve months.
        enterprise_value_ttm : Optional[float]
            Enterprise value calculated as trailing twelve months.
        pe_ratio_ttm : Optional[float]
            Price-to-earnings ratio (P/E ratio) calculated as trailing twelve months.
        price_to_sales_ratio_ttm : Optional[float]
            Price-to-sales ratio calculated as trailing twelve months.
        pocf_ratio_ttm : Optional[float]
            Price-to-operating cash flow ratio calculated as trailing twelve months.
        pfcf_ratio_ttm : Optional[float]
            Price-to-free cash flow ratio calculated as trailing twelve months.
        pb_ratio_ttm : Optional[float]
            Price-to-book ratio calculated as trailing twelve months.
        ptb_ratio_ttm : Optional[float]
            Price-to-tangible book ratio calculated as trailing twelve months.
        ev_to_sales_ttm : Optional[float]
            Enterprise value-to-sales ratio calculated as trailing twelve months.
        enterprise_value_over_ebitda_ttm : Optional[float]
            Enterprise value-to-EBITDA ratio calculated as trailing twelve months.
        ev_to_operating_cash_flow_ttm : Optional[float]
            Enterprise value-to-operating cash flow ratio calculated as trailing twelve months.
        ev_to_free_cash_flow_ttm : Optional[float]
            Enterprise value-to-free cash flow ratio calculated as trailing twelve months.
        earnings_yield_ttm : Optional[float]
            Earnings yield calculated as trailing twelve months.
        free_cash_flow_yield_ttm : Optional[float]
            Free cash flow yield calculated as trailing twelve months.
        debt_to_equity_ttm : Optional[float]
            Debt-to-equity ratio calculated as trailing twelve months.
        debt_to_assets_ttm : Optional[float]
            Debt-to-assets ratio calculated as trailing twelve months.
        net_debt_to_ebitda_ttm : Optional[float]
            Net debt-to-EBITDA ratio calculated as trailing twelve months.
        current_ratio_ttm : Optional[float]
            Current ratio calculated as trailing twelve months.
        interest_coverage_ttm : Optional[float]
            Interest coverage calculated as trailing twelve months.
        income_quality_ttm : Optional[float]
            Income quality calculated as trailing twelve months.
        dividend_yield_ttm : Optional[float]
            Dividend yield calculated as trailing twelve months.
        dividend_yield_percentage_ttm : Optional[float]
            Dividend yield percentage calculated as trailing twelve months.
        dividend_to_market_cap_ttm : Optional[float]
            Dividend to market capitalization ratio calculated as trailing twelve months.
        dividend_per_share_ttm : Optional[float]
            Dividend per share calculated as trailing twelve months.
        payout_ratio_ttm : Optional[float]
            Payout ratio calculated as trailing twelve months.
        sales_general_and_administrative_to_revenue_ttm : Optional[float]
            Sales general and administrative expenses-to-revenue ratio calculated as trailing twelve months.
        research_and_development_to_revenue_ttm : Optional[float]
            Research and development expenses-to-revenue ratio calculated as trailing twelve months.
        intangibles_to_total_assets_ttm : Optional[float]
            Intangibles-to-total assets ratio calculated as trailing twelve months.
        capex_to_operating_cash_flow_ttm : Optional[float]
            Capital expenditures-to-operating cash flow ratio calculated as trailing twelve months.
        capex_to_revenue_ttm : Optional[float]
            Capital expenditures-to-revenue ratio calculated as trailing twelve months.
        capex_to_depreciation_ttm : Optional[float]
            Capital expenditures-to-depreciation ratio calculated as trailing twelve months.
        stock_based_compensation_to_revenue_ttm : Optional[float]
            Stock-based compensation-to-revenue ratio calculated as trailing twelve months.
        graham_number_ttm : Optional[float]
            Graham number calculated as trailing twelve months.
        roic_ttm : Optional[float]
            Return on invested capital calculated as trailing twelve months.
        return_on_tangible_assets_ttm : Optional[float]
            Return on tangible assets calculated as trailing twelve months.
        graham_net_net_ttm : Optional[float]
            Graham net-net working capital calculated as trailing twelve months.
        working_capital_ttm : Optional[float]
            Working capital calculated as trailing twelve months.
        tangible_asset_value_ttm : Optional[float]
            Tangible asset value calculated as trailing twelve months.
        net_current_asset_value_ttm : Optional[float]
            Net current asset value calculated as trailing twelve months.
        invested_capital_ttm : Optional[float]
            Invested capital calculated as trailing twelve months.
        average_receivables_ttm : Optional[float]
            Average receivables calculated as trailing twelve months.
        average_payables_ttm : Optional[float]
            Average payables calculated as trailing twelve months.
        average_inventory_ttm : Optional[float]
            Average inventory calculated as trailing twelve months.
        days_sales_outstanding_ttm : Optional[float]
            Days sales outstanding calculated as trailing twelve months.
        days_payables_outstanding_ttm : Optional[float]
            Days payables outstanding calculated as trailing twelve months.
        days_of_inventory_on_hand_ttm : Optional[float]
            Days of inventory on hand calculated as trailing twelve months.
        receivables_turnover_ttm : Optional[float]
            Receivables turnover calculated as trailing twelve months.
        payables_turnover_ttm : Optional[float]
            Payables turnover calculated as trailing twelve months.
        inventory_turnover_ttm : Optional[float]
            Inventory turnover calculated as trailing twelve months.
        roe_ttm : Optional[float]
            Return on equity calculated as trailing twelve months.
        capex_per_share_ttm : Optional[float]
            Capital expenditures per share calculated as trailing twelve months."""

        inputs = filter_inputs(
            provider_choices={
                "provider": provider,
            },
            standard_params={
                "symbol": ",".join(symbol) if isinstance(symbol, list) else symbol,
                "limit": limit,
            },
            extra_params=kwargs,
            chart=chart,
        )

        return self._command_runner.run(
            "/stocks/multiples",
            **inputs,
        )

    @validate_arguments
    def news(
        self,
        symbols: Annotated[
            str, OpenBBCustomParameter(description="Symbol to get data for.")
        ],
        page: Annotated[
            int,
            OpenBBCustomParameter(
                description="Page of the stock news to be retrieved."
            ),
        ] = 0,
<<<<<<< HEAD
        limit: Annotated[
            Optional[pydantic.types.NonNegativeInt],
=======
        limit: typing_extensions.Annotated[
            Union[pydantic.types.NonNegativeInt, None],
>>>>>>> 0359f5e5
            OpenBBCustomParameter(description="Number of results to return per page."),
        ] = 15,
        chart: bool = False,
        provider: Optional[Literal["benzinga", "fmp", "polygon"]] = None,
        **kwargs
    ) -> OBBject[List]:
        """Get news for one or more stock tickers.

        Parameters
        ----------
        symbols : str
            Symbol to get data for.
        page : int
            Page of the stock news to be retrieved.
<<<<<<< HEAD
        limit : Optional[pydantic.types.NonNegativeInt]
=======
        limit : Union[pydantic.types.NonNegativeInt, NoneType]
>>>>>>> 0359f5e5
            Number of results to return per page.
        chart : bool
            Whether to create a chart or not, by default False.
        provider : Optional[Literal['benzinga', 'fmp', 'polygon']]
            The provider to use for the query, by default None.
            If None, the provider specified in defaults is selected or 'benzinga' if there is
            no default.
        display_output : Literal['headline', 'summary', 'full', 'all']
            Type of data to return. (provider: benzinga)
        date : Optional[datetime.datetime]
            Date of the news to retrieve. (provider: benzinga)
<<<<<<< HEAD
        dateFrom : Optional[datetime.datetime]
            Start date of the news to retrieve. (provider: benzinga)
        dateTo : Optional[datetime.datetime]
            End date of the news to retrieve. (provider: benzinga)
        updatedSince : Optional[int]
            Number of seconds since the news was updated. (provider: benzinga)
        publishedSince : Optional[int]
=======
        date_from : Union[datetime.datetime, NoneType]
            Start date of the news to retrieve. (provider: benzinga)
        date_to : Union[datetime.datetime, NoneType]
            End date of the news to retrieve. (provider: benzinga)
        updated_since : Union[int, NoneType]
            Number of seconds since the news was updated. (provider: benzinga)
        published_since : Union[int, NoneType]
>>>>>>> 0359f5e5
            Number of seconds since the news was published. (provider: benzinga)
        sort : Union[Literal['published_at', 'updated_at', 'title', 'author', 'channel', 'ticker', 'topic', 'content_type'], NoneType, str]
            None
        isin : Optional[str]
            The ISIN of the news to retrieve. (provider: benzinga)
        cusip : Optional[str]
            The CUSIP of the news to retrieve. (provider: benzinga)
        channels : Optional[str]
            Channels of the news to retrieve. (provider: benzinga)
        topics : Optional[str]
            Topics of the news to retrieve. (provider: benzinga)
        authors : Optional[str]
            Authors of the news to retrieve. (provider: benzinga)
        content_types : Optional[str]
            Content types of the news to retrieve. (provider: benzinga)
        ticker_lt : Optional[str]
            Less than, by default None (provider: polygon)
        ticker_lte : Optional[str]
            Less than or equal, by default None (provider: polygon)
        ticker_gt : Optional[str]
            Greater than, by default None (provider: polygon)
        ticker_gte : Optional[str]
            Greater than or equal, by default None (provider: polygon)
        published_utc : Optional[str]
            Published date of the query, by default None (provider: polygon)
        published_utc_lt : Optional[str]
            Less than, by default None (provider: polygon)
        published_utc_lte : Optional[str]
            Less than or equal, by default None (provider: polygon)
        published_utc_gt : Optional[str]
            Greater than, by default None (provider: polygon)
        published_utc_gte : Optional[str]
            Greater than or equal, by default None (provider: polygon)
        order : Optional[Literal['asc', 'desc']]
            Sort order of the query, by default None (provider: polygon)

        Returns
        -------
        OBBject
            results : List[StockNews]
                Serializable results.
            provider : Optional[Literal['benzinga', 'fmp', 'polygon']]
                Provider name.
            warnings : Optional[List[Warning_]]
                List of warnings.
            error : Optional[Error]
                Caught exceptions.
            chart : Optional[Chart]
                Chart object.

        StockNews
        ---------
        date : Optional[datetime]
            Published date of the news.
        title : Optional[str]
            Title of the news.
        text : Optional[str]
            Text/body of the news.
        url : Optional[str]
            URL of the news.
        images : Optional[List[BenzingaImage]]
            Images associated with the news. (provider: benzinga)
        channels : Optional[List[str]]
            Channels associated with the news. (provider: benzinga)
        stocks : Optional[List[str]]
            Stocks associated with the news. (provider: benzinga)
        tags : Optional[List[str]]
            Tags associated with the news. (provider: benzinga)
        teaser : Optional[str]
            Teaser of the news. (provider: benzinga)
        symbol : Optional[str]
            Ticker of the fetched news. (provider: fmp)
        image : Optional[str]
            URL to the image of the news source. (provider: fmp)
        site : Optional[str]
            Name of the news source. (provider: fmp)
        amp_url : Optional[str]
            AMP URL. (provider: polygon)
        author : Optional[str]
            Author of the article. (provider: polygon)
        id : Optional[str]
            Article ID. (provider: polygon)
        image_url : Optional[str]
            Image URL. (provider: polygon)
        keywords : Optional[List[str]]
            Keywords in the article (provider: polygon)
        publisher : Optional[PolygonPublisher]
            Publisher of the article. (provider: polygon)
        tickers : Optional[List[str]]
            Tickers covered in the article. (provider: polygon)"""

        inputs = filter_inputs(
            provider_choices={
                "provider": provider,
            },
            standard_params={
                "symbols": symbols,
                "page": page,
                "limit": limit,
            },
            extra_params=kwargs,
            chart=chart,
        )

        return self._command_runner.run(
            "/stocks/news",
            **inputs,
        )

    @property
    def options(self):  # route = "/stocks/options"
        from openbb_core.app.static.package import stocks_options

        return stocks_options.CLASS_stocks_options(command_runner=self._command_runner)

    @validate_arguments
    def quote(
        self,
        symbol: Annotated[
            Union[str, List[str]],
            OpenBBCustomParameter(description="Symbol to get data for."),
        ],
        chart: bool = False,
        provider: Optional[Literal["fmp"]] = None,
        **kwargs
    ) -> OBBject[List]:
        """Load stock data for a specific ticker.

        Parameters
        ----------
        symbol : Union[str, List[str]]
            Symbol to get data for.
        chart : bool
            Whether to create a chart or not, by default False.
        provider : Optional[Literal['fmp']]
            The provider to use for the query, by default None.
            If None, the provider specified in defaults is selected or 'fmp' if there is
            no default.

        Returns
        -------
        OBBject
            results : List[StockQuote]
                Serializable results.
            provider : Optional[Literal['fmp']]
                Provider name.
            warnings : Optional[List[Warning_]]
                List of warnings.
            error : Optional[Error]
                Caught exceptions.
            chart : Optional[Chart]
                Chart object.

        StockQuote
        ----------
        symbol : Optional[str]
            Symbol of the company.
        name : Optional[str]
            Name of the company.
        price : Optional[float]
            Current trading price of the stock.
        changes_percentage : Optional[float]
            Change percentage of the stock price.
        change : Optional[float]
            Change of the stock price.
        day_low : Optional[float]
            Lowest price of the stock in the current trading day.
        day_high : Optional[float]
            Highest price of the stock in the current trading day.
        year_high : Optional[float]
            Highest price of the stock in the last 52 weeks.
        year_low : Optional[float]
            Lowest price of the stock in the last 52 weeks.
        market_cap : Optional[float]
            Market cap of the company.
        price_avg50 : Optional[float]
            50 days average price of the stock.
        price_avg200 : Optional[float]
            200 days average price of the stock.
        volume : Optional[int]
            Volume of the stock in the current trading day.
        avg_volume : Optional[int]
            Average volume of the stock in the last 10 trading days.
        exchange : Optional[str]
            Exchange the stock is traded on.
        open : Optional[float]
            Opening price of the stock in the current trading day.
        previous_close : Optional[float]
            Previous closing price of the stock.
        eps : Optional[float]
            Earnings per share of the stock.
        pe : Optional[float]
            Price earnings ratio of the stock.
        earnings_announcement : Optional[str]
            Earnings announcement date of the stock.
        shares_outstanding : Optional[int]
            Number of shares outstanding of the stock.
        date : Optional[datetime]
            Timestamp of the stock quote."""

        inputs = filter_inputs(
            provider_choices={
                "provider": provider,
            },
            standard_params={
                "symbol": ",".join(symbol) if isinstance(symbol, list) else symbol,
            },
            extra_params=kwargs,
            chart=chart,
        )

        return self._command_runner.run(
            "/stocks/quote",
            **inputs,
        )

    @validate_arguments
    def search(
        self,
<<<<<<< HEAD
        query: Annotated[str, OpenBBCustomParameter(description="Search query.")] = "",
        ticker: Annotated[
=======
        query: typing_extensions.Annotated[
            str, OpenBBCustomParameter(description="Search query.")
        ] = "",
        ticker: typing_extensions.Annotated[
>>>>>>> 0359f5e5
            bool,
            OpenBBCustomParameter(description="Whether to search by ticker symbol."),
        ] = False,
        chart: bool = False,
        provider: Optional[Literal["cboe"]] = None,
        **kwargs
    ) -> OBBject[List]:
        """Search for a company or stock ticker.

        Parameters
        ----------
        query : str
            Search query.
        ticker : bool
            Whether to search by ticker symbol.
        chart : bool
            Whether to create a chart or not, by default False.
        provider : Optional[Literal['cboe']]
            The provider to use for the query, by default None.
            If None, the provider specified in defaults is selected or 'cboe' if there is
            no default.

        Returns
        -------
        OBBject
            results : List[StockSearch]
                Serializable results.
            provider : Optional[Literal['cboe']]
                Provider name.
            warnings : Optional[List[Warning_]]
                List of warnings.
            error : Optional[Error]
                Caught exceptions.
            chart : Optional[Chart]
                Chart object.

        StockSearch
        -----------
        symbol : Optional[str]
            Symbol to get data for.
        name : Optional[str]
            Name of the company.
<<<<<<< HEAD
        dpmName : Optional[str]
=======
        dpm_name : Optional[str]
>>>>>>> 0359f5e5
            Name of the primary market maker. (provider: cboe)
        post_station : Optional[str]
            Post and station location on the CBOE trading floor. (provider: cboe)"""

        inputs = filter_inputs(
            provider_choices={
                "provider": provider,
            },
            standard_params={
                "query": query,
                "ticker": ticker,
            },
            extra_params=kwargs,
            chart=chart,
        )

        return self._command_runner.run(
            "/stocks/search",
            **inputs,
        )

    @validate_arguments
    def tob(
        self, chart: bool = False
    ) -> OBBject[openbb_core.app.model.results.empty.Empty]:
        """View top of book for loaded ticker (US exchanges only)."""

        inputs = filter_inputs(
            chart=chart,
        )

        return self._command_runner.run(
            "/stocks/tob",
            **inputs,
        )<|MERGE_RESOLUTION|>--- conflicted
+++ resolved
@@ -220,11 +220,7 @@
             The provider to use for the query, by default None.
             If None, the provider specified in defaults is selected or 'cboe' if there is
             no default.
-<<<<<<< HEAD
-        timeseries : Optional[pydantic.types.NonNegativeInt]
-=======
         timeseries : Union[pydantic.types.NonNegativeInt, NoneType]
->>>>>>> 0359f5e5
             Number of days to look back. (provider: fmp)
         interval : Union[Literal['1min', '5min', '15min', '30min', '1hour', '4hour', '1day'], Literal['1m', '2m', '5m', '15m', '30m', '60m', '90m', '1h', '1d', '5d', '1wk', '1mo', '3mo'], NoneType]
             None
@@ -238,11 +234,7 @@
             Whether the data is adjusted. (provider: polygon)
         multiplier : PositiveInt
             Multiplier of the timespan. (provider: polygon)
-<<<<<<< HEAD
-        period : Optional[Literal['1d', '5d', '1mo', '3mo', '6mo', '1y', '2y', '5y', '10y', 'ytd', 'max']]
-=======
         period : Union[Literal['1d', '5d', '1mo', '3mo', '6mo', '1y', '2y', '5y', '10y', 'ytd', 'max'], NoneType]
->>>>>>> 0359f5e5
             Period of the data to return. (provider: yfinance)
         prepost : bool
             Include Pre and Post market data. (provider: yfinance)
@@ -281,11 +273,7 @@
             The volume of the symbol.
         vwap : Optional[PositiveFloat]
             Volume Weighted Average Price of the symbol.
-<<<<<<< HEAD
-        adjClose : Optional[float]
-=======
         adj_close : Optional[float]
->>>>>>> 0359f5e5
             Adjusted Close Price of the symbol. (provider: fmp)
         unadjusted_volume : Optional[float]
             Unadjusted volume of the symbol. (provider: fmp)
@@ -298,12 +286,8 @@
         change_over_time : Optional[float]
             Change \% in the price of the symbol over a period of time. (provider: fmp)
         n : Optional[PositiveInt]
-<<<<<<< HEAD
-            Number of transactions for the symbol in the time period. (provider: polygon)"""
-=======
             Number of transactions for the symbol in the time period. (provider: polygon)
         """
->>>>>>> 0359f5e5
 
         inputs = filter_inputs(
             provider_choices={
@@ -519,13 +503,8 @@
                 description="Page of the stock news to be retrieved."
             ),
         ] = 0,
-<<<<<<< HEAD
-        limit: Annotated[
-            Optional[pydantic.types.NonNegativeInt],
-=======
         limit: typing_extensions.Annotated[
             Union[pydantic.types.NonNegativeInt, None],
->>>>>>> 0359f5e5
             OpenBBCustomParameter(description="Number of results to return per page."),
         ] = 15,
         chart: bool = False,
@@ -540,11 +519,7 @@
             Symbol to get data for.
         page : int
             Page of the stock news to be retrieved.
-<<<<<<< HEAD
-        limit : Optional[pydantic.types.NonNegativeInt]
-=======
         limit : Union[pydantic.types.NonNegativeInt, NoneType]
->>>>>>> 0359f5e5
             Number of results to return per page.
         chart : bool
             Whether to create a chart or not, by default False.
@@ -556,15 +531,6 @@
             Type of data to return. (provider: benzinga)
         date : Optional[datetime.datetime]
             Date of the news to retrieve. (provider: benzinga)
-<<<<<<< HEAD
-        dateFrom : Optional[datetime.datetime]
-            Start date of the news to retrieve. (provider: benzinga)
-        dateTo : Optional[datetime.datetime]
-            End date of the news to retrieve. (provider: benzinga)
-        updatedSince : Optional[int]
-            Number of seconds since the news was updated. (provider: benzinga)
-        publishedSince : Optional[int]
-=======
         date_from : Union[datetime.datetime, NoneType]
             Start date of the news to retrieve. (provider: benzinga)
         date_to : Union[datetime.datetime, NoneType]
@@ -572,7 +538,6 @@
         updated_since : Union[int, NoneType]
             Number of seconds since the news was updated. (provider: benzinga)
         published_since : Union[int, NoneType]
->>>>>>> 0359f5e5
             Number of seconds since the news was published. (provider: benzinga)
         sort : Union[Literal['published_at', 'updated_at', 'title', 'author', 'channel', 'ticker', 'topic', 'content_type'], NoneType, str]
             None
@@ -792,15 +757,10 @@
     @validate_arguments
     def search(
         self,
-<<<<<<< HEAD
-        query: Annotated[str, OpenBBCustomParameter(description="Search query.")] = "",
-        ticker: Annotated[
-=======
         query: typing_extensions.Annotated[
             str, OpenBBCustomParameter(description="Search query.")
         ] = "",
         ticker: typing_extensions.Annotated[
->>>>>>> 0359f5e5
             bool,
             OpenBBCustomParameter(description="Whether to search by ticker symbol."),
         ] = False,
@@ -843,11 +803,7 @@
             Symbol to get data for.
         name : Optional[str]
             Name of the company.
-<<<<<<< HEAD
-        dpmName : Optional[str]
-=======
         dpm_name : Optional[str]
->>>>>>> 0359f5e5
             Name of the primary market maker. (provider: cboe)
         post_station : Optional[str]
             Post and station location on the CBOE trading floor. (provider: cboe)"""
