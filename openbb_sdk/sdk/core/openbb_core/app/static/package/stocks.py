--- conflicted
+++ resolved
@@ -4,12 +4,8 @@
 from typing import List, Literal, Union
 
 import pydantic
-<<<<<<< HEAD
-from pydantic import BaseModel, validate_arguments
-=======
 import typing_extensions
 from pydantic import validate_arguments
->>>>>>> 695bb8b3
 
 import openbb_core.app.model.command_context
 import openbb_core.app.model.results.empty
@@ -85,15 +81,9 @@
             OpenBBCustomParameter(description="Symbol to get data for."),
         ],
         chart: bool = False,
-<<<<<<< HEAD
-        provider: Optional[Literal["cboe"]] = None,
+        provider: Union[Literal["cboe"], None] = None,
         **kwargs,
-    ) -> OBBject[BaseModel]:
-=======
-        provider: Union[Literal["cboe"], None] = None,
-        **kwargs
     ) -> OBBject[List]:
->>>>>>> 695bb8b3
         """Get general price and performance metrics of a stock.
 
         Parameters
@@ -226,13 +216,8 @@
             ),
         ] = None,
         chart: bool = False,
-<<<<<<< HEAD
-        provider: Optional[Literal["cboe", "fmp", "polygon", "yfinance"]] = None,
+        provider: Union[Literal["cboe", "fmp", "polygon", "yfinance"], None] = None,
         **kwargs,
-=======
-        provider: Union[Literal["cboe", "fmp", "polygon", "yfinance"], None] = None,
-        **kwargs
->>>>>>> 695bb8b3
     ) -> OBBject[List]:
         """Load stock data for a specific ticker.
 
@@ -310,21 +295,12 @@
         change : Optional[float]
             Change in the price of the symbol from the previous day. (provider: fmp)
         change_percent : Optional[float]
-<<<<<<< HEAD
-            Change \\% in the price of the symbol. (provider: fmp)
-        label : Optional[str]
-            Human readable format of the date. (provider: fmp)
-        change_over_time : Optional[float]
-            Change \\% in the price of the symbol over a period of time. (provider: fmp)
-        transactions : Optional[PositiveInt]
-=======
             Change \% in the price of the symbol. (provider: fmp)
         label : Optional[str]
             Human readable format of the date. (provider: fmp)
         change_over_time : Optional[float]
             Change \% in the price of the symbol over a period of time. (provider: fmp)
         n : Optional[PositiveInt]
->>>>>>> 695bb8b3
             Number of transactions for the symbol in the time period. (provider: polygon)
         """
 
@@ -358,13 +334,8 @@
             OpenBBCustomParameter(description="The number of data entries to return."),
         ] = 100,
         chart: bool = False,
-<<<<<<< HEAD
-        provider: Optional[Literal["fmp"]] = None,
+        provider: Union[Literal["fmp"], None] = None,
         **kwargs,
-=======
-        provider: Union[Literal["fmp"], None] = None,
-        **kwargs
->>>>>>> 695bb8b3
     ) -> OBBject[List]:
         """Get valuation multiples for a stock ticker.
 
@@ -552,13 +523,8 @@
             OpenBBCustomParameter(description="Number of results to return per page."),
         ] = 15,
         chart: bool = False,
-<<<<<<< HEAD
-        provider: Optional[Literal["benzinga", "fmp", "polygon"]] = None,
+        provider: Union[Literal["benzinga", "fmp", "polygon"], None] = None,
         **kwargs,
-=======
-        provider: Union[Literal["benzinga", "fmp", "polygon"], None] = None,
-        **kwargs
->>>>>>> 695bb8b3
     ) -> OBBject[List]:
         """Get news for one or more stock tickers.
 
@@ -710,13 +676,8 @@
             OpenBBCustomParameter(description="Symbol to get data for."),
         ],
         chart: bool = False,
-<<<<<<< HEAD
-        provider: Optional[Literal["fmp"]] = None,
+        provider: Union[Literal["fmp"], None] = None,
         **kwargs,
-=======
-        provider: Union[Literal["fmp"], None] = None,
-        **kwargs
->>>>>>> 695bb8b3
     ) -> OBBject[List]:
         """Load stock data for a specific ticker.
 
@@ -819,13 +780,8 @@
             OpenBBCustomParameter(description="Whether to search by ticker symbol."),
         ] = False,
         chart: bool = False,
-<<<<<<< HEAD
-        provider: Optional[Literal["cboe"]] = None,
+        provider: Union[Literal["cboe"], None] = None,
         **kwargs,
-=======
-        provider: Union[Literal["cboe"], None] = None,
-        **kwargs
->>>>>>> 695bb8b3
     ) -> OBBject[List]:
         """Search for a company or stock ticker.
 
@@ -862,15 +818,9 @@
             Symbol to get data for.
         name : Optional[str]
             Name of the company.
-<<<<<<< HEAD
-        DPM Name : Optional[str]
-            Name of the primary market maker. (provider: cboe)
-        Post/Station : Optional[str]
-=======
         dpm_name : Optional[str]
             Name of the primary market maker. (provider: cboe)
         post_station : Optional[str]
->>>>>>> 695bb8b3
             Post and station location on the CBOE trading floor. (provider: cboe)"""
 
         inputs = filter_inputs(
