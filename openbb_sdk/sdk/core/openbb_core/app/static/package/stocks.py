--- conflicted
+++ resolved
@@ -102,14 +102,9 @@
         ] = None,
         chart: bool = False,
         provider: Optional[Literal["cboe", "fmp", "polygon", "yfinance"]] = None,
-        **kwargs
-<<<<<<< HEAD
-    ) -> CommandOutput[BaseModel]:
-        """Load stock data for a specific ticker.
-=======
+        **kwargs,
     ) -> CommandOutput[typing.List]:
         r"""Load stock data for a specific ticker.
->>>>>>> 6826b627
 
 
         openbb
@@ -231,9 +226,6 @@
 
         StockEOD
         --------
-<<<<<<< HEAD
-        All fields are standardized."""  # noqa: E501
-=======
         adjClose : float
             Adjusted Close Price of the symbol.
         unadjustedVolume : float
@@ -246,7 +238,6 @@
             Human readable format of the date.
         changeOverTime : float
             Change \% in the price of the symbol over a period of time."""
->>>>>>> 6826b627
         inputs = filter_inputs(
             provider_choices={
                 "provider": provider,
@@ -288,7 +279,7 @@
         ] = 15,
         chart: bool = False,
         provider: Optional[Literal["benzinga", "fmp", "polygon"]] = None,
-        **kwargs
+        **kwargs,
     ) -> CommandOutput[typing.List]:
         """Get news for one or more stock tickers.
 
@@ -474,7 +465,7 @@
         ] = 100,
         chart: bool = False,
         provider: Optional[Literal["fmp"]] = None,
-        **kwargs
+        **kwargs,
     ) -> CommandOutput[typing.List]:
         """Get valuation multiples for a stock ticker.
 
@@ -689,7 +680,7 @@
         ] = False,
         chart: bool = False,
         provider: Optional[Literal["cboe"]] = None,
-        **kwargs
+        **kwargs,
     ) -> CommandOutput[BaseModel]:
         """Search for a company or stock ticker.
 
@@ -770,7 +761,7 @@
         ],
         chart: bool = False,
         provider: Optional[Literal["fmp"]] = None,
-        **kwargs
+        **kwargs,
     ) -> CommandOutput[typing.List]:
         """Load stock data for a specific ticker.
 
@@ -885,7 +876,7 @@
         ],
         chart: bool = False,
         provider: Optional[Literal["cboe"]] = None,
-        **kwargs
+        **kwargs,
     ) -> CommandOutput[BaseModel]:
         """Get general price and performance metrics of a stock.
 
