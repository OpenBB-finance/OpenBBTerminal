--- conflicted
+++ resolved
@@ -50,13 +50,8 @@
             return self._account
 
         @property
-<<<<<<< HEAD
         def settings(self) -> UserSettings:
             return self._command_runner.user_settings
-=======
-        def user(self) -> UserSettings:
-            return self._command_runner_session.user_settings
->>>>>>> ba4f30bf
 
         @property
         def system(self) -> SystemSettings:
