"""Balance Sheet Data Model."""


from datetime import date as dateType
from typing import Optional

from pydantic import Field

from openbb_provider.abstract.data import Data
from openbb_provider.standard_models.base import (
    BaseSymbol,
    FinancialStatementQueryParams,
)


class BalanceSheetQueryParams(FinancialStatementQueryParams):
    """Balance Sheet query."""


class BalanceSheetData(Data, BaseSymbol):
    """Balance Sheet Data."""

    date: dateType = Field(description="Date of the fetched statement.")
    period: Optional[str] = Field(description="Reporting period of the statement.")
    cik: Optional[int] = Field(description="Central Index Key (CIK) of the company.")

    cash_and_cash_equivalents: Optional[int] = Field(
        description="Cash and cash equivalents"
    )
    short_term_investments: Optional[int] = Field(description="Short-term investments")
<<<<<<< HEAD
    long_term_investments: Optional[int] = Field(description="Long-term investments")

    inventory: Optional[int] = Field(description="Inventory")
    net_receivables: Optional[int] = Field(description="Receivables, net")

=======
    net_receivables: Optional[int] = Field(description="Receivables, net")
    inventory: Optional[int] = Field(description="Inventory")
    other_current_assets: Optional[int] = Field(description="Other current assets")
    total_current_assets: Optional[int] = Field(description="Total current assets")

    marketable_securities: Optional[int] = Field(description="Marketable securities")
>>>>>>> 83728254
    property_plant_equipment_net: Optional[int] = Field(
        description="Property, plant and equipment, net"
    )
    goodwill: Optional[int] = Field(description="Goodwill")

    assets: Optional[int] = Field(description="Total assets")
    current_assets: Optional[int] = Field(description="Total current assets")
    other_current_assets: Optional[int] = Field(description="Other current assets")
    intangible_assets: Optional[int] = Field(description="Intangible assets")
    tax_assets: Optional[int] = Field(description="Accrued income taxes")
<<<<<<< HEAD
    other_assets: Optional[int] = Field(description="Other assets")
    non_current_assets: Optional[int] = Field(description="Total non-current assets")
    other_non_current_assets: Optional[int] = Field(
        description="Other non-current assets"
    )

    account_payables: Optional[int] = Field(description="Accounts payable")
    tax_payables: Optional[int] = Field(description="Accrued income taxes")
    deferred_revenue: Optional[int] = Field(
        description="Accrued income taxes, other deferred revenue"
    )

    long_term_debt: Optional[int] = Field(
        description="Long-term debt, Operating lease obligations, Long-term finance lease obligations"
    )
=======
    other_non_current_assets: Optional[int] = Field(
        description="Other non-current assets"
    )
    total_non_current_assets: Optional[int] = Field(
        description="Total non-current assets"
    )
    other_assets: Optional[int] = Field(description="Other assets")
    total_assets: Optional[int] = Field(description="Total assets")

    account_payables: Optional[int] = Field(description="Accounts payables")
>>>>>>> 83728254
    short_term_debt: Optional[int] = Field(
        description="Short-term borrowings, Long-term debt due within one year, "
        "Operating lease obligations due within one year, "
        "Finance lease obligations due within one year"
    )
<<<<<<< HEAD

    liabilities: Optional[int] = Field(description="Total liabilities")
    other_current_liabilities: Optional[int] = Field(
        description="Other current liabilities"
    )
    current_liabilities: Optional[int] = Field(description="Total current liabilities")
    total_liabilities_and_total_equity: Optional[int] = Field(
        description="Total liabilities and total equity"
=======
    tax_payables: Optional[int] = Field(description="Accrued income taxes")
    deferred_revenue: Optional[int] = Field(
        description="Accrued income taxes, other deferred revenue"
    )
    other_current_liabilities: Optional[int] = Field(
        description="Other current liabilities"
    )
    total_current_liabilities: Optional[int] = Field(
        description="Total current liabilities"
    )

    long_term_debt: Optional[int] = Field(
        description="Long-term debt, Operating lease obligations, "
        "Long-term finance lease obligations"
    )
    deferred_revenue_non_current: Optional[int] = Field(
        description="Deferred revenue, non-current"
    )
    deferred_tax_liabilities_non_current: Optional[int] = Field(
        description="Deferred income taxes and other"
>>>>>>> 83728254
    )
    other_liabilities: Optional[int] = Field(description="Other liabilities")
    other_non_current_liabilities: Optional[int] = Field(
        description="Other non-current liabilities"
    )
    non_current_liabilities: Optional[int] = Field(
        description="Total non-current liabilities"
    )
    total_liabilities_and_stockholders_equity: Optional[int] = Field(
        description="Total liabilities and stockholders' equity"
    )
<<<<<<< HEAD
    other_stockholder_equity: Optional[int] = Field(
        description="Capital in excess of par value"
    )
    total_stockholders_equity: Optional[int] = Field(
        description="Total stockholders' equity"
    )

    common_stock: Optional[int] = Field(description="Common stock")
    preferred_stock: Optional[int] = Field(description="Preferred stock")
=======
    total_non_current_liabilities: Optional[int] = Field(
        description="Total non-current liabilities"
    )
    other_liabilities: Optional[int] = Field(description="Other liabilities")
    total_liabilities: Optional[int] = Field(description="Total liabilities")
>>>>>>> 83728254

    preferred_stock: Optional[int] = Field(description="Preferred stock")
    common_stock: Optional[int] = Field(description="Common stock")
    retained_earnings: Optional[int] = Field(description="Retained earnings")
    accumulated_other_comprehensive_income_loss: Optional[int] = Field(
        description="Accumulated other comprehensive income (loss)"
    )
<<<<<<< HEAD
    retained_earnings: Optional[int] = Field(description="Retained earnings")
    minority_interest: Optional[int] = Field(description="Minority interest")
    total_equity: Optional[int] = Field(description="Total equity")
=======
    other_shareholder_equity: Optional[int] = Field(
        description="Other shareholder's equity"
    )
    total_shareholder_equity: Optional[int] = Field(
        description="Total shareholder's equity"
    )

    total_equity: Optional[int] = Field(description="Total equity")
    total_liabilities_and_shareholders_equity: Optional[int] = Field(
        description="Total liabilities and shareholder's equity"
    )
    minority_interest: Optional[int] = Field(description="Minority interest")
    total_liabilities_and_total_equity: Optional[int] = Field(
        description="Total liabilities and total equity"
    )
>>>>>>> 83728254
<|MERGE_RESOLUTION|>--- conflicted
+++ resolved
@@ -28,20 +28,12 @@
         description="Cash and cash equivalents"
     )
     short_term_investments: Optional[int] = Field(description="Short-term investments")
-<<<<<<< HEAD
-    long_term_investments: Optional[int] = Field(description="Long-term investments")
-
-    inventory: Optional[int] = Field(description="Inventory")
-    net_receivables: Optional[int] = Field(description="Receivables, net")
-
-=======
     net_receivables: Optional[int] = Field(description="Receivables, net")
     inventory: Optional[int] = Field(description="Inventory")
     other_current_assets: Optional[int] = Field(description="Other current assets")
     total_current_assets: Optional[int] = Field(description="Total current assets")
 
     marketable_securities: Optional[int] = Field(description="Marketable securities")
->>>>>>> 83728254
     property_plant_equipment_net: Optional[int] = Field(
         description="Property, plant and equipment, net"
     )
@@ -52,23 +44,6 @@
     other_current_assets: Optional[int] = Field(description="Other current assets")
     intangible_assets: Optional[int] = Field(description="Intangible assets")
     tax_assets: Optional[int] = Field(description="Accrued income taxes")
-<<<<<<< HEAD
-    other_assets: Optional[int] = Field(description="Other assets")
-    non_current_assets: Optional[int] = Field(description="Total non-current assets")
-    other_non_current_assets: Optional[int] = Field(
-        description="Other non-current assets"
-    )
-
-    account_payables: Optional[int] = Field(description="Accounts payable")
-    tax_payables: Optional[int] = Field(description="Accrued income taxes")
-    deferred_revenue: Optional[int] = Field(
-        description="Accrued income taxes, other deferred revenue"
-    )
-
-    long_term_debt: Optional[int] = Field(
-        description="Long-term debt, Operating lease obligations, Long-term finance lease obligations"
-    )
-=======
     other_non_current_assets: Optional[int] = Field(
         description="Other non-current assets"
     )
@@ -79,22 +54,11 @@
     total_assets: Optional[int] = Field(description="Total assets")
 
     account_payables: Optional[int] = Field(description="Accounts payables")
->>>>>>> 83728254
     short_term_debt: Optional[int] = Field(
         description="Short-term borrowings, Long-term debt due within one year, "
         "Operating lease obligations due within one year, "
         "Finance lease obligations due within one year"
     )
-<<<<<<< HEAD
-
-    liabilities: Optional[int] = Field(description="Total liabilities")
-    other_current_liabilities: Optional[int] = Field(
-        description="Other current liabilities"
-    )
-    current_liabilities: Optional[int] = Field(description="Total current liabilities")
-    total_liabilities_and_total_equity: Optional[int] = Field(
-        description="Total liabilities and total equity"
-=======
     tax_payables: Optional[int] = Field(description="Accrued income taxes")
     deferred_revenue: Optional[int] = Field(
         description="Accrued income taxes, other deferred revenue"
@@ -115,7 +79,10 @@
     )
     deferred_tax_liabilities_non_current: Optional[int] = Field(
         description="Deferred income taxes and other"
->>>>>>> 83728254
+    )
+    current_liabilities: Optional[int] = Field(description="Total current liabilities")
+    total_liabilities_and_total_equity: Optional[int] = Field(
+        description="Total liabilities and total equity"
     )
     other_liabilities: Optional[int] = Field(description="Other liabilities")
     other_non_current_liabilities: Optional[int] = Field(
@@ -127,23 +94,11 @@
     total_liabilities_and_stockholders_equity: Optional[int] = Field(
         description="Total liabilities and stockholders' equity"
     )
-<<<<<<< HEAD
-    other_stockholder_equity: Optional[int] = Field(
-        description="Capital in excess of par value"
-    )
-    total_stockholders_equity: Optional[int] = Field(
-        description="Total stockholders' equity"
-    )
-
-    common_stock: Optional[int] = Field(description="Common stock")
-    preferred_stock: Optional[int] = Field(description="Preferred stock")
-=======
     total_non_current_liabilities: Optional[int] = Field(
         description="Total non-current liabilities"
     )
     other_liabilities: Optional[int] = Field(description="Other liabilities")
     total_liabilities: Optional[int] = Field(description="Total liabilities")
->>>>>>> 83728254
 
     preferred_stock: Optional[int] = Field(description="Preferred stock")
     common_stock: Optional[int] = Field(description="Common stock")
@@ -151,11 +106,6 @@
     accumulated_other_comprehensive_income_loss: Optional[int] = Field(
         description="Accumulated other comprehensive income (loss)"
     )
-<<<<<<< HEAD
-    retained_earnings: Optional[int] = Field(description="Retained earnings")
-    minority_interest: Optional[int] = Field(description="Minority interest")
-    total_equity: Optional[int] = Field(description="Total equity")
-=======
     other_shareholder_equity: Optional[int] = Field(
         description="Other shareholder's equity"
     )
@@ -170,5 +120,4 @@
     minority_interest: Optional[int] = Field(description="Minority interest")
     total_liabilities_and_total_equity: Optional[int] = Field(
         description="Total liabilities and total equity"
-    )
->>>>>>> 83728254
+    )