"""Share Statistics Data Model."""


from datetime import date as dateType
<<<<<<< HEAD
from typing import Optional
=======
from typing import List, Set, Union
>>>>>>> 3aac0baa

from pydantic import Field, validator

from openbb_provider.abstract.data import Data
from openbb_provider.abstract.query_params import QueryParams
from openbb_provider.utils.descriptions import QUERY_DESCRIPTIONS


class ShareStatisticsQueryParams(QueryParams):
    """Share Statistics Query."""

    symbol: str = Field(description=QUERY_DESCRIPTIONS.get("symbol", ""))

    @validator("symbol", pre=True, check_fields=False, always=True)
    def upper_symbol(cls, v: Union[str, List[str], Set[str]]):
        """Convert symbol to uppercase."""
        if isinstance(v, str):
            return v.upper()
        return ",".join([symbol.upper() for symbol in list(v)])


class ShareStatisticsData(Data):
    """Return Share Statistics Data."""

<<<<<<< HEAD
    date: Optional[dateType] = Field(
        default=None, description=QUERY_DESCRIPTIONS.get("date", "")
=======
    symbol: str = Field(description=QUERY_DESCRIPTIONS.get("symbol", ""))
    date: dateType = Field(description=QUERY_DESCRIPTIONS.get("date", ""))
    free_float: float = Field(
        description="Percentage of unrestricted shares of a publicly-traded company."
>>>>>>> 3aac0baa
    )
    free_float: Optional[float] = Field(
        default=None,
        description="Percentage of unrestricted shares of a publicly-traded company.",
    )
    float_shares: Optional[float] = Field(
        default=None,
        description="Number of shares available for trading by the general public.",
    )
<<<<<<< HEAD
    outstanding_shares: Optional[float] = Field(
        default=None, description="Total number of shares of a publicly-traded company."
    )
    source: Optional[str] = Field(
        default=None, description="Source of the received data."
    )
=======
    source: str = Field(description="Source of the received data.")

    @validator("symbol", pre=True, check_fields=False, always=True)
    def upper_symbol(cls, v: Union[str, List[str], Set[str]]):
        """Convert symbol to uppercase."""
        if isinstance(v, str):
            return v.upper()
        return ",".join([symbol.upper() for symbol in list(v)])
>>>>>>> 3aac0baa
<|MERGE_RESOLUTION|>--- conflicted
+++ resolved
@@ -2,11 +2,7 @@
 
 
 from datetime import date as dateType
-<<<<<<< HEAD
-from typing import Optional
-=======
-from typing import List, Set, Union
->>>>>>> 3aac0baa
+from typing import List, Optional, Set, Union
 
 from pydantic import Field, validator
 
@@ -31,15 +27,9 @@
 class ShareStatisticsData(Data):
     """Return Share Statistics Data."""
 
-<<<<<<< HEAD
+    symbol: str = Field(description=QUERY_DESCRIPTIONS.get("symbol", ""))
     date: Optional[dateType] = Field(
         default=None, description=QUERY_DESCRIPTIONS.get("date", "")
-=======
-    symbol: str = Field(description=QUERY_DESCRIPTIONS.get("symbol", ""))
-    date: dateType = Field(description=QUERY_DESCRIPTIONS.get("date", ""))
-    free_float: float = Field(
-        description="Percentage of unrestricted shares of a publicly-traded company."
->>>>>>> 3aac0baa
     )
     free_float: Optional[float] = Field(
         default=None,
@@ -49,20 +39,16 @@
         default=None,
         description="Number of shares available for trading by the general public.",
     )
-<<<<<<< HEAD
     outstanding_shares: Optional[float] = Field(
         default=None, description="Total number of shares of a publicly-traded company."
     )
     source: Optional[str] = Field(
         default=None, description="Source of the received data."
     )
-=======
-    source: str = Field(description="Source of the received data.")
 
     @validator("symbol", pre=True, check_fields=False, always=True)
     def upper_symbol(cls, v: Union[str, List[str], Set[str]]):
         """Convert symbol to uppercase."""
         if isinstance(v, str):
             return v.upper()
-        return ",".join([symbol.upper() for symbol in list(v)])
->>>>>>> 3aac0baa
+        return ",".join([symbol.upper() for symbol in list(v)])