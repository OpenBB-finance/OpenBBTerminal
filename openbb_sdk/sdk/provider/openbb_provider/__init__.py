--- conflicted
+++ resolved
@@ -1,7 +1,3 @@
 """OpenBB Provider Package."""
-<<<<<<< HEAD
 from . import models  # noqa: F401
-=======
-from . import models  # noqa: F401
-from .utils import descriptions, helpers  # noqa: F401
->>>>>>> 28946b85
+from .utils import descriptions, helpers  # noqa: F401