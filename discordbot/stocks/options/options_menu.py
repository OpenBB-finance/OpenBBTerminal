--- conflicted
+++ resolved
@@ -7,14 +7,6 @@
 import discordbot.config_discordbot as cfg
 from discordbot.run_discordbot import gst_bot, logger
 from discordbot.reaction_helper import expiry_dates_reaction
-<<<<<<< HEAD
-from gamestonk_terminal.config_terminal import TRADIER_TOKEN
-from gamestonk_terminal.stocks.options import tradier_model, yfinance_model
-
-# pylint: disable=C0412
-
-=======
->>>>>>> 9d36f84a
 from discordbot.stocks.options.calls import calls_command
 from discordbot.stocks.options.expirations import expirations_command
 from discordbot.stocks.options.hist import hist_command
@@ -202,17 +194,8 @@
         async with ctx.typing():
             await asyncio.sleep(0.2)
             try:
-<<<<<<< HEAD
-
-                if cfg.DEBUG:
-                    print(f"!stocks.opt.hist {ticker} {strike} {put} {expiry}")
-
-                error = ""
-                if TRADIER_TOKEN == "REPLACE_ME":
-=======
                 error = ""
                 if TRADIER_TOKEN == "REPLACE_ME":  # nosec
->>>>>>> 9d36f84a
                     raise Exception("Tradier Token is required")
 
                 if expiry in ("c", "p"):
@@ -245,15 +228,9 @@
                 )
             except Exception as e:
                 error = str(e)
-<<<<<<< HEAD
-
-            finally:
-                if error:
-=======
             finally:
                 if error:
                     logger.error(error)
->>>>>>> 9d36f84a
                     embed = discord.Embed(
                         title="ERROR Options: History",
                         colour=cfg.COLOR,
@@ -325,19 +302,16 @@
         Sends a message to the discord user with the commands from the stocks/options context.
         The user can then select a reaction to trigger a command.
         """
-<<<<<<< HEAD
-        async with ctx.typing():
-            await asyncio.sleep(0.2)
-
-            if TRADIER_TOKEN == "REPLACE_ME":
+        logger.info("!stocks.opt %s %s %s %s", ticker, expiration, strike, put)
+        async with ctx.typing():
+            await asyncio.sleep(0.2)
+
+            if TRADIER_TOKEN == "REPLACE_ME":  # nosec
                 dates = yfinance_model.option_expirations(ticker)
             else:
                 dates = tradier_model.option_expirations(ticker)
 
             index_dates = [0, 1, 2, 3, 4, 5, 6, 7, 8, 9]
-
-            if cfg.DEBUG:
-                print(f"!stocks.opt {ticker} {expiration} {strike} {put}")
 
             if not ticker:
                 current = 0
@@ -383,63 +357,6 @@
                     f"{hist}```"
                 )
 
-=======
-        logger.info("!stocks.opt %s %s %s %s", ticker, expiration, strike, put)
-        async with ctx.typing():
-            await asyncio.sleep(0.2)
-
-            if TRADIER_TOKEN == "REPLACE_ME":  # nosec
-                dates = yfinance_model.option_expirations(ticker)
-            else:
-                dates = tradier_model.option_expirations(ticker)
-
-            index_dates = [0, 1, 2, 3, 4, 5, 6, 7, 8, 9]
-
-            if not ticker:
-                current = 0
-                text = (
-                    "```0️⃣ !stocks.opt.unu```\n"
-                    "Provide a ticker and expiration date with this menu,\n"
-                    "\ne.g.\n!stocks.opt TSLA 0-9\n!stocks.opt TSLA 2021-06-04"
-                )
-
-            if (ticker != "") and (expiration == ""):
-                current = 1
-                text = (
-                    "```0️⃣ !stocks.opt.unu\n"
-                    f"1️⃣ !stocks.opt.exp {ticker}\n"
-                    f"2️⃣ !stocks.opt.iv {ticker}\n```"
-                )
-
-            if expiration:
-                current = 2
-                exp = int(expiration.replace("-", ""))
-                if exp > 9 and (expiration not in dates) and (exp not in index_dates):
-                    call_arg = (strike, put)
-                    func_cmd = opt_command
-                    expiry = None
-                    await expiry_dates_reaction(ctx, ticker, expiry, func_cmd, call_arg)
-                    return
-                if exp in index_dates:
-                    expiration = dates[int(expiration)]
-
-                hist = f"7️⃣ !stocks.opt.hist {ticker} (strike*) (c/p*) {expiration}\n\n* Required"
-                if strike and put:
-                    hist = f"7️⃣ !stocks.opt.hist {ticker} {strike} {put} {expiration}"
-                    current = 3
-
-                text = (
-                    "```0️⃣ !stocks.opt.unu\n"
-                    f"1️⃣ !stocks.opt.exp {ticker}\n"
-                    f"2️⃣ !stocks.opt.iv {ticker}\n"
-                    f"3️⃣ !stocks.opt.calls {ticker} {expiration} \n"
-                    f"4️⃣ !stocks.opt.puts {ticker} {expiration} \n"
-                    f"5️⃣ !stocks.opt.oi {ticker} {expiration} \n"
-                    f"6️⃣ !stocks.opt.vol {ticker} {expiration} \n"
-                    f"{hist}```"
-                )
-
->>>>>>> 9d36f84a
             if put == "p":
                 put = bool(True)
             if put == "c":
@@ -473,38 +390,6 @@
                     "reaction_add", timeout=cfg.MENU_TIMEOUT, check=check
                 )
                 if reaction.emoji == "0️⃣":
-<<<<<<< HEAD
-                    if cfg.DEBUG:
-                        print("Reaction selected: 0")
-                    await unu_command(ctx)
-                elif reaction.emoji == "1️⃣":
-                    if cfg.DEBUG:
-                        print("Reaction selected: 1")
-                    await expirations_command(ctx, ticker)
-                elif reaction.emoji == "2️⃣":
-                    if cfg.DEBUG:
-                        print("Reaction selected: 2")
-                    await iv_command(ctx, ticker)
-                elif reaction.emoji == "3️⃣":
-                    if cfg.DEBUG:
-                        print("Reaction selected: 3")
-                    await calls_command(ctx, ticker, expiration)
-                elif reaction.emoji == "4️⃣":
-                    if cfg.DEBUG:
-                        print("Reaction selected: 4")
-                    await puts_command(ctx, ticker, expiration)
-                elif reaction.emoji == "5️⃣":
-                    if cfg.DEBUG:
-                        print("Reaction selected: 5")
-                    await oi_command(ctx, ticker, expiration)
-                elif reaction.emoji == "6️⃣":
-                    if cfg.DEBUG:
-                        print("Reaction selected: 6")
-                    await vol_command(ctx, ticker, expiration)
-                elif reaction.emoji == "7️⃣":
-                    if cfg.DEBUG:
-                        print("Reaction selected: 7")
-=======
                     logger.info("Reaction selected: 0")
                     await unu_command(ctx)
                 elif reaction.emoji == "1️⃣":
@@ -527,7 +412,6 @@
                     await vol_command(ctx, ticker, expiration)
                 elif reaction.emoji == "7️⃣":
                     logger.info("Reaction selected: 7")
->>>>>>> 9d36f84a
                     strike = float(strike)
                     await hist_command(ctx, ticker, expiration, strike, put)
 
