import asyncio
import discord

from gamestonk_terminal.config_terminal import TRADIER_TOKEN
from gamestonk_terminal.stocks.options import tradier_model, yfinance_model

import discordbot.config_discordbot as cfg
from discordbot.run_discordbot import gst_bot, logger


async def expiry_dates_reaction(ctx, ticker, expiry, func_cmd, call_arg: tuple = None):
    if TRADIER_TOKEN == "REPLACE_ME":  # nosec
        dates = yfinance_model.option_expirations(ticker)
    else:
        dates = tradier_model.option_expirations(ticker)

    index_dates = [0, 1, 2, 3, 4, 5, 6, 7, 8, 9]

    if expiry is not None:
        try:
            if expiry not in dates:
                exp = int(expiry.replace("-", ""))

            if (expiry not in dates) and (exp not in index_dates):
                raise Exception("Enter a valid expiration date.")

            if expiry in dates:
                if call_arg is None:
                    await func_cmd(ctx, ticker, expiry)
                else:
                    await func_cmd(ctx, ticker, expiry, *call_arg)
                return
            if exp in index_dates:
                expiry = dates[int(expiry)]
                if call_arg is None:
                    await func_cmd(ctx, ticker, expiry)
                else:
                    await func_cmd(ctx, ticker, expiry, *call_arg)
                return

        except Exception as e:
            embed = discord.Embed(
                title="ERROR Options: Expiry Date",
                colour=cfg.COLOR,
                description=e,
            )
            embed.set_author(
                name=cfg.AUTHOR_NAME,
                icon_url=cfg.AUTHOR_ICON_URL,
            )
            await ctx.send(embed=embed, delete_after=10.0)
            return

    if not dates:
        embed = discord.Embed(
            title="ERROR Options",
            colour=cfg.COLOR,
            description="Enter a valid stock ticker",
        )
        embed.set_author(
            name=cfg.AUTHOR_NAME,
            icon_url=cfg.AUTHOR_ICON_URL,
        )

        await ctx.send(embed=embed, delete_after=10.0)
        return

    text = (
        "```0️⃣ " + dates[0] + "\n"
        "1️⃣ " + dates[1] + "\n"
        "2️⃣ " + dates[2] + "\n"
        "3️⃣ " + dates[3] + "\n"
        "4️⃣ " + dates[4] + "\n"
        "5️⃣ " + dates[5] + "\n"
        "6️⃣ " + dates[6] + "\n"
        "7️⃣ " + dates[7] + "\n"
        "8️⃣ " + dates[8] + "\n"
        "9️⃣ " + dates[9] + "```"
    )

    title = " " + ticker.upper() + " Options: Expiry Date"
    embed = discord.Embed(title=title, description=text, colour=cfg.COLOR)
    embed.set_author(
        name=cfg.AUTHOR_NAME,
        icon_url=cfg.AUTHOR_ICON_URL,
    )

    msg = await ctx.send(embed=embed, delete_after=15.0)

    emoji_list = ["0️⃣", "1️⃣", "2️⃣", "3️⃣", "4️⃣", "5️⃣", "6️⃣", "7️⃣", "8️⃣", "9️⃣"]

    for emoji in emoji_list:
        await msg.add_reaction(emoji)

    def check(reaction, user):
        return user == ctx.message.author and str(reaction.emoji) in emoji_list

    try:
        reaction, _ = await gst_bot.wait_for(
            "reaction_add", timeout=cfg.MENU_TIMEOUT, check=check
        )
        for N in range(0, 10):
            if reaction.emoji == emoji_list[N]:
                logger.info("Reaction selected: %d", N)
                expiry = dates[N]
                if call_arg is None:
                    await func_cmd(ctx, ticker, expiry)
                else:
                    await func_cmd(ctx, ticker, expiry, *call_arg)

        for emoji in emoji_list:
            await msg.remove_reaction(emoji, ctx.bot.user)

    except asyncio.TimeoutError:
        for emoji in emoji_list:
            await msg.remove_reaction(emoji, ctx.bot.user)
<<<<<<< HEAD
        embed = discord.Embed(
            description="Error timeout - you snooze you lose! 😋",
            colour=cfg.COLOR,
            title="TIMEOUT  " + ticker.upper() + " Options: Expiry Date",
        )
        embed.set_author(
            name=cfg.AUTHOR_NAME,
            icon_url=cfg.AUTHOR_ICON_URL,
        )
        await ctx.send(embed=embed, delete_after=10.0)
=======
        if cfg.DEBUG:
            embed = discord.Embed(
                description="Error timeout - you snooze you lose! 😋",
                colour=cfg.COLOR,
                title="TIMEOUT  " + ticker.upper() + " Options: Expiry Date",
            )
            embed.set_author(
                name=cfg.AUTHOR_NAME,
                icon_url=cfg.AUTHOR_ICON_URL,
            )
            await ctx.send(embed=embed, delete_after=10.0)
>>>>>>> 9d36f84a
<|MERGE_RESOLUTION|>--- conflicted
+++ resolved
@@ -114,18 +114,6 @@
     except asyncio.TimeoutError:
         for emoji in emoji_list:
             await msg.remove_reaction(emoji, ctx.bot.user)
-<<<<<<< HEAD
-        embed = discord.Embed(
-            description="Error timeout - you snooze you lose! 😋",
-            colour=cfg.COLOR,
-            title="TIMEOUT  " + ticker.upper() + " Options: Expiry Date",
-        )
-        embed.set_author(
-            name=cfg.AUTHOR_NAME,
-            icon_url=cfg.AUTHOR_ICON_URL,
-        )
-        await ctx.send(embed=embed, delete_after=10.0)
-=======
         if cfg.DEBUG:
             embed = discord.Embed(
                 description="Error timeout - you snooze you lose! 😋",
@@ -136,5 +124,4 @@
                 name=cfg.AUTHOR_NAME,
                 icon_url=cfg.AUTHOR_ICON_URL,
             )
-            await ctx.send(embed=embed, delete_after=10.0)
->>>>>>> 9d36f84a
+            await ctx.send(embed=embed, delete_after=10.0)