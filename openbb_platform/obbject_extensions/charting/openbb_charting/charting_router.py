"""Charting router."""

# pylint: disable=too-many-arguments, too-many-locals, too-many-branches, too-many-statements, unused-argument, too-many-lines

from typing import Any, Dict, Optional, Tuple, Union
from warnings import warn

import pandas as pd
from openbb_core.app.model.charts.chart import ChartFormat
from openbb_core.app.utils import basemodel_to_df
from openbb_core.provider.abstract.data import Data
from plotly.graph_objs import Figure

from openbb_charting.core.chart_style import ChartStyle
from openbb_charting.core.openbb_figure import OpenBBFigure
from openbb_charting.core.plotly_ta.ta_class import PlotlyTA
from openbb_charting.core.to_chart import to_chart
from openbb_charting.styles.colors import LARGE_CYCLER
from openbb_charting.utils import relative_rotation
from openbb_charting.utils.generic_charts import bar_chart
from openbb_charting.utils.helpers import (
    calculate_returns,
    duration_sorter,
    heikin_ashi,
    should_share_axis,
    z_score_standardization,
)

CHART_FORMAT = ChartFormat.plotly


def equity_price_performance(
    **kwargs,
) -> Tuple[Union[OpenBBFigure, Figure], Dict[str, Any]]:  # noqa: PLR0912
    """Equity Price Performance Chart."""
    if "data" in kwargs and isinstance(kwargs["data"], pd.DataFrame):
        data = kwargs["data"]
    elif "data" in kwargs and isinstance(kwargs["data"], list):
        data = basemodel_to_df(kwargs["data"], index=kwargs.get("index", "symbol"))  # type: ignore
    else:
        data = basemodel_to_df(
            kwargs["obbject_item"], index=kwargs.get("index", "symbol")  # type: ignore
        )

    cols = [
        "one_day",
        "one_week",
        "one_month",
        "three_month",
        "six_month",
        "ytd",
        "one_year",
        "two_year",
        "three_year",
        "four_year",
        "five_year",
    ]

    df = pd.DataFrame()
    chart_df = pd.DataFrame()

    if "symbol" in data.columns:
        data = data.set_index("symbol")
    chart_cols = []

    if len(data) == 0:
        raise ValueError("No data was found in the DataFrame.")

    data = data.drop_duplicates(keep="first")

    for col in cols:
        if col in data.columns and data[col].notnull().any():
            df[col.replace("_", " ").title() if col != "ytd" else col.upper()] = data[
                col
            ].apply(lambda x: round(x * 100, 4) if x is not None else None)

    if df.empty:
        raise ValueError(f"No columns matching, {cols}, were found in the data.")

    chart_df = df.T
    chart_cols = chart_df.columns.to_list()

    if "limit" in kwargs and isinstance(kwargs.get("limit"), int):
        limit = kwargs.pop("limit", 10)
        chart_df = chart_df.head(limit)  # type: ignore

    layout_kwargs: Dict[str, Any] = kwargs.get("layout_kwargs", {})

    title = (
        f"{kwargs.pop('title')}" if "title" in kwargs else "Equity Price Performance"
    )
    orientation = (
        kwargs.pop("orientation")
        if "orientation" in kwargs and kwargs.get("orientation") is not None
        else "v"
    )

    ytitle = "Performance (%)"
    xtitle = None

    if orientation == "h":
        xtitle = ytitle  # type: ignore
        ytitle = None  # type: ignore

    fig = bar_chart(
        chart_df.reset_index(),
        x="index",
        y=chart_cols,
        title=title,
        xtitle=xtitle,
        ytitle=ytitle,
        orientation=orientation,  # type: ignore
    )
    fig.update_traces(
        hovertemplate=(
            "%{fullData.name}:%{y:.2f}%<extra></extra>"
            if orientation == "v"
            else "%{fullData.name}:%{x:.2f}%<extra></extra>"
        )
    )

    fig.update_layout(**layout_kwargs)
    content = fig.show(external=True).to_plotly_json()  # type: ignore

    return fig, content


def etf_price_performance(
    **kwargs,
) -> Tuple[Union[OpenBBFigure, Figure], Dict[str, Any]]:
    """ETF Historical Chart."""
    fig, content = equity_price_performance(**kwargs)
    if "title" in kwargs and kwargs.get("title") is not None:
        fig.set_title(kwargs.get("title"))  # type: ignore
    else:
        fig.set_title("ETF Price Performance")  # type: ignore

    content = fig.show(external=True).to_plotly_json()  # type: ignore
    return fig, content


def etf_holdings(**kwargs) -> Tuple[Union[OpenBBFigure, Figure], Dict[str, Any]]:
    """Equity Compare Groups Chart."""
    if "data" in kwargs and isinstance(kwargs["data"], pd.DataFrame):
        data = kwargs["data"]
    elif "data" in kwargs and isinstance(kwargs["data"], list):
        data = basemodel_to_df(kwargs["data"], index=None)  # type: ignore
    else:
        data = basemodel_to_df(kwargs["obbject_item"], index=None)  # type: ignore

    if "weight" not in data.columns:
        raise ValueError("No 'weight' column found in the data.")

    orientation = kwargs.get("orientation", "h")
    limit = kwargs.get("limit", 20)
    symbol = kwargs["standard_params"].get("symbol")  # type: ignore
    title = kwargs.get("title", f"Top {limit} {symbol} Holdings")
    layout_kwargs = kwargs.get("layout_kwargs", {})

    data = data.sort_values("weight", ascending=False)
    limit = min(limit, len(data))  # type: ignore
    target = data.head(limit)[["symbol", "weight"]].set_index("symbol")
    target = target.multiply(100)
    axis_title = "Weight (%)"

    fig = bar_chart(
        target.reset_index(),
        "symbol",
        ["weight"],
        title=title,  # type: ignore
        xtitle=axis_title if orientation == "h" else None,
        ytitle=axis_title if orientation == "v" else None,
        orientation=orientation,  # type: ignore
    )

    fig.update_layout(
        hovermode="x" if orientation == "v" else "y",
        margin=dict(r=0, l=50) if orientation == "h" else None,
    )

    fig.update_traces(
        hovertemplate=(
            "%{y:.3f}%<extra></extra>"
            if orientation == "v"
            else "%{x:.3f}%<extra></extra>"
        )
    )

    if layout_kwargs:
        fig.update_layout(**layout_kwargs)  # type: ignore

    content = fig.show(external=True).to_plotly_json()  # type: ignore

    return fig, content


def equity_price_historical(  # noqa: PLR0912
    **kwargs,
) -> Tuple[OpenBBFigure, Dict[str, Any]]:
    """Equity Price Historical Chart."""
    if "data" in kwargs and isinstance(kwargs["data"], pd.DataFrame):
        data = kwargs["data"]
    elif "data" in kwargs and isinstance(kwargs["data"], list):
        data = basemodel_to_df(kwargs["data"], index=kwargs.get("index", "date"))  # type: ignore
    else:
        data = basemodel_to_df(
            kwargs["obbject_item"], index=kwargs.get("index", "date")  # type: ignore
        )

    if "date" in data.columns:
        data = data.set_index("date")

    target = str(kwargs.get("target"))
    normalize = kwargs.get("normalize") is True
    returns = kwargs.get("returns") is True
    same_axis = kwargs.get("same_axis") is True
    text_color = "black" if ChartStyle().plt_style == "light" else "white"
    title = f"{kwargs.get('title')}" if "title" in kwargs else "Historical Prices"
    y1title = ""
    y2title = ""
    candles = True
    multi_symbol = (
        bool(kwargs.get("multi_symbol") is True)
        or (
            "symbol" in data.columns
            and target in data.columns
            and len(data.symbol.unique()) > 1
        )
        or ("target" in kwargs and kwargs.get("target") is not None)
        or "symbol" in data.columns
        or (
            "symbol" not in data.columns
            and bool(data.columns.isin(["open", "high", "low", "close"]).all())
        )
    )
    target = "close" if target is None or target == "None" or target == "" else target

    if multi_symbol is True:
        if "symbol" not in data.columns and target in data.columns:
            data = data[[target]]
            y1title = target.title()
        if "symbol" in data.columns and target in data.columns:
            data = data.pivot(columns="symbol", values=target)
            y1title = target
            title = f"Historical {target.title()}"

    indicators = kwargs.get("indicators", {})
    candles = bool(~data.columns.isin(["open", "high", "low", "close"]).all())
    candles = candles if kwargs.get("candles", True) else False
    volume = kwargs.get("volume", True) if "volume" in data.columns else False

    if normalize is True:
        if "symbol" not in data.columns and target in data.columns:
            data = data[[target]]
        multi_symbol = True
        candles = False
        volume = False

    if returns is True:
        if "symbol" not in data.columns and target in data.columns:
            data = data[[target]]
        multi_symbol = True
        candles = False
        volume = False
    if (  # pylint: disable = R0916
        multi_symbol is False
        and normalize is False
        and returns is False
        and candles is True
    ) or (indicators and multi_symbol is False):
        if (
            "heikin_ashi" in kwargs
            and kwargs["heikin_ashi"] is True
            and candles is True
        ):
            data = heikin_ashi(data)
            title = f"{title} - Heikin Ashi"
        _volume = False
        if "atr" in indicators:  # type: ignore
            _volume = volume
            volume = False
        ta = PlotlyTA()
        fig = ta.plot(  # type: ignore
            data,
            indicators=indicators if indicators else {},  # type: ignore
            symbol=target if candles is False else "",
            candles=candles,
            volume=volume,  # type: ignore
        )
        if _volume is True and "atr" in indicators:  # type: ignore
            fig.add_inchart_volume(data)
        fig.update_layout(
            paper_bgcolor="rgba(0,0,0,0)",
            plot_bgcolor="rgba(0,0,0,0)",
            font=dict(color=text_color),
            showlegend=True,
            legend=dict(
                orientation="v",
                yanchor="top",
                xanchor="right",
                y=0.95,
                x=-0.01,
                xref="paper",
                font=dict(size=12),
                bgcolor="rgba(0,0,0,0)",
            ),
            xaxis=dict(
                ticklen=0,
                showgrid=True,
                gridcolor="rgba(128,128,128,0.3)",
                zeroline=True,
                mirror=True,
                showline=True,
            ),
            xaxis2=dict(
                ticklen=0,
                showgrid=True,
                gridcolor="rgba(128,128,128,0.3)",
                zeroline=True,
                mirror=True,
                showline=True,
            ),
            yaxis=dict(
                ticklen=0,
                showgrid=True,
                gridcolor="rgba(128,128,128,0.3)",
                zeroline=True,
                mirror=True,
                showline=True,
                tickfont=dict(size=14),
            ),
            yaxis2=dict(
                ticklen=0,
                gridcolor="rgba(128,128,128,0.3)",
            ),
            yaxis3=dict(
                ticklen=0,
                gridcolor="rgba(128,128,128,0.3)",
            ),
            dragmode="pan",
            hovermode="x",
        )

        if kwargs.get("title"):
            title = kwargs["title"]
        fig.update_layout(title=dict(text=title, x=0.5))

        content = fig.to_plotly_json()

        return fig, content

    if multi_symbol is True or candles is False:

        if "symbol" not in data.columns and target in data.columns:
            data = data[[target]]

        if "symbol" in data.columns:
            data = data.pivot(columns="symbol", values=target)

        title: str = kwargs.get("title", "Historical Prices")  # type: ignore

        y1title = data.iloc[:, 0].name
        y2title = ""

        if len(data.columns) > 2 or normalize is True or returns is True:
            if returns is True or (len(data.columns) > 2 and normalize is False):
                data = data.apply(calculate_returns)
                title = f"{title} - Cumulative Returns"
                y1title = "Percent"
            if normalize is True:
                if returns is True:
                    title = f"{title.replace(' - Cumulative Returns', '')} - Normalized Cumulative Returns"
                else:
                    title = title + " - Normalized"
                data = data.apply(z_score_standardization)
                y1title = None  # type: ignore
                y2title = None  # type: ignore

        fig = OpenBBFigure()

        for i, col in enumerate(data.columns):

            hovertemplate = f"{data[col].name}: %{{y}}<extra></extra>"
            yaxis = "y1"
            if y1title and y1title != "Percent":
                yaxis = (
                    (
                        "y1"
                        if should_share_axis(data, col, y1title)  # type: ignore
                        or col == y1title
                        or normalize is True
                        or returns is True
                        else "y2"
                    )
                    if same_axis is False
                    else "y1"
                )

            if yaxis == "y2":
                y2title = data[col].name

            fig.add_scatter(
                x=data.index,
                y=data[col],
                name=data[col].name,
                mode="lines",
                hovertemplate=hovertemplate,
                line=dict(width=2, color=LARGE_CYCLER[i % len(LARGE_CYCLER)]),
                yaxis=yaxis,
            )

    if normalize is True or returns is True:
        y1title = "Percent" if returns is True else None  # type: ignore
        y2title = None  # type: ignore

    if same_axis is True:
        y1title = None  # type: ignore
        y2title = None  # type: ignore

    fig.update_layout(
        paper_bgcolor="rgba(0,0,0,0)",
        plot_bgcolor="rgba(0,0,0,0)",
        legend=(
            dict(
                orientation="v",
                yanchor="top",
                xanchor="right",
                y=0.95,
                x=-0.01,
                bgcolor="rgba(0,0,0,0)",
            )
            if len(data.columns) > 2
            else dict(
                orientation="h",
                yanchor="bottom",
                xanchor="right",
                y=1.02,
                x=0.98,
                bgcolor="rgba(0,0,0,0)",
            )
        ),
        yaxis1=(
            dict(
                side="right",
                ticklen=0,
                showgrid=True,
                showline=True,
                mirror=True,
                gridcolor="rgba(128,128,128,0.3)",
                title=dict(
                    text=y1title if y1title else None, standoff=20, font=dict(size=20)
                ),
                tickfont=dict(size=14),
                anchor="x",
            )
        ),
        yaxis2=(
            dict(
                overlaying="y",
                side="left",
                ticklen=0,
                showgrid=False,
                title=dict(
                    text=y2title if y2title else None, standoff=10, font=dict(size=20)
                ),
                tickfont=dict(size=14),
                anchor="x",
            )
            if y2title
            else None
        ),
        xaxis=dict(
            ticklen=0,
            showgrid=True,
            gridcolor="rgba(128,128,128,0.3)",
            showline=True,
            mirror=True,
        ),
        margin=dict(l=20, r=20, b=20, t=20),
        dragmode="pan",
        hovermode="x",
    )
    if kwargs.get("title"):
        title = kwargs["title"]
    fig.update_layout(title=dict(text=title, x=0.5))

    content = fig.show(external=True).to_plotly_json()

    return fig, content


def etf_historical(**kwargs) -> Tuple[OpenBBFigure, Dict[str, Any]]:
    """ETF Historical Chart."""
    return equity_price_historical(**kwargs)


def index_price_historical(**kwargs) -> Tuple[OpenBBFigure, Dict[str, Any]]:
    """Index Price Historical Chart."""
    return equity_price_historical(**kwargs)


def currency_price_historical(**kwargs) -> Tuple[OpenBBFigure, Dict[str, Any]]:
    """Currency Price Historical Chart."""
    return equity_price_historical(**kwargs)


def crypto_price_historical(**kwargs) -> Tuple[OpenBBFigure, Dict[str, Any]]:
    """Crypto Price Historical Chart."""
    return equity_price_historical(**kwargs)


def _ta_ma(**kwargs):
    """Plot moving average helper."""
    index = (
        kwargs.get("index")
        if "index" in kwargs and kwargs.get("index") is not None
        else "date"
    )
    data = kwargs.get("data")
    ma_type = (
        kwargs["ma_type"]
        if "ma_type" in kwargs and kwargs.get("ma_type") is not None
        else "sma"
    )
    ma_types = ma_type.split(",") if isinstance(ma_type, str) else ma_type

    if isinstance(data, pd.DataFrame) and not data.empty:
        data = data.set_index(index) if index in data.columns else data

    if data is None:
        data = basemodel_to_df(kwargs["obbject_item"], index=index)

    if isinstance(data, list):
        data = basemodel_to_df(data, index=index)

    window = (
        kwargs.get("length", [])
        if "length" in kwargs and kwargs.get("length") is not None
        else [50]
    )
    offset = kwargs.get("offset", 0)
    target = (
        kwargs.get("target")
        if "target" in kwargs and kwargs.get("target") is not None
        else "close"
    )

    if target not in data.columns and "close" in data.columns:
        target = "close"

    if target not in data.columns and "close" not in data.columns:
        raise ValueError(f"Column '{target}', or 'close', not found in the data.")

    df = data.copy()
    if target in data.columns:
        df = df[[target]]
        df.columns = ["close"]
    title = (
        kwargs.get("title")
        if "title" in kwargs and kwargs.get("title") is not None
        else f"{ma_type.upper()}"
    )

    fig = OpenBBFigure()
    fig = fig.create_subplots(
        1,
        1,
        shared_xaxes=True,
        vertical_spacing=0.06,
        horizontal_spacing=0.01,
        row_width=[1],
        specs=[[{"secondary_y": True}]],
    )
    fig.update_layout(ChartStyle().plotly_template.get("layout", {}))

    ma_df = pd.DataFrame()
    window = [window] if isinstance(window, int) else window
    for w in window:
        for ma_type in ma_types:
            ma_df[f"{ma_type.upper()} {w}"] = getattr(df.ta, ma_type)(
                length=w, offset=offset
            )

    if kwargs.get("dropnan") is True:
        ma_df = ma_df.dropna()
        data = data.iloc[-len(ma_df) :]

    if (
        "candles" in kwargs
        and kwargs.get("candles") is True
        and kwargs.get("target") is None
    ):
        volume = kwargs.get("volume") is True
        fig, _ = to_chart(data, candles=True, volume=volume)

    else:
        ma_df[f"{target}".title()] = data[target]

    for i, col in enumerate(ma_df.columns):
        name = col.replace("_", " ")
        fig.add_scatter(
            x=ma_df.index,
            y=ma_df[col],
            name=name,
            mode="lines",
            hovertemplate=f"{name}: %{{y}}<extra></extra>",
<<<<<<< HEAD
            line=dict(width=2, color=LARGE_CYCLER[color]),
=======
            line=dict(width=1, color=LARGE_CYCLER[i]),
>>>>>>> 6a10598f
            showlegend=True,
        )

    fig.update_layout(
        title=dict(text=title, x=0.5, font=dict(size=16)),
        paper_bgcolor="rgba(0,0,0,0)",
        plot_bgcolor="rgba(0,0,0,0)",
        showlegend=True,
        legend=dict(
            orientation="h",
            yanchor="bottom",
            xanchor="right",
            y=1.02,
            x=0.95,
            bgcolor="rgba(0,0,0,0)",
        ),
        xaxis=dict(
            ticklen=0,
            showgrid=True,
            gridcolor="rgba(128,128,128,0.3)",
            zeroline=True,
            mirror=True,
        ),
        yaxis=dict(
            ticklen=0,
            showgrid=True,
            gridcolor="rgba(128,128,128,0.3)",
            zeroline=True,
            mirror=True,
            autorange=True,
        ),
    )

    content = fig.show(external=True).to_plotly_json()

    return fig, content


def technical_sma(**kwargs) -> Tuple[OpenBBFigure, Dict[str, Any]]:
    """Plot simple moving average chart."""
    if "ma_type" not in kwargs:
        kwargs["ma_type"] = "sma"
    return _ta_ma(**kwargs)


def technical_ema(**kwargs) -> Tuple[OpenBBFigure, Dict[str, Any]]:
    """Exponential moving average chart."""
    if "ma_type" not in kwargs:
        kwargs["ma_type"] = "ema"
    return _ta_ma(**kwargs)


def technical_hma(**kwargs) -> Tuple[OpenBBFigure, Dict[str, Any]]:
    """Hull moving average chart."""
    if "ma_type" not in kwargs:
        kwargs["ma_type"] = "hma"
    return _ta_ma(**kwargs)


def technical_wma(**kwargs) -> Tuple[OpenBBFigure, Dict[str, Any]]:
    """Weighted moving average chart."""
    if "ma_type" not in kwargs:
        kwargs["ma_type"] = "wma"
    return _ta_ma(**kwargs)


def technical_zlma(**kwargs) -> Tuple[OpenBBFigure, Dict[str, Any]]:
    """Zero lag moving average chart."""
    if "ma_type" not in kwargs:
        kwargs["ma_type"] = "zlma"
    return _ta_ma(**kwargs)


def technical_aroon(**kwargs) -> Tuple[OpenBBFigure, Dict[str, Any]]:
    """Technical Aroon Chart."""
    if "data" in kwargs and isinstance(kwargs["data"], pd.DataFrame):
        data = kwargs["data"]
    else:
        data = basemodel_to_df(
            kwargs["obbject_item"], index=kwargs.get("index", "date")
        )

    if "date" in data.columns:
        data = data.set_index("date")

    if "symbol" in data.columns and len(data.symbol.unique()) > 1:
        raise ValueError(
            "Please provide data with only one symbol and columns for OHLC."
        )

    symbol = kwargs.get("symbol", "")

    volume = kwargs.get("volume") is True
    title = f"Aroon Indicator & Oscillator {symbol}"

    length = kwargs.get("length", 25)
    scalar = kwargs.get("scalar", 100)
    symbol = kwargs.get("symbol", "")

    ta = PlotlyTA()
    fig = ta.plot(  # type: ignore
        data,
        dict(aroon=dict(length=length, scalar=scalar)),
        title,
        False,
        volume=volume,
    )

    content = fig.show(external=True).to_plotly_json()

    return fig, content


def technical_macd(**kwargs) -> Tuple[OpenBBFigure, Dict[str, Any]]:
    """Plot moving average convergence divergence chart."""
    if "data" in kwargs and isinstance(kwargs["data"], pd.DataFrame):
        data = kwargs["data"]
    else:
        data = basemodel_to_df(
            kwargs["obbject_item"], index=kwargs.get("index", "date")
        )

    if "date" in data.columns:
        data = data.set_index("date")

    if "symbol" in data.columns and len(data.symbol.unique()) > 1:
        raise ValueError(
            "Please provide data with only one symbol and columns for OHLC."
        )

    fast = kwargs.get("fast", 12)
    slow = kwargs.get("slow", 26)
    signal = kwargs.get("signal", 9)
    symbol = kwargs.get("symbol", "")

    title = f"{symbol.upper()} MACD"
    volume = kwargs.get("volume") is True

    ta = PlotlyTA()
    fig = ta.plot(  # type: ignore
        data,
        dict(macd=dict(fast=fast, slow=slow, signal=signal)),
        title,
        False,
        volume=volume,
    )
    content = fig.show(external=True).to_plotly_json()

    return fig, content


def technical_adx(**kwargs) -> Tuple[OpenBBFigure, Dict[str, Any]]:
    """Average directional movement index chart."""
    if "data" in kwargs and isinstance(kwargs["data"], pd.DataFrame):
        data = kwargs["data"]
    else:
        data = basemodel_to_df(
            kwargs["obbject_item"], index=kwargs.get("index", "date")
        )

    if "date" in data.columns:
        data = data.set_index("date")

    if "symbol" in data.columns and len(data.symbol.unique()) > 1:
        raise ValueError(
            "Please provide data with only one symbol and columns for OHLC."
        )

    length = kwargs.get("length", 14)
    scalar = kwargs.get("scalar", 100.0)
    drift = kwargs.get("drift", 1)
    symbol = kwargs.get("symbol", "")

    ta = PlotlyTA()
    fig = ta.plot(  # type: ignore
        data,
        dict(adx=dict(length=length, scalar=scalar, drift=drift)),
        f"Average Directional Movement Index (ADX) {symbol}",
        False,
        volume=False,
    )
    content = fig.show(external=True).to_plotly_json()

    return fig, content


def technical_rsi(**kwargs) -> Tuple[OpenBBFigure, Dict[str, Any]]:
    """Relative strength index chart."""
    if "data" in kwargs and isinstance(kwargs["data"], pd.DataFrame):
        data = kwargs["data"]
    else:
        data = basemodel_to_df(
            kwargs["obbject_item"], index=kwargs.get("index", "date")
        )

    if "date" in data.columns:
        data = data.set_index("date")

    if "symbol" in data.columns and len(data.symbol.unique()) > 1:
        raise ValueError(
            "Please provide data with only one symbol and columns for OHLC."
        )

    window = kwargs.get("window", 14)
    scalar = kwargs.get("scalar", 100.0)
    drift = kwargs.get("drift", 1)
    symbol = kwargs.get("symbol", "")

    ta = PlotlyTA()
    fig = ta.plot(  # type: ignore
        data,
        dict(rsi=dict(length=window, scalar=scalar, drift=drift)),
        f"{symbol.upper()} RSI {window}",
        False,
        volume=False,
    )
    content = fig.show(external=True).to_plotly_json()

    return fig, content


def technical_cones(**kwargs) -> Tuple[OpenBBFigure, Dict[str, Any]]:
    """Volatility Cones Chart."""
    data = kwargs.get("data")

    if isinstance(data, pd.DataFrame) and not data.empty and "window" in data.columns:
        df_ta = data.set_index("window")
    else:
        df_ta = basemodel_to_df(kwargs["obbject_item"], index="window")  # type: ignore

    df_ta.columns = [col.title().replace("_", " ") for col in df_ta.columns]

    # Check if the data is formatted as expected.
    if not all(col in df_ta.columns for col in ["Realized", "Min", "Median", "Max"]):
        raise ValueError("Data supplied does not match the expected format.")

    model = (
        str(kwargs.get("model"))
        .replace("std", "Standard Deviation")
        .replace("_", "-")
        .title()
        if kwargs.get("model")
        else "Standard Deviation"
    )

    symbol = str(kwargs.get("symbol")) + " - " if kwargs.get("symbol") else ""

    title = (
        str(kwargs.get("title"))
        if kwargs.get("title")
        else f"{symbol}Realized Volatility Cones - {model} Model"
    )

    colors = [
        "green",
        "red",
        "burlywood",
        "grey",
        "orange",
        "blue",
    ]

    fig = OpenBBFigure()

    fig.update_layout(ChartStyle().plotly_template.get("layout", {}))

    text_color = "black" if ChartStyle().plt_style == "light" else "white"

    for i, col in enumerate(df_ta.columns):
        fig.add_scatter(
            x=df_ta.index,
            y=df_ta[col],
            name=col,
            mode="lines+markers",
            hovertemplate=f"{col}: %{{y}}<extra></extra>",
            marker=dict(
                color=colors[i],
                size=11,
            ),
        )

    fig.set_title(title)

    fig.update_layout(
        paper_bgcolor="rgba(0,0,0,0)",
        plot_bgcolor="rgba(0,0,0,0)",
        font=dict(color=text_color),
        legend=dict(
            orientation="h",
            yanchor="bottom",
            xanchor="right",
            y=1.02,
            x=1,
            bgcolor="rgba(0,0,0,0)",
        ),
        yaxis=dict(
            ticklen=0,
            showgrid=True,
            showline=True,
            mirror=True,
            zeroline=False,
            gridcolor="rgba(128,128,128,0.3)",
        ),
        xaxis=dict(
            type="category",
            tickmode="array",
            ticklen=0,
            tickvals=df_ta.index,
            ticktext=df_ta.index,
            title_text="Period",
            showgrid=False,
            showline=True,
            mirror=True,
            zeroline=False,
        ),
        margin=dict(l=20, r=20, b=20),
        dragmode="pan",
    )

    content = fig.to_plotly_json()

    return fig, content


def economy_fred_series(  # noqa: PLR0912
    **kwargs,
) -> Tuple[OpenBBFigure, Dict[str, Any]]:
    """FRED Series Chart."""
    ytitle_dict = {
        "chg": "Change",
        "ch1": "Change From Year Ago",
        "pch": "Percent Change",
        "pc1": "Percent Change From Year Ago",
        "pca": "Compounded Annual Rate Of Change",
        "cch": "Continuously Compounded Rate Of Change",
        "cca": "Continuously Compounded Annual Rate Of Change",
        "log": "Natural Log",
    }

    provider = kwargs.get("provider")

    if provider != "fred":
        raise RuntimeError(
            f"This charting method does not support {provider}. Supported providers: fred."
        )

    columns = basemodel_to_df(kwargs["obbject_item"], index=None).columns.to_list()  # type: ignore

    allow_unsafe = kwargs.get("allow_unsafe", False)
    dropnan = kwargs.get("dropna", True)
    normalize = kwargs.get("normalize", False)

    data_cols = []
    data = kwargs.get("data")

    if isinstance(data, pd.DataFrame) and not data.empty:
        data_cols = data.columns.to_list()
        df_ta = data

    else:
        df_ta = basemodel_to_df(kwargs["obbject_item"], index="date")  # type: ignore

    # Check for unsupported external data injection.
    if allow_unsafe is False and data_cols:
        for data_col in data_cols:
            if data_col not in columns:
                raise RuntimeError(
                    f"Column '{data_col}' was not found in the original data."
                    + " External data injection is not supported unless `allow_unsafe = True`."
                )

    # Align the data so each column has the same index and length.
    if dropnan:
        df_ta = df_ta.dropna(how="any")

    if df_ta.empty or len(df_ta) < 2:
        raise ValueError(
            "No data is left after dropping NaN values. Try setting `dropnan = False`,"
            + " or use the `frequency` parameter on request."
        )

    columns = df_ta.columns.to_list()

    metadata = kwargs["extra"].get("results_metadata", {})  # type: ignore

    # Check if the request was transformed by the FRED API.
    params = kwargs["extra_params"] if kwargs.get("extra_params") else {}
    has_params = hasattr(params, "transform") and params.transform is not None  # type: ignore

    # Get a unique list of all units of measurement in the DataFrame.
    y_units = list({metadata.get(col).get("units") for col in columns if col in metadata})  # type: ignore
    if has_params is True and not y_units:
        y_units = [ytitle_dict.get(params.transform)]  # type: ignore

    if normalize or (
        kwargs.get("bar") is True
        and len(y_units) > 1
        and (
            has_params is False
            or not any(
                i in params.transform for i in ["pc1", "pch", "pca", "cch", "cca", "log"]  # type: ignore
            )
        )
    ):
        normalize = True
        df_ta = df_ta.apply(z_score_standardization)

    if len(y_units) > 2 and has_params is False and allow_unsafe is False:
        raise RuntimeError(
            "This method supports up to 2 y-axis units."
            + " Please use the 'transform' parameter, in the data request,"
            + " to compare all series on the same scale, or set `normalize = True`."
            + " Override this error by setting `allow_unsafe = True`."
        )

    y1_units = y_units[0] if y_units else None
    y1title = y1_units
    y2title = y_units[1] if len(y_units) > 1 else None
    xtitle = str(kwargs.get("xtitle", ""))

    # If the request was transformed, the y-axis will be shared under these conditions.
    if has_params and any(
        i in params.transform for i in ["pc1", "pch", "pca", "cch", "cca", "log"]  # type: ignore
    ):
        y1title = "Log" if params.transform == "Log" else "Percent"  # type: ignore
        y2title = None

    # Set the title for the chart.
    title: str = ""
    if isinstance(kwargs, dict) and title in kwargs:
        title = kwargs["title"]  # type: ignore
    else:
        if metadata.get(columns[0]):  # type: ignore
            title = metadata.get(columns[0]).get("title") if len(columns) == 1 else "FRED Series"  # type: ignore
        else:
            title = "FRED Series"
        transform_title = ytitle_dict.get(params.transform) if has_params is True else ""  # type: ignore
        title = f"{title} - {transform_title}" if transform_title else title

    # Define this to use as a check.
    y3title: Optional[str] = ""

    if kwargs.get("plot_bar") is True or len(df_ta.index) < 100:
        margin = dict(l=10, r=5, b=75 if xtitle else 30)
        try:
            if normalize:
                y1title = None
                title = f"{title} - Normalized" if title else "Normalized"
            bar_mode = kwargs.get("barmode", "group")
            fig = bar_chart(
                df_ta.reset_index(),
                "date",
                df_ta.columns.to_list(),
                title=title,
                xtitle=xtitle,
                ytitle=y1title,
                barmode=bar_mode,  # type: ignore
                layout_kwargs=dict(margin=margin),  # type: ignore
            )
            if kwargs.get("layout_kwargs"):
                fig.update_layout(kwargs.get("layout_kwargs"))

            if kwargs.get("title"):
                fig.set_title(str(kwargs.get("title")))  # type: ignore

            content = fig.to_plotly_json()

            return fig, content  # type: ignore
        except Exception as _:
            warn("Bar chart failed. Attempting line chart.")

    # Create the figure object with subplots.
    fig = OpenBBFigure().create_subplots(
        rows=1, cols=1, shared_xaxes=True, shared_yaxes=False
    )

    # For each series in the DataFrame, add a scatter plot.
    for i, col in enumerate(df_ta.columns):

        # Check if the y-axis should be shared for this series.
        on_y1 = (
            (
                metadata.get(col).get("units") == y1_units  # type: ignore
                or y2title is None  # type: ignore
                or kwargs.get("same_axis") is True
            )
            if metadata.get(col)  # type: ignore
            else False
        )
        if normalize:
            on_y1 = True

        yaxes = "y2" if not on_y1 else "y1"
        on_y3 = not metadata.get(col) and normalize is False  # type: ignore
        if on_y3:
            yaxes = "y3"
            y3title = df_ta[col].name  # type: ignore
        fig.add_scatter(
            x=df_ta.index,
            y=df_ta[col],
            name=df_ta[col].name,
            mode="lines",
            hovertemplate=f"{df_ta[col].name}: %{{y}}<extra></extra>",
            line=dict(width=2, color=LARGE_CYCLER[i % len(LARGE_CYCLER)]),
            yaxis="y1" if kwargs.get("same_axis") is True else yaxes,
        )

    # Set the y-axis titles, if supplied.
    if kwargs.get("y1title"):
        y1title = kwargs.get("y1title")
    if kwargs.get("y2title") and y2title is not None:
        y2title = kwargs.get("y2title")
    # Set the x-axis title, if suppiled.
    if isinstance(kwargs, dict) and "xtitle" in kwargs:
        xtitle = kwargs["xtitle"]
    # If the data was normalized, set the title to reflect this.
    if normalize:
        y1title = None
        y2title = None
        y3title = None
        title = f"{title} - Normalized" if title else "Normalized"

    # Now update the layout of the complete figure.
    fig.update_layout(
        title=dict(text=title, x=0.5, font=dict(size=16)),
        paper_bgcolor="rgba(0,0,0,0)",
        plot_bgcolor="rgba(0,0,0,0)",
        legend=dict(
            orientation="h",
            yanchor="bottom",
            xanchor="right",
            y=1.02,
            x=0.95,
            bgcolor="rgba(0,0,0,0)",
            font=dict(size=12),
        ),
        yaxis=(
            dict(
                ticklen=0,
                side="right",
                showline=True,
                mirror=True,
                title=dict(text=y1title, standoff=30, font=dict(size=16)),
                tickfont=dict(size=14),
                anchor="x",
                gridcolor="rgba(128,128,128,0.3)",
            )
            if y1title
            else None
        ),
        yaxis2=(
            dict(
                overlaying="y",
                side="left",
                ticklen=0,
                showgrid=False,
                title=dict(
                    text=y2title if y2title else None, standoff=10, font=dict(size=16)
                ),
                tickfont=dict(size=14),
                anchor="x",
            )
            if y2title
            else None
        ),
        yaxis3=(
            dict(
                overlaying="y",
                side="left",
                ticklen=0,
                position=0,
                showgrid=False,
                showticklabels=True,
                title=(
                    dict(text=y3title, standoff=10, font=dict(size=16))
                    if y3title
                    else None
                ),
                tickfont=dict(size=12, color="rgba(128,128,128,0.9)"),
                anchor="free",
            )
            if y3title
            else None
        ),
        xaxis=dict(
            ticklen=0,
            showgrid=True,
            showline=True,
            mirror=True,
            title=(
                dict(text=xtitle, standoff=30, font=dict(size=16)) if xtitle else None
            ),
            gridcolor="rgba(128,128,128,0.3)",
            domain=[0.095, 0.95] if y3title else None,
        ),
        margin=dict(r=25, l=25, b=75 if xtitle else 30) if normalize is False else None,
        autosize=True,
        dragmode="pan",
    )
    if kwargs.get("layout_kwargs"):
        fig.update_layout(kwargs.get("layout_kwargs"))
    if kwargs.get("title"):
        fig.set_title(str(kwargs.get("title")))
    content = fig.to_plotly_json()

    return fig, content


def technical_relative_rotation(
    **kwargs: Any,
) -> Tuple["OpenBBFigure", Dict[str, Any]]:
    """Relative Rotation Chart."""
    ratios_df = basemodel_to_df(kwargs["obbject_item"].rs_ratios, index="date")  # type: ignore
    momentum_df = basemodel_to_df(kwargs["obbject_item"].rs_momentum, index="date")  # type: ignore
    benchmark_symbol = kwargs["obbject_item"].benchmark  # type: ignore
    study = kwargs.get("study", None)
    study = str(kwargs["obbject_item"].study) if study is None else str(study)
    show_tails = kwargs.get("show_tails")
    show_tails = True if show_tails is None else show_tails
    tail_periods = int(kwargs.get("tail_periods")) if "tail_periods" in kwargs else 16  # type: ignore
    tail_interval = str(kwargs.get("tail_interval")) if "tail_interval" in kwargs else "week"  # type: ignore
    date = kwargs.get("date") if "date" in kwargs else None  # type: ignore
    show_tails = False if date is not None else show_tails
    if ratios_df.empty or momentum_df.empty:
        raise RuntimeError("Error: No data to plot.")

    if show_tails is True:
        fig = relative_rotation.create_rrg_with_tails(
            ratios_df, momentum_df, study, benchmark_symbol, tail_periods, tail_interval  # type: ignore
        )

    if show_tails is False:
        fig = relative_rotation.create_rrg_without_tails(
            ratios_df, momentum_df, benchmark_symbol, study, date  # type: ignore
        )

    figure = OpenBBFigure(fig)  # pylint: disable=E0606
    font_color = "black" if ChartStyle().plt_style == "light" else "white"
    figure.update_layout(
        paper_bgcolor="rgba(0,0,0,0)",
        plot_bgcolor="rgba(255,255,255,1)",
        font=dict(color=font_color),
        yaxis=dict(
            showgrid=True,
            gridcolor="rgba(128,128,128,0.3)",
            side="left",
            showline=True,
            zeroline=True,
            mirror=True,
            ticklen=0,
            tickfont=dict(size=14),
            titlefont=dict(size=16),
        ),
        xaxis=dict(
            showgrid=True,
            gridcolor="rgba(128,128,128,0.3)",
            showline=True,
            zeroline=True,
            mirror=True,
            ticklen=0,
            tickfont=dict(size=14),
            titlefont=dict(size=16),
            hoverformat="",
        ),
        hoverlabel=dict(
            font_size=12,
        ),
        hovermode="x",
        hoverdistance=50,
    )
    if kwargs.get("title") is not None:
        figure.set_title(str(kwargs.get("title")))
    content = figure.to_plotly_json()

    return figure, content


def fixedincome_government_yield_curve(  # noqa: PLR0912
    **kwargs,
) -> Tuple[OpenBBFigure, Dict[str, Any]]:
    """Government Yield Curve Chart."""
    data = kwargs.get("data", None)
    df: pd.DataFrame = pd.DataFrame()
    if data:
        if isinstance(data, pd.DataFrame) and not data.empty:  # noqa: SIM108
            df = data
        elif isinstance(data, (list, Data)):
            df = basemodel_to_df(data, index=None)  # type: ignore
        else:
            pass
    else:
        df = pd.DataFrame([d.model_dump() for d in kwargs["obbject_item"]])  # type: ignore

    if df.empty:
        raise ValueError("Error: No data to plot.")

    if "maturity" not in df.columns:
        raise ValueError("Error: Maturity column not found in the data.")

    if "rate" not in df.columns:
        raise ValueError("Error: Rate column not found in the data.")

    if "date" not in df.columns:
        raise ValueError("Error: Date column not found in the data.")

    provider = kwargs.get("provider")
    df["date"] = df["date"].astype(str)
    maturities = duration_sorter(df["maturity"].unique().tolist())

    # Use the supplied colors, if any.
    colors = kwargs.get("colors", [])
    if not colors:
        colors = LARGE_CYCLER
    color_count = 0

    figure = OpenBBFigure().create_subplots(shared_xaxes=True)
    figure.update_layout(ChartStyle().plotly_template.get("layout", {}))

    def create_fig(figure, df, dates, color_count, country: Optional[str] = None):
        """Create a scatter for each date in the data."""
        for date in dates:
            color = colors[color_count % len(colors)]
            plot_df = df[df["date"] == date].copy()
            plot_df["rate"] = plot_df["rate"].apply(lambda x: x * 100)
            plot_df = (
                plot_df.drop(columns=["date"])
                .set_index("maturity")
                .filter(items=maturities, axis=0)
                .reset_index()
                .rename(columns={"maturity": "Maturity", "rate": "Yield"})
            )
            plot_df["Maturity"] = [
                (
                    d.split("_")[1] + " " + d.split("_")[0].title()
                    if d != "long_term"
                    else "Long Term"
                )
                for d in plot_df["Maturity"]
            ]
            figure.add_scatter(
                x=plot_df["Maturity"],
                y=plot_df["Yield"],
                # fill=fill,
                mode="lines+markers",
                name=f"{country} - {date}" if country else date,
                line=dict(width=3, color=color),
                marker=dict(size=10, color=color),
                hovertemplate=(
                    "Maturity: %{x}<br>Yield: %{y}%<extra></extra>"
                    if len(dates) == 1
                    else "%{fullData.name}<br>Maturity: %{x}<br>Yield: %{y}%<extra></extra>"
                ),
            )
            color_count += 1
        return figure, color_count

    dates = df.date.unique().tolist()
    figure, color_count = create_fig(figure, df, dates, color_count)
    extra_params = kwargs.get("extra_params")
    extra_params = (
        extra_params if isinstance(extra_params, dict) else extra_params.__dict__
    )
    # Set the title for the chart
    country: str = ""
    if provider in ("federal_reserve", "fmp"):
        country = "United States"
    elif provider == "ecb":
        curve_type = extra_params.get("yield_curve_type", "").replace("_", " ").title()
        grade = extra_params.get("rating", "").replace("_", " ")
        grade = grade.upper() if grade == "aaa" else "All Ratings"
        country = f"Euro Area ({grade}) {curve_type}"
    elif provider == "fred":
        curve_type = extra_params.get("yield_curve_type", "")
        curve_type = (
            "Real Rates"
            if curve_type == "real"
            else curve_type.replace("_", " ").title()
        )
        country = f"United States {curve_type}"
    elif provider == "econdb":
        country = extra_params.get("country", "")
        country = country.replace("_", " ").title() if country else "United States"
    country = country + " " if country else ""
    title = kwargs.get("title", "")
    if not title:
        title = f"{country}Yield Curve"
        if len(dates) == 1:
            title = f"{country} Yield Curve - {dates[0]}"

    # Update the layout of the figure.
    figure.update_layout(
        title=dict(text=title, x=0.5, font=dict(size=20)),
        plot_bgcolor="rgba(255,255,255,0)",
        xaxis=dict(
            title="Maturity",
            ticklen=0,
            showgrid=False,
            type="category",
            categoryorder="array",
            categoryarray=(
                [
                    (
                        d.split("_")[1] + " " + d.split("_")[0].title()
                        if d != "long_term"
                        else "Long Term"
                    )
                    for d in maturities
                ]
            ),
        ),
        yaxis=dict(
            title="Yield (%)",
            ticklen=0,
            showgrid=True,
            gridcolor="rgba(128,128,128,0.3)",
        ),
        legend=dict(
            orientation="v",
            yanchor="top",
            xanchor="right",
            y=0.95,
            x=0,
            xref="paper",
            font=dict(size=12),
            bgcolor="rgba(0,0,0,0)",
        ),
        margin=dict(
            b=25,
            t=10,
        ),
    )

    layout_kwargs = kwargs.get("layout_kwargs", {})
    if layout_kwargs:
        figure.update_layout(layout_kwargs)

    content = figure.show(external=True)

    return figure, content<|MERGE_RESOLUTION|>--- conflicted
+++ resolved
@@ -604,11 +604,7 @@
             name=name,
             mode="lines",
             hovertemplate=f"{name}: %{{y}}<extra></extra>",
-<<<<<<< HEAD
-            line=dict(width=2, color=LARGE_CYCLER[color]),
-=======
             line=dict(width=1, color=LARGE_CYCLER[i]),
->>>>>>> 6a10598f
             showlegend=True,
         )
 
