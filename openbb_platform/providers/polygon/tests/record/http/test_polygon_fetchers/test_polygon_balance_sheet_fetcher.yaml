interactions:
- request:
    body: null
    headers:
      Accept:
      - '*/*'
      Accept-Encoding:
      - gzip, deflate, br
      Connection:
      - keep-alive
    method: GET
    uri: https://api.polygon.io/vX/reference/financials?apiKey=MOCK_API_KEY&limit=5&period=annual&ticker=AAPL&timeframe=annual
  response:
    body:
      string: !!binary |
<<<<<<< HEAD
        H4sIAAAAAAAA/+Rde3PbNpD/Khz+GwnGgyABz9zcKHGcSy9O3TyaNDcdDS1BMRuJVEnKidvxd78h
        qRclcgE+lPhyf3Uqh4sldrFY/H674L92rJLVPE3s8//51w6m9rmNMcaMYiLZOcWUnl/+YQ/sJPXj
        dDz1U2Wf2xRTMsRySF17YKtwuvc7zX937IE9C+ZB+Ln0J4KHVNgDOw0Wahb7i+wPfhiu/Hn+75OJ
        Px8vVRxEmRr5sOsf75Ufr4XYA3sSfCmpmakXTOxzm3GP5OInX1ScvZE9Gl2/sv8c2JNosfTD+3FY
        DDpaLufKehlOUPZstIonarzWdxXP7XP7Nk2XyfnZmb8M0DKa33+OQhREZ3fkLFYzFatwos4SNTkr
        HkrOdsoMsynAmGBxJHoWzFWP8rM/quTM95fzYTYzWFJnfJsu0LdFMZ+hH04Cf57Y5//aN/7cDydq
        nNwqlWY/+JNJtArTZLz07/2bucp+u/PnK2Wfu8ghhKsnBA/sVRik9rn9/u2FPbDn/o3KtB+tn7Wu
        188O7Cieqtg+9wh+GNjzwL8J5kEaqGRPLEOYYsHUE0Jq5L7ae24r0sWZSD9JVFqWxqnHOSBtVDyy
        FUTwgW5jP5yO1d+rIL1vJHhPTWsUTq3nhYjdQDIfKYzCySqOVZiOj7SniHgMGuP19mHr8D1YLr3Q
        e+ynaRzcrNLMDOM0Gi/97Jm9kTjCrkcBYxbaW6M9Qda7yLouBO1eqrBDlN6qeAy9GkEepwwy86+Z
        DOt1FA5rX5FnY82Cb2p6PICDKCEe8EaX2XPHMulO/43y1Y4qkBQuNEDxAs/Wyld6refsjNTcGnvT
        7uTTDsw24w6GPOlZzRzTQyetngyCHEEwMXPVyqkQ+UBBeKfCNIrvS5aUjqueYFkj+eX2mZ3WDHD+
        7GWiMI2jeR5vgzBVsUr2V0PDRfC6JNB6uRG4Mw8vmaduCjmTghrYqNqV8LHjVvkBdrjUrrpab+D4
        4aHYJ2N1q8IkuFPjIJxEi3xnqPp9PI+SpEcbPNsfI9uco4U6exUlSXOz0P0pq1O9tOIFZ0S/4us0
        3I3smIysj9pDgggFA4VGI208L8J5L5NjMC0EHk0/Ie2V0M5Etp/mASpXJ0n9VC3Wg0+iJF2nCd+W
        KkxUeQ/3OKVg6M0eL1KEzeMH87/M071YTcdJGk2+jKfBXTBV4bQYtHAjf/rXKkkzlRKDVXS9kWi9
        zSRaFxuJuR6F14z2JO6mYZ21qPRE6/u1SrutalZkPjd+EkzGyo/DLDXODgzj5NaPyxks4ftaWGdW
        /k+SPXWeZmKs52sx1rWKrbe5mN1aLsLI5zibh2UczYK0nOdgD4zqL7IHreviwYPtcBrMV2mW3dyp
        2P+sxmv19sW7jHJBZMnnj97iopBjjQo5xSvsxyNeZdW9cSSSAjNgYR2YrZRQ5eZQoZoFaTIuFkur
        hfJ0LcMqVoxfuWKK4ZZ+nAaTYOmnmfslarKKi2R+GiSFP2WzGk7Hq3D/l6275E6du5DJYtofzHq7
        HWxgXexk5wvr/f5oW6/KZ2xg5a62N3Fik3pFSxUXL1JtnCFDzFFPsKhPvbYiqo0k18lXLj31v23s
        M16breRxEvKDQrz1zv+2sc3Z2mx7JqLrOJ+k42g2jtWdCleq5AqU8SznA2Om9evMerN+9uDYk6gi
        7nxWoYr9eW5pf7oIwmz2/TTbVyo9kGPpAC/3thA7sF4Ucge5D45KgitckuD8vLszY8XYHBHmQKfp
        X7cWrBqgOijf+cF8E5En0WIRhcUGchvNpyo+dvCmq9wabUbIIvOzfIRiQ1mPcOzURZq6Nnn5pC4d
        RgVg8zebhw7yhSLSQyGSEi5dBofIItDXBsh1xqZZiQQR6TAPyq/hhUhIKe7rti+i2742gR/cwNh6
        9Rc76Xbtb1+2tERkll8BZ7FCyMZJB9b2hffWv2eUQxxld83dU5fT8f24lysxi6PFOEswgnCV2Xk9
        CVGYjP1ZquIsOjZRaV+dyzhaWM+2sjdTE4WJNcpkZ1Hz6Ewfq0T58eQ2j2FTdafm0XJRnheKXMqh
        rPfNWkYeri72ZOytJNZgJm7ULIrVwVRkvk8whOgYzsXTXPrBZHDNDjWerhPaMkLDgW2xfqsaWBcb
        aTundYoDwMRPbsezefS1fAbInHn3p3zugvBOJXmw8CdpcHd43h8Wu5zGnZ/5ya11OY++FjP2ciPT
        Gu1kHhwrK1TZxa2dKnu2LVmRUsJBIOdYq11Q22k12LPuEZxkNlnVGvY2b9Ua8joN10i5iYYEEew5
        EMxSoeLlRr5WRVGhYp0iWHIIHyjpUT0aqbBZ+zGOtjrDmT7J9B6iZ4Yr5xTLpZzUPDw8DCp5NlLN
        s+GcT/OOeLaCf+NVPBvJeTbZjWcjj59nIwUPxk/Fs23kH/BsBEvKa3k2802kSeTGDmZQAn2ayK1b
        rRIxxnVZ23darD3N0OEJpNtu0dcEdd0sGBIQzdJyq2i8vRPkcPAkfJrtXZet9aUWmK21NcfBrpof
        ig+YfCNK1vUohLqYUrJaFooKyvUDQSyUGUVPMIagV0OK/rHxiEdv6iKGZXO6WFN64BIXspG29sCA
        NHapw7qTxtXSKRKeJIbmP2RcqnhoF3HRhoauKkrROGZ1UYppMYeZO5jWcuhsSLkjIBsasNYQX+0I
        BgLBYN1CTW0IQ9KBDpBdS0M8hD0i+igNAeqvOHI8F0ob4PqrXmj8CoiOUwfyvW4EbBO2XqvK92br
        OXIlAEd9P6q+vZHaU/WPpuCjhsN//IQ2RM46LhRtdNysIfLvZunvj0L+G71hQ+DfEE4eOsjzHHAK
        GgPKRnUKHLleb3UKegoLCwmCa2YUVm09BKfwjg7VQxiQ4bTI0rpy4Sb1Ctx1ocSnQbmCEclDJIGS
        FmOSB+LdCZVwMgfz7t34IywphrjT7vyRplJLY1B9oZYRb8uR2ydv+/iKw/SEvIeP6hbbEfImBVLC
        dWRPBVKdmGJ4C+tMFP88JU+V1SEuFwQKDnXVIYZFTQ6nUC1/g7KmtrVHRHrQaa5b7VEPpUENM7CW
        lUFgkZSDmBBgy4WuSKqWWMOVxBqROYEmj4g1vG1sOyLW8JDgIcPdiDX8+Ik1PMz+T7qnItY28g+I
        NYwldeuJtRpIwxw24MhzQDbme8MGDqLqCfZ+OGqgnZjvUeDfXglDfOn/JqJRw/bAKGUOE7v9NbCZ
        ANOcsf6Q6QoexEj+Uer02AgeA2qLMiEgJtuQ2qrut8MuXONZR3TUg9UOohT0tXbNwtlhn4NgBcDx
        GPBTnBEOJZ1m/BRMugpMvE49voBsh3kEqsiE2RN9M6F0OURjmdC4OhNgzmTHpshaFsj1XMgnIRqo
        QppuSVaTeia8vMMcrG/a1PHyNch3xWmLZrssgZxSc9pqBQC5yMMSKmPujv/UY+hZYkGgwbUNTjrQ
        w2OcEh0OYQR6PD7EpxbsxY4ECz0gsPfnATQeP7lkgKN5nAp6gEC3xdFM0HXsOdTpB143gmUZoqJH
        WNYA0idIeGDltDGkb0AiMcS0qLMxiWTIGAqP9cQYdgBetZG9M/JqBDFK5MLVQycGGAmSkkDZTjeA
        sSGVShHpuTWnBavcdM83pZU1LJMusOlpJh0H6iKXCrD+yIjCNWBbBcKsB7a1Mzzd3JQt8el68pQg
        V3LwbhUNeQpC3wwJFwTg9dB3k94187YDgbDrNezG+g5dBwK5wrgpqVPTga5w3EFUSNNC7k5dfg16
        DnqaHvOWA5P+jL5cCW7PqO2Uc5hxeX/rTrkGY5h0yjVoq+jJDeu7KuqoNSKrqTUxxLLgyUrU2ppy
        ExXUGpE5tUY6UWtEPnpqLZsCjEmu6Smota38DbVG8PBL9idJRfafHtrWNEHRQVyAcHB/QdF8ifSl
        VA99xeX2MCy9hmqdpn/ORZKBAF0f8bmUKjtMm9R17iyu7crrZ9p72CKrNezLGuaJV6UazYwEbJz/
        z+4V1B9PKfIExMN9T+pfYAbV3RhT/03qMDRjNqzD6FR00Pb1TW8VPOLvaykrj3nQKRCirI5YZImw
        A8IENXS5CWXFBCPdKSvz0gLDdzEtLajmxQludQ9thRmZ4ATiRVrfSq0TbFgXYFI/wpF0wENk1/qR
        H1Z/ARYyuJR1KWTQ891F6+ApLwHmAi4LaNh+Xc4GBAZvcetWkOHQHvqFdfeSu9Kw5qNxPYZLBRgV
        oXqMGvq+G+POPXBj6864a0BNx3HBCKK/9BAEZAl89aoGkO0BlebFPQenRqUfP8HclrQSFLx0oxtp
        paehCZIOfKFjAxragKUlBMn+ev2MOGiXgp9JMOag9aQUA2+O7fFmTEKQkD1y+SChp3cRPaFnxKcz
        xD04/zTn07X1Hg5yHSFJmb/v2DZlSg4zBN1m3KHLFnpb4gnmwG9rVJxVUwolkSjqGOvcH2x7BcrW
        mu0wR2Vrj6+WzLBhCxe3jvTQsGVAcxMksAeRJ81u2G5XxqKxdA83zVYUgrqYeFCxQl0haItijKa5
        klkxxs9SRVhLr4lqes0bEjzE5IheE9uOtiN6TQwJGeY3JXag10Q/9Nr19avn1svXz07Aromc/XJO
        dSPkVn65cY0ILKk8WdOayzF4e/ypwNKfCXAfMoQplGGdGHE3ukIItvPJ2t96UaK8Sej71qpuDvQY
        +HFAE+gKvveOOUx0uvfOBB6XDIPIhCk8bgKZEQ+8Bc8MMzNrKMQSZCf6ufaMCxDo1wGwVX1A3AM/
        PFONxtd+eJAw3PZ2uSNEnyDsEQc6XdaQNFUMBkN5N8bP8yW9KuKJFC2g7VreDBgWnbN0u1T0KOSb
        OoApswU0UnotcXtdBCKuAG8S1VIaNdC3FsTgKL+bW/YCYoBAM/PANicN0KxFJyTnzPN6QCdaHMsk
        /EW9lscy3YnbQ1jI7iXsXdgRD1HZx7ddWn3PpBzTGPiRxwZYhyHQSOFr7hrc9GdyYRvG0MWC/d3Y
        RpCkLthM3ADMf/yUSzWew7ls09j7s8Ao7Zko1wMPPT/4fqbmcbol1fj4AGMjlsuBqzaafiHLnMqg
        HLqQpBWZ0QlF1rhJZxRZx5VpIrCeKzNhUSnC/TW71je3EwEeNdpSOs1W8hGloym5wNIBv2GtL7kw
        5WBlf9dc9vnhNYJcDN770UvzQWWxNEcumFp1+saKpnrfQ57DTt5d1bCIvS+leugerO2U88QP6AMw
        b1vpy52N21ba+nPbBo1TWOMAX3h4+DNn0NJVkoXA/7azrOLvVXZQyhk313N9R7hTd0qUr25czKly
        2MydMao8z6F29jLfUg159HGPPNoxQP85WcVJFP/HHx9H8upi9PXq4ur+6uI5v7p//89v715+vXr3
        eX6FL198ePvpdvIPXty8mKf+x9/k67efvn76+Mvyhr6Z3dBPs8ni96837Bf8kb65nb54v7r5rzfz
        6+L59OriS3r115fFhMr76QWBnltMX8z/8unv99fvL5++f/41+//004dP9398IPPrD5erm/D325uR
        /fC/AQAA//+fXgdZFIoAAA==
=======
        H4sIAAAAAAAA/+Rd/3PbtpL/Vzj8NRKMLwQJeObmxo2TXN7VqV/SNGlu3nBoCYrZSKQeSTlxO/nf
        b0jqGyVyAYqw68v91KkVLpYLYLG7n8+Cf7mZylfzInfP/+cvN5665y7GGDOKiWTnFFN6/vJ3d+Tm
        RZQV4TQqlHvuUkzJGMsx9d2Rq5Lp3t9p9XfPHbmzeB4nnxs/ETymwh25RbxQsyxalD9ESbKK5tW/
        zyfRPFyqLE5LNaph13+8V1G2FuKO3En8paFmqV48cc9dxgNSiZ98UVn5Ru7FxfXP7r9G7iRdLKPk
        PkzqQS+Wy7lyXicTVD6brrKJCtf6rrK5e+7eFsUyPz87i5YxWqbz+89pguL07I6cZWqmMpVM1Fmu
        Jmf1Q/nZTplxaQKMCRZHomfxXFmUX/6o8rMoWs7HpWWwpF54WyzQt0VtzyRKJnE0z93zv9ybaB4l
        ExXmt0oV5R9m8Tc1DaM8V0X1D+6i+Uq55x6ihATqGcEjd5XEhXvuvn936Y7ceXSjSs1fls85F/Vz
        IzfNpipzzxnF30fuPI5u4nlcxCoPo2Qaqn+v4uJ+TzpDnAacq2eEdIj/eSfCuUimzotaxHYgInE5
        0pFkjrAfUEDvI0FeJWiyyjKVFMeGIIhxD0OqPq8fPbIFxQe2aBgAUyyYmQF2Iv1KZFrcqiyENMYe
        l4DsX0oBTqfe/HiQ9rcQSAofWiTNgVpfKfDK0Y5eQr9CDtUmlW3i5E4lRZrdN9ay9Hz1DMsOSa+3
        z+xswEphSZp0WpkiEjBIvzfbh493yd7aDaOiyOKbVRHdzFVYpOEyKp/pv6Sdiz1Bzq+pc10L2hnI
        h4Yt3zVNiiydVz4qTgqVqXxfj57Dv2kIdF5vBO704fjAyO2rjCBPEEzMTN26xsTetoHmlKCAUwbt
        ynpBv0mTcefcVrsnmkzSVVLk4TK6Lw2yN4iPPEI4MJ0X62ed6/Wzu71C9l1Vl7U4k4Ia+Kv27Yjx
        9+/1OZmpW5Xk8Z0K42SSLqp3aPt7OE/z3OJ6er4/Rnk4pwt19nOa5/2XGN33l12qNxya4IzoHVqX
        hruRPZOR9Xt/TBCh4ObXaKT1CrVTsGIcA7MQeDS9QU5XQmsJVi/9tTp5ERVqsR78JsrjSaiiLCmj
        sDI2DfPbKGtua8L3VXLOnOqf5Hu6/VSKcV6sxTjXKnPeVWJ2y6ZesZnKVZRNbqvoaaru1DxdLpqG
        oMinHDLE27UMJ0qmzuWejL3JqE65G5WoWVzk4STNizxU35YqyVXzrAs4pdBh99NahvO8lFEN+WIj
        52A3lqOE6SzM1J1KVqoxDGW8PKm7XVeaF84vM+ft+tmDE3XjZDbvEKZLlUVFnHxujCLLBQREA7WQ
        zQuMnF+2UnavElQDLqOsiCfxsvo1zNVkldVR7zTO68VWxtbJNFwl+3/ZLqRqzVeLy8AvXu8P5rzb
        DjZyLneyq2D5/f5o2/VW7YKRUy3CPcuJ7aysg/VT5r+e9ovWaa89TKKK5k6/i+L5ZptP0sUiTcK8
        SCdfbtP5VGXHZpFICsyABf9GFc39vhmh3OzPqxGcd3sjHJuintTPWanfMktncdEMDnAAHqyvyged
        6/rBg+Dj6PWtHZdHr933kGRs7XOqPdUMwqXHqABe+e3moQMPn6v6PT6rRGXRvFpY0XQRJ+W6jIrS
        7beuM46lB0zxu1rsyHlVyx1VnuaiIbhlBRJM8M6zV/afZekiLO0SJ6tS0bWnSJM8vFGzNFNhEX1r
        zD6RBEOh4f4cvMzShfN8K33jQdIkd36qpDu/Rt+OIuG1fkX0bevA1r65oYiENkGtRSl+Y4eztW/e
        c150E3hv/WPHkT9miHnqGRbdgfdWRPuBL9tW/4Bd3Sg1mGysowiivx/RxQ317OlsWa4gjwVQcgGb
        ktRbaxrPm4dIRzRCdNHIZS0IjkeYZmWGUzVTWaamzbIABxZN9xIdOZcbabvFWkfSdQQW3aks+qzC
        9bvsG9enhEu/Oa8dAdhFLaV+1/2YvR5qma2VqM+jcBrfxVOVTOvjsQ7po+kfq7wow6nc5OTeSKzP
        H+dyI7E6MesI/mJP4m5pyYOl1eI0OSLMg/LJ3bJq84yNNQXZl1EuiITtu1lSnRZuODqdI45mhcoO
        /LB29xq64YtS9oEX9ta5b5TfhrN5+rWZA5SOZvfTTuNmtoYlh7K10rc8j/Jb5+U8/Tra021PjZ1f
        2w53+hhH7qP5GpX11xXi5HMYTYr47rCiUOagOPCggmJjyNrsLzdCnYud0EaZoVWX3VJv1YUgSgkH
        a0HHquw2QJsqnWaJkzuVd6syrtMV04moVXm9kdmqitfHKu1L0JqB2hdny9rsNlbHJrFlt3YNeZ9V
        3rmNLS34dhXLjOD79++jVpyNtONsuMLTgiOcrcbfeBvORiqcTQ7D2cjTx9lIjYPxh8LZNvIPcDaC
        JeWdOFtbFWnQsef54uFOPSvpOayhrezcMEnyOIWAqR5pklG8zZFvM942qDdy5AcW640tub/PBYHS
        la7c36h4SSSBjgDj4qU+68JCgq7cLOvS5x8BPqrUn5Z/dNafOBUMqo5C9Seo6kqoFFDEoKm6akqH
        3Pd1wuHKYb/kc+yhIPDA+u4J6adBrYQiLh64VNLLwx5VSsAs0kNMCBDK12eRT7/G+ePU600yduF7
        0lLGboIRaTZ6D4jo1OoxkQFUGhhWPT6h0NgzIjKrMw6rYmNJMXSo26hiG4FwvsdtgXBPrF5nWkIy
        qr1IxBjXVasfqfSCPcwgMMhe6aVHrm7LQN2p+qGG7XowJCCO2YmFv97FlTLzAavBD1Nc0dXKbKkF
        1spOnQ6TGmmfCpylfdJdgavykQMerxG7zQ8olECYsts0vEif+NAoWmIkxGz14BQI5uJ2cJ0Zkh6U
        jEJU5zbiKsEYogm0E1e1pF4qKNdPHkzqNeBa+tRjw7mWptxWHzEsrVFbAdYlR17gQ8eEjnXZbi+K
        RCAJNNsAj7uNq+zXWWRvqvJTY/UeEfPNZrqTl9+1XCn34NqFjuxq1q2g2dKG3QomnPoA4YBAaYMh
        px4g8ZrzYSXi1INm7bH5sBz5EiiyPB4ZVmuZByDDPiFK9YApPN1yZgzeLmANtwJrRFYAmjwC1vC2
        se0IWMNjgscMDwPW8NMH1vC4/D/pPxSwtpF/AKxhLKlv3sBm4lSrw8e30qjUHWJ4iFJwEF2I8TTP
        cJMgjjNmL4ozOI8pEwLKsAzP45bgXSe5PXg3iKs5IxwqvJnF1UB+4LGAQPxUODXSqY85k4OaioDs
        yw98aNtA6Ze+FVL6HNLbJGvqCv254CCyqG3hhLN1j3lY38U5LFsnSGASDGpjbO+4xD7cYwGmMf19
        yzGLr42AcRquQJCUBFqgw3AFEJZjSPggiGABlmsJsgOPQK1FJyIXWgw9YJwSHWJlhKEbghAiYJZA
        CAM8LuBU0APWw0AGLcyCkciHawnGHBgNxI8Dj3qDMH4jkg1DVFgk2bSQXigKPE4gd9hFevlxkOXB
        TLD+7mMYFewUPp1Wx8GEuiEwrY8CLC1od1KvUSuphiJivaWjm+nSdwUdUV1M6Ao6p9WDr2DADhII
        M/vsoCdIsTFg/xEkArCDwZj910mVw54EwRKIKqebSh/5VJjFZHpGoebAY1pWqTHHs5sBSJAvOXhh
        jIYB+EMzMATyhXG7zSAChg5E9xAV0hTUHtRv0oN/Yck85vQLE66KQNgPeraY9KeqdPaAecyY6nBy
        D1iPMUz4DT0oJpaWYU+GiTkBw9bkg/yL4dhaGeSAxKXHxtY8RNUzHPzt0JrWMI9xz8zpShihVP8n
        Yb8uaI3IdmhNjLGscbIGtLaG3EQLtEZkBa2RQdAakU8eWitNgDGpNH0IaG0rfwOtETz+Uv4kqSj/
        Y46uPTVMSo9T1OyJATiFFlPgAkZaTDAFQLxP6z57yxy3gAVQ0mJ4n2cjhfYEBm+HAQCQo0K/RNgD
        s6oOgpAJ/MuR9MAg1Q7861M2BP7V3UzoS0P8sB2nMblnkVqg/hnAt0xwAmXnhvBtO/JE8El3fZog
        ckwwcGeaInKmwLrhnjCmRx47Bd1MtMHdHeCaYWMurvl6FhpzNXCSh3wSCNZsBTwNTdKCOx7yPSEJ
        g8cyxHZ+HChhWA2cB0zfwj2kBq5BXj3PB88MPfKqL0MTJD34Uii7ZWiCBA6g3N2wDv3UKn5WYCte
        E+wfGrZqxR19TAIIjejCHQ2qyIQgae+qAAi16WfAI9SmJybFEHQ13UmQVAeeIJGo2U9db3Za5z2p
        TiiQVaW773QAAKqZrMEAKMgZ0Ps9k3sBDDgeDPEAjgfNOR5G0JZPwc8mGENbRowIQpCQFikRTx9e
        PJXCJSjYfvjIreH9zxo7d1D6iIG3h5ogl73ANfOqvY8kAzkP1u8ta1WDIo9pqQdWG3kbaQQXIIPc
        HsJnjvfYUsrCdW1uo+8by6CnWg/TGG9r5YJg48lL1AT869Vub8fswM14dsA1gcHssSe4NghJ0qjy
        /xBJsoBWUhQIiGL+mHjlqRN8UFfrgtdEO7wWjAkeY3IEr4ltR9sRvCbGhIyrmxIHwGvCDrx2ff3z
        C+f1m+cPgK6JCv3yHupGyK38ZuMaEVhS2Qqr2XBoPsfgLc8P5dB+JKcxZghTKB18YK9h1OAMz/OD
        nRZWlDhCCo4AZaCZKjgRS2xrKeMB+L2SU+/gCBj40b4+yG8XCEd8AV6fYoBgg/dgcAFCSjqU0gQn
        kwyDZa2BONnfRj7o/FYmYfjUC2Tgu3SYx8Sgu3TaMFKGKnL0qRiprtUaS5BoYIy1Q0AsqZsCB3+S
        swuh1vmPUz9PShAOiAfVPTtoDqaQsekAppixCWuABOANOCa0AcsNm34AHl9/32eEAkSljc9XAKim
        FhaXnLMgsACLW4DcJPwxP1uQm64uGiAspIWWDhO8l/pgI30PvPfHIQo8fdzB6AJojKE7TYffAN13
        v3QhrKcBhpqxBwOG7bg45/KUflxDNhJj4MdVbX8mgBAk7X6XywgCpfB96OYIaHe/HRFgQAYB5E+P
        SwJC9iwAOws1kL0JX4MibK/trzepgnLouo2TaBVGwLkHs2dP+CJEK6sLSw/8wPOD3KfRN8wxQ3u1
        tESOqi/XSCu0RB2fQxPX6PgcvWBlc/SSIB+DtwvZRi+bZTTQ81r/UJtAgXgkTFSDZNsyO4xkt854
        L6v3BfA1UHCAAo89eN9pT2aFLaV6fhGuVw+xnXULfm7tXxWCVqzy0sv/t1ueSv9elbFThbgJqaKb
        YKaoItJjkZwIP+JY4akfUDL1ypQlUd8KDXj0cQ882iFA/zlZZXma/cfvHy/k1eXF16vLq/uryxf8
        6v79n//89fXXq18/z6/wy1cf3n26nfyJFzev5kX08Z/yzbtPXz99/Mfyhr6d3dBPs8nit6837B/4
        I317O331fnXzX2/n1/XzxdXll+Lqjy+LCZX300sCPbeYvpr/EdHf7q/fv/zp/Yuv5f8Xnz58uv/9
        A5lff3i5ukl+u725cL//bwAAAP///IE69BSKAAA=
>>>>>>> 2c0ede7d
    headers:
      Connection:
      - keep-alive
      Content-Encoding:
      - gzip
      Content-Type:
      - application/json
      Date:
<<<<<<< HEAD
      - Thu, 02 Nov 2023 18:15:30 GMT
=======
      - Thu, 02 Nov 2023 19:05:12 GMT
>>>>>>> 2c0ede7d
      Link:
      - <https://api.polygon.io/vX/reference/financials?cursor=YXA9MDAwMDMyMDE5MyUzQTIwMTglM0FGWSZhcz0mbGltaXQ9NSZwZXJpb2Rfb2ZfcmVwb3J0X2RhdGUubHRlPTIwMTgtMDktMjkmc29ydD1wZXJpb2Rfb2ZfcmVwb3J0X2RhdGUmdGlja2VyPUFBUEwmdGltZWZyYW1lPWFubnVhbA>;
        rel="next"
      Server:
      - nginx/1.19.2
      Strict-Transport-Security:
      - max-age=15724800; includeSubDomains
      Transfer-Encoding:
      - chunked
      Vary:
      - Accept-Encoding
      X-Item-Count:
      - '5'
      X-Request-Id:
<<<<<<< HEAD
      - 676a486d6d1eaeb6052e43f6f32e7742
=======
      - 89eab7fe2e1943a9c86a50e0d6721d4c
>>>>>>> 2c0ede7d
    status:
      code: 200
      message: OK
version: 1<|MERGE_RESOLUTION|>--- conflicted
+++ resolved
@@ -13,81 +13,6 @@
   response:
     body:
       string: !!binary |
-<<<<<<< HEAD
-        H4sIAAAAAAAA/+Rde3PbNpD/Khz+GwnGgyABz9zcKHGcSy9O3TyaNDcdDS1BMRuJVEnKidvxd78h
-        qRclcgE+lPhyf3Uqh4sldrFY/H674L92rJLVPE3s8//51w6m9rmNMcaMYiLZOcWUnl/+YQ/sJPXj
-        dDz1U2Wf2xRTMsRySF17YKtwuvc7zX937IE9C+ZB+Ln0J4KHVNgDOw0Wahb7i+wPfhiu/Hn+75OJ
-        Px8vVRxEmRr5sOsf75Ufr4XYA3sSfCmpmakXTOxzm3GP5OInX1ScvZE9Gl2/sv8c2JNosfTD+3FY
-        DDpaLufKehlOUPZstIonarzWdxXP7XP7Nk2XyfnZmb8M0DKa33+OQhREZ3fkLFYzFatwos4SNTkr
-        HkrOdsoMsynAmGBxJHoWzFWP8rM/quTM95fzYTYzWFJnfJsu0LdFMZ+hH04Cf57Y5//aN/7cDydq
-        nNwqlWY/+JNJtArTZLz07/2bucp+u/PnK2Wfu8ghhKsnBA/sVRik9rn9/u2FPbDn/o3KtB+tn7Wu
-        188O7Cieqtg+9wh+GNjzwL8J5kEaqGRPLEOYYsHUE0Jq5L7ae24r0sWZSD9JVFqWxqnHOSBtVDyy
-        FUTwgW5jP5yO1d+rIL1vJHhPTWsUTq3nhYjdQDIfKYzCySqOVZiOj7SniHgMGuP19mHr8D1YLr3Q
-        e+ynaRzcrNLMDOM0Gi/97Jm9kTjCrkcBYxbaW6M9Qda7yLouBO1eqrBDlN6qeAy9GkEepwwy86+Z
-        DOt1FA5rX5FnY82Cb2p6PICDKCEe8EaX2XPHMulO/43y1Y4qkBQuNEDxAs/Wyld6refsjNTcGnvT
-        7uTTDsw24w6GPOlZzRzTQyetngyCHEEwMXPVyqkQ+UBBeKfCNIrvS5aUjqueYFkj+eX2mZ3WDHD+
-        7GWiMI2jeR5vgzBVsUr2V0PDRfC6JNB6uRG4Mw8vmaduCjmTghrYqNqV8LHjVvkBdrjUrrpab+D4
-        4aHYJ2N1q8IkuFPjIJxEi3xnqPp9PI+SpEcbPNsfI9uco4U6exUlSXOz0P0pq1O9tOIFZ0S/4us0
-        3I3smIysj9pDgggFA4VGI208L8J5L5NjMC0EHk0/Ie2V0M5Etp/mASpXJ0n9VC3Wg0+iJF2nCd+W
-        KkxUeQ/3OKVg6M0eL1KEzeMH87/M071YTcdJGk2+jKfBXTBV4bQYtHAjf/rXKkkzlRKDVXS9kWi9
-        zSRaFxuJuR6F14z2JO6mYZ21qPRE6/u1SrutalZkPjd+EkzGyo/DLDXODgzj5NaPyxks4ftaWGdW
-        /k+SPXWeZmKs52sx1rWKrbe5mN1aLsLI5zibh2UczYK0nOdgD4zqL7IHreviwYPtcBrMV2mW3dyp
-        2P+sxmv19sW7jHJBZMnnj97iopBjjQo5xSvsxyNeZdW9cSSSAjNgYR2YrZRQ5eZQoZoFaTIuFkur
-        hfJ0LcMqVoxfuWKK4ZZ+nAaTYOmnmfslarKKi2R+GiSFP2WzGk7Hq3D/l6275E6du5DJYtofzHq7
-        HWxgXexk5wvr/f5oW6/KZ2xg5a62N3Fik3pFSxUXL1JtnCFDzFFPsKhPvbYiqo0k18lXLj31v23s
-        M16breRxEvKDQrz1zv+2sc3Z2mx7JqLrOJ+k42g2jtWdCleq5AqU8SznA2Om9evMerN+9uDYk6gi
-        7nxWoYr9eW5pf7oIwmz2/TTbVyo9kGPpAC/3thA7sF4Ucge5D45KgitckuD8vLszY8XYHBHmQKfp
-        X7cWrBqgOijf+cF8E5En0WIRhcUGchvNpyo+dvCmq9wabUbIIvOzfIRiQ1mPcOzURZq6Nnn5pC4d
-        RgVg8zebhw7yhSLSQyGSEi5dBofIItDXBsh1xqZZiQQR6TAPyq/hhUhIKe7rti+i2742gR/cwNh6
-        9Rc76Xbtb1+2tERkll8BZ7FCyMZJB9b2hffWv2eUQxxld83dU5fT8f24lysxi6PFOEswgnCV2Xk9
-        CVGYjP1ZquIsOjZRaV+dyzhaWM+2sjdTE4WJNcpkZ1Hz6Ewfq0T58eQ2j2FTdafm0XJRnheKXMqh
-        rPfNWkYeri72ZOytJNZgJm7ULIrVwVRkvk8whOgYzsXTXPrBZHDNDjWerhPaMkLDgW2xfqsaWBcb
-        aTundYoDwMRPbsezefS1fAbInHn3p3zugvBOJXmw8CdpcHd43h8Wu5zGnZ/5ya11OY++FjP2ciPT
-        Gu1kHhwrK1TZxa2dKnu2LVmRUsJBIOdYq11Q22k12LPuEZxkNlnVGvY2b9Ua8joN10i5iYYEEew5
-        EMxSoeLlRr5WRVGhYp0iWHIIHyjpUT0aqbBZ+zGOtjrDmT7J9B6iZ4Yr5xTLpZzUPDw8DCp5NlLN
-        s+GcT/OOeLaCf+NVPBvJeTbZjWcjj59nIwUPxk/Fs23kH/BsBEvKa3k2802kSeTGDmZQAn2ayK1b
-        rRIxxnVZ23darD3N0OEJpNtu0dcEdd0sGBIQzdJyq2i8vRPkcPAkfJrtXZet9aUWmK21NcfBrpof
-        ig+YfCNK1vUohLqYUrJaFooKyvUDQSyUGUVPMIagV0OK/rHxiEdv6iKGZXO6WFN64BIXspG29sCA
-        NHapw7qTxtXSKRKeJIbmP2RcqnhoF3HRhoauKkrROGZ1UYppMYeZO5jWcuhsSLkjIBsasNYQX+0I
-        BgLBYN1CTW0IQ9KBDpBdS0M8hD0i+igNAeqvOHI8F0ob4PqrXmj8CoiOUwfyvW4EbBO2XqvK92br
-        OXIlAEd9P6q+vZHaU/WPpuCjhsN//IQ2RM46LhRtdNysIfLvZunvj0L+G71hQ+DfEE4eOsjzHHAK
-        GgPKRnUKHLleb3UKegoLCwmCa2YUVm09BKfwjg7VQxiQ4bTI0rpy4Sb1Ctx1ocSnQbmCEclDJIGS
-        FmOSB+LdCZVwMgfz7t34IywphrjT7vyRplJLY1B9oZYRb8uR2ydv+/iKw/SEvIeP6hbbEfImBVLC
-        dWRPBVKdmGJ4C+tMFP88JU+V1SEuFwQKDnXVIYZFTQ6nUC1/g7KmtrVHRHrQaa5b7VEPpUENM7CW
-        lUFgkZSDmBBgy4WuSKqWWMOVxBqROYEmj4g1vG1sOyLW8JDgIcPdiDX8+Ik1PMz+T7qnItY28g+I
-        NYwldeuJtRpIwxw24MhzQDbme8MGDqLqCfZ+OGqgnZjvUeDfXglDfOn/JqJRw/bAKGUOE7v9NbCZ
-        ANOcsf6Q6QoexEj+Uer02AgeA2qLMiEgJtuQ2qrut8MuXONZR3TUg9UOohT0tXbNwtlhn4NgBcDx
-        GPBTnBEOJZ1m/BRMugpMvE49voBsh3kEqsiE2RN9M6F0OURjmdC4OhNgzmTHpshaFsj1XMgnIRqo
-        QppuSVaTeia8vMMcrG/a1PHyNch3xWmLZrssgZxSc9pqBQC5yMMSKmPujv/UY+hZYkGgwbUNTjrQ
-        w2OcEh0OYQR6PD7EpxbsxY4ECz0gsPfnATQeP7lkgKN5nAp6gEC3xdFM0HXsOdTpB143gmUZoqJH
-        WNYA0idIeGDltDGkb0AiMcS0qLMxiWTIGAqP9cQYdgBetZG9M/JqBDFK5MLVQycGGAmSkkDZTjeA
-        sSGVShHpuTWnBavcdM83pZU1LJMusOlpJh0H6iKXCrD+yIjCNWBbBcKsB7a1Mzzd3JQt8el68pQg
-        V3LwbhUNeQpC3wwJFwTg9dB3k94187YDgbDrNezG+g5dBwK5wrgpqVPTga5w3EFUSNNC7k5dfg16
-        DnqaHvOWA5P+jL5cCW7PqO2Uc5hxeX/rTrkGY5h0yjVoq+jJDeu7KuqoNSKrqTUxxLLgyUrU2ppy
-        ExXUGpE5tUY6UWtEPnpqLZsCjEmu6Smota38DbVG8PBL9idJRfafHtrWNEHRQVyAcHB/QdF8ifSl
-        VA99xeX2MCy9hmqdpn/ORZKBAF0f8bmUKjtMm9R17iyu7crrZ9p72CKrNezLGuaJV6UazYwEbJz/
-        z+4V1B9PKfIExMN9T+pfYAbV3RhT/03qMDRjNqzD6FR00Pb1TW8VPOLvaykrj3nQKRCirI5YZImw
-        A8IENXS5CWXFBCPdKSvz0gLDdzEtLajmxQludQ9thRmZ4ATiRVrfSq0TbFgXYFI/wpF0wENk1/qR
-        H1Z/ARYyuJR1KWTQ891F6+ApLwHmAi4LaNh+Xc4GBAZvcetWkOHQHvqFdfeSu9Kw5qNxPYZLBRgV
-        oXqMGvq+G+POPXBj6864a0BNx3HBCKK/9BAEZAl89aoGkO0BlebFPQenRqUfP8HclrQSFLx0oxtp
-        paehCZIOfKFjAxragKUlBMn+ev2MOGiXgp9JMOag9aQUA2+O7fFmTEKQkD1y+SChp3cRPaFnxKcz
-        xD04/zTn07X1Hg5yHSFJmb/v2DZlSg4zBN1m3KHLFnpb4gnmwG9rVJxVUwolkSjqGOvcH2x7BcrW
-        mu0wR2Vrj6+WzLBhCxe3jvTQsGVAcxMksAeRJ81u2G5XxqKxdA83zVYUgrqYeFCxQl0haItijKa5
-        klkxxs9SRVhLr4lqes0bEjzE5IheE9uOtiN6TQwJGeY3JXag10Q/9Nr19avn1svXz07Aromc/XJO
-        dSPkVn65cY0ILKk8WdOayzF4e/ypwNKfCXAfMoQplGGdGHE3ukIItvPJ2t96UaK8Sej71qpuDvQY
-        +HFAE+gKvveOOUx0uvfOBB6XDIPIhCk8bgKZEQ+8Bc8MMzNrKMQSZCf6ufaMCxDo1wGwVX1A3AM/
-        PFONxtd+eJAw3PZ2uSNEnyDsEQc6XdaQNFUMBkN5N8bP8yW9KuKJFC2g7VreDBgWnbN0u1T0KOSb
-        OoApswU0UnotcXtdBCKuAG8S1VIaNdC3FsTgKL+bW/YCYoBAM/PANicN0KxFJyTnzPN6QCdaHMsk
-        /EW9lscy3YnbQ1jI7iXsXdgRD1HZx7ddWn3PpBzTGPiRxwZYhyHQSOFr7hrc9GdyYRvG0MWC/d3Y
-        RpCkLthM3ADMf/yUSzWew7ls09j7s8Ao7Zko1wMPPT/4fqbmcbol1fj4AGMjlsuBqzaafiHLnMqg
-        HLqQpBWZ0QlF1rhJZxRZx5VpIrCeKzNhUSnC/TW71je3EwEeNdpSOs1W8hGloym5wNIBv2GtL7kw
-        5WBlf9dc9vnhNYJcDN770UvzQWWxNEcumFp1+saKpnrfQ57DTt5d1bCIvS+leugerO2U88QP6AMw
-        b1vpy52N21ba+nPbBo1TWOMAX3h4+DNn0NJVkoXA/7azrOLvVXZQyhk313N9R7hTd0qUr25czKly
-        2MydMao8z6F29jLfUg159HGPPNoxQP85WcVJFP/HHx9H8upi9PXq4ur+6uI5v7p//89v715+vXr3
-        eX6FL198ePvpdvIPXty8mKf+x9/k67efvn76+Mvyhr6Z3dBPs8ni96837Bf8kb65nb54v7r5rzfz
-        6+L59OriS3r115fFhMr76QWBnltMX8z/8unv99fvL5++f/41+//004dP9398IPPrD5erm/D325uR
-        /fC/AQAA//+fXgdZFIoAAA==
-=======
         H4sIAAAAAAAA/+Rd/3PbtpL/Vzj8NRKMLwQJeObmxo2TXN7VqV/SNGlu3nBoCYrZSKQeSTlxO/nf
         b0jqGyVyAYqw68v91KkVLpYLYLG7n8+Cf7mZylfzInfP/+cvN5665y7GGDOKiWTnFFN6/vJ3d+Tm
         RZQV4TQqlHvuUkzJGMsx9d2Rq5Lp3t9p9XfPHbmzeB4nnxs/ETymwh25RbxQsyxalD9ESbKK5tW/
@@ -161,7 +86,6 @@
         6v79n//89fXXq18/z6/wy1cf3n26nfyJFzev5kX08Z/yzbtPXz99/Mfyhr6d3dBPs8nit6837B/4
         I317O331fnXzX2/n1/XzxdXll+Lqjy+LCZX300sCPbeYvpr/EdHf7q/fv/zp/Yuv5f8Xnz58uv/9
         A5lff3i5ukl+u725cL//bwAAAP///IE69BSKAAA=
->>>>>>> 2c0ede7d
     headers:
       Connection:
       - keep-alive
@@ -170,11 +94,7 @@
       Content-Type:
       - application/json
       Date:
-<<<<<<< HEAD
-      - Thu, 02 Nov 2023 18:15:30 GMT
-=======
       - Thu, 02 Nov 2023 19:05:12 GMT
->>>>>>> 2c0ede7d
       Link:
       - <https://api.polygon.io/vX/reference/financials?cursor=YXA9MDAwMDMyMDE5MyUzQTIwMTglM0FGWSZhcz0mbGltaXQ9NSZwZXJpb2Rfb2ZfcmVwb3J0X2RhdGUubHRlPTIwMTgtMDktMjkmc29ydD1wZXJpb2Rfb2ZfcmVwb3J0X2RhdGUmdGlja2VyPUFBUEwmdGltZWZyYW1lPWFubnVhbA>;
         rel="next"
@@ -189,11 +109,7 @@
       X-Item-Count:
       - '5'
       X-Request-Id:
-<<<<<<< HEAD
-      - 676a486d6d1eaeb6052e43f6f32e7742
-=======
       - 89eab7fe2e1943a9c86a50e0d6721d4c
->>>>>>> 2c0ede7d
     status:
       code: 200
       message: OK
