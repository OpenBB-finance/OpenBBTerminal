"""yfinance (Yahoo!Finance) provider module."""


from openbb_provider.abstract.provider import Provider
from openbb_yfinance.models.active import YFActiveFetcher
from openbb_yfinance.models.aggressive_small_caps import YFAggressiveSmallCapsFetcher
from openbb_yfinance.models.available_indices import YFinanceAvailableIndicesFetcher
from openbb_yfinance.models.balance_sheet import YFinanceBalanceSheetFetcher
from openbb_yfinance.models.cash_flow import YFinanceCashFlowStatementFetcher
from openbb_yfinance.models.company_news import YFinanceCompanyNewsFetcher
from openbb_yfinance.models.crypto_historical import YFinanceCryptoHistoricalFetcher
<<<<<<< HEAD
from openbb_yfinance.models.equity_historical import YFinanceEquityHistoricalFetcher
=======
from openbb_yfinance.models.currency_historical import YFinanceCurrencyHistoricalFetcher
>>>>>>> caabe8de
from openbb_yfinance.models.etf_historical import YFinanceEtfHistoricalFetcher
from openbb_yfinance.models.futures_curve import YFinanceFuturesCurveFetcher
from openbb_yfinance.models.futures_historical import YFinanceFuturesHistoricalFetcher
from openbb_yfinance.models.gainers import YFGainersFetcher
from openbb_yfinance.models.growth_tech_equities import YFGrowthTechEquitiesFetcher
from openbb_yfinance.models.income_statement import YFinanceIncomeStatementFetcher
from openbb_yfinance.models.losers import YFLosersFetcher
from openbb_yfinance.models.major_indices_historical import (
    YFinanceMajorIndicesHistoricalFetcher,
)
from openbb_yfinance.models.undervalued_growth_equities import (
    YFUndervaluedGrowthEquitiesFetcher,
)
from openbb_yfinance.models.undervalued_large_caps import YFUndervaluedLargeCapsFetcher

yfinance_provider = Provider(
    name="yfinance",
    website="https://finance.yahoo.com/",
    description="""Yahoo! Finance is a web-based platform that offers financial news,
    data, and tools for investors and individuals interested in tracking and analyzing
    financial markets and assets.""",
    fetcher_dict={
        "AvailableIndices": YFinanceAvailableIndicesFetcher,
        "BalanceSheet": YFinanceBalanceSheetFetcher,
        "CashFlowStatement": YFinanceCashFlowStatementFetcher,
        "CompanyNews": YFinanceCompanyNewsFetcher,
        "CryptoHistorical": YFinanceCryptoHistoricalFetcher,
        "CurrencyHistorical": YFinanceCurrencyHistoricalFetcher,
        "EquityActive": YFActiveFetcher,
        "EquityAggressiveSmallCaps": YFAggressiveSmallCapsFetcher,
        "EquityGainers": YFGainersFetcher,
        "EquityLosers": YFLosersFetcher,
        "EquityUndervaluedGrowth": YFUndervaluedGrowthEquitiesFetcher,
        "EquityUndervaluedLargeCaps": YFUndervaluedLargeCapsFetcher,
        "EtfHistorical": YFinanceEtfHistoricalFetcher,
        "FuturesCurve": YFinanceFuturesCurveFetcher,
        "FuturesHistorical": YFinanceFuturesHistoricalFetcher,
        "GrowthTechEquities": YFGrowthTechEquitiesFetcher,
        "IncomeStatement": YFinanceIncomeStatementFetcher,
        "MajorIndicesHistorical": YFinanceMajorIndicesHistoricalFetcher,
        "EquityHistorical": YFinanceEquityHistoricalFetcher,
    },
)<|MERGE_RESOLUTION|>--- conflicted
+++ resolved
@@ -9,11 +9,8 @@
 from openbb_yfinance.models.cash_flow import YFinanceCashFlowStatementFetcher
 from openbb_yfinance.models.company_news import YFinanceCompanyNewsFetcher
 from openbb_yfinance.models.crypto_historical import YFinanceCryptoHistoricalFetcher
-<<<<<<< HEAD
+from openbb_yfinance.models.currency_historical import YFinanceCurrencyHistoricalFetcher
 from openbb_yfinance.models.equity_historical import YFinanceEquityHistoricalFetcher
-=======
-from openbb_yfinance.models.currency_historical import YFinanceCurrencyHistoricalFetcher
->>>>>>> caabe8de
 from openbb_yfinance.models.etf_historical import YFinanceEtfHistoricalFetcher
 from openbb_yfinance.models.futures_curve import YFinanceFuturesCurveFetcher
 from openbb_yfinance.models.futures_historical import YFinanceFuturesHistoricalFetcher
@@ -45,6 +42,7 @@
         "EquityActive": YFActiveFetcher,
         "EquityAggressiveSmallCaps": YFAggressiveSmallCapsFetcher,
         "EquityGainers": YFGainersFetcher,
+        "EquityHistorical": YFinanceEquityHistoricalFetcher,
         "EquityLosers": YFLosersFetcher,
         "EquityUndervaluedGrowth": YFUndervaluedGrowthEquitiesFetcher,
         "EquityUndervaluedLargeCaps": YFUndervaluedLargeCapsFetcher,
@@ -54,6 +52,5 @@
         "GrowthTechEquities": YFGrowthTechEquitiesFetcher,
         "IncomeStatement": YFinanceIncomeStatementFetcher,
         "MajorIndicesHistorical": YFinanceMajorIndicesHistoricalFetcher,
-        "EquityHistorical": YFinanceEquityHistoricalFetcher,
     },
 )