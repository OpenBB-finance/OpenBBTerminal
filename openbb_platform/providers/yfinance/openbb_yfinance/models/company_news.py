"""Yahoo Finance Company News Model."""

# pylint: disable=unused-argument

import asyncio
from datetime import datetime
from typing import Any, Dict, List, Optional

from openbb_core.provider.abstract.fetcher import Fetcher
from openbb_core.provider.standard_models.company_news import (
    CompanyNewsData,
    CompanyNewsQueryParams,
)
from pydantic import Field, field_validator
from yfinance import Ticker


class YFinanceCompanyNewsQueryParams(CompanyNewsQueryParams):
    """YFinance Company News Query.

    Source: https://finance.yahoo.com/news/
    """

    __json_schema_extra__ = {"symbol": ["multiple_items_allowed"]}


class YFinanceCompanyNewsData(CompanyNewsData):
    """YFinance Company News Data."""

    __alias_dict__ = {
        "symbols": "relatedTickers",
        "date": "providerPublishTime",
        "url": "link",
        "images": "thumbnail",
        "source": "publisher",
    }

<<<<<<< HEAD
    uuid: str = Field(description="Unique identifier for the news article")
    publisher: str = Field(description="Publisher of the news article")
    type: str = Field(description="Type of the news article")
    thumbnail: Optional[List[Dict[str, Any]]] = Field(
        default=None, description="Thumbnail related data to the ticker news article."
    )
=======
    source: str = Field(description="Source of the news article")
>>>>>>> eea2fb55

    @field_validator("symbols", mode="before", check_fields=False)
    @classmethod
    def symbols_string(cls, v):
        """Symbols string validator."""
        return ",".join(v)


class YFinanceCompanyNewsFetcher(
    Fetcher[
        YFinanceCompanyNewsQueryParams,
        List[YFinanceCompanyNewsData],
    ]
):
    """Transform the query, extract and transform the data from the Yahoo Finance endpoints."""

    @staticmethod
    def transform_query(params: Dict[str, Any]) -> YFinanceCompanyNewsQueryParams:
        """Transform query params."""
        return YFinanceCompanyNewsQueryParams(**params)

    @staticmethod
    async def aextract_data(
        query: YFinanceCompanyNewsQueryParams,
        credentials: Optional[Dict[str, str]],
        **kwargs: Any,
    ) -> List[Dict]:
        """Extract data."""
        results = []
        symbols = query.symbol.split(",")  # type: ignore

        async def get_one(symbol):
            data = Ticker(symbol).get_news()
            for d in data:
                if d.get("thumbnail"):
                    images = d["thumbnail"].get("resolutions")
                _ = d.pop("uuid")
                _ = d.pop("type")
                d["date"] = datetime.utcfromtimestamp(d["providerPublishTime"])
                d["images"] = (
                    [{k: str(v) for k, v in img.items()} for img in images]
                    if images
                    else None
                )
            results.extend(data)

        tasks = [get_one(symbol) for symbol in symbols]

        await asyncio.gather(*tasks)

        return results

    @staticmethod
    def transform_data(
        query: YFinanceCompanyNewsQueryParams,
        data: List[Dict],
        **kwargs: Any,
    ) -> List[YFinanceCompanyNewsData]:
        """Transform data."""
        return [YFinanceCompanyNewsData.model_validate(d) for d in data]<|MERGE_RESOLUTION|>--- conflicted
+++ resolved
@@ -35,16 +35,7 @@
         "source": "publisher",
     }
 
-<<<<<<< HEAD
-    uuid: str = Field(description="Unique identifier for the news article")
-    publisher: str = Field(description="Publisher of the news article")
-    type: str = Field(description="Type of the news article")
-    thumbnail: Optional[List[Dict[str, Any]]] = Field(
-        default=None, description="Thumbnail related data to the ticker news article."
-    )
-=======
     source: str = Field(description="Source of the news article")
->>>>>>> eea2fb55
 
     @field_validator("symbols", mode="before", check_fields=False)
     @classmethod
