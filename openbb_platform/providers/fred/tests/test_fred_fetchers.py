--- conflicted
+++ resolved
@@ -371,7 +371,20 @@
 
 
 @pytest.mark.record_http
-<<<<<<< HEAD
+def test_fred_mortgage_indices_fetcher(credentials=test_credentials):
+    """Test FredMortgageIndicesFetcher."""
+    params = {
+        "index": "jumbo_30y",
+        "start_date": datetime.date(2024, 6, 1),
+        "end_date": datetime.date(2024, 6, 4),
+    }
+
+    fetcher = FredMortgageIndicesFetcher()
+    result = fetcher.test(params, credentials)
+    assert result is None
+
+
+@pytest.mark.record_http
 def test_fred_university_of_michigan_fetcher(credentials=test_credentials):
     """Test FredUofMichiganFetcher."""
     params = {
@@ -424,16 +437,5 @@
     }
 
     fetcher = FredManufacturingOutlookTexasFetcher()
-=======
-def test_fred_bond_mortgage_fetcher(credentials=test_credentials):
-    """Test FredMortgageIndicesFetcher."""
-    params = {
-        "index": "jumbo_30y",
-        "start_date": datetime.date(2024, 6, 1),
-        "end_date": datetime.date(2024, 6, 4),
-    }
-
-    fetcher = FredMortgageIndicesFetcher()
->>>>>>> c5e16684
     result = fetcher.test(params, credentials)
     assert result is None