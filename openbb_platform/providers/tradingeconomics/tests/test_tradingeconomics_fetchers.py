--- conflicted
+++ resolved
@@ -20,13 +20,8 @@
 @pytest.mark.record_http
 def test_te_earnings_calendar_fetcher(credentials=test_credentials):
     params = {
-<<<<<<< HEAD
-        "start_date": "2023-01-01",
-        "end_date": "2023-10-10",
-=======
         "start_date": date(2023, 1, 1),
         "end_date": date(2023, 6, 6),
->>>>>>> 6423e582
     }
 
     fetcher = TEEarningsCalendarFetcher()
