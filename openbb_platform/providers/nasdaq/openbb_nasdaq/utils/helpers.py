"""Nasdaq Helpers Module."""

import json
import re
from datetime import timedelta
from io import StringIO
from typing import Any, List, Optional, TypeVar, Union

import requests
from openbb_provider import helpers
from openbb_provider.utils.errors import EmptyDataError
from pydantic import BaseModel
from random_user_agent.user_agent import UserAgent
from requests.exceptions import SSLError

T = TypeVar("T", bound=BaseModel)


def remove_html_tags(text: str):
    """Remove HTML tags from a string."""
    clean = re.compile("<.*?>")
    return re.sub(clean, " ", text)


def get_random_agent() -> str:
    """Generate a random user agent for a request."""
    user_agent_rotator = UserAgent(limit=100)
    user_agent = user_agent_rotator.get_random_user_agent()
    return user_agent


HEADERS = {
    "Accept": "text/html,application/xhtml+xml,application/xml;q=0.9,image/avif,image/webp,*/*;q=0.8",
    "Accept-Encoding": "gzip",
    "Accept-Language": "en-CA,en-US;q=0.7,en;q=0.3",
    "Host": "api.nasdaq.com",
    "User-Agent": get_random_agent(),
    "Connection": "keep-alive",
}

<<<<<<< HEAD
=======
IPO_HEADERS = {
    "Accept": "application/json, text/plain, */*",
    "Accept-Encoding": "gzip",
    "Accept-Language": "en-CA,en-US;q=0.7,en;q=0.3",
    "Host": "api.nasdaq.com",
    "Origin": "https://www.nasdaq.com",
    "Referer": "https://www.nasdaq.com/",
    "User-Agent": get_random_agent(),
    "Connection": "keep-alive",
}

>>>>>>> 88099d2b

class BasicResponse:
    """Basic Response class."""

    def __init__(self, response: StringIO):
        """Initialize the BasicResponse class."""
        # Find a way to get the status code
        self.status_code = 200
        response.seek(0)
        self.text = response.read()

    def json(self) -> dict:
        """Return the response as a dictionary."""
        return json.loads(self.text)


def request(url: str) -> BasicResponse:
    """Request function for PyScript.

    Pass in Method and make sure to await!

    Parameters
    ----------
    url: str
        URL to make request to

    Return
    ------
    response: BasicRequest
        BasicRequest object with status_code and text attributes
    """
    # pylint: disable=import-outside-toplevel
    from pyodide.http import open_url  # type: ignore

    response = open_url(url)
    return BasicResponse(response)


def get_data(url: str, **kwargs: Any) -> Union[list, dict]:
    """Get data from Nasdaq endpoint."""
    try:
        r: Union[requests.Response, BasicResponse] = helpers.make_request(url, **kwargs)
    except SSLError:
        r = request(url)
    if r.status_code == 404:
        raise RuntimeError("Nasdaq endpoint doesn't exist")

    data = r.json()
    if len(data) == 0:
        raise EmptyDataError()

    if data["data"] is None:
        message = data["status"]["bCodeMessage"]["errorMessage"]
        raise RuntimeError(f"Error in Nasdaq request -> {message}")

    return data


def get_data_many(
    url: str, sub_dict: Optional[str] = None, **kwargs: Any
) -> List[dict]:
    """Get data from Nasdaq endpoint and convert to list of schemas.

    Parameters
    ----------
    url: str
        The URL to get the data from.
    sub_dict: Optional[str]
        The sub-dictionary to use.

    Returns
    -------
    List[dict]
        Dictionary of data.
    """
    data = get_data(url, **kwargs)
    if sub_dict and isinstance(data, dict):
        data = data.get(sub_dict, [])
    if isinstance(data, dict):
        raise ValueError("Expected list of dicts, got dict")

    return data


def get_data_one(url: str, **kwargs: Any) -> dict:
    """Get data from Nasdaq endpoint and convert to schema."""
    data = get_data(url, **kwargs)
    if isinstance(data, list):
        if len(data) == 0:
            raise ValueError("Expected dict, got empty list")

        try:
            data = {i: data[i] for i in range(len(data))} if len(data) > 1 else data[0]
        except TypeError as e:
            raise ValueError("Expected dict, got list of dicts") from e

    return data


def date_range(start_date, end_date):
    """Yield dates between start_date and end_date."""
    for n in range(int((end_date - start_date).days) + 1):
        yield start_date + timedelta(n)<|MERGE_RESOLUTION|>--- conflicted
+++ resolved
@@ -38,8 +38,6 @@
     "Connection": "keep-alive",
 }
 
-<<<<<<< HEAD
-=======
 IPO_HEADERS = {
     "Accept": "application/json, text/plain, */*",
     "Accept-Encoding": "gzip",
@@ -51,7 +49,6 @@
     "Connection": "keep-alive",
 }
 
->>>>>>> 88099d2b
 
 class BasicResponse:
     """Basic Response class."""
