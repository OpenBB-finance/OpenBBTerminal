"""Tests for the Nasdaq fetchers."""

import datetime

import pytest
from openbb_core.app.service.user_service import UserService
from openbb_nasdaq.models.calendar_dividend import NasdaqCalendarDividendFetcher
from openbb_nasdaq.models.calendar_earnings import NasdaqCalendarEarningsFetcher
from openbb_nasdaq.models.calendar_ipo import NasdaqCalendarIpoFetcher
from openbb_nasdaq.models.cot import NasdaqCotFetcher
from openbb_nasdaq.models.cot_search import NasdaqCotSearchFetcher
from openbb_nasdaq.models.economic_calendar import NasdaqEconomicCalendarFetcher
from openbb_nasdaq.models.equity_screener import NasdaqEquityScreenerFetcher
from openbb_nasdaq.models.equity_search import NasdaqEquitySearchFetcher
from openbb_nasdaq.models.historical_dividends import NasdaqHistoricalDividendsFetcher
from openbb_nasdaq.models.lbma_fixing import NasdaqLbmaFixingFetcher
from openbb_nasdaq.models.sp500_multiples import NasdaqSP500MultiplesFetcher
from openbb_nasdaq.models.top_retail import NasdaqTopRetailFetcher

test_credentials = UserService().default_user_settings.credentials.model_dump(
    mode="json"
)


@pytest.fixture(scope="module")
def vcr_config():
    """VCR configuration."""
    return {
        "filter_headers": [
            ("User-Agent", None),
            ("api_key", "MOCK_API_KEY"),
            ("x-api-token", "MOCK_API_KEY"),
        ],
        "filter_query_parameters": [
            ("api_key", "MOCK_API_KEY"),
            ("x-api-token", "MOCK_API_KEY"),
        ],
    }


@pytest.mark.record_http
def test_nasdaq_equity_search_fetcher(credentials=test_credentials):
    """Test the Nasdaq Equity Search fetcher."""
    params = {"query": "", "is_etf": True, "use_cache": False}

    fetcher = NasdaqEquitySearchFetcher()
    result = fetcher.test(params, credentials)
    assert result is None


@pytest.mark.record_http
def test_nasdaq_economic_calendar_fetcher(credentials=test_credentials):
    """Test the Nasdaq Economic Calendar fetcher."""
    params = {
        "start_date": datetime.date(2024, 6, 1),
        "end_date": datetime.date(2024, 7, 10),
    }

    fetcher = NasdaqEconomicCalendarFetcher()
    result = fetcher.test(params, credentials)
    assert result is None


@pytest.mark.record_http
def test_nasdaq_calendar_dividend_fetcher(credentials=test_credentials):
    """Test the Nasdaq Calendar Dividend fetcher."""
    params = {
        "start_date": datetime.date(2024, 6, 1),
        "end_date": datetime.date(2024, 7, 1),
    }

    fetcher = NasdaqCalendarDividendFetcher()
    result = fetcher.test(params, credentials)
    assert result is None


@pytest.mark.record_http
def test_nasdaq_calendar_ipo_fetcher(credentials=test_credentials):
    """Test the Nasdaq Calendar IPO fetcher."""
    params = {
<<<<<<< HEAD
        "start_date": datetime.date(2024, 6, 15),
        "end_date": datetime.date(2024, 6, 30),
=======
        "start_date": datetime.date(2024, 6, 1),
        "end_date": datetime.date(2024, 7, 1),
        "status": "upcoming",
>>>>>>> c63b3c8b
    }

    fetcher = NasdaqCalendarIpoFetcher()
    result = fetcher.test(params, credentials)
    assert result is None


@pytest.mark.record_http
def test_nasdaq_top_retail_fetcher(credentials=test_credentials):
    """Test the Nasdaq Top Retail fetcher."""
    params = {}

    fetcher = NasdaqTopRetailFetcher()
    result = fetcher.test(params, credentials)
    assert result is None


@pytest.mark.record_http
def test_nasdaq_sp500_multiples_fetcher(credentials=test_credentials):
    """Test the Nasdaq SP500 Multiples fetcher."""
    params = {}

    fetcher = NasdaqSP500MultiplesFetcher()
    result = fetcher.test(params, credentials)
    assert result is None


@pytest.mark.record_http
def test_nasdaq_cot_fetcher(credentials=test_credentials):
    """Test the Nasdaq COT fetcher."""
    params = {}

    fetcher = NasdaqCotFetcher()
    result = fetcher.test(params, credentials)
    assert result is None


def test_nasdaq_cot_search_fetcher(credentials=test_credentials):
    """Test the Nasdaq COT Search fetcher."""
    params = {}

    fetcher = NasdaqCotSearchFetcher()
    result = fetcher.test(params, credentials)
    assert result is None


@pytest.mark.record_http
def test_nasdaq_calendar_earnings_fetcher(credentials=test_credentials):
    """Test the Nasdaq Calendar Earnings fetcher."""
    params = {
        "start_date": datetime.date(2024, 7, 1),
        "end_date": datetime.date(2024, 7, 3),
    }

    fetcher = NasdaqCalendarEarningsFetcher()
    result = fetcher.test(params, credentials)
    assert result is None


@pytest.mark.record_http
def test_nasdaq_historical_dividends_fetcher(credentials=test_credentials):
    """Test the Nasdaq Historical Dividends fetcher."""
    params = {"symbol": "AAPL"}

    fetcher = NasdaqHistoricalDividendsFetcher()
    result = fetcher.test(params, credentials)
    assert result is None


@pytest.mark.record_http
def test_nasdaq_lbma_fixing_fetcher(credentials=test_credentials):
    """Test the Nasdaq LBMA Fixing fetcher."""
    params = {"asset": "gold"}

    fetcher = NasdaqLbmaFixingFetcher()
    result = fetcher.test(params, credentials)
    assert result is None


@pytest.mark.record_http
def test_nasdaq_equity_screener_fetcher(credentials=test_credentials):
    """Test the Nasdaq Equity Screener fetcher."""
    params = {"mktcap": "large", "sector": "consumer_staples"}

    fetcher = NasdaqEquityScreenerFetcher()
    result = fetcher.test(params, credentials)
    assert result is None<|MERGE_RESOLUTION|>--- conflicted
+++ resolved
@@ -78,14 +78,9 @@
 def test_nasdaq_calendar_ipo_fetcher(credentials=test_credentials):
     """Test the Nasdaq Calendar IPO fetcher."""
     params = {
-<<<<<<< HEAD
-        "start_date": datetime.date(2024, 6, 15),
-        "end_date": datetime.date(2024, 6, 30),
-=======
         "start_date": datetime.date(2024, 6, 1),
         "end_date": datetime.date(2024, 7, 1),
         "status": "upcoming",
->>>>>>> c63b3c8b
     }
 
     fetcher = NasdaqCalendarIpoFetcher()
