"""US Government Treasury Auctions Model."""

# pylint: disable=unused-argument
<<<<<<< HEAD

=======
>>>>>>> 3cc6025a
from typing import Any, Dict, List, Optional

import pandas as pd
import requests
from openbb_core.provider.abstract.fetcher import Fetcher
from openbb_core.provider.standard_models.treasury_auctions import (
    USTreasuryAuctionsData,
    USTreasuryAuctionsQueryParams,
)
from openbb_core.provider.utils.helpers import get_querystring
from pydantic import field_validator


class GovernmentUSTreasuryAuctionsQueryParams(USTreasuryAuctionsQueryParams):
    """US Government Treasury Auctions Query.

    Source: https://www.treasurydirect.gov/
    """

    __alias_dict__ = {
        "start_date": "startDate",
        "end_date": "endDate",
        "security_type": "type",
        "page_size": "pagesize",
        "page_num": "pagenum",
    }


class GovernementUSTreasuryAuctionsData(USTreasuryAuctionsData):
    """US Government Treasury Auctions Data."""

    @field_validator(
        "allocation_percent",
        "avg_median_discount_rate",
        "avg_median_investment_rate",
        "avg_median_discount_margin",
        "avg_median_yield",
        "frn_index_determination_rate",
        "high_discount_rate",
        "high_investment_rate",
        "high_discount_margin",
        "high_yield",
        "interest_rate",
        "low_discount_rate",
        "low_investment_rate",
        "low_discount_margin",
        "low_yield",
        mode="before",
        check_fields=False,
    )
    @classmethod
    def normalize_percent(cls, v):
        """Normalize percent."""
        return float(v) / 100 if v else None


class GovernmentUSTreasuryAuctionsFetcher(
    Fetcher[
        GovernmentUSTreasuryAuctionsQueryParams,
        List[GovernementUSTreasuryAuctionsData],
    ]
):
    """Transform the query, extract and transform the data from the us treasury endpoints."""

    @staticmethod
    def transform_query(
        params: Dict[str, Any]
    ) -> GovernmentUSTreasuryAuctionsQueryParams:
        """Transform query params."""
        return GovernmentUSTreasuryAuctionsQueryParams(**params)

    @staticmethod
    def extract_data(
        query: GovernmentUSTreasuryAuctionsQueryParams,
        credentials: Optional[Dict[str, str]],
        **kwargs: Any,
    ) -> List[Dict]:
        """Extract the raw data from Treasury Direct API."""
        base_url = "https://www.treasurydirect.gov/TA_WS/securities/search?"

        _query = query.model_dump()
        _query["startDate"] = (
            _query["startDate"].strftime("%m/%d/%Y") if query.start_date else None
        )
        _query["endDate"] = (
            _query["endDate"].strftime("%m/%d/%Y") if _query["endDate"] else None
        )
        query_string = get_querystring(_query, [])

        url = base_url + query_string + "&format=json"
        r = requests.get(url, timeout=5)
        if r.status_code != 200:
            raise RuntimeError(r.status_code)
        data = pd.DataFrame(r.json())
        results = (
            data.fillna("N/A").replace("", None).replace("N/A", None).to_dict("records")
        )

        return results

    @staticmethod
    def transform_data(
        query: GovernmentUSTreasuryAuctionsQueryParams,
        data: List[Dict],
        **kwargs: Any,
    ) -> List[GovernementUSTreasuryAuctionsData]:
        """Transform the data."""
        return [GovernementUSTreasuryAuctionsData.model_validate(d) for d in data]<|MERGE_RESOLUTION|>--- conflicted
+++ resolved
@@ -1,10 +1,7 @@
 """US Government Treasury Auctions Model."""
 
 # pylint: disable=unused-argument
-<<<<<<< HEAD
 
-=======
->>>>>>> 3cc6025a
 from typing import Any, Dict, List, Optional
 
 import pandas as pd
