"""CBOE Company Search fetcher."""


from typing import Any, Dict, List, Optional

from openbb_cboe.utils.helpers import get_cboe_directory
from openbb_provider.abstract.fetcher import Fetcher
from openbb_provider.standard_models.stock_search import (
    StockSearchData,
    StockSearchQueryParams,
)
from pydantic import Field


class CboeStockSearchQueryParams(StockSearchQueryParams):
    """CBOE Company Search query.

    Source: https://www.cboe.com/
    """


class CboeStockSearchData(StockSearchData):
    """CBOE Company Search Data."""

    __alias_dict__ = {"name": "Company Name"}

    dpm_name: Optional[str] = Field(
        default=None,
        description="Name of the primary market maker.",
        alias="DPM Name",
    )
    post_station: Optional[str] = Field(
        default=None, description="Post and station location on the CBOE trading floor."
    )


class CboeStockSearchFetcher(
    Fetcher[
        CboeStockSearchQueryParams,
        List[CboeStockSearchData],
    ]
):
    """Transform the query, extract and transform the data from the CBOE endpoints."""

    @staticmethod
    def transform_query(params: Dict[str, Any]) -> CboeStockSearchQueryParams:
        """Transform the query."""
        return CboeStockSearchQueryParams(**params)

    @staticmethod
    def extract_data(
        query: CboeStockSearchQueryParams,
        credentials: Optional[Dict[str, str]],
        **kwargs: Any,
    ) -> Dict:
        """Return the raw data from the CBOE endpoint."""

        data = {}
<<<<<<< HEAD
        symbols = get_cboe_directory().reset_index()
=======
        symbols = get_cboe_directory().reset_index().replace("nan", None)
>>>>>>> 5c0b8568
        target = "name" if query.is_symbol is False else "symbol"
        idx = symbols[target].str.contains(query.query, case=False)
        result = symbols[idx].to_dict("records")
        data.update({"results": result})

        return data

    @staticmethod
    def transform_data(data: Dict, **kwargs: Any) -> List[CboeStockSearchData]:
        """Transform the data to the standard format."""
        return [CboeStockSearchData.model_validate(d) for d in data["results"]]<|MERGE_RESOLUTION|>--- conflicted
+++ resolved
@@ -56,11 +56,7 @@
         """Return the raw data from the CBOE endpoint."""
 
         data = {}
-<<<<<<< HEAD
-        symbols = get_cboe_directory().reset_index()
-=======
         symbols = get_cboe_directory().reset_index().replace("nan", None)
->>>>>>> 5c0b8568
         target = "name" if query.is_symbol is False else "symbol"
         idx = symbols[target].str.contains(query.query, case=False)
         result = symbols[idx].to_dict("records")
