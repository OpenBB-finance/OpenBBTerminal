--- conflicted
+++ resolved
@@ -6,17 +6,14 @@
 from openbb_cboe.models.equity_quote import CboeEquityQuoteFetcher
 from openbb_cboe.models.equity_search import CboeEquitySearchFetcher
 from openbb_cboe.models.futures_curve import CboeFuturesCurveFetcher
-<<<<<<< HEAD
 from openbb_cboe.models.index_constituents import (
     CboeIndexConstituentsFetcher,
-=======
+)
 from openbb_cboe.models.index_historical import (
     CboeIndexHistoricalFetcher,
->>>>>>> 237defad
 )
 from openbb_cboe.models.index_search import CboeIndexSearchFetcher
 from openbb_cboe.models.index_snapshots import CboeIndexSnapshotsFetcher
-from openbb_cboe.models.market_indices import CboeMarketIndicesFetcher
 from openbb_cboe.models.options_chains import CboeOptionsChainsFetcher
 from openbb_core.provider.abstract.provider import Provider
 
@@ -30,23 +27,13 @@
     fetcher_dict={
         "AvailableIndices": CboeAvailableIndicesFetcher,
         "EquityHistorical": CboeEquityHistoricalFetcher,
-<<<<<<< HEAD
         "EquityQuote": CboeEquityQuoteFetcher,
-        "FuturesCurve": CboeFuturesCurveFetcher,
-        "AvailableIndices": CboeAvailableIndicesFetcher,
+        "EquitySearch": CboeEquitySearchFetcher,
         "IndexConstituents": CboeIndexConstituentsFetcher,
-        "MarketIndices": CboeMarketIndicesFetcher,
-=======
-        "EquityInfo": CboeEquityInfoFetcher,
-        "EquitySearch": CboeEquitySearchFetcher,
-        "EuropeanIndexConstituents": CboeEuropeanIndexConstituentsFetcher,
-        "EuropeanIndices": CboeEuropeanIndicesFetcher,
         "FuturesCurve": CboeFuturesCurveFetcher,
         "IndexHistorical": CboeIndexHistoricalFetcher,
->>>>>>> 237defad
         "IndexSearch": CboeIndexSearchFetcher,
         "IndexSnapshots": CboeIndexSnapshotsFetcher,
-        "MarketIndices": CboeMarketIndicesFetcher,
         "OptionsChains": CboeOptionsChainsFetcher,
     },
 )