--- conflicted
+++ resolved
@@ -1,9 +1,5 @@
 """FMP Key Metrics Model."""
 
-<<<<<<< HEAD
-from datetime import datetime
-from typing import Any, Dict, List, Literal, Optional
-=======
 import asyncio
 from datetime import (
     date as dateType,
@@ -11,26 +7,16 @@
 )
 from typing import Any, Dict, List, Optional
 from warnings import warn
->>>>>>> 78695fa6
 
 from openbb_core.provider.abstract.fetcher import Fetcher
 from openbb_core.provider.standard_models.key_metrics import (
     KeyMetricsData,
     KeyMetricsQueryParams,
 )
-<<<<<<< HEAD
-from openbb_core.provider.utils.descriptions import QUERY_DESCRIPTIONS
-from openbb_core.provider.utils.helpers import (
-    ClientResponse,
-    ClientSession,
-    amake_requests,
-)
-=======
 from openbb_core.provider.utils.descriptions import DATA_DESCRIPTIONS
 from openbb_core.provider.utils.errors import EmptyDataError
 from openbb_core.provider.utils.helpers import amake_request
 from openbb_fmp.utils.helpers import response_callback
->>>>>>> 78695fa6
 from pydantic import Field
 
 
