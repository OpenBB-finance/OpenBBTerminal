"""FMP Key Metrics Model."""

from datetime import datetime
from typing import Any, Dict, List, Literal, Optional

from openbb_core.provider.abstract.fetcher import Fetcher
from openbb_core.provider.standard_models.key_metrics import (
    KeyMetricsData,
    KeyMetricsQueryParams,
)
from openbb_core.provider.utils.descriptions import QUERY_DESCRIPTIONS
from openbb_core.provider.utils.helpers import (
    ClientResponse,
    ClientSession,
    amake_requests,
)
from pydantic import Field


class FMPKeyMetricsQueryParams(KeyMetricsQueryParams):
    """FMP Key Metrics Query.

    Source: https://site.financialmodelingprep.com/developer/docs/company-key-metrics-api/
    """

<<<<<<< HEAD
    period: Optional[Literal["annual", "quarter"]] = Field(
        default="annual", description=QUERY_DESCRIPTIONS.get("period", "")
    )
=======
    __json_schema_extra__ = {"symbol": ["multiple_items_allowed"]}
>>>>>>> 339f9791

    with_ttm: Optional[bool] = Field(
        default=False, description="Include trailing twelve months (TTM) data."
    )


class FMPKeyMetricsData(KeyMetricsData):
    """FMP Key Metrics Data."""

    __alias_dict__ = {
        "period_ending": "date",
        "fiscal_period": "period",
        "fiscal_year": "calendarYear",
    }

    revenue_per_share: Optional[float] = Field(
        default=None, description="Revenue per share"
    )
    net_income_per_share: Optional[float] = Field(
        default=None, description="Net income per share"
    )
    operating_cash_flow_per_share: Optional[float] = Field(
        default=None, description="Operating cash flow per share"
    )
    free_cash_flow_per_share: Optional[float] = Field(
        default=None, description="Free cash flow per share"
    )
    cash_per_share: Optional[float] = Field(default=None, description="Cash per share")
    book_value_per_share: Optional[float] = Field(
        default=None, description="Book value per share"
    )
    tangible_book_value_per_share: Optional[float] = Field(
        default=None, description="Tangible book value per share"
    )
    shareholders_equity_per_share: Optional[float] = Field(
        default=None, description="Shareholders equity per share"
    )
    interest_debt_per_share: Optional[float] = Field(
        default=None, description="Interest debt per share"
    )
    enterprise_value: Optional[float] = Field(
        default=None, description="Enterprise value"
    )
    price_to_sales_ratio: Optional[float] = Field(
        default=None, description="Price-to-sales ratio"
    )
    pocf_ratio: Optional[float] = Field(
        default=None,
        description="Price-to-operating cash flow ratio",
        alias="pocfratio",
    )
    pfcf_ratio: Optional[float] = Field(
        default=None, description="Price-to-free cash flow ratio"
    )
    pb_ratio: Optional[float] = Field(default=None, description="Price-to-book ratio")
    ptb_ratio: Optional[float] = Field(
        default=None, description="Price-to-tangible book ratio"
    )
    ev_to_sales: Optional[float] = Field(
        default=None, description="Enterprise value-to-sales ratio"
    )
    enterprise_value_over_ebitda: Optional[float] = Field(
        default=None,
        description="Enterprise value-to-EBITDA ratio",
        alias="enterpriseValueOverEBITDA",
    )
    ev_to_operating_cash_flow: Optional[float] = Field(
        default=None, description="Enterprise value-to-operating cash flow ratio"
    )
    ev_to_free_cash_flow: Optional[float] = Field(
        default=None, description="Enterprise value-to-free cash flow ratio"
    )
    earnings_yield: Optional[float] = Field(
        default=None,
        description="Earnings yield",
        json_schema_extra={"unit_measurement": "percent", "frontend_multiply": 100},
    )
    free_cash_flow_yield: Optional[float] = Field(
        default=None,
        description="Free cash flow yield",
        json_schema_extra={"unit_measurement": "percent", "frontend_multiply": 100},
    )
    debt_to_equity: Optional[float] = Field(
        default=None, description="Debt-to-equity ratio"
    )
    debt_to_assets: Optional[float] = Field(
        default=None, description="Debt-to-assets ratio"
    )
    net_debt_to_ebitda: Optional[float] = Field(
        default=None,
        description="Net debt-to-EBITDA ratio",
        alias="netDebtToEBITDA",
    )
    current_ratio: Optional[float] = Field(default=None, description="Current ratio")
    interest_coverage: Optional[float] = Field(
        default=None, description="Interest coverage"
    )
    income_quality: Optional[float] = Field(default=None, description="Income quality")
    dividend_yield: Optional[float] = Field(
        default=None,
        description="Dividend yield, as a normalized percent.",
        json_schema_extra={"unit_measurement": "percent", "frontend_multiply": 100},
    )
    payout_ratio: Optional[float] = Field(default=None, description="Payout ratio")
    sales_general_and_administrative_to_revenue: Optional[float] = Field(
        default=None,
        description="Sales general and administrative expenses-to-revenue ratio",
    )
    research_and_development_to_revenue: Optional[float] = Field(
        default=None,
        description="Research and development expenses-to-revenue ratio",
        alias="researchAndDdevelopementToRevenue",
    )
    intangibles_to_total_assets: Optional[float] = Field(
        default=None, description="Intangibles-to-total assets ratio"
    )
    capex_to_operating_cash_flow: Optional[float] = Field(
        default=None, description="Capital expenditures-to-operating cash flow ratio"
    )
    capex_to_revenue: Optional[float] = Field(
        default=None, description="Capital expenditures-to-revenue ratio"
    )
    capex_to_depreciation: Optional[float] = Field(
        default=None, description="Capital expenditures-to-depreciation ratio"
    )
    stock_based_compensation_to_revenue: Optional[float] = Field(
        default=None, description="Stock-based compensation-to-revenue ratio"
    )
    graham_number: Optional[float] = Field(default=None, description="Graham number")
    roic: Optional[float] = Field(
        default=None,
        description="Return on invested capital",
        json_schema_extra={"unit_measurement": "percent", "frontend_multiply": 100},
    )
    return_on_tangible_assets: Optional[float] = Field(
        default=None,
        description="Return on tangible assets",
        json_schema_extra={"unit_measurement": "percent", "frontend_multiply": 100},
    )
    graham_net_net: Optional[float] = Field(
        default=None, description="Graham net-net working capital"
    )
    working_capital: Optional[float] = Field(
        default=None, description="Working capital"
    )
    tangible_asset_value: Optional[float] = Field(
        default=None, description="Tangible asset value"
    )
    net_current_asset_value: Optional[float] = Field(
        default=None, description="Net current asset value"
    )
    invested_capital: Optional[float] = Field(
        default=None, description="Invested capital"
    )
    average_receivables: Optional[float] = Field(
        default=None, description="Average receivables"
    )
    average_payables: Optional[float] = Field(
        default=None, description="Average payables"
    )
    average_inventory: Optional[float] = Field(
        default=None, description="Average inventory"
    )
    days_sales_outstanding: Optional[float] = Field(
        default=None, description="Days sales outstanding"
    )
    days_payables_outstanding: Optional[float] = Field(
        default=None, description="Days payables outstanding"
    )
    days_of_inventory_on_hand: Optional[float] = Field(
        default=None, description="Days of inventory on hand"
    )
    receivables_turnover: Optional[float] = Field(
        default=None, description="Receivables turnover"
    )
    payables_turnover: Optional[float] = Field(
        default=None, description="Payables turnover"
    )
    inventory_turnover: Optional[float] = Field(
        default=None, description="Inventory turnover"
    )
    roe: Optional[float] = Field(
        default=None,
        description="Return on equity",
        json_schema_extra={"unit_measurement": "percent", "frontend_multiply": 100},
    )
    capex_per_share: Optional[float] = Field(
        default=None, description="Capital expenditures per share"
    )


class FMPKeyMetricsFetcher(
    Fetcher[
        FMPKeyMetricsQueryParams,
        List[FMPKeyMetricsData],
    ]
):
    """Transform the query, extract and transform the data from the FMP endpoints."""

    @staticmethod
    def transform_query(params: Dict[str, Any]) -> FMPKeyMetricsQueryParams:
        """Transform the query params."""
        return FMPKeyMetricsQueryParams(**params)

    @staticmethod
    async def aextract_data(
        query: FMPKeyMetricsQueryParams,
        credentials: Optional[Dict[str, str]],
        **kwargs: Any,
    ) -> List[Dict]:
        """Return the raw data from the FMP endpoint."""
        api_key = credentials.get("fmp_api_key") if credentials else ""
        base_url = "https://financialmodelingprep.com/api/v3"

        async def response_callback(
            response: ClientResponse, session: ClientSession
        ) -> List[Dict]:
            results = await response.json()
            symbol = response.url.parts[-1]

            # TTM data
            ttm_url = f"{base_url}/key-metrics-ttm/{symbol}?&apikey={api_key}"
            if query.with_ttm and (metrics_ttm := await session.get_one(ttm_url)):
                results.insert(
                    0,
                    {
                        "symbol": symbol,
                        "period": "TTM",
                        "date": datetime.now().strftime("%Y-%m-%d"),
                        "calendar_year": datetime.now().year,
                        **{k.replace("TTM", ""): v for k, v in metrics_ttm.items()},
                    },
                )

            return results

        urls = [
            f"{base_url}/key-metrics/{symbol}?"
            f"period={query.period}&limit={query.limit}&apikey={api_key}"
            for symbol in query.symbol.split(",")
        ]

        return await amake_requests(urls, response_callback=response_callback, **kwargs)

    @staticmethod
    def transform_data(
        query: FMPKeyMetricsQueryParams, data: List[Dict], **kwargs: Any
    ) -> List[FMPKeyMetricsData]:
        """Return the transformed data."""
        return [FMPKeyMetricsData.model_validate(d) for d in data]<|MERGE_RESOLUTION|>--- conflicted
+++ resolved
@@ -23,13 +23,11 @@
     Source: https://site.financialmodelingprep.com/developer/docs/company-key-metrics-api/
     """
 
-<<<<<<< HEAD
+    __json_schema_extra__ = {"symbol": ["multiple_items_allowed"]}
+
     period: Optional[Literal["annual", "quarter"]] = Field(
         default="annual", description=QUERY_DESCRIPTIONS.get("period", "")
     )
-=======
-    __json_schema_extra__ = {"symbol": ["multiple_items_allowed"]}
->>>>>>> 339f9791
 
     with_ttm: Optional[bool] = Field(
         default=False, description="Include trailing twelve months (TTM) data."
