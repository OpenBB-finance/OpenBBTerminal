"""FMP Equity Historical Price Model."""

# pylint: disable=unused-argument

import warnings
from datetime import datetime
from typing import Any, Dict, List, Literal, Optional

from dateutil.relativedelta import relativedelta
from openbb_core.provider.abstract.fetcher import Fetcher
from openbb_core.provider.standard_models.equity_historical import (
    EquityHistoricalData,
    EquityHistoricalQueryParams,
)
from openbb_core.provider.utils.descriptions import (
    DATA_DESCRIPTIONS,
    QUERY_DESCRIPTIONS,
)
from openbb_core.provider.utils.helpers import (
    ClientResponse,
    amake_requests,
    get_querystring,
)
from openbb_fmp.utils.helpers import get_interval
<<<<<<< HEAD
from pydantic import Field, NonNegativeInt, field_validator
=======
from pydantic import Field

_warn = warnings.warn
>>>>>>> 8254bd56


class FMPEquityHistoricalQueryParams(EquityHistoricalQueryParams):
    """FMP Equity Historical Price Query.

    Source: https://financialmodelingprep.com/developer/docs/#Stock-Historical-Price
    """

    __alias_dict__ = {"start_date": "from", "end_date": "to"}
    __json_schema_extra__ = {"symbol": ["multiple_items_allowed"]}

    interval: Literal["1m", "5m", "15m", "30m", "1h", "4h", "1d"] = Field(
        default="1d", description=QUERY_DESCRIPTIONS.get("interval", "")
    )


class FMPEquityHistoricalData(EquityHistoricalData):
    """FMP Equity Historical Price Data."""

    adj_close: Optional[float] = Field(
        default=None, description=DATA_DESCRIPTIONS.get("adj_close", "")
    )
    unadjusted_volume: Optional[float] = Field(
        default=None, description="Unadjusted volume of the symbol."
    )
    change: Optional[float] = Field(
        default=None,
        description="Change in the price from the previous close.",
    )
    change_percent: Optional[float] = Field(
        default=None,
<<<<<<< HEAD
        description="Change in price as a normalized percent.",
=======
        description="Change in the price from the previous close, as a normalized percent.",
        alias="changeOverTime",
>>>>>>> 8254bd56
        json_schema_extra={"x-unit_measurement": "percent", "x-frontend_multiply": 100},
    )
    label: Optional[str] = Field(
        default=None, description="Human readable format of the date."
    )

    @field_validator("change_percent", mode="before", check_fields=False)
    @classmethod
    def normalize_percent(cls, v):  # pylint: disable=E0213
        """Return the percent value as a normalized value."""
        return float(v) / 100 if v else None


class FMPEquityHistoricalFetcher(
    Fetcher[
        FMPEquityHistoricalQueryParams,
        List[FMPEquityHistoricalData],
    ]
):
    """Transform the query, extract and transform the data from the FMP endpoints."""

    @staticmethod
    def transform_query(params: Dict[str, Any]) -> FMPEquityHistoricalQueryParams:
        """Transform the query params."""
        transformed_params = params

        now = datetime.now().date()
        if params.get("start_date") is None:
            transformed_params["start_date"] = now - relativedelta(years=1)

        if params.get("end_date") is None:
            transformed_params["end_date"] = now

        return FMPEquityHistoricalQueryParams(**transformed_params)

    @staticmethod
    async def aextract_data(
        query: FMPEquityHistoricalQueryParams,
        credentials: Optional[Dict[str, str]],
        **kwargs: Any,
    ) -> List[Dict]:
        """Return the raw data from the FMP endpoint."""
        api_key = credentials.get("fmp_api_key") if credentials else ""

        interval = get_interval(query.interval)

        base_url = "https://financialmodelingprep.com/api/v3"
        query_str = get_querystring(query.model_dump(), ["symbol", "interval"])

        def get_url_params(symbol: str) -> str:
            url_params = f"{symbol}?{query_str}&apikey={api_key}"
            url = f"{base_url}/historical-chart/{interval}/{url_params}"
            if interval == "1day":
                url = f"{base_url}/historical-price-full/{url_params}"
            return url

        # if there are more than 20 symbols, we need to increase the timeout
        if len(query.symbol.split(",")) > 20:
            kwargs.update({"preferences": {"request_timeout": 30}})

        async def callback(response: ClientResponse, _: Any) -> List[Dict]:
<<<<<<< HEAD
            """Callback function."""
            result = []
            data: Dict = await response.json()
=======
            data = await response.json()
>>>>>>> 8254bd56
            symbol = response.url.parts[-1]
            results = []
            if not data:
                _warn(f"No data found the the symbol: {symbol}")
                return results

<<<<<<< HEAD
            if isinstance(data, Dict):
                result = data.get("historical", [])

            if "," in query.symbol:
                for d in result:
                    d["symbol"] = symbol

            return result
=======
            if isinstance(data, dict):
                results = data.get("historical", [])

            if "," in query.symbol:
                for d in results:
                    d["symbol"] = symbol
            return results
>>>>>>> 8254bd56

        urls = [get_url_params(symbol) for symbol in query.symbol.split(",")]

        return await amake_requests(urls, callback, **kwargs)

    @staticmethod
    def transform_data(
        query: FMPEquityHistoricalQueryParams, data: List[Dict], **kwargs: Any
    ) -> List[FMPEquityHistoricalData]:
        """Return the transformed data."""
<<<<<<< HEAD
        # remove a duplicated fields.
        results: List[FMPEquityHistoricalData] = []
        for d in sorted(data, key=lambda x: x["date"], reverse=False):
            _ = d.pop("changeOverTime")
            results.append(FMPEquityHistoricalData.model_validate(d))
=======

        # Get rid of duplicate fields.
        to_pop = ["label", "changePercent"]
        results: List[FMPEquityHistoricalData] = []

        for d in sorted(data, key=lambda x: x["date"], reverse=False):
            _ = [d.pop(pop) for pop in to_pop if pop in d]
            if d.get("unadjusted_volume") == d.get("volume"):
                _ = d.pop("unadjusted_volume")
            results.append(FMPEquityHistoricalData.model_validate(d))

>>>>>>> 8254bd56
        return results<|MERGE_RESOLUTION|>--- conflicted
+++ resolved
@@ -2,9 +2,9 @@
 
 # pylint: disable=unused-argument
 
-import warnings
 from datetime import datetime
 from typing import Any, Dict, List, Literal, Optional
+from warnings import warn
 
 from dateutil.relativedelta import relativedelta
 from openbb_core.provider.abstract.fetcher import Fetcher
@@ -22,13 +22,7 @@
     get_querystring,
 )
 from openbb_fmp.utils.helpers import get_interval
-<<<<<<< HEAD
-from pydantic import Field, NonNegativeInt, field_validator
-=======
-from pydantic import Field
-
-_warn = warnings.warn
->>>>>>> 8254bd56
+from pydantic import Field, field_validator
 
 
 class FMPEquityHistoricalQueryParams(EquityHistoricalQueryParams):
@@ -60,23 +54,10 @@
     )
     change_percent: Optional[float] = Field(
         default=None,
-<<<<<<< HEAD
-        description="Change in price as a normalized percent.",
-=======
         description="Change in the price from the previous close, as a normalized percent.",
         alias="changeOverTime",
->>>>>>> 8254bd56
         json_schema_extra={"x-unit_measurement": "percent", "x-frontend_multiply": 100},
     )
-    label: Optional[str] = Field(
-        default=None, description="Human readable format of the date."
-    )
-
-    @field_validator("change_percent", mode="before", check_fields=False)
-    @classmethod
-    def normalize_percent(cls, v):  # pylint: disable=E0213
-        """Return the percent value as a normalized value."""
-        return float(v) / 100 if v else None
 
 
 class FMPEquityHistoricalFetcher(
@@ -127,29 +108,13 @@
             kwargs.update({"preferences": {"request_timeout": 30}})
 
         async def callback(response: ClientResponse, _: Any) -> List[Dict]:
-<<<<<<< HEAD
-            """Callback function."""
-            result = []
-            data: Dict = await response.json()
-=======
             data = await response.json()
->>>>>>> 8254bd56
             symbol = response.url.parts[-1]
             results = []
             if not data:
-                _warn(f"No data found the the symbol: {symbol}")
+                warn(f"No data found the the symbol: {symbol}")
                 return results
 
-<<<<<<< HEAD
-            if isinstance(data, Dict):
-                result = data.get("historical", [])
-
-            if "," in query.symbol:
-                for d in result:
-                    d["symbol"] = symbol
-
-            return result
-=======
             if isinstance(data, dict):
                 results = data.get("historical", [])
 
@@ -157,7 +122,6 @@
                 for d in results:
                     d["symbol"] = symbol
             return results
->>>>>>> 8254bd56
 
         urls = [get_url_params(symbol) for symbol in query.symbol.split(",")]
 
@@ -168,13 +132,6 @@
         query: FMPEquityHistoricalQueryParams, data: List[Dict], **kwargs: Any
     ) -> List[FMPEquityHistoricalData]:
         """Return the transformed data."""
-<<<<<<< HEAD
-        # remove a duplicated fields.
-        results: List[FMPEquityHistoricalData] = []
-        for d in sorted(data, key=lambda x: x["date"], reverse=False):
-            _ = d.pop("changeOverTime")
-            results.append(FMPEquityHistoricalData.model_validate(d))
-=======
 
         # Get rid of duplicate fields.
         to_pop = ["label", "changePercent"]
@@ -186,5 +143,4 @@
                 _ = d.pop("unadjusted_volume")
             results.append(FMPEquityHistoricalData.model_validate(d))
 
->>>>>>> 8254bd56
         return results