"""FMP ETF Holdings Model."""

# pylint: disable=unused-argument

<<<<<<< HEAD
import warnings
from datetime import date as dateType
=======
from datetime import (
    date as dateType,
    datetime,
)
>>>>>>> 78695fa6
from typing import Any, Dict, List, Optional, Union
from warnings import warn

from openbb_core.provider.abstract.data import ForceInt
from openbb_core.provider.abstract.fetcher import Fetcher
from openbb_core.provider.standard_models.etf_holdings import (
    EtfHoldingsData,
    EtfHoldingsQueryParams,
)
from openbb_core.provider.utils.descriptions import QUERY_DESCRIPTIONS
from openbb_fmp.utils.helpers import create_url, get_data_many
from pydantic import Field, field_validator


class FMPEtfHoldingsQueryParams(EtfHoldingsQueryParams):
    """FMP ETF Holdings Query.

    Source: https://site.financialmodelingprep.com/developer/docs#Historical-ETF-Holdings
    """

    date: Optional[Union[str, dateType]] = Field(
        description=QUERY_DESCRIPTIONS.get("date", "")
        + " Entering a date will attempt to return the NPORT-P filing for the entered date."
        + " This needs to be _exactly_ the date of the filing."
        + " Use the holdings_date command/endpoint to find available filing dates for the ETF.",
        default=None,
    )

    cik: Optional[str] = Field(
        description=QUERY_DESCRIPTIONS.get("cik", "")
        + "The CIK of the filing entity. Overrides symbol.",
        default=None,
    )


class FMPEtfHoldingsData(EtfHoldingsData):
    """FMP ETF Holdings Data."""

    __alias_dict__ = {
        "weight": "weightPercentage",
        "value": "marketValue",
        "symbol": "asset",
        "balance": "sharesNumber",
    }

    lei: Optional[str] = Field(description="The LEI of the holding.", default=None)
    title: Optional[str] = Field(description="The title of the holding.", default=None)
    cusip: Optional[str] = Field(description="The CUSIP of the holding.", default=None)
    isin: Optional[str] = Field(description="The ISIN of the holding.", default=None)
    balance: Optional[ForceInt] = Field(
        description="The balance of the holding, in shares or units.", default=None
    )
    units: Optional[Union[float, str]] = Field(
        description="The type of units.", default=None
    )
    currency: Optional[str] = Field(
        description="The currency of the holding.", alias="cur_cd", default=None
    )
    value: Optional[float] = Field(
        description="The value of the holding, in dollars.",
        alias="valUsd",
        default=None,
    )
    weight: Optional[float] = Field(
        description="The weight of the holding as a normalized percent.",
        alias="pctVal",
        default=None,
        json_schema_extra={"x-unit_measurement": "percent", "x-frontend_multiply": 100},
    )
    payoff_profile: Optional[str] = Field(
        description="The payoff profile of the holding.",
        alias="payoffProfile",
        default=None,
    )
    asset_category: Optional[str] = Field(
        description="The asset category of the holding.", alias="assetCat", default=None
    )
    issuer_category: Optional[str] = Field(
        description="The issuer category of the holding.",
        alias="issuerCat",
        default=None,
    )
    country: Optional[str] = Field(
        description="The country of the holding.", alias="invCountry", default=None
    )
    is_restricted: Optional[str] = Field(
        description="Whether the holding is restricted.",
        alias="isRestrictedSec",
        default=None,
    )
    fair_value_level: Optional[int] = Field(
        description="The fair value level of the holding.",
        alias="fairValLevel",
        default=None,
    )
    is_cash_collateral: Optional[str] = Field(
        description="Whether the holding is cash collateral.",
        alias="isCashCollateral",
        default=None,
    )
    is_non_cash_collateral: Optional[str] = Field(
        description="Whether the holding is non-cash collateral.",
        alias="isNonCashCollateral",
        default=None,
    )
    is_loan_by_fund: Optional[str] = Field(
        description="Whether the holding is loan by fund.",
        alias="isLoanByFund",
        default=None,
    )
    cik: Optional[str] = Field(description="The CIK of the filing.", default=None)
    acceptance_datetime: Optional[str] = Field(
        description="The acceptance datetime of the filing.",
        alias="acceptanceTime",
        default=None,
    )

    @field_validator("weight", mode="before", check_fields=False)
    @classmethod
    def normalize_percent(cls, v):  # pylint: disable=E0213
        """Normalize percent."""
        return float(v) / 100 if v else None


class FMPEtfHoldingsFetcher(
    Fetcher[
        FMPEtfHoldingsQueryParams,
        List[FMPEtfHoldingsData],
    ]
):
    """Transform the query, extract and transform the data from the FMP endpoints."""

    @staticmethod
    def transform_query(params: Dict[str, Any]) -> FMPEtfHoldingsQueryParams:
        """Transform the query."""
        return FMPEtfHoldingsQueryParams(**params)

    @staticmethod
    async def aextract_data(
        query: FMPEtfHoldingsQueryParams,
        credentials: Optional[Dict[str, str]],
        **kwargs: Any,
    ) -> List[Dict]:
        """Return the raw data from the FMP endpoint."""
        api_key = credentials.get("fmp_api_key") if credentials else ""
        data = []
        if query.date is not None:
            url = create_url(
                version=4, endpoint="etf-holdings", api_key=api_key, query=query
            )
            try:
                data = await get_data_many(url, **kwargs)
            except Exception:
                warn(
                    "No data found for this symbol and date, attempting to retrieve the most recent data available."
                )

        if query.date is None or not data:
            url = f"https://financialmodelingprep.com/api/v3/etf-holder/{query.symbol}?apikey={api_key}"
            data = await get_data_many(url, **kwargs)
        return data

    @staticmethod
    def transform_data(
        query: FMPEtfHoldingsQueryParams,
        data: List[Dict],
        **kwargs: Any,
    ) -> List[FMPEtfHoldingsData]:
        """Return the transformed data."""
        return [FMPEtfHoldingsData.model_validate(d) for d in data]<|MERGE_RESOLUTION|>--- conflicted
+++ resolved
@@ -2,15 +2,10 @@
 
 # pylint: disable=unused-argument
 
-<<<<<<< HEAD
-import warnings
-from datetime import date as dateType
-=======
 from datetime import (
     date as dateType,
     datetime,
 )
->>>>>>> 78695fa6
 from typing import Any, Dict, List, Optional, Union
 from warnings import warn
 
