"""FMP Provider module."""
from openbb_fmp.models.analyst_estimates import FMPAnalystEstimatesFetcher
from openbb_fmp.models.available_indices import FMPAvailableIndicesFetcher
from openbb_fmp.models.balance_sheet import FMPBalanceSheetFetcher
from openbb_fmp.models.balance_sheet_growth import FMPBalanceSheetGrowthFetcher
from openbb_fmp.models.cash_flow import FMPCashFlowStatementFetcher
from openbb_fmp.models.cash_flow_growth import FMPCashFlowStatementGrowthFetcher
from openbb_fmp.models.company_filings import FMPCompanyFilingsFetcher
from openbb_fmp.models.company_overview import FMPCompanyOverviewFetcher
from openbb_fmp.models.crypto_historical import FMPCryptoHistoricalFetcher
from openbb_fmp.models.dividend_calendar import FMPDividendCalendarFetcher
from openbb_fmp.models.earnings_calendar import FMPEarningsCalendarFetcher
from openbb_fmp.models.earnings_call_transcript import FMPEarningsCallTranscriptFetcher
from openbb_fmp.models.economic_calendar import FMPEconomicCalendarFetcher
from openbb_fmp.models.etf_countries import FMPEtfCountriesFetcher
from openbb_fmp.models.etf_holdings import FMPEtfHoldingsFetcher
from openbb_fmp.models.etf_holdings_date import FMPEtfHoldingsDateFetcher
from openbb_fmp.models.etf_info import FMPEtfInfoFetcher
from openbb_fmp.models.etf_search import FMPEtfSearchFetcher
from openbb_fmp.models.etf_sectors import FMPEtfSectorsFetcher
from openbb_fmp.models.executive_compensation import FMPExecutiveCompensationFetcher
from openbb_fmp.models.financial_ratios import FMPFinancialRatiosFetcher
from openbb_fmp.models.forex_historical import FMPForexHistoricalFetcher
from openbb_fmp.models.forex_pairs import FMPForexPairsFetcher
from openbb_fmp.models.global_news import FMPGlobalNewsFetcher
from openbb_fmp.models.historical_dividends import FMPHistoricalDividendsFetcher
from openbb_fmp.models.historical_employees import FMPHistoricalEmployeesFetcher
from openbb_fmp.models.historical_stock_splits import FMPHistoricalStockSplitsFetcher
from openbb_fmp.models.income_statement import FMPIncomeStatementFetcher
from openbb_fmp.models.income_statement_growth import FMPIncomeStatementGrowthFetcher
from openbb_fmp.models.institutional_ownership import FMPInstitutionalOwnershipFetcher
from openbb_fmp.models.key_executives import FMPKeyExecutivesFetcher
from openbb_fmp.models.key_metrics import FMPKeyMetricsFetcher
from openbb_fmp.models.major_indices_constituents import (
    FMPMajorIndicesConstituentsFetcher,
)
from openbb_fmp.models.major_indices_historical import FMPMajorIndicesHistoricalFetcher
<<<<<<< HEAD
from openbb_fmp.models.market_snapshots import FMPMarketSnapshotsFetcher
=======
from openbb_fmp.models.price_performance import FMPPricePerformanceFetcher
>>>>>>> 2c0ede7d
from openbb_fmp.models.price_target import FMPPriceTargetFetcher
from openbb_fmp.models.price_target_consensus import FMPPriceTargetConsensusFetcher
from openbb_fmp.models.revenue_business_line import FMPRevenueBusinessLineFetcher
from openbb_fmp.models.revenue_geographic import FMPRevenueGeographicFetcher
from openbb_fmp.models.risk_premium import FMPRiskPremiumFetcher
from openbb_fmp.models.share_statistics import FMPShareStatisticsFetcher
from openbb_fmp.models.stock_historical import FMPStockHistoricalFetcher
from openbb_fmp.models.stock_insider_trading import FMPStockInsiderTradingFetcher
from openbb_fmp.models.stock_multiples import FMPStockMultiplesFetcher
from openbb_fmp.models.stock_news import FMPStockNewsFetcher
from openbb_fmp.models.stock_ownership import FMPStockOwnershipFetcher
from openbb_fmp.models.stock_peers import FMPStockPeersFetcher
from openbb_fmp.models.stock_quote import FMPStockQuoteFetcher
from openbb_fmp.models.stock_splits import FMPStockSplitCalendarFetcher
from openbb_fmp.models.treasury_rates import FMPTreasuryRatesFetcher
from openbb_provider.abstract.provider import Provider

fmp_provider = Provider(
    name="fmp",
    website="https://financialmodelingprep.com/",
    description="""Financial Modeling Prep is a new concept that informs you about
    stock market information (news, currencies, and stock prices).""",
    required_credentials=["api_key"],
    fetcher_dict={
        "KeyExecutives": FMPKeyExecutivesFetcher,
        "StockHistorical": FMPStockHistoricalFetcher,
        "GlobalNews": FMPGlobalNewsFetcher,
        "StockNews": FMPStockNewsFetcher,
        "IncomeStatement": FMPIncomeStatementFetcher,
        "IncomeStatementGrowth": FMPIncomeStatementGrowthFetcher,
        "BalanceSheet": FMPBalanceSheetFetcher,
        "BalanceSheetGrowth": FMPBalanceSheetGrowthFetcher,
        "CashFlowStatement": FMPCashFlowStatementFetcher,
        "CashFlowStatementGrowth": FMPCashFlowStatementGrowthFetcher,
        "ShareStatistics": FMPShareStatisticsFetcher,
        "MajorIndicesHistorical": FMPMajorIndicesHistoricalFetcher,
        "RevenueGeographic": FMPRevenueGeographicFetcher,
        "RevenueBusinessLine": FMPRevenueBusinessLineFetcher,
        "InstitutionalOwnership": FMPInstitutionalOwnershipFetcher,
        "CompanyOverview": FMPCompanyOverviewFetcher,
        "StockInsiderTrading": FMPStockInsiderTradingFetcher,
        "StockOwnership": FMPStockOwnershipFetcher,
        "PriceTargetConsensus": FMPPriceTargetConsensusFetcher,
        "PriceTarget": FMPPriceTargetFetcher,
        "AnalystEstimates": FMPAnalystEstimatesFetcher,
        "EarningsCalendar": FMPEarningsCalendarFetcher,
        "EarningsCallTranscript": FMPEarningsCallTranscriptFetcher,
        "HistoricalStockSplits": FMPHistoricalStockSplitsFetcher,
        "StockSplitCalendar": FMPStockSplitCalendarFetcher,
        "HistoricalDividends": FMPHistoricalDividendsFetcher,
        "KeyMetrics": FMPKeyMetricsFetcher,
        "CompanyFilings": FMPCompanyFilingsFetcher,
        "TreasuryRates": FMPTreasuryRatesFetcher,
        "ExecutiveCompensation": FMPExecutiveCompensationFetcher,
        "EtfCountries": FMPEtfCountriesFetcher,
        "EtfHoldings": FMPEtfHoldingsFetcher,
        "EtfHoldingsDate": FMPEtfHoldingsDateFetcher,
        "EtfInfo": FMPEtfInfoFetcher,
        "EtfSearch": FMPEtfSearchFetcher,
        "EtfSectors": FMPEtfSectorsFetcher,
        "CryptoHistorical": FMPCryptoHistoricalFetcher,
        "ForexHistorical": FMPForexHistoricalFetcher,
        "ForexPairs": FMPForexPairsFetcher,
        "StockPeers": FMPStockPeersFetcher,
        "StockMultiples": FMPStockMultiplesFetcher,
        "HistoricalEmployees": FMPHistoricalEmployeesFetcher,
        "AvailableIndices": FMPAvailableIndicesFetcher,
        "RiskPremium": FMPRiskPremiumFetcher,
        "MajorIndicesConstituents": FMPMajorIndicesConstituentsFetcher,
        "DividendCalendar": FMPDividendCalendarFetcher,
        "StockQuote": FMPStockQuoteFetcher,
        "FinancialRatios": FMPFinancialRatiosFetcher,
<<<<<<< HEAD
        "MarketSnapshots": FMPMarketSnapshotsFetcher,
=======
        "PricePerformance": FMPPricePerformanceFetcher,
        "EconomicCalendar": FMPEconomicCalendarFetcher,
>>>>>>> 2c0ede7d
    },
)<|MERGE_RESOLUTION|>--- conflicted
+++ resolved
@@ -35,11 +35,8 @@
     FMPMajorIndicesConstituentsFetcher,
 )
 from openbb_fmp.models.major_indices_historical import FMPMajorIndicesHistoricalFetcher
-<<<<<<< HEAD
 from openbb_fmp.models.market_snapshots import FMPMarketSnapshotsFetcher
-=======
 from openbb_fmp.models.price_performance import FMPPricePerformanceFetcher
->>>>>>> 2c0ede7d
 from openbb_fmp.models.price_target import FMPPriceTargetFetcher
 from openbb_fmp.models.price_target_consensus import FMPPriceTargetConsensusFetcher
 from openbb_fmp.models.revenue_business_line import FMPRevenueBusinessLineFetcher
@@ -112,11 +109,8 @@
         "DividendCalendar": FMPDividendCalendarFetcher,
         "StockQuote": FMPStockQuoteFetcher,
         "FinancialRatios": FMPFinancialRatiosFetcher,
-<<<<<<< HEAD
-        "MarketSnapshots": FMPMarketSnapshotsFetcher,
-=======
         "PricePerformance": FMPPricePerformanceFetcher,
         "EconomicCalendar": FMPEconomicCalendarFetcher,
->>>>>>> 2c0ede7d
+        "MarketSnapshots": FMPMarketSnapshotsFetcher,
     },
 )