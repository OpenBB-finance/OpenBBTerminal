--- conflicted
+++ resolved
@@ -117,12 +117,8 @@
         "StockPeers": FMPStockPeersFetcher,
         "StockQuote": FMPStockQuoteFetcher,
         "StockSearch": FMPStockSearchFetcher,
-<<<<<<< HEAD
-        "DiscFilings": FMPFilingsFetcher,
-        "MarketSnapshots": FMPMarketSnapshotsFetcher,
-=======
         "StockSplitCalendar": FMPStockSplitCalendarFetcher,
         "TreasuryRates": FMPTreasuryRatesFetcher,
->>>>>>> 2c337db3
+        "MarketSnapshots": FMPMarketSnapshotsFetcher,
     },
 )