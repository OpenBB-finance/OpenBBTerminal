from datetime import date

import pytest
from openbb_core.app.service.user_service import UserService
from openbb_fmp.models.analyst_estimates import FMPAnalystEstimatesFetcher
from openbb_fmp.models.available_indices import FMPAvailableIndicesFetcher
from openbb_fmp.models.balance_sheet import FMPBalanceSheetFetcher
from openbb_fmp.models.balance_sheet_growth import FMPBalanceSheetGrowthFetcher
from openbb_fmp.models.cash_flow import FMPCashFlowStatementFetcher
from openbb_fmp.models.cash_flow_growth import FMPCashFlowStatementGrowthFetcher
from openbb_fmp.models.company_filings import FMPCompanyFilingsFetcher
from openbb_fmp.models.company_overview import FMPCompanyOverviewFetcher
from openbb_fmp.models.crypto_historical import FMPCryptoHistoricalFetcher
from openbb_fmp.models.dividend_calendar import FMPDividendCalendarFetcher
from openbb_fmp.models.earnings_calendar import FMPEarningsCalendarFetcher
from openbb_fmp.models.earnings_call_transcript import FMPEarningsCallTranscriptFetcher
from openbb_fmp.models.economic_calendar import FMPEconomicCalendarFetcher
from openbb_fmp.models.etf_countries import FMPEtfCountriesFetcher
from openbb_fmp.models.etf_holdings import FMPEtfHoldingsFetcher
from openbb_fmp.models.etf_holdings_date import FMPEtfHoldingsDateFetcher
from openbb_fmp.models.etf_holdings_performance import FMPEtfHoldingsPerformanceFetcher
from openbb_fmp.models.etf_info import FMPEtfInfoFetcher
from openbb_fmp.models.etf_search import FMPEtfSearchFetcher
from openbb_fmp.models.etf_sectors import FMPEtfSectorsFetcher
from openbb_fmp.models.executive_compensation import FMPExecutiveCompensationFetcher
from openbb_fmp.models.financial_ratios import FMPFinancialRatiosFetcher
from openbb_fmp.models.forex_historical import FMPForexHistoricalFetcher
from openbb_fmp.models.forex_pairs import FMPForexPairsFetcher
from openbb_fmp.models.global_news import FMPGlobalNewsFetcher
from openbb_fmp.models.historical_dividends import FMPHistoricalDividendsFetcher
from openbb_fmp.models.historical_employees import FMPHistoricalEmployeesFetcher
from openbb_fmp.models.historical_stock_splits import FMPHistoricalStockSplitsFetcher
from openbb_fmp.models.income_statement import FMPIncomeStatementFetcher
from openbb_fmp.models.income_statement_growth import FMPIncomeStatementGrowthFetcher
from openbb_fmp.models.institutional_ownership import FMPInstitutionalOwnershipFetcher
from openbb_fmp.models.key_executives import FMPKeyExecutivesFetcher
from openbb_fmp.models.key_metrics import FMPKeyMetricsFetcher
from openbb_fmp.models.major_indices_constituents import (
    FMPMajorIndicesConstituentsFetcher,
)
from openbb_fmp.models.major_indices_historical import FMPMajorIndicesHistoricalFetcher
from openbb_fmp.models.price_performance import FMPPricePerformanceFetcher
from openbb_fmp.models.price_target import FMPPriceTargetFetcher
from openbb_fmp.models.price_target_consensus import FMPPriceTargetConsensusFetcher
from openbb_fmp.models.revenue_business_line import FMPRevenueBusinessLineFetcher
from openbb_fmp.models.revenue_geographic import FMPRevenueGeographicFetcher
from openbb_fmp.models.risk_premium import FMPRiskPremiumFetcher
from openbb_fmp.models.share_statistics import FMPShareStatisticsFetcher
from openbb_fmp.models.stock_historical import FMPStockHistoricalFetcher
from openbb_fmp.models.stock_insider_trading import FMPStockInsiderTradingFetcher
from openbb_fmp.models.stock_multiples import FMPStockMultiplesFetcher
from openbb_fmp.models.stock_news import FMPStockNewsFetcher
from openbb_fmp.models.stock_ownership import FMPStockOwnershipFetcher
from openbb_fmp.models.stock_peers import FMPStockPeersFetcher
from openbb_fmp.models.stock_quote import FMPStockQuoteFetcher
from openbb_fmp.models.stock_search import FMPStockSearchFetcher
from openbb_fmp.models.stock_splits import FMPStockSplitCalendarFetcher
from openbb_fmp.models.treasury_rates import FMPTreasuryRatesFetcher

test_credentials = UserService().default_user_settings.credentials.model_dump(
    mode="json"
)


@pytest.fixture(scope="module")
def vcr_config():
    return {
        "filter_headers": [("User-Agent", None)],
        "filter_query_parameters": [
            ("apikey", "MOCK_API_KEY"),
        ],
    }


@pytest.mark.record_http
def test_fmp_company_filings_fetcher(credentials=test_credentials):
    params = {"symbol": "AAPL", "limit": 100}

    fetcher = FMPCompanyFilingsFetcher()
    result = fetcher.test(params, credentials)
    assert result is None


@pytest.mark.record_http
def test_fmp_crypto_historical_fetcher(credentials=test_credentials):
    params = {
        "symbol": "BTCUSD",
        "start_date": date(2023, 1, 1),
        "end_date": date(2023, 1, 10),
    }

    fetcher = FMPCryptoHistoricalFetcher()
    result = fetcher.test(params, credentials)
    assert result is None


@pytest.mark.record_http
def test_fmp_forex_historical_fetcher(credentials=test_credentials):
    params = {
        "symbol": "EURUSD",
        "start_date": date(2023, 1, 1),
        "end_date": date(2023, 1, 10),
    }

    fetcher = FMPForexHistoricalFetcher()
    result = fetcher.test(params, credentials)
    assert result is None


@pytest.mark.record_http
def test_fmp_major_indices_historical_fetcher(credentials=test_credentials):
    params = {
        "symbol": "^DJI",
        "start_date": date(2023, 1, 1),
        "end_date": date(2023, 1, 10),
    }

    fetcher = FMPMajorIndicesHistoricalFetcher()
    result = fetcher.test(params, credentials)
    assert result is None


@pytest.mark.record_http
def test_fmp_stock_historical_fetcher(credentials=test_credentials):
    params = {
        "symbol": "AAPL",
        "start_date": date(2023, 1, 1),
        "end_date": date(2023, 1, 10),
        "interval": "1d",
    }

    fetcher = FMPStockHistoricalFetcher()
    result = fetcher.test(params, credentials)
    assert result is None


@pytest.mark.record_http
def test_fmp_stock_news_fetcher(credentials=test_credentials):
    params = {"symbols": "AAPL,MSFT"}

    fetcher = FMPStockNewsFetcher()
    result = fetcher.test(params, credentials)
    assert result is None


@pytest.mark.record_http
def test_fmp_balance_sheet_fetcher(credentials=test_credentials):
    params = {"symbol": "AAPL"}

    fetcher = FMPBalanceSheetFetcher()
    result = fetcher.test(params, credentials)
    assert result is None


@pytest.mark.record_http
def test_fmp_cash_flow_statement_fetcher(credentials=test_credentials):
    params = {"symbol": "AAPL"}

    fetcher = FMPCashFlowStatementFetcher()
    result = fetcher.test(params, credentials)
    assert result is None


@pytest.mark.record_http
def test_fmp_income_statement_fetcher(credentials=test_credentials):
    params = {"symbol": "AAPL"}

    fetcher = FMPIncomeStatementFetcher()
    result = fetcher.test(params, credentials)
    assert result is None


@pytest.mark.record_http
def test_fmp_available_indices_fetcher(credentials=test_credentials):
    params = {}

    fetcher = FMPAvailableIndicesFetcher()
    result = fetcher.test(params, credentials)
    assert result is None


@pytest.mark.record_http
def test_fmp_key_executives_fetcher(credentials=test_credentials):
    params = {"symbol": "AAPL"}

    fetcher = FMPKeyExecutivesFetcher()
    result = fetcher.test(params, credentials)
    assert result is None


@pytest.mark.record_http
def test_fmp_global_news_fetcher(credentials=test_credentials):
    params = {}

    fetcher = FMPGlobalNewsFetcher()
    result = fetcher.test(params, credentials)
    assert result is None


@pytest.mark.record_http
def test_fmp_income_statement_growth_fetcher(credentials=test_credentials):
    params = {"symbol": "AAPL"}

    fetcher = FMPIncomeStatementGrowthFetcher()
    result = fetcher.test(params, credentials)
    assert result is None


@pytest.mark.record_http
def test_fmp_balance_sheet_growth_fetcher(credentials=test_credentials):
    params = {"symbol": "AAPL"}

    fetcher = FMPBalanceSheetGrowthFetcher()
    result = fetcher.test(params, credentials)
    assert result is None


@pytest.mark.record_http
def test_fmp_cash_flow_statement_growth_fetcher(credentials=test_credentials):
    params = {"symbol": "AAPL"}

    fetcher = FMPCashFlowStatementGrowthFetcher()
    result = fetcher.test(params, credentials)
    assert result is None


@pytest.mark.record_http
def test_fmp_share_statistics_fetcher(credentials=test_credentials):
    params = {"symbol": "AAPL"}

    fetcher = FMPShareStatisticsFetcher()
    result = fetcher.test(params, credentials)
    assert result is None


@pytest.mark.record_http
def test_fmp_revenue_geographic_fetcher(credentials=test_credentials):
    params = {"symbol": "AAPL"}

    fetcher = FMPRevenueGeographicFetcher()
    result = fetcher.test(params, credentials)
    assert result is None


@pytest.mark.record_http
def test_fmp_revenue_business_line_fetcher(credentials=test_credentials):
    params = {"symbol": "AAPL"}

    fetcher = FMPRevenueBusinessLineFetcher()
    result = fetcher.test(params, credentials)
    assert result is None


@pytest.mark.record_http
def test_fmp_institutional_ownership_fetcher(credentials=test_credentials):
    params = {"symbol": "AAPL"}

    fetcher = FMPInstitutionalOwnershipFetcher()
    result = fetcher.test(params, credentials)
    assert result is None


@pytest.mark.record_http
def test_fmp_company_overview_fetcher(credentials=test_credentials):
    params = {"symbol": "AAPL"}

    fetcher = FMPCompanyOverviewFetcher()
    result = fetcher.test(params, credentials)
    assert result is None


@pytest.mark.record_http
def test_fmp_stock_insider_trading_fetcher(credentials=test_credentials):
    params = {"symbol": "AAPL"}

    fetcher = FMPStockInsiderTradingFetcher()
    result = fetcher.test(params, credentials)
    assert result is None


@pytest.mark.record_http
def test_fmp_stock_ownership_fetcher(credentials=test_credentials):
    params = {"symbol": "AAPL", "date": date(2022, 12, 31)}

    fetcher = FMPStockOwnershipFetcher()
    result = fetcher.test(params, credentials)
    assert result is None


@pytest.mark.record_http
def test_fmp_price_target_consensus_fetcher(credentials=test_credentials):
    params = {"symbol": "AAPL"}

    fetcher = FMPPriceTargetConsensusFetcher()
    result = fetcher.test(params, credentials)
    assert result is None


@pytest.mark.record_http
def test_fmp_price_target_fetcher(credentials=test_credentials):
    params = {"symbol": "AAPL"}

    fetcher = FMPPriceTargetFetcher()
    result = fetcher.test(params, credentials)
    assert result is None


@pytest.mark.record_http
def test_fmp_analyst_estimates_fetcher(credentials=test_credentials):
    params = {"symbol": "AAPL"}

    fetcher = FMPAnalystEstimatesFetcher()
    result = fetcher.test(params, credentials)
    assert result is None


@pytest.mark.record_http
def test_fmp_earnings_calendar_fetcher(credentials=test_credentials):
    params = {"symbol": "AAPL"}

    fetcher = FMPEarningsCalendarFetcher()
    result = fetcher.test(params, credentials)
    assert result is None


@pytest.mark.record_http
def test_fmp_earnings_call_transcript_fetcher(credentials=test_credentials):
    params = {"symbol": "AAPL", "year": 2020}

    fetcher = FMPEarningsCallTranscriptFetcher()
    result = fetcher.test(params, credentials)
    assert result is None


@pytest.mark.record_http
def test_fmp_historical_stock_splits_fetcher(credentials=test_credentials):
    params = {"symbol": "AAPL"}

    fetcher = FMPHistoricalStockSplitsFetcher()
    result = fetcher.test(params, credentials)
    assert result is None


@pytest.mark.record_http
def test_fmp_stock_split_calendar_fetcher(credentials=test_credentials):
    params = {"start_date": date(2023, 1, 1), "end_date": date(2023, 1, 10)}

    fetcher = FMPStockSplitCalendarFetcher()
    result = fetcher.test(params, credentials)
    assert result is None


@pytest.mark.record_http
def test_fmp_historical_dividends_fetcher(credentials=test_credentials):
    params = {"symbol": "AAPL"}

    fetcher = FMPHistoricalDividendsFetcher()
    result = fetcher.test(params, credentials)
    assert result is None


@pytest.mark.record_http
def test_fmp_key_metrics_fetcher(credentials=test_credentials):
    params = {"symbol": "AAPL"}

    fetcher = FMPKeyMetricsFetcher()
    result = fetcher.test(params, credentials)
    assert result is None


@pytest.mark.record_http
def test_fmp_treasury_rates_fetcher(credentials=test_credentials):
    params = {"start_date": date(2023, 1, 1), "end_date": date(2023, 5, 10)}

    fetcher = FMPTreasuryRatesFetcher()
    result = fetcher.test(params, credentials)
    assert result is None


@pytest.mark.record_http
def test_fmp_executive_compensation_fetcher(credentials=test_credentials):
    params = {"symbol": "AAPL"}

    fetcher = FMPExecutiveCompensationFetcher()
    result = fetcher.test(params, credentials)
    assert result is None


@pytest.mark.record_http
def test_fmp_forex_pairs_fetcher(credentials=test_credentials):
    params = {}

    fetcher = FMPForexPairsFetcher()
    result = fetcher.test(params, credentials)
    assert result is None


@pytest.mark.record_http
def test_fmp_stock_peers_fetcher(credentials=test_credentials):
    params = {"symbol": "AAPL"}

    fetcher = FMPStockPeersFetcher()
    result = fetcher.test(params, credentials)
    assert result is None


@pytest.mark.record_http
def test_fmp_stock_multiples_fetcher(credentials=test_credentials):
    params = {"symbol": "AAPL"}

    fetcher = FMPStockMultiplesFetcher()
    result = fetcher.test(params, credentials)
    assert result is None


@pytest.mark.record_http
def test_fmp_historical_employees_fetcher(credentials=test_credentials):
    params = {"symbol": "AAPL"}

    fetcher = FMPHistoricalEmployeesFetcher()
    result = fetcher.test(params, credentials)
    assert result is None


@pytest.mark.record_http
def test_fmp_risk_premium_fetcher(credentials=test_credentials):
    params = {}

    fetcher = FMPRiskPremiumFetcher()
    result = fetcher.test(params, credentials)
    assert result is None


@pytest.mark.record_http
def test_fmp_major_indices_constituents_fetcher(credentials=test_credentials):
    params = {}

    fetcher = FMPMajorIndicesConstituentsFetcher()
    result = fetcher.test(params, credentials)
    assert result is None


@pytest.mark.record_http
def test_fmp_dividend_calendar_fetcher(credentials=test_credentials):
    params = {"start_date": date(2023, 1, 1), "end_date": date(2023, 5, 10)}

    fetcher = FMPDividendCalendarFetcher()
    result = fetcher.test(params, credentials)
    assert result is None


@pytest.mark.record_http
def test_fmp_stock_quote_fetcher(credentials=test_credentials):
    params = {"symbol": "AAPL"}

    fetcher = FMPStockQuoteFetcher()
    result = fetcher.test(params, credentials)
    assert result is None


@pytest.mark.record_http
def test_fmp_financial_ratios_fetcher(credentials=test_credentials):
    params = {"symbol": "AAPL"}

    fetcher = FMPFinancialRatiosFetcher()
    result = fetcher.test(params, credentials)
    assert result is None


@pytest.mark.record_http
def test_fmp_economic_calendar_fetcher(credentials=test_credentials):
    params = {}

    fetcher = FMPEconomicCalendarFetcher()
    result = fetcher.test(params, credentials)
    assert result is None


@pytest.mark.record_http
def test_fmp_etf_search_fetcher(credentials=test_credentials):
    params = {"query": "India"}

    fetcher = FMPEtfSearchFetcher()
    result = fetcher.test(params, credentials)
    assert result is None


@pytest.mark.record_http
def test_fmp_etf_info_fetcher(credentials=test_credentials):
    params = {"symbol": "IOO"}

    fetcher = FMPEtfInfoFetcher()
    result = fetcher.test(params, credentials)
    assert result is None


@pytest.mark.record_http
def test_fmp_etf_sectors_fetcher(credentials=test_credentials):
    params = {"symbol": "IOO"}

    fetcher = FMPEtfSectorsFetcher()
    result = fetcher.test(params, credentials)
    assert result is None


@pytest.mark.record_http
def test_fmp_etf_holdings_fetcher(credentials=test_credentials):
    params = {"symbol": "IOO", "date": date(2022, 12, 31)}

    fetcher = FMPEtfHoldingsFetcher()
    result = fetcher.test(params, credentials)
    assert result is None


@pytest.mark.record_http
def test_fmp_etf_holdings_date_fetcher(credentials=test_credentials):
    params = {"symbol": "IOO"}

    fetcher = FMPEtfHoldingsDateFetcher()
    result = fetcher.test(params, credentials)
    assert result is None


@pytest.mark.record_http
def test_fmp_price_performance_fetcher(credentials=test_credentials):
    params = {"symbol": "AAPL,SPY,QQQ,MSFT,AMZN,GOOG"}

    fetcher = FMPPricePerformanceFetcher()
    result = fetcher.test(params, credentials)
    assert result is None


@pytest.mark.record_http
def test_fmp_etf_countries_fetcher(credentials=test_credentials):
    params = {"symbol": "MISL"}

    fetcher = FMPEtfCountriesFetcher()
    result = fetcher.test(params, credentials)
    assert result is None


@pytest.mark.record_http
<<<<<<< HEAD
def test_fmp_stock_search_fetcher(credentials=test_credentials):
    params = {"query": "midstream", "sector": "Energy", "beta_max": 0.5}

    fetcher = FMPStockSearchFetcher()
=======
def test_fmp_etf_holdings_performance_fetcher(credentials=test_credentials):
    params = {"symbol": "SILJ"}

    fetcher = FMPEtfHoldingsPerformanceFetcher()
>>>>>>> 108a3eb4
    result = fetcher.test(params, credentials)
    assert result is None<|MERGE_RESOLUTION|>--- conflicted
+++ resolved
@@ -459,6 +459,15 @@
 
 
 @pytest.mark.record_http
+def test_fmp_stock_search_fetcher(credentials=test_credentials):
+    params = {"query": "midstream", "sector": "Energy", "beta_max": 0.5}
+
+    fetcher = FMPStockSearchFetcher()
+    result = fetcher.test(params, credentials)
+    assert result is None
+
+
+@pytest.mark.record_http
 def test_fmp_financial_ratios_fetcher(credentials=test_credentials):
     params = {"symbol": "AAPL"}
 
@@ -540,16 +549,9 @@
 
 
 @pytest.mark.record_http
-<<<<<<< HEAD
-def test_fmp_stock_search_fetcher(credentials=test_credentials):
-    params = {"query": "midstream", "sector": "Energy", "beta_max": 0.5}
-
-    fetcher = FMPStockSearchFetcher()
-=======
 def test_fmp_etf_holdings_performance_fetcher(credentials=test_credentials):
     params = {"symbol": "SILJ"}
 
     fetcher = FMPEtfHoldingsPerformanceFetcher()
->>>>>>> 108a3eb4
     result = fetcher.test(params, credentials)
     assert result is None