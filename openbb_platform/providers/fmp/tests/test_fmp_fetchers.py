"""Unit tests for FMP provider modules."""

import re
from datetime import date

import pytest
from openbb_core.app.service.user_service import UserService
from openbb_fmp.models.analyst_estimates import FMPAnalystEstimatesFetcher
from openbb_fmp.models.available_indices import FMPAvailableIndicesFetcher
from openbb_fmp.models.balance_sheet import FMPBalanceSheetFetcher
from openbb_fmp.models.balance_sheet_growth import FMPBalanceSheetGrowthFetcher
from openbb_fmp.models.calendar_dividend import FMPCalendarDividendFetcher
from openbb_fmp.models.calendar_earnings import FMPCalendarEarningsFetcher
from openbb_fmp.models.calendar_splits import FMPCalendarSplitsFetcher
from openbb_fmp.models.cash_flow import FMPCashFlowStatementFetcher
from openbb_fmp.models.cash_flow_growth import FMPCashFlowStatementGrowthFetcher
from openbb_fmp.models.company_filings import FMPCompanyFilingsFetcher
from openbb_fmp.models.company_news import FMPCompanyNewsFetcher
from openbb_fmp.models.company_overview import FMPCompanyOverviewFetcher
from openbb_fmp.models.crypto_historical import FMPCryptoHistoricalFetcher
from openbb_fmp.models.crypto_search import FMPCryptoSearchFetcher
from openbb_fmp.models.currency_historical import FMPCurrencyHistoricalFetcher
from openbb_fmp.models.currency_pairs import FMPCurrencyPairsFetcher
from openbb_fmp.models.currency_snapshots import FMPCurrencySnapshotsFetcher
from openbb_fmp.models.discovery_filings import FMPDiscoveryFilingsFetcher
from openbb_fmp.models.earnings_call_transcript import FMPEarningsCallTranscriptFetcher
from openbb_fmp.models.economic_calendar import FMPEconomicCalendarFetcher
from openbb_fmp.models.equity_historical import FMPEquityHistoricalFetcher
from openbb_fmp.models.equity_ownership import FMPEquityOwnershipFetcher
from openbb_fmp.models.equity_peers import FMPEquityPeersFetcher
from openbb_fmp.models.equity_profile import FMPEquityProfileFetcher
from openbb_fmp.models.equity_quote import FMPEquityQuoteFetcher
from openbb_fmp.models.equity_screener import FMPEquityScreenerFetcher
from openbb_fmp.models.equity_valuation_multiples import (
    FMPEquityValuationMultiplesFetcher,
)
from openbb_fmp.models.etf_countries import FMPEtfCountriesFetcher
from openbb_fmp.models.etf_equity_exposure import FMPEtfEquityExposureFetcher
from openbb_fmp.models.etf_holdings import FMPEtfHoldingsFetcher
from openbb_fmp.models.etf_holdings_date import FMPEtfHoldingsDateFetcher
from openbb_fmp.models.etf_info import FMPEtfInfoFetcher
from openbb_fmp.models.etf_search import FMPEtfSearchFetcher
from openbb_fmp.models.etf_sectors import FMPEtfSectorsFetcher
from openbb_fmp.models.executive_compensation import FMPExecutiveCompensationFetcher
from openbb_fmp.models.financial_ratios import FMPFinancialRatiosFetcher
from openbb_fmp.models.forward_ebitda_estimates import FMPForwardEbitdaEstimatesFetcher
from openbb_fmp.models.forward_eps_estimates import FMPForwardEpsEstimatesFetcher
from openbb_fmp.models.historical_dividends import FMPHistoricalDividendsFetcher
from openbb_fmp.models.historical_employees import FMPHistoricalEmployeesFetcher
from openbb_fmp.models.historical_eps import FMPHistoricalEpsFetcher
from openbb_fmp.models.historical_splits import FMPHistoricalSplitsFetcher
from openbb_fmp.models.income_statement import FMPIncomeStatementFetcher
from openbb_fmp.models.income_statement_growth import FMPIncomeStatementGrowthFetcher
from openbb_fmp.models.index_constituents import (
    FMPIndexConstituentsFetcher,
)
from openbb_fmp.models.index_historical import FMPIndexHistoricalFetcher
from openbb_fmp.models.insider_trading import FMPInsiderTradingFetcher
from openbb_fmp.models.institutional_ownership import FMPInstitutionalOwnershipFetcher
from openbb_fmp.models.key_executives import FMPKeyExecutivesFetcher
from openbb_fmp.models.key_metrics import FMPKeyMetricsFetcher
from openbb_fmp.models.market_indices import FMPMarketIndicesFetcher
from openbb_fmp.models.market_snapshots import FMPMarketSnapshotsFetcher
from openbb_fmp.models.price_performance import FMPPricePerformanceFetcher
from openbb_fmp.models.price_target import FMPPriceTargetFetcher
from openbb_fmp.models.price_target_consensus import FMPPriceTargetConsensusFetcher
from openbb_fmp.models.revenue_business_line import FMPRevenueBusinessLineFetcher
from openbb_fmp.models.revenue_geographic import FMPRevenueGeographicFetcher
from openbb_fmp.models.risk_premium import FMPRiskPremiumFetcher
from openbb_fmp.models.share_statistics import FMPShareStatisticsFetcher
from openbb_fmp.models.treasury_rates import FMPTreasuryRatesFetcher
from openbb_fmp.models.world_news import FMPWorldNewsFetcher
from openbb_fmp.models.yield_curve import FMPYieldCurveFetcher

test_credentials = UserService().default_user_settings.credentials.model_dump(
    mode="json"
)


def response_filter(response):
    """Filter the response."""
    if "Location" in response["headers"]:
        response["headers"]["Location"] = [
            re.sub(r"apikey=[^&]+", "apikey=MOCK_API_KEY", x)
            for x in response["headers"]["Location"]
        ]
    return response


@pytest.fixture(scope="module")
def vcr_config():
    """VCR configuration."""
    return {
        "filter_headers": [("User-Agent", None)],
        "filter_query_parameters": [
            ("apikey", "MOCK_API_KEY"),
        ],
        "before_record_response": response_filter,
    }


@pytest.mark.record_http
def test_fmp_company_filings_fetcher(credentials=test_credentials):
    """Test FMP company filings fetcher."""
    params = {"symbol": "AAPL", "form_type": "10-K", "limit": 100}

    fetcher = FMPCompanyFilingsFetcher()
    result = fetcher.test(params, credentials)
    assert result is None


@pytest.mark.record_http
def test_fmp_crypto_historical_fetcher(credentials=test_credentials):
    """Test FMP crypto historical fetcher."""
    params = {
        "symbol": "BTCUSD",
        "start_date": date(2023, 1, 1),
        "end_date": date(2023, 1, 10),
    }

    fetcher = FMPCryptoHistoricalFetcher()
    result = fetcher.test(params, credentials)
    assert result is None


@pytest.mark.record_http
def test_fmp_currency_historical_fetcher(credentials=test_credentials):
    """Test FMP currency historical fetcher."""
    params = {
        "symbol": "EURUSD",
        "start_date": date(2023, 1, 1),
        "end_date": date(2023, 1, 10),
    }

    fetcher = FMPCurrencyHistoricalFetcher()
    result = fetcher.test(params, credentials)
    assert result is None


@pytest.mark.record_http
def test_fmp_market_indices_fetcher(credentials=test_credentials):
    """Test FMP market indices fetcher."""
    params = {
        "symbol": "^DJI",
        "start_date": date(2023, 1, 1),
        "end_date": date(2023, 1, 10),
    }

    fetcher = FMPMarketIndicesFetcher()
    result = fetcher.test(params, credentials)
    assert result is None


@pytest.mark.record_http
def test_fmp_index_historical_fetcher(credentials=test_credentials):
    """Test FMP index historical fetcher."""
    params = {
        "symbol": "^DJI",
        "start_date": date(2023, 1, 1),
        "end_date": date(2023, 1, 10),
    }

    fetcher = FMPIndexHistoricalFetcher()
    result = fetcher.test(params, credentials)
    assert result is None


@pytest.mark.record_http
def test_fmp_equity_historical_fetcher(credentials=test_credentials):
    """Test FMP equity historical fetcher."""
    params = {
        "symbol": "AAPL",
        "start_date": date(2023, 1, 1),
        "end_date": date(2023, 1, 10),
        "interval": "1d",
    }

    fetcher = FMPEquityHistoricalFetcher()
    result = fetcher.test(params, credentials)
    assert result is None


@pytest.mark.record_http
def test_fmp_company_news_fetcher(credentials=test_credentials):
    """Test FMP company news fetcher."""
    params = {"symbol": "AAPL,MSFT"}

    fetcher = FMPCompanyNewsFetcher()
    result = fetcher.test(params, credentials)
    assert result is None


@pytest.mark.record_http
def test_fmp_balance_sheet_fetcher(credentials=test_credentials):
    """Test FMP balance sheet fetcher."""
    params = {"symbol": "AAPL"}

    fetcher = FMPBalanceSheetFetcher()
    result = fetcher.test(params, credentials)
    assert result is None


@pytest.mark.record_http
def test_fmp_cash_flow_statement_fetcher(credentials=test_credentials):
    """Test FMP cash flow statement fetcher."""
    params = {"symbol": "AAPL"}

    fetcher = FMPCashFlowStatementFetcher()
    result = fetcher.test(params, credentials)
    assert result is None


@pytest.mark.record_http
def test_fmp_income_statement_fetcher(credentials=test_credentials):
    """Test FMP income statement fetcher."""
    params = {"symbol": "AAPL"}

    fetcher = FMPIncomeStatementFetcher()
    result = fetcher.test(params, credentials)
    assert result is None


@pytest.mark.record_http
def test_fmp_available_indices_fetcher(credentials=test_credentials):
    """Test FMP available indices fetcher."""
    params = {}

    fetcher = FMPAvailableIndicesFetcher()
    result = fetcher.test(params, credentials)
    assert result is None


@pytest.mark.record_http
def test_fmp_key_executives_fetcher(credentials=test_credentials):
    """Test FMP key executives fetcher."""
    params = {"symbol": "AAPL"}

    fetcher = FMPKeyExecutivesFetcher()
    result = fetcher.test(params, credentials)
    assert result is None


@pytest.mark.record_http
def test_fmp_world_news_fetcher(credentials=test_credentials):
    """Test FMP world news fetcher."""
    params = {}

    fetcher = FMPWorldNewsFetcher()
    result = fetcher.test(params, credentials)
    assert result is None


@pytest.mark.record_http
def test_fmp_income_statement_growth_fetcher(credentials=test_credentials):
    """Test FMP income statement growth fetcher."""
    params = {"symbol": "AAPL"}

    fetcher = FMPIncomeStatementGrowthFetcher()
    result = fetcher.test(params, credentials)
    assert result is None


@pytest.mark.record_http
def test_fmp_balance_sheet_growth_fetcher(credentials=test_credentials):
    """Test FMP balance sheet growth fetcher."""
    params = {"symbol": "AAPL"}

    fetcher = FMPBalanceSheetGrowthFetcher()
    result = fetcher.test(params, credentials)
    assert result is None


@pytest.mark.record_http
def test_fmp_cash_flow_statement_growth_fetcher(credentials=test_credentials):
    """Test FMP cash flow statement growth fetcher."""
    params = {"symbol": "AAPL"}

    fetcher = FMPCashFlowStatementGrowthFetcher()
    result = fetcher.test(params, credentials)
    assert result is None


@pytest.mark.record_http
def test_fmp_share_statistics_fetcher(credentials=test_credentials):
    """Test FMP share statistics fetcher."""
    params = {"symbol": "AAPL"}

    fetcher = FMPShareStatisticsFetcher()
    result = fetcher.test(params, credentials)
    assert result is None


@pytest.mark.record_http
def test_fmp_revenue_geographic_fetcher(credentials=test_credentials):
    """Test FMP revenue geographic fetcher."""
    params = {"symbol": "AAPL"}

    fetcher = FMPRevenueGeographicFetcher()
    result = fetcher.test(params, credentials)
    assert result is None


@pytest.mark.record_http
def test_fmp_revenue_business_line_fetcher(credentials=test_credentials):
    """Test FMP revenue business line fetcher."""
    params = {"symbol": "AAPL"}

    fetcher = FMPRevenueBusinessLineFetcher()
    result = fetcher.test(params, credentials)
    assert result is None


@pytest.mark.record_http
def test_fmp_institutional_ownership_fetcher(credentials=test_credentials):
    """Test FMP institutional ownership fetcher."""
    params = {"symbol": "AAPL"}

    fetcher = FMPInstitutionalOwnershipFetcher()
    result = fetcher.test(params, credentials)
    assert result is None


@pytest.mark.record_http
def test_fmp_company_overview_fetcher(credentials=test_credentials):
    """Test FMP company overview fetcher."""
    params = {"symbol": "AAPL"}

    fetcher = FMPCompanyOverviewFetcher()
    result = fetcher.test(params, credentials)
    assert result is None


@pytest.mark.record_http
def test_fmp_insider_trading_fetcher(credentials=test_credentials):
    """Test FMP insider trading fetcher."""
    params = {"symbol": "AAPL"}

    fetcher = FMPInsiderTradingFetcher()
    result = fetcher.test(params, credentials)
    assert result is None


@pytest.mark.record_http
def test_fmp_equity_ownership_fetcher(credentials=test_credentials):
    """Test FMP equity ownership fetcher."""
    params = {"symbol": "AAPL", "date": date(2022, 12, 31)}

    fetcher = FMPEquityOwnershipFetcher()
    result = fetcher.test(params, credentials)
    assert result is None


@pytest.mark.record_http
def test_fmp_price_target_consensus_fetcher(credentials=test_credentials):
    """Test FMP price target consensus fetcher."""
    params = {"symbol": "AAPL"}

    fetcher = FMPPriceTargetConsensusFetcher()
    result = fetcher.test(params, credentials)
    assert result is None


@pytest.mark.record_http
def test_fmp_price_target_fetcher(credentials=test_credentials):
    """Test FMP price target fetcher."""
    params = {"symbol": "AAPL"}

    fetcher = FMPPriceTargetFetcher()
    result = fetcher.test(params, credentials)
    assert result is None


@pytest.mark.record_http
def test_fmp_analyst_estimates_fetcher(credentials=test_credentials):
    """Test FMP analyst estimates fetcher."""
    params = {"symbol": "AAPL", "limit": 30}

    fetcher = FMPAnalystEstimatesFetcher()
    result = fetcher.test(params, credentials)
    assert result is None


@pytest.mark.record_http
def test_fmp_historical_eps_fetcher(credentials=test_credentials):
    """Test FMP historical EPS fetcher."""
    params = {"symbol": "AAPL"}

    fetcher = FMPHistoricalEpsFetcher()
    result = fetcher.test(params, credentials)
    assert result is None


@pytest.mark.record_http
def test_fmp_earnings_call_transcript_fetcher(credentials=test_credentials):
    """Test FMP earnings call transcript fetcher."""
    params = {"symbol": "AAPL", "year": 2020}

    fetcher = FMPEarningsCallTranscriptFetcher()
    result = fetcher.test(params, credentials)
    assert result is None


@pytest.mark.record_http
def test_fmp_historical_splits_fetcher(credentials=test_credentials):
    """Test FMP historical splits fetcher."""
    params = {"symbol": "AAPL"}

    fetcher = FMPHistoricalSplitsFetcher()
    result = fetcher.test(params, credentials)
    assert result is None


@pytest.mark.record_http
def test_fmp_calendar_splits_fetcher(credentials=test_credentials):
    """Test FMP calendar splits fetcher."""
    params = {"start_date": date(2023, 1, 1), "end_date": date(2023, 1, 10)}

    fetcher = FMPCalendarSplitsFetcher()
    result = fetcher.test(params, credentials)
    assert result is None


@pytest.mark.record_http
def test_fmp_historical_dividends_fetcher(credentials=test_credentials):
    """Test FMP historical dividends fetcher."""
    params = {"symbol": "AAPL"}

    fetcher = FMPHistoricalDividendsFetcher()
    result = fetcher.test(params, credentials)
    assert result is None


@pytest.mark.record_http
def test_fmp_key_metrics_fetcher(credentials=test_credentials):
    """Test FMP key metrics fetcher."""
    params = {"symbol": "AAPL"}

    fetcher = FMPKeyMetricsFetcher()
    result = fetcher.test(params, credentials)
    assert result is None


@pytest.mark.record_http
def test_fmp_treasury_rates_fetcher(credentials=test_credentials):
    """Test FMP treasury rates fetcher."""
    params = {"start_date": date(2023, 1, 1), "end_date": date(2023, 5, 10)}

    fetcher = FMPTreasuryRatesFetcher()
    result = fetcher.test(params, credentials)
    assert result is None


@pytest.mark.record_http
def test_fmp_executive_compensation_fetcher(credentials=test_credentials):
    """Test FMP executive compensation fetcher."""
    params = {"symbol": "AAPL"}

    fetcher = FMPExecutiveCompensationFetcher()
    result = fetcher.test(params, credentials)
    assert result is None


@pytest.mark.record_http
def test_fmp_currency_pairs_fetcher(credentials=test_credentials):
    """Test FMP currency pairs fetcher."""
    params = {}

    fetcher = FMPCurrencyPairsFetcher()
    result = fetcher.test(params, credentials)
    assert result is None


@pytest.mark.record_http
def test_fmp_equity_peers_fetcher(credentials=test_credentials):
    """Test FMP equity peers fetcher."""
    params = {"symbol": "AAPL"}

    fetcher = FMPEquityPeersFetcher()
    result = fetcher.test(params, credentials)
    assert result is None


@pytest.mark.record_http
def test_fmp_equity_valuation_multiples_fetcher(credentials=test_credentials):
    """Test FMP equity valuation multiples fetcher."""
    params = {"symbol": "AAPL"}

    fetcher = FMPEquityValuationMultiplesFetcher()
    result = fetcher.test(params, credentials)
    assert result is None


@pytest.mark.record_http
def test_fmp_historical_employees_fetcher(credentials=test_credentials):
    """Test FMP historical employees fetcher."""
    params = {"symbol": "AAPL"}

    fetcher = FMPHistoricalEmployeesFetcher()
    result = fetcher.test(params, credentials)
    assert result is None


@pytest.mark.record_http
def test_fmp_risk_premium_fetcher(credentials=test_credentials):
    """Test FMP risk premium fetcher."""
    params = {}

    fetcher = FMPRiskPremiumFetcher()
    result = fetcher.test(params, credentials)
    assert result is None


@pytest.mark.record_http
def test_fmp_index_constituents_fetcher(credentials=test_credentials):
    """Test FMP index constituents fetcher."""
    params = {}

    fetcher = FMPIndexConstituentsFetcher()
    result = fetcher.test(params, credentials)
    assert result is None


@pytest.mark.record_http
def test_fmp_calendar_dividend_fetcher(credentials=test_credentials):
    """Test FMP calendar dividend fetcher."""
    params = {"start_date": date(2023, 11, 6), "end_date": date(2023, 11, 10)}

    fetcher = FMPCalendarDividendFetcher()
    result = fetcher.test(params, credentials)
    assert result is None


@pytest.mark.record_http
def test_fmp_equity_quote_fetcher(credentials=test_credentials):
    """Test FMP equity quote fetcher."""
    params = {"symbol": "AAPL"}

    fetcher = FMPEquityQuoteFetcher()
    result = fetcher.test(params, credentials)
    assert result is None


@pytest.mark.record_http
def test_fmp_equity_screener_fetcher(credentials=test_credentials):
    """Test FMP equity screener fetcher."""
    params = {"industry": "midstream", "sector": "energy", "beta_max": 0.5}

    fetcher = FMPEquityScreenerFetcher()
    result = fetcher.test(params, credentials)
    assert result is None


@pytest.mark.record_http
def test_fmp_financial_ratios_fetcher(credentials=test_credentials):
    """Test FMP financial ratios fetcher."""
    params = {"symbol": "AAPL"}

    fetcher = FMPFinancialRatiosFetcher()
    result = fetcher.test(params, credentials)
    assert result is None


@pytest.mark.record_http
def test_fmp_economic_calendar_fetcher(credentials=test_credentials):
    """Test FMP economic calendar fetcher."""
    params = {"start_date": date(2024, 1, 1), "end_date": date(2024, 3, 30)}

    fetcher = FMPEconomicCalendarFetcher()
    result = fetcher.test(params, credentials)
    assert result is None


@pytest.mark.record_http
def test_fmp_market_snapshots_fetcher(credentials=test_credentials):
    """Test FMP market snapshots fetcher."""
    params = {"market": "lse"}

    fetcher = FMPMarketSnapshotsFetcher()
    result = fetcher.test(params, credentials)
    assert result is None


@pytest.mark.record_http
def test_fmp_etf_search_fetcher(credentials=test_credentials):
    """Test FMP ETF search fetcher."""
    params = {"query": "India"}

    fetcher = FMPEtfSearchFetcher()
    result = fetcher.test(params, credentials)
    assert result is None


@pytest.mark.record_http
def test_fmp_etf_info_fetcher(credentials=test_credentials):
    """Test FMP ETF info fetcher."""
    params = {"symbol": "IOO"}

    fetcher = FMPEtfInfoFetcher()
    result = fetcher.test(params, credentials)
    assert result is None


@pytest.mark.record_http
def test_fmp_etf_sectors_fetcher(credentials=test_credentials):
    """Test FMP ETF sectors fetcher."""
    params = {"symbol": "IOO"}

    fetcher = FMPEtfSectorsFetcher()
    result = fetcher.test(params, credentials)
    assert result is None


@pytest.mark.record_http
def test_fmp_etf_holdings_fetcher(credentials=test_credentials):
    """Test FMP ETF holdings fetcher."""
    params = {"symbol": "IOO", "date": date(2022, 12, 31)}

    fetcher = FMPEtfHoldingsFetcher()
    result = fetcher.test(params, credentials)
    assert result is None


@pytest.mark.record_http
def test_fmp_etf_holdings_date_fetcher(credentials=test_credentials):
    """Test FMP ETF holdings date fetcher."""
    params = {"symbol": "IOO"}

    fetcher = FMPEtfHoldingsDateFetcher()
    result = fetcher.test(params, credentials)
    assert result is None


@pytest.mark.record_http
def test_fmp_price_performance_fetcher(credentials=test_credentials):
    """Test FMP price performance fetcher."""
    params = {"symbol": "AAPL,SPY,QQQ,MSFT,AMZN,GOOG"}

    fetcher = FMPPricePerformanceFetcher()
    result = fetcher.test(params, credentials)
    assert result is None


@pytest.mark.record_http
def test_fmp_etf_countries_fetcher(credentials=test_credentials):
    """Test FMP ETF countries fetcher."""
    params = {"symbol": "VTI,QQQ,VOO,IWM"}

    fetcher = FMPEtfCountriesFetcher()
    result = fetcher.test(params, credentials)
    assert result is None


@pytest.mark.record_http
def test_fmp_discovery_filings_fetcher(credentials=test_credentials):
    """Test FMP discovery filings fetcher."""
    params = {
        "start_date": None,
        "end_date": None,
        "form_type": "8-K",
        "limit": 100,
        "is_done": None,
    }

    fetcher = FMPDiscoveryFilingsFetcher()
    result = fetcher.test(params, credentials)
    assert result is None


@pytest.mark.record_http
def test_fmp_crypto_search_fetcher(credentials=test_credentials):
    """Test FMP crypto search fetcher."""
    params = {"query": "asd"}

    fetcher = FMPCryptoSearchFetcher()
    result = fetcher.test(params, credentials)
    assert result is None


@pytest.mark.record_http
def test_fmp_calendar_earnings_fetcher(credentials=test_credentials):
    """Test FMP calendar earnings fetcher."""
    params = {"symbol": "AAPL"}

    params = {
        "start_date": date(2023, 11, 6),
        "end_date": date(2023, 1, 10),
    }
    fetcher = FMPCalendarEarningsFetcher()
    result = fetcher.test(params, credentials)
    assert result is None


@pytest.mark.record_http
def test_fmp_equity_profile_fetcher(credentials=test_credentials):
    """Test FMP equity profile fetcher."""
    params = {"symbol": "AAPL"}

    fetcher = FMPEquityProfileFetcher()
    result = fetcher.test(params, credentials)
    assert result is None


@pytest.mark.record_http
def test_fmp_etf_equity_exposure_fetcher(credentials=test_credentials):
    """Test FMP ETF equity exposure fetcher."""
    params = {"symbol": "AAPL,MSFT"}

    fetcher = FMPEtfEquityExposureFetcher()
    result = fetcher.test(params, credentials)
    assert result is None


@pytest.mark.record_http
def test_fmp_currency_snapshots_fetcher(credentials=test_credentials):
    """Test FMP currency snapshots fetcher."""
    params = {
        "base": "XAU",
        "quote_type": "indirect",
        "counter_currencies": "USD,EUR,GBP,JPY,HKD,AUD,CAD,CHF,SEK,NZD,SGD",
    }

    fetcher = FMPCurrencySnapshotsFetcher()
    result = fetcher.test(params, credentials)
    assert result is None


@pytest.mark.record_http
def test_fmp_equity_forward_eps_fetcher(credentials=test_credentials):
    """Test FMP forward EPS estimates fetcher."""
    params = {
        "symbol": "MSFT,AAPL",
        "fiscal_period": "annual",
        "include_historical": False,
        "limit": None,
    }

    fetcher = FMPForwardEpsEstimatesFetcher()
    result = fetcher.test(params, credentials)
    assert result is None


@pytest.mark.record_http
<<<<<<< HEAD
def test_fmp_yield_curve_fetcher(credentials=test_credentials):
    """Test FMP Yield Curve Fetcher."""
    params = {"date": "2024-05-14,2023-05-14,2022-05-14,2021-05-14,2020-05-14"}

    fetcher = FMPYieldCurveFetcher()
=======
def test_fmp_equity_forward_ebitda_fetcher(credentials=test_credentials):
    """Test FMP forward EBITDA estimates fetcher."""
    params = {
        "symbol": "MSFT,AAPL",
        "fiscal_period": "annual",
        "include_historical": False,
        "limit": None,
    }

    fetcher = FMPForwardEbitdaEstimatesFetcher()
>>>>>>> bffd88f9
    result = fetcher.test(params, credentials)
    assert result is None<|MERGE_RESOLUTION|>--- conflicted
+++ resolved
@@ -740,13 +740,6 @@
 
 
 @pytest.mark.record_http
-<<<<<<< HEAD
-def test_fmp_yield_curve_fetcher(credentials=test_credentials):
-    """Test FMP Yield Curve Fetcher."""
-    params = {"date": "2024-05-14,2023-05-14,2022-05-14,2021-05-14,2020-05-14"}
-
-    fetcher = FMPYieldCurveFetcher()
-=======
 def test_fmp_equity_forward_ebitda_fetcher(credentials=test_credentials):
     """Test FMP forward EBITDA estimates fetcher."""
     params = {
@@ -757,6 +750,15 @@
     }
 
     fetcher = FMPForwardEbitdaEstimatesFetcher()
->>>>>>> bffd88f9
+    result = fetcher.test(params, credentials)
+    assert result is None
+
+
+@pytest.mark.record_http
+def test_fmp_yield_curve_fetcher(credentials=test_credentials):
+    """Test FMP Yield Curve Fetcher."""
+    params = {"date": "2024-05-14,2023-05-14,2022-05-14,2021-05-14,2020-05-14"}
+
+    fetcher = FMPYieldCurveFetcher()
     result = fetcher.test(params, credentials)
     assert result is None