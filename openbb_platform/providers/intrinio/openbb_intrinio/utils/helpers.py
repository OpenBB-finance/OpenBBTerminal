"""Intrinio Helpers Module."""

import asyncio
import json
from datetime import (
    date as dateType,
    timedelta,
)
from io import StringIO
from typing import Any, List, Optional, TypeVar, Union

import requests
from openbb_core.provider import helpers
from openbb_core.provider.utils.errors import EmptyDataError
from openbb_core.provider.utils.helpers import (
    ClientResponse,
    ClientSession,
    async_request,
)
from pydantic import BaseModel
from requests.exceptions import SSLError

T = TypeVar("T", bound=BaseModel)


class BasicResponse:
    """Basic Response class."""

    def __init__(self, response: StringIO):
        """Initialize the BasicResponse class."""
        # Find a way to get the status code
        self.status_code = 200
        response.seek(0)
        self.text = response.read()

    def json(self) -> dict:
        """Return the response as a dictionary."""
        return json.loads(self.text)


def request(url: str) -> BasicResponse:
    """
    Request function for PyScript. Pass in Method and make sure to await.

    Parameters:
    -----------
    url: str
        URL to make request to

    Return:
    -------
    response: BasicRequest
        BasicRequest object with status_code and text attributes
    """
    # pylint: disable=import-outside-toplevel
    from pyodide.http import open_url  # type: ignore

    response = open_url(url)
    return BasicResponse(response)


def get_data(url: str, **kwargs: Any) -> Union[list, dict]:
    """Get data from Intrinio endpoint."""
    try:
        r: Union[requests.Response, BasicResponse] = helpers.make_request(url, **kwargs)
    except SSLError:
        r = request(url)
<<<<<<< HEAD
=======
    if r.status_code == 404:
        raise RuntimeError("Intrinio endpoint doesn't exist.")
>>>>>>> 1ae3d58f

    data = r.json()
    if r.status_code != 200:
        error = data.get("error")
        message = data.get("message")
        value = error or message
        raise RuntimeError(f"Error in Intrinio request -> {value}")

    if isinstance(data, (str, float)):
        data = {"value": data}

    if len(data) == 0:
        raise EmptyDataError()

    return data


def get_data_many(
    url: str, sub_dict: Optional[str] = None, **kwargs: Any
) -> List[dict]:
    """Get data from Intrinio endpoint and convert to list of schemas.

    Parameters:
    -----------
    url: str
        The URL to get the data from.
    sub_dict: Optional[str]
        The sub-dictionary to use.

    Returns:
    --------
    List[dict]
        Dictionary of data.
    """
    data = get_data(url, **kwargs)
    if sub_dict and isinstance(data, dict):
        data = data.get(sub_dict, [])
    if isinstance(data, dict):
        raise ValueError("Expected list of dicts, got dict")
    return data


def get_data_one(url: str, **kwargs: Any) -> dict:
    """Get data from Intrinio endpoint and convert to schema."""
    data = get_data(url, **kwargs)
    if isinstance(data, list):
        if len(data) == 0:
            raise ValueError("Expected dict, got empty list")

        try:
            data = {i: data[i] for i in range(len(data))} if len(data) > 1 else data[0]
        except TypeError as e:
            raise ValueError("Expected dict, got list of dicts") from e

    return data


def get_weekday(date: dateType) -> str:
    """Return the weekday date."""
    if date.weekday() in [5, 6]:
        return (date - timedelta(days=date.weekday() - 4)).strftime("%Y-%m-%d")
    return date.strftime("%Y-%m-%d")


async def response_callback(response: ClientResponse, _: ClientSession) -> dict:
    """Return the response."""
    data: dict = await response.json()

    if message := data.get("error", None) or data.get("message", None):
        raise RuntimeError(f"Error in Intrinio request -> {message}")

    if error := data.get("Error Message", None):
        raise RuntimeError(f"Intrinio Error Message -> {error}")

    return data


async def async_get_data_one(
    url: str, limit: int = 1, sleep: float = 1, **kwargs: Any
) -> dict:
    if limit > 100:
        await asyncio.sleep(sleep)

    try:
        data: dict = await async_request(
            url, response_callback=response_callback, **kwargs
        )
    except Exception as e:
        if "limit" not in str(e):
            raise e
        return await async_get_data_one(url, limit, sleep, **kwargs)

    return data<|MERGE_RESOLUTION|>--- conflicted
+++ resolved
@@ -65,11 +65,6 @@
         r: Union[requests.Response, BasicResponse] = helpers.make_request(url, **kwargs)
     except SSLError:
         r = request(url)
-<<<<<<< HEAD
-=======
-    if r.status_code == 404:
-        raise RuntimeError("Intrinio endpoint doesn't exist.")
->>>>>>> 1ae3d58f
 
     data = r.json()
     if r.status_code != 200:
