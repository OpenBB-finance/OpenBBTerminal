--- conflicted
+++ resolved
@@ -4,13 +4,9 @@
 from openbb_intrinio.models.calendar_ipo import IntrinioCalendarIpoFetcher
 from openbb_intrinio.models.cash_flow import IntrinioCashFlowStatementFetcher
 from openbb_intrinio.models.company_news import IntrinioCompanyNewsFetcher
-<<<<<<< HEAD
+from openbb_intrinio.models.currency_pairs import IntrinioCurrencyPairsFetcher
 from openbb_intrinio.models.equity_historical import IntrinioEquityHistoricalFetcher
 from openbb_intrinio.models.equity_quote import IntrinioEquityQuoteFetcher
-from openbb_intrinio.models.forex_pairs import IntrinioForexPairsFetcher
-=======
-from openbb_intrinio.models.currency_pairs import IntrinioCurrencyPairsFetcher
->>>>>>> caabe8de
 from openbb_intrinio.models.fred_historical import IntrinioFredHistoricalFetcher
 from openbb_intrinio.models.global_news import IntrinioGlobalNewsFetcher
 from openbb_intrinio.models.income_statement import IntrinioIncomeStatementFetcher
@@ -30,12 +26,12 @@
         "CashFlowStatement": IntrinioCashFlowStatementFetcher,
         "CompanyNews": IntrinioCompanyNewsFetcher,
         "CurrencyPairs": IntrinioCurrencyPairsFetcher,
+        "EquityHistorical": IntrinioEquityHistoricalFetcher,
+        "EquityQuote": IntrinioEquityQuoteFetcher,
         "FredHistorical": IntrinioFredHistoricalFetcher,
         "GlobalNews": IntrinioGlobalNewsFetcher,
         "IncomeStatement": IntrinioIncomeStatementFetcher,
         "OptionsChains": IntrinioOptionsChainsFetcher,
         "OptionsUnusual": IntrinioOptionsUnusualFetcher,
-        "EquityHistorical": IntrinioEquityHistoricalFetcher,
-        "EquityQuote": IntrinioEquityQuoteFetcher,
     },
 )