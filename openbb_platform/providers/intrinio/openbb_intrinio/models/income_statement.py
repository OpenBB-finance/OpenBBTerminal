--- conflicted
+++ resolved
@@ -474,11 +474,7 @@
 
             for sub_item in item["financials"]:
                 unit = sub_item["data_tag"].get("unit", "")
-<<<<<<< HEAD
-                if unit and "share" not in unit and len(unit) == 3:
-=======
                 if unit and len(unit) == 3:
->>>>>>> a8122e9c
                     units.append(unit)
                 field_name = sub_item["data_tag"]["tag"]
                 sub_dict[field_name] = (
