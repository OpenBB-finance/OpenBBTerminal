"""Intrinio Balance Sheet Model."""

# pylint: disable=unused-argument

import warnings
from typing import Any, Dict, List, Literal, Optional

from openbb_core.provider.abstract.fetcher import Fetcher
from openbb_core.provider.standard_models.balance_sheet import (
    BalanceSheetData,
    BalanceSheetQueryParams,
)
from openbb_core.provider.utils.helpers import ClientResponse, amake_requests
from openbb_intrinio.utils.helpers import get_data_one
from pydantic import Field, field_validator, model_validator

_warn = warnings.warn


class IntrinioBalanceSheetQueryParams(BalanceSheetQueryParams):
    """Intrinio Balance Sheet Query.

    Source: https://docs.intrinio.com/documentation/web_api/get_company_fundamentals_v2
    Source: https://docs.intrinio.com/documentation/web_api/get_fundamental_standardized_financials_v2
    """

    period: Literal["annual", "quarter"] = Field(default="annual")
    fiscal_year: Optional[int] = Field(
        default=None,
        description="The specific fiscal year.  Reports do not go beyond 2008.",
    )

    @field_validator("period", mode="after", check_fields=False)
    @classmethod
    def validate_period(cls, v):
        """Validate period."""
        v = "FY" if v == "annual" else "QTR"
        return v

    @field_validator("symbol", mode="after", check_fields=False)
    @classmethod
    def handle_symbol(cls, v) -> str:
        """Handle symbols with a dash and replace it with a dot for Intrinio."""
        return v.replace("-", ".")


class IntrinioBalanceSheetData(BalanceSheetData):
    """Intrinio Balance Sheet Data."""

    __alias_dict__ = {
        "cash_and_cash_equivalents": "cashandequivalents",
        "restricted_cash": "restrictedcash",
        "short_term_investments": "shortterminvestments",
        "federal_funds_sold": "fedfundssold",
        "note_and_lease_receivable": "notereceivable",
        "interest_bearing_deposits_at_other_banks": "interestbearingdepositsatotherbanks",
        "accounts_receivable": "accountsreceivable",
        "time_deposits_placed_and_other_short_term_investments": "timedepositsplaced",
        "inventories": "netinventory",
        "trading_account_securities": "tradingaccountsecurities",
        "prepaid_expenses": "prepaidexpenses",
        "loans_and_leases": "loansandleases",
        "allowance_for_loan_and_lease_losses": "allowanceforloanandleaselosses",
        "current_deferred_refundable_income_taxes": "currentdeferredtaxassets",
        "other_current_assets": "othercurrentassets",
        "loans_and_leases_net_of_allowance": "netloansandleases",
        "other_current_non_operating_assets": "othercurrentnonoperatingassets",
        "loans_held_for_sale": "loansheldforsale",
        "total_current_assets": "totalcurrentassets",
        "accrued_investment_income": "accruedinvestmentincome",
        "plant_property_equipment_gross": "grossppe",
        "customer_and_other_receivables": "customerandotherreceivables",
        "accumulated_depreciation": "accumulateddepreciation",
        "premises_and_equipment_net": "netpremisesandequipment",
        "plant_property_equipment_net": "netppe",
        "mortgage_servicing_rights": "mortgageservicingrights",
        "long_term_investments": "longterminvestments",
        "unearned_premiums_asset": "unearnedpremiumsdebit",
        "non_current_note_lease_receivables": "noncurrentnotereceivables",
        "deferred_acquisition_cost": "deferredacquisitioncost",
        "goodwill": "goodwill",
        "separate_account_business_assets": "separateaccountbusinessassets",
        "intangible_assets": "intangibleassets",
        "non_current_deferred_refundable_income_taxes": "noncurrentdeferredtaxassets",
        "employee_benefit_assets": "employeebenefitassets",
        "other_assets": "otherassets",
        "other_non_current_operating_assets": "othernoncurrentassets",
        "total_assets": "totalassets",
        "other_non_current_non_operating_assets": "othernoncurrentnonoperatingassets",
        "non_interest_bearing_deposits": "noninterestbearingdeposits",
        "interest_bearing_deposits": "interestbearingdeposits",
        "total_non_current_assets": "totalnoncurrentassets",
        "federal_funds_purchased_and_securities_sold": "fedfundspurchased",
        "short_term_debt": "shorttermdebt",
        "bankers_acceptance_out_standing": "bankersacceptances",
        "accrued_interest_payable": "accruedinterestpayable",
        "accounts_payable": "accountspayable",
        "accrued_expenses": "accruedexpenses",
        "other_short_term_payables": "othershorttermpayables",
        "long_term_debt": "longtermdebt",
        "customer_deposits": "customerdeposits",
        "capital_lease_obligations": "capitalleaseobligations",
        "dividends_payable": "dividendspayable",
        "claims_and_claim_expense": "claimsandclaimexpenses",
        "current_deferred_revenue": "currentdeferredrevenue",
        "future_policy_benefits": "futurepolicybenefits",
        "current_deferred_payable_income_tax_liabilities": "currentdeferredtaxliabilities",
        "current_employee_benefit_liabilities": "currentemployeebenefitliabilities",
        "unearned_premiums_liability": "unearnedpremiumscredit",
        "other_taxes_payable": "othertaxespayable",
        "policy_holder_funds": "policyholderfunds",
        "other_current_liabilities": "othercurrentliabilities",
        "participating_policy_holder_equity": "participatingpolicyholderequity",
        "other_current_non_operating_liabilities": "othercurrentnonoperatingliabilities",
        "separate_account_business_liabilities": "separateaccountbusinessliabilities",
        "total_current_liabilities": "totalcurrentliabilities",
        "other_long_term_liabilities": "otherlongtermliabilities",
        "total_liabilities": "totalliabilities",
        "commitments_contingencies": "commitmentsandcontingencies",
        "asset_retirement_reserve_litigation_obligation": "assetretirementandlitigationobligation",
        "redeemable_non_controlling_interest": "redeemablenoncontrollinginterest",
        "non_current_deferred_revenue": "noncurrentdeferredrevenue",
        "preferred_stock": "totalpreferredequity",
        "common_stock": "commonequity",
        "non_current_deferred_payable_income_tax_liabilities": "noncurrentdeferredtaxliabilities",
        "non_current_employee_benefit_liabilities": "noncurrentemployeebenefitliabilities",
        "retained_earnings": "retainedearnings",
        "other_non_current_operating_liabilities": "othernoncurrentliabilities",
        "treasury_stock": "treasurystock",
        "accumulated_other_comprehensive_income": "aoci",
        "other_non_current_non_operating_liabilities": "othernoncurrentnonoperatingliabilities",
        "other_equity_adjustments": "otherequity",
        "total_non_current_liabilities": "totalnoncurrentliabilities",
        "total_common_equity": "totalcommonequity",
        "total_preferred_common_equity": "totalequity",
        "non_controlling_interest": "noncontrollinginterests",
        "total_equity_non_controlling_interests": "totalequityandnoncontrollinginterests",
        "total_liabilities_shareholders_equity": "totalliabilitiesandequity",
    }
    reported_currency: Optional[str] = Field(
        description="The currency in which the balance sheet is reported.",
        default=None,
    )
    cash_and_cash_equivalents: Optional[float] = Field(
        description="Cash and cash equivalents.", default=None
    )
    cash_and_due_from_banks: Optional[float] = Field(
        description="Cash and due from banks.", default=None
    )
    restricted_cash: Optional[float] = Field(
        description="Restricted cash.", default=None
    )
    short_term_investments: Optional[float] = Field(
        description="Short term investments.", default=None
    )
    federal_funds_sold: Optional[float] = Field(
        description="Federal funds sold.", default=None
    )
    accounts_receivable: Optional[float] = Field(
        description="Accounts receivable.", default=None
    )
    note_and_lease_receivable: Optional[float] = Field(
        description="Note and lease receivable. (Vendor non-trade receivables)",
        default=None,
    )
    inventories: Optional[float] = Field(description="Net Inventories.", default=None)
    customer_and_other_receivables: Optional[float] = Field(
        description="Customer and other receivables.", default=None
    )
    interest_bearing_deposits_at_other_banks: Optional[float] = Field(
        description="Interest bearing deposits at other banks.", default=None
    )
    time_deposits_placed_and_other_short_term_investments: Optional[float] = Field(
        description="Time deposits placed and other short term investments.",
        default=None,
    )
    trading_account_securities: Optional[float] = Field(
        description="Trading account securities.", default=None
    )
    loans_and_leases: Optional[float] = Field(
        description="Loans and leases.", default=None
    )
    allowance_for_loan_and_lease_losses: Optional[float] = Field(
        description="Allowance for loan and lease losses.", default=None
    )
    current_deferred_refundable_income_taxes: Optional[float] = Field(
        description="Current deferred refundable income taxes.", default=None
    )
    other_current_assets: Optional[float] = Field(
        description="Other current assets.", default=None
    )
    loans_and_leases_net_of_allowance: Optional[float] = Field(
        description="Loans and leases net of allowance.", default=None
    )
    accrued_investment_income: Optional[float] = Field(
        description="Accrued investment income.", default=None
    )
    other_current_non_operating_assets: Optional[float] = Field(
        description="Other current non-operating assets.", default=None
    )
    loans_held_for_sale: Optional[float] = Field(
        description="Loans held for sale.", default=None
    )
    prepaid_expenses: Optional[float] = Field(
        description="Prepaid expenses.", default=None
    )
    total_current_assets: Optional[float] = Field(
        description="Total current assets.", default=None
    )
    plant_property_equipment_gross: Optional[float] = Field(
        description="Plant property equipment gross.", default=None
    )
    accumulated_depreciation: Optional[float] = Field(
        description="Accumulated depreciation.", default=None
    )
    premises_and_equipment_net: Optional[float] = Field(
        description="Net premises and equipment.", default=None
    )
    plant_property_equipment_net: Optional[float] = Field(
        description="Net plant property equipment.", default=None
    )
    long_term_investments: Optional[float] = Field(
        description="Long term investments.", default=None
    )
    mortgage_servicing_rights: Optional[float] = Field(
        description="Mortgage servicing rights.", default=None
    )
    unearned_premiums_asset: Optional[float] = Field(
        description="Unearned premiums asset.", default=None
    )
    non_current_note_lease_receivables: Optional[float] = Field(
        description="Non-current note lease receivables.", default=None
    )
    deferred_acquisition_cost: Optional[float] = Field(
        description="Deferred acquisition cost.", default=None
    )
    goodwill: Optional[float] = Field(description="Goodwill.", default=None)
    separate_account_business_assets: Optional[float] = Field(
        description="Separate account business assets.", default=None
    )
    non_current_deferred_refundable_income_taxes: Optional[float] = Field(
        description="Noncurrent deferred refundable income taxes.", default=None
    )
    intangible_assets: Optional[float] = Field(
        description="Intangible assets.", default=None
    )
    employee_benefit_assets: Optional[float] = Field(
        description="Employee benefit assets.", default=None
    )
    other_assets: Optional[float] = Field(description="Other assets.", default=None)
    other_non_current_operating_assets: Optional[float] = Field(
        description="Other noncurrent operating assets.", default=None
    )
    other_non_current_non_operating_assets: Optional[float] = Field(
        description="Other noncurrent non-operating assets.", default=None
    )
    interest_bearing_deposits: Optional[float] = Field(
        description="Interest bearing deposits.", default=None
    )
    total_non_current_assets: Optional[float] = Field(
        description="Total noncurrent assets.", default=None
    )
    total_assets: Optional[float] = Field(description="Total assets.", default=None)
    non_interest_bearing_deposits: Optional[float] = Field(
        description="Non interest bearing deposits.", default=None
    )
    federal_funds_purchased_and_securities_sold: Optional[float] = Field(
        description="Federal funds purchased and securities sold.", default=None
    )
    bankers_acceptance_outstanding: Optional[float] = Field(
        description="Bankers acceptance outstanding.", default=None
    )
    short_term_debt: Optional[float] = Field(
        description="Short term debt.", default=None
    )
    accounts_payable: Optional[float] = Field(
        description="Accounts payable.", default=None
    )
    current_deferred_revenue: Optional[float] = Field(
        description="Current deferred revenue.", default=None
    )
    current_deferred_payable_income_tax_liabilities: Optional[float] = Field(
        description="Current deferred payable income tax liabilities.", default=None
    )
    accrued_interest_payable: Optional[float] = Field(
        description="Accrued interest payable.", default=None
    )
    accrued_expenses: Optional[float] = Field(
        description="Accrued expenses.", default=None
    )
    other_short_term_payables: Optional[float] = Field(
        description="Other short term payables.", default=None
    )
    customer_deposits: Optional[float] = Field(
        description="Customer deposits.", default=None
    )
    dividends_payable: Optional[float] = Field(
        description="Dividends payable.", default=None
    )
    claims_and_claim_expense: Optional[float] = Field(
        description="Claims and claim expense.", default=None
    )
    future_policy_benefits: Optional[float] = Field(
        description="Future policy benefits.", default=None
    )
    current_employee_benefit_liabilities: Optional[float] = Field(
        description="Current employee benefit liabilities.", default=None
    )
    unearned_premiums_liability: Optional[float] = Field(
        description="Unearned premiums liability.", default=None
    )
    other_taxes_payable: Optional[float] = Field(
        description="Other taxes payable.", default=None
    )
    policy_holder_funds: Optional[float] = Field(
        description="Policy holder funds.", default=None
    )
    other_current_liabilities: Optional[float] = Field(
        description="Other current liabilities.", default=None
    )
    other_current_non_operating_liabilities: Optional[float] = Field(
        description="Other current non-operating liabilities.", default=None
    )
    separate_account_business_liabilities: Optional[float] = Field(
        description="Separate account business liabilities.", default=None
    )
    total_current_liabilities: Optional[float] = Field(
        description="Total current liabilities.", default=None
    )
    long_term_debt: Optional[float] = Field(description="Long term debt.", default=None)
    other_long_term_liabilities: Optional[float] = Field(
        description="Other long term liabilities.", default=None
    )
    non_current_deferred_revenue: Optional[float] = Field(
        description="Non-current deferred revenue.", default=None
    )
    non_current_deferred_payable_income_tax_liabilities: Optional[float] = Field(
        description="Non-current deferred payable income tax liabilities.", default=None
    )
    non_current_employee_benefit_liabilities: Optional[float] = Field(
        description="Non-current employee benefit liabilities.", default=None
    )
    other_non_current_operating_liabilities: Optional[float] = Field(
        description="Other non-current operating liabilities.", default=None
    )
    other_non_current_non_operating_liabilities: Optional[float] = Field(
        description="Other non-current, non-operating liabilities.", default=None
    )
    total_non_current_liabilities: Optional[float] = Field(
        description="Total non-current liabilities.", default=None
    )
    capital_lease_obligations: Optional[float] = Field(
        description="Capital lease obligations.", default=None
    )
    asset_retirement_reserve_litigation_obligation: Optional[float] = Field(
        description="Asset retirement reserve litigation obligation.", default=None
    )
    total_liabilities: Optional[float] = Field(
        description="Total liabilities.", default=None
    )
    commitments_contingencies: Optional[float] = Field(
        description="Commitments contingencies.", default=None
    )
    redeemable_non_controlling_interest: Optional[float] = Field(
        description="Redeemable non-controlling interest.", default=None
    )
    preferred_stock: Optional[float] = Field(
        description="Preferred stock.", default=None
    )
    common_stock: Optional[float] = Field(description="Common stock.", default=None)
    retained_earnings: Optional[float] = Field(
        description="Retained earnings.", default=None
    )
    treasury_stock: Optional[float] = Field(description="Treasury stock.", default=None)
    accumulated_other_comprehensive_income: Optional[float] = Field(
        description="Accumulated other comprehensive income.", default=None
    )
    participating_policy_holder_equity: Optional[float] = Field(
        description="Participating policy holder equity.", default=None
    )
    other_equity_adjustments: Optional[float] = Field(
        description="Other equity adjustments.", default=None
    )
    total_common_equity: Optional[float] = Field(
        description="Total common equity.", default=None
    )
    total_preferred_common_equity: Optional[float] = Field(
        description="Total preferred common equity.", default=None
    )
    non_controlling_interest: Optional[float] = Field(
        description="Non-controlling interest.", default=None
    )
    total_equity_non_controlling_interests: Optional[float] = Field(
        description="Total equity non-controlling interests.", default=None
    )
    total_liabilities_shareholders_equity: Optional[float] = Field(
        description="Total liabilities and shareholders equity.", default=None
    )

    @model_validator(mode="before")
    @classmethod
    def replace_zero(cls, values):  # pylint: disable=no-self-argument
        """Check for zero values and replace with None."""
        return (
            {k: None if v == 0 else v for k, v in values.items()}
            if isinstance(values, dict)
            else values
        )


class IntrinioBalanceSheetFetcher(
    Fetcher[
        IntrinioBalanceSheetQueryParams,
        List[IntrinioBalanceSheetData],
    ]
):
    """Transform the query, extract and transform the data from the Intrinio endpoints."""

    @staticmethod
    def transform_query(params: Dict[str, Any]) -> IntrinioBalanceSheetQueryParams:
        """Transform the query params."""
        return IntrinioBalanceSheetQueryParams(**params)

    @staticmethod
    async def aextract_data(
        query: IntrinioBalanceSheetQueryParams,
        credentials: Optional[Dict[str, str]],
        **kwargs: Any,
    ) -> List[Dict]:
        """Return the raw data from the Intrinio endpoint."""
        api_key = credentials.get("intrinio_api_key") if credentials else ""
        statement_code = "balance_sheet_statement"

        fundamentals_data: Dict = {}
        base_url = "https://api-v2.intrinio.com"
        fundamentals_url = (
            f"{base_url}/companies/{query.symbol}/fundamentals?"
            f"statement_code={statement_code}&type={query.period}"
        )
        if query.fiscal_year is not None:
            if query.fiscal_year < 2008:
                _warn("Financials data is only available from 2008 and later.")
                query.fiscal_year = 2008
            fundamentals_url = fundamentals_url + f"&fiscal_year={query.fiscal_year}"
        fundamentals_url = fundamentals_url + f"&api_key={api_key}"
        fundamentals_data = (await get_data_one(fundamentals_url, **kwargs)).get(
            "fundamentals", []
        )

        fiscal_periods = [
            f"{item['fiscal_year']}-{item['fiscal_period']}"
            for item in fundamentals_data
        ]
        fiscal_periods = fiscal_periods[: query.limit]

        async def callback(response: ClientResponse, _: Any) -> Dict:
            """Return the response."""
            statement_data = await response.json()
            return {
                "period_ending": statement_data["fundamental"]["end_date"],
                "fiscal_year": statement_data["fundamental"]["fiscal_year"],
                "fiscal_period": statement_data["fundamental"]["fiscal_period"],
                "financials": statement_data["standardized_financials"],
            }

        urls = [
            f"{base_url}/fundamentals/{query.symbol}-{statement_code}-{period}/standardized_financials?api_key={api_key}"
            for period in fiscal_periods
        ]

        return await amake_requests(urls, callback, **kwargs)

    @staticmethod
    def transform_data(
        query: IntrinioBalanceSheetQueryParams, data: List[Dict], **kwargs: Any
    ) -> List[IntrinioBalanceSheetData]:
        """Return the transformed data."""
        transformed_data: List[IntrinioBalanceSheetData] = []
        units = []
        for item in data:
            sub_dict: Dict[str, Any] = {}

            for sub_item in item["financials"]:
                field_name = sub_item["data_tag"]["tag"]
                unit = sub_item["data_tag"].get("unit", "")
<<<<<<< HEAD
                if unit and "share" not in unit and len(unit) == 3:
=======
                if unit and len(unit) == 3:
>>>>>>> a8122e9c
                    units.append(unit)
                sub_dict[field_name] = (
                    float(sub_item["value"])
                    if sub_item["value"] and sub_item["value"] != 0
                    else None
                )

            sub_dict["period_ending"] = item["period_ending"]
            sub_dict["fiscal_year"] = item["fiscal_year"]
            sub_dict["fiscal_period"] = item["fiscal_period"]
            sub_dict["reported_currency"] = list(set(units))[0]

            # Intrinio does not return Q4 data but FY data instead
            if query.period == "QTR" and item["fiscal_period"] == "FY":
                sub_dict["fiscal_period"] = "Q4"

            transformed_data.append(IntrinioBalanceSheetData(**sub_dict))

        return transformed_data<|MERGE_RESOLUTION|>--- conflicted
+++ resolved
@@ -483,11 +483,7 @@
             for sub_item in item["financials"]:
                 field_name = sub_item["data_tag"]["tag"]
                 unit = sub_item["data_tag"].get("unit", "")
-<<<<<<< HEAD
-                if unit and "share" not in unit and len(unit) == 3:
-=======
                 if unit and len(unit) == 3:
->>>>>>> a8122e9c
                     units.append(unit)
                 sub_dict[field_name] = (
                     float(sub_item["value"])
