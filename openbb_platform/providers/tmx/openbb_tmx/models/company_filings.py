--- conflicted
+++ resolved
@@ -78,7 +78,6 @@
         **kwargs: Any,
     ) -> List[Dict]:
         """Return the raw data from the TMX endpoint."""
-<<<<<<< HEAD
         # pylint: disable=import-outside-toplevel
         import asyncio  # noqa
         import json  # noqa
@@ -87,8 +86,6 @@
         from openbb_tmx.utils import gql  # noqa
         from openbb_tmx.utils.helpers import get_data_from_gql, get_random_agent  # noqa
 
-=======
->>>>>>> c63b3c8b
         user_agent = get_random_agent()
         results: List[Dict] = []
 
@@ -158,12 +155,7 @@
             if isinstance(data, str):
                 data = await try_again()
 
-<<<<<<< HEAD
             if data and data.get("data", {}).get("filings"):  # type: ignore
-=======
-            # TODO: @deeleramone
-            if data != [] and data["data"].get("filings") is not None:  # type: ignore
->>>>>>> c63b3c8b
                 results.extend(data["data"]["filings"])  # type: ignore
 
             return results
