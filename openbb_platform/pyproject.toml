[tool.poetry]
name = "openbb"
version = "4.0.0a3"
description = "OpenBB"
authors = ["OpenBB Team <hello@openbb.co>"]
readme = "README.md"
packages = [{ include = "openbb" }]

[tool.poetry.dependencies]
python = ">=3.8,<3.12"
openbb-core = "^0.1.0a4"

openbb-benzinga = "^0.1.0a3"
openbb-fmp = "^0.1.0a3"
openbb-fred = "^0.1.0a3"
openbb-intrinio = "^0.1.0a3"
openbb-polygon = "^0.1.0a3"
openbb-tradingeconomics = "^0.1.0a3"

<<<<<<< HEAD
openbb-crypto = "^0.1.0a2"
openbb-economy = "^0.1.0a2"
openbb-etf = "^0.1.0a2"
openbb-forex = "^0.1.0a2"
openbb-fixedincome = "^0.1.0a2"
openbb-news = "^0.1.0a2"
openbb-stocks = "^0.1.0a2"

# Community dependencies
openbb-alpha-vantage = { version = "^0.1.0a2", optional = true }
openbb-blackrock = { version = "^0.1.0a2", optional = true }
openbb-bmo = { version = "^0.1.0a2", optional = true }
openbb-cboe = { version = "^0.1.0a2", optional = true }
openbb-invesco = { version = "^0.1.0a2", optional = true }
openbb-quandl = { version = "^0.1.0a2", optional = true }
openbb-tmx = { version = "^0.1.0a2", optional = true }
openbb-yfinance = { version = "^0.1.0a2", optional = true }
openbb-oecd = { version = "^0.1.0a2", optional = true }
=======
openbb-crypto = "^0.1.0a3"
openbb-economy = "^0.1.0a3"
openbb-forex = "^0.1.0a3"
openbb-fixedincome = "^0.1.0a3"
openbb-news = "^0.1.0a3"
openbb-stocks = "^0.1.0a3"

# Community dependencies
openbb-alpha-vantage = { version = "^0.1.0a3", optional = true }
openbb-cboe = { version = "^0.1.0a3", optional = true }
openbb-quandl = { version = "^0.1.0a3", optional = true }
openbb-yfinance = { version = "^0.1.0a3", optional = true }
openbb-oecd = { version = "^0.1.0a3", optional = true }
>>>>>>> aafa1b39

openbb-charting = { version = "^0.1.0a3", optional = true }
openbb-futures = { version = "^0.1.0a3", optional = true }
openbb-qa = { version = "^0.1.0a3", optional = true }
openbb-ta = { version = "^0.1.0a3", optional = true }
openbb-econometrics = { version = "^0.1.0a3", optional = true }

[tool.poetry.extras]
alpha_vantage = ["openbb-alpha-vantage"]
blackrock = ["openbb-blackrock"]
bmo = ["openbb-bmo"]
cboe = ["openbb-cboe"]
invesco = ["openbb-invesco"]
quandl = ["openbb-quandl"]
tmx = ["openbb-tmx"]
yfinance = ["openbb-yfinance"]
oecd = ["openbb-oecd"]
charting = ["openbb-charting"]
futures = ["openbb-futures"]
qa = ["openbb-qa"]
ta = ["openbb-ta"]
econometrics = ["openbb-econometrics"]

all = [
    "openbb-alpha-vantage",
    "openbb-blackrock",
    "openbb-bmo",
    "openbb-cboe",
    "openbb-invesco",
    "openbb-quandl",
    "openbb-tmx",
    "openbb-yfinance",
    "openbb-oecd",
    "openbb-charting",
    "openbb-futures",
    "openbb-qa",
    "openbb-ta",
    "openbb-econometrics",
]

[tool.poetry.group.dev.dependencies]
pytest = "^7.0.0"
pytest-subtests = "^0.11.0"
pytest-recorder = "^0.2.3"
toml = "^0.10.2"

[build-system]
requires = ["poetry-core"]
build-backend = "poetry.core.masonry.api"<|MERGE_RESOLUTION|>--- conflicted
+++ resolved
@@ -17,28 +17,9 @@
 openbb-polygon = "^0.1.0a3"
 openbb-tradingeconomics = "^0.1.0a3"
 
-<<<<<<< HEAD
-openbb-crypto = "^0.1.0a2"
-openbb-economy = "^0.1.0a2"
-openbb-etf = "^0.1.0a2"
-openbb-forex = "^0.1.0a2"
-openbb-fixedincome = "^0.1.0a2"
-openbb-news = "^0.1.0a2"
-openbb-stocks = "^0.1.0a2"
-
-# Community dependencies
-openbb-alpha-vantage = { version = "^0.1.0a2", optional = true }
-openbb-blackrock = { version = "^0.1.0a2", optional = true }
-openbb-bmo = { version = "^0.1.0a2", optional = true }
-openbb-cboe = { version = "^0.1.0a2", optional = true }
-openbb-invesco = { version = "^0.1.0a2", optional = true }
-openbb-quandl = { version = "^0.1.0a2", optional = true }
-openbb-tmx = { version = "^0.1.0a2", optional = true }
-openbb-yfinance = { version = "^0.1.0a2", optional = true }
-openbb-oecd = { version = "^0.1.0a2", optional = true }
-=======
 openbb-crypto = "^0.1.0a3"
 openbb-economy = "^0.1.0a3"
+openbb-etf = "^0.1.0a3"
 openbb-forex = "^0.1.0a3"
 openbb-fixedincome = "^0.1.0a3"
 openbb-news = "^0.1.0a3"
@@ -46,11 +27,14 @@
 
 # Community dependencies
 openbb-alpha-vantage = { version = "^0.1.0a3", optional = true }
+openbb-blackrock = { version = "^0.1.0a3", optional = true }
+openbb-bmo = { version = "^0.1.0a3", optional = true }
 openbb-cboe = { version = "^0.1.0a3", optional = true }
+openbb-invesco = { version = "^0.1.0a3", optional = true }
 openbb-quandl = { version = "^0.1.0a3", optional = true }
+openbb-tmx = { version = "^0.1.0a3", optional = true }
 openbb-yfinance = { version = "^0.1.0a3", optional = true }
 openbb-oecd = { version = "^0.1.0a3", optional = true }
->>>>>>> aafa1b39
 
 openbb-charting = { version = "^0.1.0a3", optional = true }
 openbb-futures = { version = "^0.1.0a3", optional = true }
