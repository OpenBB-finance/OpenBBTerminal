--- conflicted
+++ resolved
@@ -19,26 +19,15 @@
 openbb-sec = "^0.1.0a5"
 openbb-tradingeconomics = "^0.1.0a5"
 
-<<<<<<< HEAD
 openbb-crypto = "^0.1.0a5"
 openbb-currency = "^0.1.0a5"
 openbb-economy = "^0.1.0a5"
 openbb-equity = "^0.1.0a5"
 openbb-etf = "^0.1.0a5"
 openbb-fixedincome = "^0.1.0a5"
+openbb-index = "^0.1.0a5"
 openbb-news = "^0.1.0a5"
 openbb-regulators = "^0.1.0a5"
-=======
-openbb-crypto = "^0.1.0a4"
-openbb-currency = "^0.1.0a4"
-openbb-economy = "^0.1.0a4"
-openbb-equity = "^0.1.0a4"
-openbb-etf = "^0.1.0a4"
-openbb-fixedincome = "^0.1.0a4"
-openbb-index = "^0.1.0a4"
-openbb-news = "^0.1.0a4"
-openbb-regulators = "^0.1.0a4"
->>>>>>> b32373f3
 
 # Community dependencies
 openbb-alpha-vantage = { version = "^0.1.0a5", optional = true }
