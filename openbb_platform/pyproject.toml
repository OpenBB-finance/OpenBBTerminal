[tool.poetry]
name = "openbb"
version = "4.1.2"
description = "OpenBB"
authors = ["OpenBB Team <hello@openbb.co>"]
readme = "README.md"
packages = [{ include = "openbb" }]

[tool.poetry.dependencies]
python = ">=3.8,<3.12"
openbb-core = "^1.1.1"

openbb-benzinga = "^1.1.1"
openbb-federal-reserve = "^1.1.1"
openbb-fmp = "^1.1.1"
openbb-fred = "^1.1.1"
openbb-intrinio = "^1.1.1"
openbb-oecd = "^1.1.1"
openbb-polygon = "^1.1.1"
openbb-sec = "^1.1.1"
openbb-tiingo = "^1.1.1"
openbb-tradingeconomics = "^1.1.1"
openbb-yfinance = "^1.1.1"

openbb-crypto = "^1.1.1"
openbb-currency = "^1.1.1"
openbb-derivatives = "^1.1.1"
openbb-economy = "^1.1.1"
openbb-equity = "^1.1.1"
openbb-etf = "^1.1.1"
openbb-fixedincome = "^1.1.1"
openbb-index = "^1.1.1"
openbb-news = "^1.1.1"
openbb-regulators = "^1.1.1"

# Community dependencies
<<<<<<< HEAD
openbb-alpha-vantage = { version = "^1.1.0", optional = true }
openbb-biztoc = { version = "^1.1.0", optional = true }
openbb-cboe = { version = "^1.1.0", optional = true }
openbb-ecb = { version = "^1.1.0", optional = true }
openbb-finra = { version = "^1.1.0", optional = true }
openbb-government-us = { version = "^1.1.0", optional = true }
openbb-nasdaq = { version = "^1.1.1", optional = true }
openbb-seeking-alpha = { version = "^1.1.0", optional = true }
openbb-stockgrid = { version = "^1.1.0", optional = true }
openbb-tmx = { version = "^1.1.0", optional = true }
openbb-wsj = { version = "^1.1.0", optional = true }
openbb-yfinance = { version = "^1.1.0", optional = true }
=======
openbb-alpha-vantage = { version = "^1.1.1", optional = true }
openbb-biztoc = { version = "^1.1.1", optional = true }
openbb-cboe = { version = "^1.1.1", optional = true }
openbb-ecb = { version = "^1.1.1", optional = true }
openbb-finra = { version = "^1.1.1", optional = true }
openbb-government-us = { version = "^1.1.1", optional = true }
openbb-nasdaq = { version = "^1.1.2", optional = true }
openbb-seeking-alpha = { version = "^1.1.1", optional = true }
openbb-stockgrid = { version = "^1.1.1", optional = true }
openbb-wsj = { version = "^1.1.1", optional = true }
>>>>>>> 237defad

openbb-charting = { version = "^1.1.1", optional = true }
openbb-econometrics = { version = "^1.1.1", optional = true }
openbb-quantitative = { version = "^1.1.1", optional = true }
openbb-technical = { version = "^1.1.1", optional = true }

[tool.poetry.extras]
alpha_vantage = ["openbb-alpha-vantage"]
biztoc = ["openbb-biztoc"]
cboe = ["openbb-cboe"]
charting = ["openbb-charting"]
ecb = ["openbb-ecb"]
econometrics = ["openbb-econometrics"]
finra = ["openbb-finra"]
government = ["openbb-government-us"]
nasdaq = ["openbb-nasdaq"]
quantitative = ["openbb-quantitative"]
seeking_alpha = ["openbb-seeking-alpha"]
stockgrid = ["openbb-stockgrid"]
technical = ["openbb-technical"]
tmx = ["openbb-tmx"]
wsj = ["openbb-wsj"]
yfinance = ["openbb-yfinance"]


all = [
    "openbb-alpha-vantage",
    "openbb-biztoc",
    "openbb-cboe",
    "openbb-charting",
    "openbb-ecb",
    "openbb-econometrics",
    "openbb-finra",
    "openbb-government-us",
    "openbb-nasdaq",
    "openbb-quantitative",
    "openbb-seeking-alpha",
    "openbb-stockgrid",
    "openbb-technical",
<<<<<<< HEAD
    "openbb-tmx",
    "openbb-wsj",
    "openbb-yfinance",
=======
    "openbb-wsj"
>>>>>>> 237defad
]

[build-system]
requires = ["poetry-core"]
build-backend = "poetry.core.masonry.api"<|MERGE_RESOLUTION|>--- conflicted
+++ resolved
@@ -34,20 +34,6 @@
 openbb-regulators = "^1.1.1"
 
 # Community dependencies
-<<<<<<< HEAD
-openbb-alpha-vantage = { version = "^1.1.0", optional = true }
-openbb-biztoc = { version = "^1.1.0", optional = true }
-openbb-cboe = { version = "^1.1.0", optional = true }
-openbb-ecb = { version = "^1.1.0", optional = true }
-openbb-finra = { version = "^1.1.0", optional = true }
-openbb-government-us = { version = "^1.1.0", optional = true }
-openbb-nasdaq = { version = "^1.1.1", optional = true }
-openbb-seeking-alpha = { version = "^1.1.0", optional = true }
-openbb-stockgrid = { version = "^1.1.0", optional = true }
-openbb-tmx = { version = "^1.1.0", optional = true }
-openbb-wsj = { version = "^1.1.0", optional = true }
-openbb-yfinance = { version = "^1.1.0", optional = true }
-=======
 openbb-alpha-vantage = { version = "^1.1.1", optional = true }
 openbb-biztoc = { version = "^1.1.1", optional = true }
 openbb-cboe = { version = "^1.1.1", optional = true }
@@ -58,7 +44,6 @@
 openbb-seeking-alpha = { version = "^1.1.1", optional = true }
 openbb-stockgrid = { version = "^1.1.1", optional = true }
 openbb-wsj = { version = "^1.1.1", optional = true }
->>>>>>> 237defad
 
 openbb-charting = { version = "^1.1.1", optional = true }
 openbb-econometrics = { version = "^1.1.1", optional = true }
@@ -98,13 +83,7 @@
     "openbb-seeking-alpha",
     "openbb-stockgrid",
     "openbb-technical",
-<<<<<<< HEAD
-    "openbb-tmx",
-    "openbb-wsj",
-    "openbb-yfinance",
-=======
     "openbb-wsj"
->>>>>>> 237defad
 ]
 
 [build-system]
