[tool.poetry]
name = "openbb"
version = "4.1.2"
description = "OpenBB"
authors = ["OpenBB Team <hello@openbb.co>"]
readme = "README.md"
packages = [{ include = "openbb" }]

[tool.poetry.dependencies]
python = ">=3.8,<3.12"
openbb-core = "^1.1.1"

openbb-benzinga = "^1.1.1"
openbb-federal-reserve = "^1.1.1"
openbb-fmp = "^1.1.1"
openbb-fred = "^1.1.1"
openbb-intrinio = "^1.1.1"
openbb-oecd = "^1.1.1"
openbb-polygon = "^1.1.1"
openbb-sec = "^1.1.1"
openbb-tiingo = "^1.1.1"
openbb-tradingeconomics = "^1.1.1"
openbb-yfinance = "^1.1.1"

openbb-crypto = "^1.1.1"
openbb-currency = "^1.1.1"
openbb-derivatives = "^1.1.1"
openbb-economy = "^1.1.1"
openbb-equity = "^1.1.1"
openbb-etf = "^1.1.1"
openbb-fixedincome = "^1.1.1"
openbb-index = "^1.1.1"
openbb-news = "^1.1.1"
openbb-regulators = "^1.1.1"

# Community dependencies
<<<<<<< HEAD
openbb-alpha-vantage = { version = "^1.1.0", optional = true }
openbb-biztoc = { version = "^1.1.0", optional = true }
openbb-cboe = { version = "^1.1.0", optional = true }
openbb-ecb = { version = "^1.1.0", optional = true }
openbb-finra = { version = "^1.1.0", optional = true }
openbb-finviz = { version = "^1.1.0", optional = true }
openbb-government-us = { version = "^1.1.0", optional = true }
openbb-nasdaq = { version = "^1.1.1", optional = true }
openbb-seeking-alpha = { version = "^1.1.0", optional = true }
openbb-stockgrid = { version = "^1.1.0", optional = true }
openbb-wsj = { version = "^1.1.0", optional = true }
openbb-yfinance = { version = "^1.1.0", optional = true }
=======
openbb-alpha-vantage = { version = "^1.1.1", optional = true }
openbb-biztoc = { version = "^1.1.1", optional = true }
openbb-cboe = { version = "^1.1.1", optional = true }
openbb-ecb = { version = "^1.1.1", optional = true }
openbb-finra = { version = "^1.1.1", optional = true }
openbb-government-us = { version = "^1.1.1", optional = true }
openbb-nasdaq = { version = "^1.1.2", optional = true }
openbb-seeking-alpha = { version = "^1.1.1", optional = true }
openbb-stockgrid = { version = "^1.1.1", optional = true }
openbb-wsj = { version = "^1.1.1", optional = true }
>>>>>>> 80f5cbfd

openbb-charting = { version = "^1.1.1", optional = true }
openbb-econometrics = { version = "^1.1.1", optional = true }
openbb-quantitative = { version = "^1.1.1", optional = true }
openbb-technical = { version = "^1.1.1", optional = true }

[tool.poetry.extras]
alpha_vantage = ["openbb-alpha-vantage"]
biztoc = ["openbb-biztoc"]
cboe = ["openbb-cboe"]
charting = ["openbb-charting"]
ecb = ["openbb-ecb"]
econometrics = ["openbb-econometrics"]
finra = ["openbb-finra"]
finviz = ["openbb-finviz"]
government = ["openbb-government-us"]
nasdaq = ["openbb-nasdaq"]
quantitative = ["openbb-quantitative"]
seeking_alpha = ["openbb-seeking-alpha"]
stockgrid = ["openbb-stockgrid"]
technical = ["openbb-technical"]
wsj = ["openbb-wsj"]
yfinance = ["openbb-yfinance"]


all = [
    "openbb-alpha-vantage",
    "openbb-biztoc",
    "openbb-cboe",
    "openbb-charting",
    "openbb-ecb",
    "openbb-econometrics",
    "openbb-finra",
    "openbb-government-us",
    "openbb-finviz",
    "openbb-nasdaq",
    "openbb-quantitative",
    "openbb-seeking-alpha",
    "openbb-stockgrid",
    "openbb-technical",
    "openbb-wsj"
]

[build-system]
requires = ["poetry-core"]
build-backend = "poetry.core.masonry.api"<|MERGE_RESOLUTION|>--- conflicted
+++ resolved
@@ -34,31 +34,17 @@
 openbb-regulators = "^1.1.1"
 
 # Community dependencies
-<<<<<<< HEAD
-openbb-alpha-vantage = { version = "^1.1.0", optional = true }
-openbb-biztoc = { version = "^1.1.0", optional = true }
-openbb-cboe = { version = "^1.1.0", optional = true }
-openbb-ecb = { version = "^1.1.0", optional = true }
-openbb-finra = { version = "^1.1.0", optional = true }
-openbb-finviz = { version = "^1.1.0", optional = true }
-openbb-government-us = { version = "^1.1.0", optional = true }
-openbb-nasdaq = { version = "^1.1.1", optional = true }
-openbb-seeking-alpha = { version = "^1.1.0", optional = true }
-openbb-stockgrid = { version = "^1.1.0", optional = true }
-openbb-wsj = { version = "^1.1.0", optional = true }
-openbb-yfinance = { version = "^1.1.0", optional = true }
-=======
 openbb-alpha-vantage = { version = "^1.1.1", optional = true }
 openbb-biztoc = { version = "^1.1.1", optional = true }
 openbb-cboe = { version = "^1.1.1", optional = true }
 openbb-ecb = { version = "^1.1.1", optional = true }
 openbb-finra = { version = "^1.1.1", optional = true }
+openbb-finviz = { version = "^1.1.0", optional = true }
 openbb-government-us = { version = "^1.1.1", optional = true }
 openbb-nasdaq = { version = "^1.1.2", optional = true }
 openbb-seeking-alpha = { version = "^1.1.1", optional = true }
 openbb-stockgrid = { version = "^1.1.1", optional = true }
 openbb-wsj = { version = "^1.1.1", optional = true }
->>>>>>> 80f5cbfd
 
 openbb-charting = { version = "^1.1.1", optional = true }
 openbb-econometrics = { version = "^1.1.1", optional = true }
@@ -92,8 +78,8 @@
     "openbb-ecb",
     "openbb-econometrics",
     "openbb-finra",
+    "openbb-finviz",
     "openbb-government-us",
-    "openbb-finviz",
     "openbb-nasdaq",
     "openbb-quantitative",
     "openbb-seeking-alpha",
