[tool.poetry]
name = "openbb"
version = "4.1.3"
description = "OpenBB"
authors = ["OpenBB Team <hello@openbb.co>"]
readme = "README.md"
packages = [{ include = "openbb" }]

[tool.poetry.dependencies]
python = ">=3.8,<3.12"
openbb-core = "^1.1.1"

openbb-benzinga = "^1.1.1"
openbb-federal-reserve = "^1.1.1"
openbb-fmp = "^1.1.1"
openbb-fred = "^1.1.1"
openbb-intrinio = "^1.1.1"
openbb-oecd = "^1.1.1"
openbb-polygon = "^1.1.1"
openbb-sec = "^1.1.1"
openbb-tiingo = "^1.1.1"
openbb-tradingeconomics = "^1.1.1"
openbb-yfinance = "^1.1.1"

openbb-crypto = "^1.1.1"
openbb-currency = "^1.1.1"
openbb-derivatives = "^1.1.1"
openbb-economy = "^1.1.1"
openbb-equity = "^1.1.1"
openbb-etf = "^1.1.1"
openbb-fixedincome = "^1.1.1"
openbb-index = "^1.1.1"
openbb-news = "^1.1.1"
openbb-regulators = "^1.1.1"

# Community dependencies
openbb-alpha-vantage = { version = "^1.1.1", optional = true }
openbb-biztoc = { version = "^1.1.1", optional = true }
openbb-cboe = { version = "^1.1.1", optional = true }
openbb-ecb = { version = "^1.1.1", optional = true }
openbb-finra = { version = "^1.1.1", optional = true }
openbb-finviz = { version = "^1.0.0", optional = true }
openbb-government-us = { version = "^1.1.1", optional = true }
openbb-nasdaq = { version = "^1.1.2", optional = true }
openbb-seeking-alpha = { version = "^1.1.1", optional = true }
openbb-stockgrid = { version = "^1.1.1", optional = true }
openbb-tmx = { version = "^1.1.1", optional = true }
openbb-wsj = { version = "^1.1.1", optional = true }

openbb-charting = { version = "^1.1.1", optional = true }
openbb-econometrics = { version = "^1.1.1", optional = true }
openbb-quantitative = { version = "^1.1.1", optional = true }
openbb-technical = { version = "^1.1.2", optional = true }

[tool.poetry.extras]
alpha_vantage = ["openbb-alpha-vantage"]
biztoc = ["openbb-biztoc"]
cboe = ["openbb-cboe"]
charting = ["openbb-charting"]
ecb = ["openbb-ecb"]
econometrics = ["openbb-econometrics"]
finra = ["openbb-finra"]
finviz = ["openbb-finviz"]
government_us = ["openbb-government-us"]
nasdaq = ["openbb-nasdaq"]
quantitative = ["openbb-quantitative"]
seeking_alpha = ["openbb-seeking-alpha"]
stockgrid = ["openbb-stockgrid"]
technical = ["openbb-technical"]
tmx = ["openbb-tmx"]
wsj = ["openbb-wsj"]


all = [
    "openbb-alpha-vantage",
    "openbb-biztoc",
    "openbb-cboe",
    "openbb-charting",
    "openbb-ecb",
    "openbb-econometrics",
    "openbb-finra",
    "openbb-finviz",
    "openbb-government-us",
    "openbb-nasdaq",
    "openbb-quantitative",
    "openbb-seeking-alpha",
    "openbb-stockgrid",
    "openbb-technical",
<<<<<<< HEAD
    "openbb-tmx",
    "openbb-wsj"
=======
    "openbb-wsj",
>>>>>>> e7798c21
]

[build-system]
requires = ["poetry-core"]
build-backend = "poetry.core.masonry.api"<|MERGE_RESOLUTION|>--- conflicted
+++ resolved
@@ -86,12 +86,8 @@
     "openbb-seeking-alpha",
     "openbb-stockgrid",
     "openbb-technical",
-<<<<<<< HEAD
     "openbb-tmx",
-    "openbb-wsj"
-=======
     "openbb-wsj",
->>>>>>> e7798c21
 ]
 
 [build-system]
