### THIS FILE IS AUTO-GENERATED. DO NOT EDIT. ###

import datetime
from typing import List, Literal, Optional, Union

from openbb_core.app.model.field import OpenBBField
from openbb_core.app.model.obbject import OBBject
from openbb_core.app.static.container import Container
from openbb_core.app.static.utils.decorators import exception_handler, validate
from openbb_core.app.static.utils.filters import filter_inputs
from typing_extensions import Annotated


class ROUTER_equity_price(Container):
    """/equity/price
    historical
    nbbo
    performance
    quote
    """

    def __repr__(self) -> str:
        return self.__doc__ or ""

    @exception_handler
    @validate
    def historical(
        self,
        symbol: Annotated[
            Union[str, List[str]],
            OpenBBField(
                description="Symbol to get data for. Multiple comma separated items allowed for provider(s): fmp, polygon, tiingo, yfinance."
            ),
        ],
        interval: Annotated[
            Optional[str],
            OpenBBField(description="Time interval of the data to return."),
        ] = "1d",
        start_date: Annotated[
            Union[datetime.date, None, str],
            OpenBBField(description="Start date of the data, in YYYY-MM-DD format."),
        ] = None,
        end_date: Annotated[
            Union[datetime.date, None, str],
            OpenBBField(description="End date of the data, in YYYY-MM-DD format."),
        ] = None,
        provider: Annotated[
            Optional[Literal["fmp", "intrinio", "polygon", "tiingo", "yfinance"]],
            OpenBBField(
                description="The provider to use for the query, by default None.\n    If None, the provider specified in defaults is selected or 'fmp' if there is\n    no default."
            ),
        ] = None,
        **kwargs
    ) -> OBBject:
        """Get historical price data for a given stock. This includes open, high, low, close, and volume.

        Parameters
        ----------
        symbol : Union[str, List[str]]
            Symbol to get data for. Multiple comma separated items allowed for provider(s): fmp, polygon, tiingo, yfinance.
        interval : Optional[str]
            Time interval of the data to return.
        start_date : Union[datetime.date, None, str]
            Start date of the data, in YYYY-MM-DD format.
        end_date : Union[datetime.date, None, str]
            End date of the data, in YYYY-MM-DD format.
        provider : Optional[Literal['fmp', 'intrinio', 'polygon', 'tiingo', 'yfinanc...
            The provider to use for the query, by default None.
            If None, the provider specified in defaults is selected or 'fmp' if there is
            no default.
        start_time : Optional[datetime.time]
            Return intervals starting at the specified time on the `start_date` formatted as 'HH:MM:SS'. (provider: intrinio)
        end_time : Optional[datetime.time]
            Return intervals stopping at the specified time on the `end_date` formatted as 'HH:MM:SS'. (provider: intrinio)
        timezone : Optional[str]
            Timezone of the data, in the IANA format (Continent/City). (provider: intrinio)
        source : Literal['realtime', 'delayed', 'nasdaq_basic']
            The source of the data. (provider: intrinio)
        adjustment : Union[Literal['splits_only', 'unadjusted'], Literal['splits_only', 'splits_and_dividends']]
            The adjustment factor to apply. Default is splits only. (provider: polygon, yfinance)
        extended_hours : bool
            Include Pre and Post market data. (provider: polygon, yfinance)
        sort : Literal['asc', 'desc']
            Sort order of the data. This impacts the results in combination with the 'limit' parameter. The results are always returned in ascending order by date. (provider: polygon)
        limit : int
            The number of data entries to return. (provider: polygon)
        include_actions : bool
            Include dividends and stock splits in results. (provider: yfinance)
        adjusted : bool
            This field is deprecated (4.1.5) and will be removed in a future version. Use 'adjustment' set as 'splits_and_dividends' instead. (provider: yfinance)
        prepost : bool
            This field is deprecated (4.1.5) and will be removed in a future version. Use 'extended_hours' as True instead. (provider: yfinance)

        Returns
        -------
        OBBject
            results : List[EquityHistorical]
                Serializable results.
            provider : Optional[Literal['fmp', 'intrinio', 'polygon', 'tiingo', 'yfinance']]
                Provider name.
            warnings : Optional[List[Warning_]]
                List of warnings.
            chart : Optional[Chart]
                Chart object.
            extra : Dict[str, Any]
                Extra info.

        EquityHistorical
        ----------------
        date : Union[date, datetime]
            The date of the data.
        open : float
            The open price.
        high : float
            The high price.
        low : float
            The low price.
        close : float
            The close price.
        volume : Optional[Union[int, float]]
            The trading volume.
        vwap : Optional[float]
            Volume Weighted Average Price over the period.
        adj_close : Optional[float]
            The adjusted close price. (provider: fmp, intrinio, tiingo)
        unadjusted_volume : Optional[float]
            Unadjusted volume of the symbol. (provider: fmp)
        change : Optional[float]
            Change in the price from the previous close. (provider: fmp);
            Change in the price of the symbol from the previous day. (provider: intrinio)
        change_percent : Optional[float]
            Change in the price from the previous close, as a normalized percent. (provider: fmp);
            Percent change in the price of the symbol from the previous day. (provider: intrinio)
        average : Optional[float]
            Average trade price of an individual equity during the interval. (provider: intrinio)
        adj_open : Optional[float]
            The adjusted open price. (provider: intrinio, tiingo)
        adj_high : Optional[float]
            The adjusted high price. (provider: intrinio, tiingo)
        adj_low : Optional[float]
            The adjusted low price. (provider: intrinio, tiingo)
        adj_volume : Optional[float]
            The adjusted volume. (provider: intrinio, tiingo)
        fifty_two_week_high : Optional[float]
            52 week high price for the symbol. (provider: intrinio)
        fifty_two_week_low : Optional[float]
            52 week low price for the symbol. (provider: intrinio)
        factor : Optional[float]
            factor by which to multiply equity prices before this date, in order to calculate historically-adjusted equity prices. (provider: intrinio)
        split_ratio : Optional[float]
            Ratio of the equity split, if a split occurred. (provider: intrinio, tiingo, yfinance)
        dividend : Optional[float]
            Dividend amount, if a dividend was paid. (provider: intrinio, tiingo, yfinance)
        close_time : Optional[datetime]
            The timestamp that represents the end of the interval span. (provider: intrinio)
        interval : Optional[str]
            The data time frequency. (provider: intrinio)
        intra_period : Optional[bool]
            If true, the equity price represents an unfinished period (be it day, week, quarter, month, or year), meaning that the close price is the latest price available, not the official close price for the period (provider: intrinio)
        transactions : Optional[Annotated[int, Gt(gt=0)]]
            Number of transactions for the symbol in the time period. (provider: polygon)

        Examples
        --------
        >>> from openbb import obb
        >>> obb.equity.price.historical(symbol='AAPL', provider='fmp')
        >>> obb.equity.price.historical(symbol='AAPL', interval='1d', provider='intrinio')
        """  # noqa: E501

        return self._run(
            "/equity/price/historical",
            **filter_inputs(
                provider_choices={
                    "provider": self._get_provider(
                        provider,
                        "/equity/price/historical",
                        ("fmp", "intrinio", "polygon", "tiingo", "yfinance"),
                    )
                },
                standard_params={
                    "symbol": symbol,
                    "interval": interval,
                    "start_date": start_date,
                    "end_date": end_date,
                },
                extra_params=kwargs,
                info={
                    "symbol": {
                        "fmp": {"multiple_items_allowed": True},
                        "polygon": {"multiple_items_allowed": True},
                        "tiingo": {"multiple_items_allowed": True},
                        "yfinance": {"multiple_items_allowed": True},
<<<<<<< HEAD
                    },
                    "interval": {
                        "fmp": {},
                        "intrinio": {},
                        "polygon": {},
                        "tiingo": {},
                        "yfinance": {},
=======
>>>>>>> 4b17252b
                    },
                    "adjusted": {"deprecated": True},
                    "prepost": {"deprecated": True},
                },
            )
        )

    @exception_handler
    @validate
    def nbbo(
        self,
        symbol: Annotated[str, OpenBBField(description="Symbol to get data for.")],
        provider: Annotated[
            Optional[Literal["polygon"]],
            OpenBBField(
                description="The provider to use for the query, by default None.\n    If None, the provider specified in defaults is selected or 'polygon' if there is\n    no default."
            ),
        ] = None,
        **kwargs
    ) -> OBBject:
        """Get the National Best Bid and Offer for a given stock.

        Parameters
        ----------
        symbol : str
            Symbol to get data for.
        provider : Optional[Literal['polygon']]
            The provider to use for the query, by default None.
            If None, the provider specified in defaults is selected or 'polygon' if there is
            no default.
        limit : int
            The number of data entries to return. Up to ten million records will be returned. Pagination occurs in groups of 50,000. Remaining limit values will always return 50,000 more records unless it is the last page. High volume tickers will require multiple max requests for a single day's NBBO records. Expect stocks, like SPY, to approach 1GB in size, per day, as a raw CSV. Splitting large requests into chunks is recommended for full-day requests of high-volume symbols. (provider: polygon)
        date : Optional[datetime.date]
            A specific date to get data for. Use bracketed the timestamp parameters to specify exact time ranges. (provider: polygon)
        timestamp_lt : Optional[Union[datetime.datetime, str]]
            Query by datetime, less than. Either a date with the format 'YYYY-MM-DD' or a TZ-aware timestamp string, 'YYYY-MM-DDTH:M:S.000000000-04:00'. Include all nanoseconds and the 'T' between the day and hour. (provider: polygon)
        timestamp_gt : Optional[Union[datetime.datetime, str]]
            Query by datetime, greater than. Either a date with the format 'YYYY-MM-DD' or a TZ-aware timestamp string, 'YYYY-MM-DDTH:M:S.000000000-04:00'. Include all nanoseconds and the 'T' between the day and hour. (provider: polygon)
        timestamp_lte : Optional[Union[datetime.datetime, str]]
            Query by datetime, less than or equal to. Either a date with the format 'YYYY-MM-DD' or a TZ-aware timestamp string, 'YYYY-MM-DDTH:M:S.000000000-04:00'. Include all nanoseconds and the 'T' between the day and hour. (provider: polygon)
        timestamp_gte : Optional[Union[datetime.datetime, str]]
            Query by datetime, greater than or equal to. Either a date with the format 'YYYY-MM-DD' or a TZ-aware timestamp string, 'YYYY-MM-DDTH:M:S.000000000-04:00'. Include all nanoseconds and the 'T' between the day and hour. (provider: polygon)

        Returns
        -------
        OBBject
            results : List[EquityNBBO]
                Serializable results.
            provider : Optional[Literal['polygon']]
                Provider name.
            warnings : Optional[List[Warning_]]
                List of warnings.
            chart : Optional[Chart]
                Chart object.
            extra : Dict[str, Any]
                Extra info.

        EquityNBBO
        ----------
        ask_exchange : str
            The exchange ID for the ask.
        ask : float
            The last ask price.
        ask_size : int

                The ask size. This represents the number of round lot orders at the given ask price.
                The normal round lot size is 100 shares.
                An ask size of 2 means there are 200 shares available to purchase at the given ask price.

        bid_size : int
            The bid size in round lots.
        bid : float
            The last bid price.
        bid_exchange : str
            The exchange ID for the bid.
        tape : Optional[str]
            The exchange tape. (provider: polygon)
        conditions : Optional[Union[str, List[int], List[str]]]
            A list of condition codes. (provider: polygon)
        indicators : Optional[List[int]]
            A list of indicator codes. (provider: polygon)
        sequence_num : Optional[int]
            The sequence number represents the sequence in which message events happened. These are increasing and unique per ticker symbol, but will not always be sequential (e.g., 1, 2, 6, 9, 10, 11) (provider: polygon)
        participant_timestamp : Optional[datetime]
            The nanosecond accuracy Participant/Exchange Unix Timestamp. This is the timestamp of when the quote was actually generated at the exchange. (provider: polygon)
        sip_timestamp : Optional[datetime]
            The nanosecond accuracy SIP Unix Timestamp. This is the timestamp of when the SIP received this quote from the exchange which produced it. (provider: polygon)
        trf_timestamp : Optional[datetime]
            The nanosecond accuracy TRF (Trade Reporting Facility) Unix Timestamp. This is the timestamp of when the trade reporting facility received this quote. (provider: polygon)

        Examples
        --------
        >>> from openbb import obb
        >>> obb.equity.price.nbbo(symbol='AAPL', provider='polygon')
        """  # noqa: E501

        return self._run(
            "/equity/price/nbbo",
            **filter_inputs(
                provider_choices={
                    "provider": self._get_provider(
                        provider,
                        "/equity/price/nbbo",
                        ("polygon",),
                    )
                },
                standard_params={
                    "symbol": symbol,
                },
                extra_params=kwargs,
            )
        )

    @exception_handler
    @validate
    def performance(
        self,
        symbol: Annotated[
            Union[str, List[str]],
            OpenBBField(
                description="Symbol to get data for. Multiple comma separated items allowed."
            ),
        ],
        provider: Annotated[
            Optional[Literal["fmp"]],
            OpenBBField(
                description="The provider to use for the query, by default None.\n    If None, the provider specified in defaults is selected or 'fmp' if there is\n    no default."
            ),
        ] = None,
        **kwargs
    ) -> OBBject:
        """Get price performance data for a given stock. This includes price changes for different time periods.

        Parameters
        ----------
        symbol : Union[str, List[str]]
            Symbol to get data for. Multiple comma separated items allowed.
        provider : Optional[Literal['fmp']]
            The provider to use for the query, by default None.
            If None, the provider specified in defaults is selected or 'fmp' if there is
            no default.

        Returns
        -------
        OBBject
            results : List[PricePerformance]
                Serializable results.
            provider : Optional[Literal['fmp']]
                Provider name.
            warnings : Optional[List[Warning_]]
                List of warnings.
            chart : Optional[Chart]
                Chart object.
            extra : Dict[str, Any]
                Extra info.

        PricePerformance
        ----------------
        symbol : Optional[str]
            Symbol representing the entity requested in the data.
        one_day : Optional[float]
            One-day return.
        wtd : Optional[float]
            Week to date return.
        one_week : Optional[float]
            One-week return.
        mtd : Optional[float]
            Month to date return.
        one_month : Optional[float]
            One-month return.
        qtd : Optional[float]
            Quarter to date return.
        three_month : Optional[float]
            Three-month return.
        six_month : Optional[float]
            Six-month return.
        ytd : Optional[float]
            Year to date return.
        one_year : Optional[float]
            One-year return.
        two_year : Optional[float]
            Two-year return.
        three_year : Optional[float]
            Three-year return.
        four_year : Optional[float]
            Four-year
        five_year : Optional[float]
            Five-year return.
        ten_year : Optional[float]
            Ten-year return.
        max : Optional[float]
            Return from the beginning of the time series.

        Examples
        --------
        >>> from openbb import obb
        >>> obb.equity.price.performance(symbol='AAPL', provider='fmp')
        """  # noqa: E501

        return self._run(
            "/equity/price/performance",
            **filter_inputs(
                provider_choices={
                    "provider": self._get_provider(
                        provider,
                        "/equity/price/performance",
                        ("fmp",),
                    )
                },
                standard_params={
                    "symbol": symbol,
                },
                extra_params=kwargs,
                info={"symbol": {"fmp": {"multiple_items_allowed": True}}},
            )
        )

    @exception_handler
    @validate
    def quote(
        self,
        symbol: Annotated[
            Union[str, List[str]],
            OpenBBField(
                description="Symbol to get data for. Multiple comma separated items allowed for provider(s): fmp, intrinio, yfinance."
            ),
        ],
        provider: Annotated[
            Optional[Literal["fmp", "intrinio", "yfinance"]],
            OpenBBField(
                description="The provider to use for the query, by default None.\n    If None, the provider specified in defaults is selected or 'fmp' if there is\n    no default."
            ),
        ] = None,
        **kwargs
    ) -> OBBject:
        """Get the latest quote for a given stock. Quote includes price, volume, and other data.

        Parameters
        ----------
        symbol : Union[str, List[str]]
            Symbol to get data for. Multiple comma separated items allowed for provider(s): fmp, intrinio, yfinance.
        provider : Optional[Literal['fmp', 'intrinio', 'yfinance']]
            The provider to use for the query, by default None.
            If None, the provider specified in defaults is selected or 'fmp' if there is
            no default.
        source : Literal['iex', 'bats', 'bats_delayed', 'utp_delayed', 'cta_a_delayed', 'cta_b_delayed', 'intrinio_mx', 'intrinio_mx_plus', 'delayed_sip']
            Source of the data. (provider: intrinio)

        Returns
        -------
        OBBject
            results : List[EquityQuote]
                Serializable results.
            provider : Optional[Literal['fmp', 'intrinio', 'yfinance']]
                Provider name.
            warnings : Optional[List[Warning_]]
                List of warnings.
            chart : Optional[Chart]
                Chart object.
            extra : Dict[str, Any]
                Extra info.

        EquityQuote
        -----------
        symbol : str
            Symbol representing the entity requested in the data.
        asset_type : Optional[str]
            Type of asset - i.e, stock, ETF, etc.
        name : Optional[str]
            Name of the company or asset.
        exchange : Optional[str]
            The name or symbol of the venue where the data is from.
        bid : Optional[float]
            Price of the top bid order.
        bid_size : Optional[int]
            This represents the number of round lot orders at the given price. The normal round lot size is 100 shares. A size of 2 means there are 200 shares available at the given price.
        bid_exchange : Optional[str]
            The specific trading venue where the purchase order was placed.
        ask : Optional[float]
            Price of the top ask order.
        ask_size : Optional[int]
            This represents the number of round lot orders at the given price. The normal round lot size is 100 shares. A size of 2 means there are 200 shares available at the given price.
        ask_exchange : Optional[str]
            The specific trading venue where the sale order was placed.
        quote_conditions : Optional[Union[str, int, List[str], List[int]]]
            Conditions or condition codes applicable to the quote.
        quote_indicators : Optional[Union[str, int, List[str], List[int]]]
            Indicators or indicator codes applicable to the participant quote related to the price bands for the issue, or the affect the quote has on the NBBO.
        sales_conditions : Optional[Union[str, int, List[str], List[int]]]
            Conditions or condition codes applicable to the sale.
        sequence_number : Optional[int]
            The sequence number represents the sequence in which message events happened. These are increasing and unique per ticker symbol, but will not always be sequential (e.g., 1, 2, 6, 9, 10, 11).
        market_center : Optional[str]
            The ID of the UTP participant that originated the message.
        participant_timestamp : Optional[datetime]
            Timestamp for when the quote was generated by the exchange.
        trf_timestamp : Optional[datetime]
            Timestamp for when the TRF (Trade Reporting Facility) received the message.
        sip_timestamp : Optional[datetime]
            Timestamp for when the SIP (Security Information Processor) received the message from the exchange.
        last_price : Optional[float]
            Price of the last trade.
        last_tick : Optional[str]
            Whether the last sale was an up or down tick.
        last_size : Optional[int]
            Size of the last trade.
        last_timestamp : Optional[datetime]
            Date and Time when the last price was recorded.
        open : Optional[float]
            The open price.
        high : Optional[float]
            The high price.
        low : Optional[float]
            The low price.
        close : Optional[float]
            The close price.
        volume : Optional[Union[int, float]]
            The trading volume.
        exchange_volume : Optional[Union[int, float]]
            Volume of shares exchanged during the trading day on the specific exchange.
        prev_close : Optional[float]
            The previous close price.
        change : Optional[float]
            Change in price from previous close.
        change_percent : Optional[float]
            Change in price as a normalized percentage.
        year_high : Optional[float]
            The one year high (52W High).
        year_low : Optional[float]
            The one year low (52W Low).
        price_avg50 : Optional[float]
            50 day moving average price. (provider: fmp)
        price_avg200 : Optional[float]
            200 day moving average price. (provider: fmp)
        avg_volume : Optional[int]
            Average volume over the last 10 trading days. (provider: fmp)
        market_cap : Optional[float]
            Market cap of the company. (provider: fmp)
        shares_outstanding : Optional[int]
            Number of shares outstanding. (provider: fmp)
        eps : Optional[float]
            Earnings per share. (provider: fmp)
        pe : Optional[float]
            Price earnings ratio. (provider: fmp)
        earnings_announcement : Optional[datetime]
            Upcoming earnings announcement date. (provider: fmp)
        is_darkpool : Optional[bool]
            Whether or not the current trade is from a darkpool. (provider: intrinio)
        source : Optional[str]
            Source of the Intrinio data. (provider: intrinio)
        updated_on : Optional[datetime]
            Date and Time when the data was last updated. (provider: intrinio)
        security : Optional[IntrinioSecurity]
            Security details related to the quote. (provider: intrinio)
        ma_50d : Optional[float]
            50-day moving average price. (provider: yfinance)
        ma_200d : Optional[float]
            200-day moving average price. (provider: yfinance)
        volume_average : Optional[float]
            Average daily trading volume. (provider: yfinance)
        volume_average_10d : Optional[float]
            Average daily trading volume in the last 10 days. (provider: yfinance)
        currency : Optional[str]
            Currency of the price. (provider: yfinance)

        Examples
        --------
        >>> from openbb import obb
        >>> obb.equity.price.quote(symbol='AAPL', provider='fmp')
        """  # noqa: E501

        return self._run(
            "/equity/price/quote",
            **filter_inputs(
                provider_choices={
                    "provider": self._get_provider(
                        provider,
                        "/equity/price/quote",
                        ("fmp", "intrinio", "yfinance"),
                    )
                },
                standard_params={
                    "symbol": symbol,
                },
                extra_params=kwargs,
                info={
                    "symbol": {
                        "fmp": {"multiple_items_allowed": True},
                        "intrinio": {"multiple_items_allowed": True},
                        "yfinance": {"multiple_items_allowed": True},
                    }
                },
            )
        )<|MERGE_RESOLUTION|>--- conflicted
+++ resolved
@@ -190,16 +190,6 @@
                         "polygon": {"multiple_items_allowed": True},
                         "tiingo": {"multiple_items_allowed": True},
                         "yfinance": {"multiple_items_allowed": True},
-<<<<<<< HEAD
-                    },
-                    "interval": {
-                        "fmp": {},
-                        "intrinio": {},
-                        "polygon": {},
-                        "tiingo": {},
-                        "yfinance": {},
-=======
->>>>>>> 4b17252b
                     },
                     "adjusted": {"deprecated": True},
                     "prepost": {"deprecated": True},
@@ -320,7 +310,7 @@
         symbol: Annotated[
             Union[str, List[str]],
             OpenBBField(
-                description="Symbol to get data for. Multiple comma separated items allowed."
+                description="Symbol to get data for. Multiple comma separated items allowed for provider(s): fmp."
             ),
         ],
         provider: Annotated[
@@ -336,7 +326,7 @@
         Parameters
         ----------
         symbol : Union[str, List[str]]
-            Symbol to get data for. Multiple comma separated items allowed.
+            Symbol to get data for. Multiple comma separated items allowed for provider(s): fmp.
         provider : Optional[Literal['fmp']]
             The provider to use for the query, by default None.
             If None, the provider specified in defaults is selected or 'fmp' if there is
