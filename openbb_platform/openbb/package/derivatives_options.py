### THIS FILE IS AUTO-GENERATED. DO NOT EDIT. ###

from typing import Literal, Optional

from openbb_core.app.model.field import OpenBBField
from openbb_core.app.model.obbject import OBBject
from openbb_core.app.static.container import Container
from openbb_core.app.static.utils.decorators import exception_handler, validate
from openbb_core.app.static.utils.filters import filter_inputs
from typing_extensions import Annotated


class ROUTER_derivatives_options(Container):
    """/derivatives/options
    chains
    snapshots
    unusual
    """

    def __repr__(self) -> str:
        return self.__doc__ or ""

    @exception_handler
    @validate
    def chains(
        self,
        symbol: Annotated[str, OpenBBField(description="Symbol to get data for.")],
        provider: Annotated[
            Optional[Literal["intrinio", "yfinance"]],
            OpenBBField(
                description="The provider to use, by default None. If None, the priority list configured in the settings is used. Default priority: intrinio, yfinance."
            ),
        ] = None,
        **kwargs
    ) -> OBBject:
        """Get the complete options chain for a ticker.

        Parameters
        ----------
        symbol : str
            Symbol to get data for.
        provider : Optional[Literal['intrinio', 'yfinance']]
            The provider to use, by default None. If None, the priority list configured in the settings is used. Default priority: intrinio, yfinance.
        date : Optional[datetime.date]
            The end-of-day date for options chains data. (provider: intrinio)
<<<<<<< HEAD
        option_type : Literal[None, Union[ForwardRef('call'), ForwardRef('put')]]
=======
        option_type : Optional[Literal['call', 'put']]
>>>>>>> 0202079f
            The option type, call or put, 'None' is both (default). (provider: intrinio)
        moneyness : Literal['otm', 'itm', 'all']
            Return only contracts that are in or out of the money, default is 'all'. Parameter is ignored when a date is supplied. (provider: intrinio)
        strike_gt : Optional[int]
            Return options with a strike price greater than the given value. Parameter is ignored when a date is supplied. (provider: intrinio)
        strike_lt : Optional[int]
            Return options with a strike price less than the given value. Parameter is ignored when a date is supplied. (provider: intrinio)
        volume_gt : Optional[int]
            Return options with a volume greater than the given value. Parameter is ignored when a date is supplied. (provider: intrinio)
        volume_lt : Optional[int]
            Return options with a volume less than the given value. Parameter is ignored when a date is supplied. (provider: intrinio)
        oi_gt : Optional[int]
            Return options with an open interest greater than the given value. Parameter is ignored when a date is supplied. (provider: intrinio)
        oi_lt : Optional[int]
            Return options with an open interest less than the given value. Parameter is ignored when a date is supplied. (provider: intrinio)
        model : Literal['black_scholes', 'bjerk']
            The pricing model to use for options chains data, default is 'black_scholes'. Parameter is ignored when a date is supplied. (provider: intrinio)
        show_extended_price : bool
            Whether to include OHLC type fields, default is True. Parameter is ignored when a date is supplied. (provider: intrinio)
        include_related_symbols : bool
            Include related symbols that end in a 1 or 2 because of a corporate action, default is False. (provider: intrinio)

        Returns
        -------
        OBBject
            results : List[OptionsChains]
                Serializable results.
            provider : Optional[Literal['intrinio', 'yfinance']]
                Provider name.
            warnings : Optional[List[Warning_]]
                List of warnings.
            chart : Optional[Chart]
                Chart object.
            extra : Dict[str, Any]
                Extra info.

        OptionsChains
        -------------
        underlying_symbol : Optional[str]
            Underlying symbol for the option.
        underlying_price : Optional[float]
            Price of the underlying stock.
        contract_symbol : str
            Contract symbol for the option.
        eod_date : Optional[date]
            Date for which the options chains are returned.
        expiration : date
            Expiration date of the contract.
        dte : Optional[int]
            Days to expiration of the contract.
        strike : float
            Strike price of the contract.
        option_type : str
            Call or Put.
        open_interest : Optional[int]
            Open interest on the contract.
        volume : Optional[int]
            The trading volume.
        theoretical_price : Optional[float]
            Theoretical value of the option.
        last_trade_price : Optional[float]
            Last trade price of the option.
        last_trade_size : Optional[int]
            Last trade size of the option.
        last_trade_time : Optional[datetime]
            The timestamp of the last trade.
        tick : Optional[str]
            Whether the last tick was up or down in price.
        bid : Optional[float]
            Current bid price for the option.
        bid_size : Optional[int]
            Bid size for the option.
        bid_time : Optional[datetime]
            The timestamp of the bid price.
        bid_exchange : Optional[str]
            The exchange of the bid price.
        ask : Optional[float]
            Current ask price for the option.
        ask_size : Optional[int]
            Ask size for the option.
        ask_time : Optional[datetime]
            The timestamp of the ask price.
        ask_exchange : Optional[str]
            The exchange of the ask price.
        mark : Optional[float]
            The mid-price between the latest bid and ask.
        open : Optional[float]
            The open price.
        open_bid : Optional[float]
            The opening bid price for the option that day.
        open_ask : Optional[float]
            The opening ask price for the option that day.
        high : Optional[float]
            The high price.
        bid_high : Optional[float]
            The highest bid price for the option that day.
        ask_high : Optional[float]
            The highest ask price for the option that day.
        low : Optional[float]
            The low price.
        bid_low : Optional[float]
            The lowest bid price for the option that day.
        ask_low : Optional[float]
            The lowest ask price for the option that day.
        close : Optional[float]
            The close price.
        close_size : Optional[int]
            The closing trade size for the option that day.
        close_time : Optional[datetime]
            The time of the closing price for the option that day.
        close_bid : Optional[float]
            The closing bid price for the option that day.
        close_bid_size : Optional[int]
            The closing bid size for the option that day.
        close_bid_time : Optional[datetime]
            The time of the bid closing price for the option that day.
        close_ask : Optional[float]
            The closing ask price for the option that day.
        close_ask_size : Optional[int]
            The closing ask size for the option that day.
        close_ask_time : Optional[datetime]
            The time of the ask closing price for the option that day.
        prev_close : Optional[float]
            The previous close price.
        change : Optional[float]
            The change in the price of the option.
        change_percent : Optional[float]
            Change, in normalized percentage points, of the option.
        implied_volatility : Optional[float]
            Implied volatility of the option.
        delta : Optional[float]
            Delta of the option.
        gamma : Optional[float]
            Gamma of the option.
        theta : Optional[float]
            Theta of the option.
        vega : Optional[float]
            Vega of the option.
        rho : Optional[float]
            Rho of the option.
        in_the_money : Optional[bool]
            Whether the option is in the money. (provider: yfinance)
        currency : Optional[str]
            Currency of the option. (provider: yfinance)

        Examples
        --------
        >>> from openbb import obb
        >>> obb.derivatives.options.chains(symbol='AAPL', provider='intrinio')
        >>> # Use the "date" parameter to get the end-of-day-data for a specific date, where supported.
        >>> obb.derivatives.options.chains(symbol='AAPL', date='2023-01-25', provider='intrinio')
        """  # noqa: E501

        return self._run(
            "/derivatives/options/chains",
            **filter_inputs(
                provider_choices={
                    "provider": self._get_provider(
                        provider,
                        "derivatives.options.chains",
                        ("intrinio", "yfinance"),
                    )
                },
                standard_params={
                    "symbol": symbol,
                },
                extra_params=kwargs,
            )
        )

    @exception_handler
    @validate
    def snapshots(
        self,
        provider: Annotated[
            Optional[Literal["intrinio"]],
            OpenBBField(
                description="The provider to use, by default None. If None, the priority list configured in the settings is used. Default priority: intrinio."
            ),
        ] = None,
        **kwargs
    ) -> OBBject:
        """Get a snapshot of the options market universe.

        Parameters
        ----------
        provider : Optional[Literal['intrinio']]
            The provider to use, by default None. If None, the priority list configured in the settings is used. Default priority: intrinio.
        date : Optional[Union[datetime.date, datetime.datetime, str]]
            The date of the data. Can be a datetime or an ISO datetime string. Data appears to go back to around 2022-06-01 Example: '2024-03-08T12:15:00+0400' (provider: intrinio)
        only_traded : bool
            Only include options that have been traded during the session, default is True. Setting to false will dramatically increase the size of the response - use with caution. (provider: intrinio)

        Returns
        -------
        OBBject
            results : List[OptionsSnapshots]
                Serializable results.
            provider : Optional[Literal['intrinio']]
                Provider name.
            warnings : Optional[List[Warning_]]
                List of warnings.
            chart : Optional[Chart]
                Chart object.
            extra : Dict[str, Any]
                Extra info.

        OptionsSnapshots
        ----------------
        underlying_symbol : str
            Ticker symbol of the underlying asset.
        contract_symbol : str
            Symbol of the options contract.
        expiration : date
            Expiration date of the options contract.
        dte : Optional[int]
            Number of days to expiration of the options contract.
        strike : float
            Strike price of the options contract.
        option_type : str
            The type of option.
        volume : Optional[int]
            The trading volume.
        open_interest : Optional[int]
            Open interest at the time.
        last_price : Optional[float]
            Last trade price at the time.
        last_size : Optional[int]
            Lot size of the last trade.
        last_timestamp : Optional[datetime]
            Timestamp of the last price.
        open : Optional[float]
            The open price.
        high : Optional[float]
            The high price.
        low : Optional[float]
            The low price.
        close : Optional[float]
            The close price.
        bid : Optional[float]
            The last bid price at the time. (provider: intrinio)
        bid_size : Optional[int]
            The size of the last bid price. (provider: intrinio)
        bid_timestamp : Optional[datetime]
            The timestamp of the last bid price. (provider: intrinio)
        ask : Optional[float]
            The last ask price at the time. (provider: intrinio)
        ask_size : Optional[int]
            The size of the last ask price. (provider: intrinio)
        ask_timestamp : Optional[datetime]
            The timestamp of the last ask price. (provider: intrinio)
        total_bid_volume : Optional[int]
            Total volume of bids. (provider: intrinio)
        bid_high : Optional[float]
            The highest bid price. (provider: intrinio)
        bid_low : Optional[float]
            The lowest bid price. (provider: intrinio)
        total_ask_volume : Optional[int]
            Total volume of asks. (provider: intrinio)
        ask_high : Optional[float]
            The highest ask price. (provider: intrinio)
        ask_low : Optional[float]
            The lowest ask price. (provider: intrinio)

        Examples
        --------
        >>> from openbb import obb
        >>> obb.derivatives.options.snapshots(provider='intrinio')
        """  # noqa: E501

        return self._run(
            "/derivatives/options/snapshots",
            **filter_inputs(
                provider_choices={
                    "provider": self._get_provider(
                        provider,
                        "derivatives.options.snapshots",
                        ("intrinio",),
                    )
                },
                standard_params={},
                extra_params=kwargs,
            )
        )

    @exception_handler
    @validate
    def unusual(
        self,
        symbol: Annotated[
            Optional[str],
            OpenBBField(description="Symbol to get data for. (the underlying symbol)"),
        ] = None,
        provider: Annotated[
            Optional[Literal["intrinio"]],
            OpenBBField(
                description="The provider to use, by default None. If None, the priority list configured in the settings is used. Default priority: intrinio."
            ),
        ] = None,
        **kwargs
    ) -> OBBject:
        """Get the complete options chain for a ticker.

        Parameters
        ----------
        symbol : Optional[str]
            Symbol to get data for. (the underlying symbol)
        provider : Optional[Literal['intrinio']]
            The provider to use, by default None. If None, the priority list configured in the settings is used. Default priority: intrinio.
        start_date : Optional[datetime.date]
            Start date of the data, in YYYY-MM-DD format. If no symbol is supplied, requests are only allowed for a single date. Use the start_date for the target date. Intrinio appears to have data beginning Feb/2022, but is unclear when it actually began. (provider: intrinio)
        end_date : Optional[datetime.date]
            End date of the data, in YYYY-MM-DD format. If a symbol is not supplied, do not include an end date. (provider: intrinio)
        trade_type : Optional[Literal['block', 'sweep', 'large']]
            The type of unusual activity to query for. (provider: intrinio)
        sentiment : Optional[Literal['bullish', 'bearish', 'neutral']]
            The sentiment type to query for. (provider: intrinio)
        min_value : Optional[Union[int, float]]
            The inclusive minimum total value for the unusual activity. (provider: intrinio)
        max_value : Optional[Union[int, float]]
            The inclusive maximum total value for the unusual activity. (provider: intrinio)
        limit : int
            The number of data entries to return. A typical day for all symbols will yield 50-80K records. The API will paginate at 1000 records. The high default limit (100K) is to be able to reliably capture the most days. The high absolute limit (1.25M) is to allow for outlier days. Queries at the absolute limit will take a long time, and might be unreliable. Apply filters to improve performance. (provider: intrinio)
        source : Literal['delayed', 'realtime']
            The source of the data. Either realtime or delayed. (provider: intrinio)

        Returns
        -------
        OBBject
            results : List[OptionsUnusual]
                Serializable results.
            provider : Optional[Literal['intrinio']]
                Provider name.
            warnings : Optional[List[Warning_]]
                List of warnings.
            chart : Optional[Chart]
                Chart object.
            extra : Dict[str, Any]
                Extra info.

        OptionsUnusual
        --------------
        underlying_symbol : Optional[str]
            Symbol representing the entity requested in the data. (the underlying symbol)
        contract_symbol : str
            Contract symbol for the option.
        trade_timestamp : Optional[datetime]
            The datetime of order placement. (provider: intrinio)
        trade_type : Optional[Literal['block', 'sweep', 'large']]
            The type of unusual trade. (provider: intrinio)
        sentiment : Optional[Literal['bullish', 'bearish', 'neutral']]
            Bullish, Bearish, or Neutral Sentiment is estimated based on whether the trade was executed at the bid, ask, or mark price. (provider: intrinio)
        bid_at_execution : Optional[float]
            Bid price at execution. (provider: intrinio)
        ask_at_execution : Optional[float]
            Ask price at execution. (provider: intrinio)
        average_price : Optional[float]
            The average premium paid per option contract. (provider: intrinio)
        underlying_price_at_execution : Optional[float]
            Price of the underlying security at execution of trade. (provider: intrinio)
        total_size : Optional[int]
            The total number of contracts involved in a single transaction. (provider: intrinio)
        total_value : Optional[Union[int, float]]
            The aggregated value of all option contract premiums included in the trade. (provider: intrinio)

        Examples
        --------
        >>> from openbb import obb
        >>> obb.derivatives.options.unusual(symbol='TSLA', provider='intrinio')
        >>> # Use the 'symbol' parameter to get the most recent activity for a specific symbol.
        >>> obb.derivatives.options.unusual(symbol='TSLA', provider='intrinio')
        """  # noqa: E501

        return self._run(
            "/derivatives/options/unusual",
            **filter_inputs(
                provider_choices={
                    "provider": self._get_provider(
                        provider,
                        "derivatives.options.unusual",
                        ("intrinio",),
                    )
                },
                standard_params={
                    "symbol": symbol,
                },
                extra_params=kwargs,
            )
        )<|MERGE_RESOLUTION|>--- conflicted
+++ resolved
@@ -43,11 +43,7 @@
             The provider to use, by default None. If None, the priority list configured in the settings is used. Default priority: intrinio, yfinance.
         date : Optional[datetime.date]
             The end-of-day date for options chains data. (provider: intrinio)
-<<<<<<< HEAD
-        option_type : Literal[None, Union[ForwardRef('call'), ForwardRef('put')]]
-=======
         option_type : Optional[Literal['call', 'put']]
->>>>>>> 0202079f
             The option type, call or put, 'None' is both (default). (provider: intrinio)
         moneyness : Literal['otm', 'itm', 'all']
             Return only contracts that are in or out of the money, default is 'all'. Parameter is ignored when a date is supplied. (provider: intrinio)
