--- conflicted
+++ resolved
@@ -180,7 +180,6 @@
             **inputs,
         )
 
-<<<<<<< HEAD
     @validate_call
     def cot(
         self, provider: Union[Literal["quandl"], None] = None, **kwargs
@@ -338,9 +337,6 @@
         )
 
     @validate_call
-=======
-    @validate
->>>>>>> 5ea8bee7
     def cpi(
         self,
         countries: typing_extensions.Annotated[
@@ -490,7 +486,6 @@
             **inputs,
         )
 
-<<<<<<< HEAD
     @validate_call
     def european_index(
         self,
@@ -660,9 +655,6 @@
         )
 
     @validate_call
-=======
-    @validate
->>>>>>> 5ea8bee7
     def fred_index(
         self,
         symbol: typing_extensions.Annotated[
@@ -872,7 +864,6 @@
             **inputs,
         )
 
-<<<<<<< HEAD
     @validate_call
     def index_search(
         self,
@@ -1042,9 +1033,6 @@
         )
 
     @validate_call
-=======
-    @validate
->>>>>>> 5ea8bee7
     def risk(
         self, provider: Union[Literal["fmp"], None] = None, **kwargs
     ) -> OBBject[List[Data]]:
