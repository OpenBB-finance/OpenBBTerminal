{
    "__extensions__": "",
    "commodity": "/commodity",
    "commodity_lbma_fixing": "/commodity/lbma_fixing",
    "crypto": "/crypto",
    "crypto_price": "/crypto/price",
    "crypto_price_historical": "/crypto/price/historical",
    "crypto_search": "/crypto/search",
    "currency": "/currency",
    "currency_price": "/currency/price",
    "currency_price_historical": "/currency/price/historical",
    "currency_reference_rates": "/currency/reference_rates",
    "currency_search": "/currency/search",
    "derivatives": "/derivatives",
    "derivatives_futures": "/derivatives/futures",
    "derivatives_futures_curve": "/derivatives/futures/curve",
    "derivatives_futures_historical": "/derivatives/futures/historical",
    "derivatives_options": "/derivatives/options",
    "derivatives_options_chains": "/derivatives/options/chains",
    "derivatives_options_unusual": "/derivatives/options/unusual",
    "econometrics": "/econometrics",
    "econometrics_autocorrelation": "/econometrics/autocorrelation",
    "econometrics_causality": "/econometrics/causality",
    "econometrics_cointegration": "/econometrics/cointegration",
    "econometrics_correlation_matrix": "/econometrics/correlation_matrix",
    "econometrics_ols_regression": "/econometrics/ols_regression",
    "econometrics_ols_regression_summary": "/econometrics/ols_regression_summary",
    "econometrics_panel_between": "/econometrics/panel_between",
    "econometrics_panel_first_difference": "/econometrics/panel_first_difference",
    "econometrics_panel_fixed": "/econometrics/panel_fixed",
    "econometrics_panel_fmac": "/econometrics/panel_fmac",
    "econometrics_panel_pooled": "/econometrics/panel_pooled",
    "econometrics_panel_random_effects": "/econometrics/panel_random_effects",
    "econometrics_residual_autocorrelation": "/econometrics/residual_autocorrelation",
    "econometrics_unit_root": "/econometrics/unit_root",
    "economy": "/economy",
    "economy_balance_of_payments": "/economy/balance_of_payments",
    "economy_calendar": "/economy/calendar",
    "economy_cpi": "/economy/cpi",
    "economy_fred_search": "/economy/fred_search",
    "economy_fred_series": "/economy/fred_series",
    "economy_gdp": "/economy/gdp",
    "economy_gdp_forecast": "/economy/gdp/forecast",
    "economy_gdp_nominal": "/economy/gdp/nominal",
    "economy_gdp_real": "/economy/gdp/real",
    "economy_money_measures": "/economy/money_measures",
    "economy_risk_premium": "/economy/risk_premium",
    "equity": "/equity",
    "equity_calendar": "/equity/calendar",
    "equity_calendar_dividend": "/equity/calendar/dividend",
    "equity_calendar_earnings": "/equity/calendar/earnings",
    "equity_calendar_ipo": "/equity/calendar/ipo",
    "equity_calendar_splits": "/equity/calendar/splits",
    "equity_compare": "/equity/compare",
    "equity_compare_peers": "/equity/compare/peers",
    "equity_darkpool": "/equity/darkpool",
    "equity_darkpool_otc": "/equity/darkpool/otc",
    "equity_discovery": "/equity/discovery",
    "equity_discovery_active": "/equity/discovery/active",
    "equity_discovery_aggressive_small_caps": "/equity/discovery/aggressive_small_caps",
    "equity_discovery_filings": "/equity/discovery/filings",
    "equity_discovery_gainers": "/equity/discovery/gainers",
    "equity_discovery_growth_tech": "/equity/discovery/growth_tech",
    "equity_discovery_losers": "/equity/discovery/losers",
<<<<<<< HEAD
    "equity_discovery_top_retail": "/equity/discovery/top_retail",
    "equity_discovery_undervalued_growth": "/equity/discovery/undervalued_growth",
    "equity_discovery_undervalued_large_caps": "/equity/discovery/undervalued_large_caps",
    "equity_discovery_upcoming_release_days": "/equity/discovery/upcoming_release_days",
=======
    "equity_discovery_undervalued_growth": "/equity/discovery/undervalued_growth",
    "equity_discovery_undervalued_large_caps": "/equity/discovery/undervalued_large_caps",
>>>>>>> d4baba02
    "equity_estimates": "/equity/estimates",
    "equity_estimates_consensus": "/equity/estimates/consensus",
    "equity_estimates_historical": "/equity/estimates/historical",
    "equity_estimates_price_target": "/equity/estimates/price_target",
    "equity_fundamental": "/equity/fundamental",
    "equity_fundamental_balance": "/equity/fundamental/balance",
    "equity_fundamental_balance_growth": "/equity/fundamental/balance_growth",
    "equity_fundamental_cash": "/equity/fundamental/cash",
    "equity_fundamental_cash_growth": "/equity/fundamental/cash_growth",
    "equity_fundamental_dividends": "/equity/fundamental/dividends",
    "equity_fundamental_employee_count": "/equity/fundamental/employee_count",
    "equity_fundamental_filings": "/equity/fundamental/filings",
    "equity_fundamental_historical_attributes": "/equity/fundamental/historical_attributes",
    "equity_fundamental_historical_eps": "/equity/fundamental/historical_eps",
    "equity_fundamental_historical_splits": "/equity/fundamental/historical_splits",
    "equity_fundamental_income": "/equity/fundamental/income",
    "equity_fundamental_income_growth": "/equity/fundamental/income_growth",
    "equity_fundamental_latest_attributes": "/equity/fundamental/latest_attributes",
    "equity_fundamental_management": "/equity/fundamental/management",
    "equity_fundamental_management_compensation": "/equity/fundamental/management_compensation",
    "equity_fundamental_metrics": "/equity/fundamental/metrics",
    "equity_fundamental_multiples": "/equity/fundamental/multiples",
    "equity_fundamental_overview": "/equity/fundamental/overview",
    "equity_fundamental_ratios": "/equity/fundamental/ratios",
    "equity_fundamental_reported_financials": "/equity/fundamental/reported_financials",
    "equity_fundamental_revenue_per_geography": "/equity/fundamental/revenue_per_geography",
    "equity_fundamental_revenue_per_segment": "/equity/fundamental/revenue_per_segment",
    "equity_fundamental_search_attributes": "/equity/fundamental/search_attributes",
    "equity_fundamental_trailing_dividend_yield": "/equity/fundamental/trailing_dividend_yield",
    "equity_fundamental_transcript": "/equity/fundamental/transcript",
    "equity_market_snapshots": "/equity/market_snapshots",
    "equity_ownership": "/equity/ownership",
    "equity_ownership_insider_trading": "/equity/ownership/insider_trading",
    "equity_ownership_institutional": "/equity/ownership/institutional",
    "equity_ownership_major_holders": "/equity/ownership/major_holders",
    "equity_ownership_share_statistics": "/equity/ownership/share_statistics",
    "equity_price": "/equity/price",
    "equity_price_historical": "/equity/price/historical",
    "equity_price_nbbo": "/equity/price/nbbo",
    "equity_price_performance": "/equity/price/performance",
    "equity_price_quote": "/equity/price/quote",
    "equity_profile": "/equity/profile",
    "equity_screener": "/equity/screener",
    "equity_search": "/equity/search",
    "equity_shorts": "/equity/shorts",
    "equity_shorts_fails_to_deliver": "/equity/shorts/fails_to_deliver",
    "equity_shorts_short_interest": "/equity/shorts/short_interest",
    "equity_shorts_short_volume": "/equity/shorts/short_volume",
    "etf": "/etf",
    "etf_countries": "/etf/countries",
<<<<<<< HEAD
    "etf_discovery": "/etf/discovery",
    "etf_discovery_active": "/etf/discovery/active",
    "etf_discovery_gainers": "/etf/discovery/gainers",
    "etf_discovery_losers": "/etf/discovery/losers",
=======
>>>>>>> d4baba02
    "etf_historical": "/etf/historical",
    "etf_holdings": "/etf/holdings",
    "etf_holdings_date": "/etf/holdings_date",
    "etf_holdings_performance": "/etf/holdings_performance",
    "etf_info": "/etf/info",
    "etf_price_performance": "/etf/price_performance",
    "etf_search": "/etf/search",
    "etf_sectors": "/etf/sectors",
    "fixedincome": "/fixedincome",
    "fixedincome_corporate": "/fixedincome/corporate",
    "fixedincome_corporate_commercial_paper": "/fixedincome/corporate/commercial_paper",
    "fixedincome_corporate_hqm": "/fixedincome/corporate/hqm",
    "fixedincome_corporate_ice_bofa": "/fixedincome/corporate/ice_bofa",
    "fixedincome_corporate_moody": "/fixedincome/corporate/moody",
    "fixedincome_corporate_spot_rates": "/fixedincome/corporate/spot_rates",
    "fixedincome_government": "/fixedincome/government",
    "fixedincome_government_eu_yield_curve": "/fixedincome/government/eu_yield_curve",
    "fixedincome_government_treasury_auctions": "/fixedincome/government/treasury_auctions",
    "fixedincome_government_treasury_rates": "/fixedincome/government/treasury_rates",
    "fixedincome_government_us_yield_curve": "/fixedincome/government/us_yield_curve",
    "fixedincome_rate": "/fixedincome/rate",
    "fixedincome_rate_ameribor": "/fixedincome/rate/ameribor",
    "fixedincome_rate_dpcredit": "/fixedincome/rate/dpcredit",
    "fixedincome_rate_ecb": "/fixedincome/rate/ecb",
    "fixedincome_rate_effr": "/fixedincome/rate/effr",
    "fixedincome_rate_effr_forecast": "/fixedincome/rate/effr_forecast",
    "fixedincome_rate_estr": "/fixedincome/rate/estr",
    "fixedincome_rate_iorb": "/fixedincome/rate/iorb",
    "fixedincome_rate_sonia": "/fixedincome/rate/sonia",
    "fixedincome_sofr": "/fixedincome/sofr",
    "fixedincome_spreads": "/fixedincome/spreads",
    "fixedincome_spreads_tmc": "/fixedincome/spreads/tmc",
    "fixedincome_spreads_tmc_effr": "/fixedincome/spreads/tmc_effr",
    "fixedincome_spreads_treasury_effr": "/fixedincome/spreads/treasury_effr",
    "index": "/index",
    "index_available": "/index/available",
    "index_constituents": "/index/constituents",
    "index_european": "/index/european",
    "index_european_constituents": "/index/european_constituents",
    "index_market": "/index/market",
<<<<<<< HEAD
    "index_search": "/index/search",
    "index_snapshots": "/index/snapshots",
    "index_sp500_multiples": "/index/sp500_multiples",
=======
    "index_price": "/index/price",
    "index_price_historical": "/index/price/historical",
>>>>>>> d4baba02
    "news": "/news",
    "news_company": "/news/company",
    "news_world": "/news/world",
    "quantitative": "/quantitative",
    "quantitative_capm": "/quantitative/capm",
    "quantitative_kurtosis": "/quantitative/kurtosis",
    "quantitative_normality": "/quantitative/normality",
    "quantitative_omega_ratio": "/quantitative/omega_ratio",
    "quantitative_quantile": "/quantitative/quantile",
    "quantitative_sharpe_ratio": "/quantitative/sharpe_ratio",
    "quantitative_skewness": "/quantitative/skewness",
    "quantitative_sortino_ratio": "/quantitative/sortino_ratio",
    "quantitative_summary": "/quantitative/summary",
    "quantitative_unitroot_test": "/quantitative/unitroot_test",
    "regulators": "/regulators",
    "regulators_cftc": "/regulators/cftc",
    "regulators_cftc_cot": "/regulators/cftc/cot",
    "regulators_cftc_cot_search": "/regulators/cftc/cot_search",
    "regulators_sec": "/regulators/sec",
    "regulators_sec_cik_map": "/regulators/sec/cik_map",
    "regulators_sec_institutions_search": "/regulators/sec/institutions_search",
    "regulators_sec_rss_litigation": "/regulators/sec/rss_litigation",
    "regulators_sec_schema_files": "/regulators/sec/schema_files",
    "regulators_sec_sic_search": "/regulators/sec/sic_search",
    "regulators_sec_symbol_map": "/regulators/sec/symbol_map",
    "technical": "/technical",
    "technical_ad": "/technical/ad",
    "technical_adosc": "/technical/adosc",
    "technical_adx": "/technical/adx",
    "technical_aroon": "/technical/aroon",
    "technical_atr": "/technical/atr",
    "technical_bbands": "/technical/bbands",
    "technical_cci": "/technical/cci",
    "technical_cg": "/technical/cg",
    "technical_clenow": "/technical/clenow",
    "technical_cones": "/technical/cones",
    "technical_demark": "/technical/demark",
    "technical_donchian": "/technical/donchian",
    "technical_ema": "/technical/ema",
    "technical_fib": "/technical/fib",
    "technical_fisher": "/technical/fisher",
    "technical_hma": "/technical/hma",
    "technical_ichimoku": "/technical/ichimoku",
    "technical_kc": "/technical/kc",
    "technical_macd": "/technical/macd",
    "technical_obv": "/technical/obv",
    "technical_rsi": "/technical/rsi",
    "technical_sma": "/technical/sma",
    "technical_stoch": "/technical/stoch",
    "technical_vwap": "/technical/vwap",
    "technical_wma": "/technical/wma",
    "technical_zlma": "/technical/zlma"
}<|MERGE_RESOLUTION|>--- conflicted
+++ resolved
@@ -62,15 +62,8 @@
     "equity_discovery_gainers": "/equity/discovery/gainers",
     "equity_discovery_growth_tech": "/equity/discovery/growth_tech",
     "equity_discovery_losers": "/equity/discovery/losers",
-<<<<<<< HEAD
-    "equity_discovery_top_retail": "/equity/discovery/top_retail",
     "equity_discovery_undervalued_growth": "/equity/discovery/undervalued_growth",
     "equity_discovery_undervalued_large_caps": "/equity/discovery/undervalued_large_caps",
-    "equity_discovery_upcoming_release_days": "/equity/discovery/upcoming_release_days",
-=======
-    "equity_discovery_undervalued_growth": "/equity/discovery/undervalued_growth",
-    "equity_discovery_undervalued_large_caps": "/equity/discovery/undervalued_large_caps",
->>>>>>> d4baba02
     "equity_estimates": "/equity/estimates",
     "equity_estimates_consensus": "/equity/estimates/consensus",
     "equity_estimates_historical": "/equity/estimates/historical",
@@ -121,13 +114,6 @@
     "equity_shorts_short_volume": "/equity/shorts/short_volume",
     "etf": "/etf",
     "etf_countries": "/etf/countries",
-<<<<<<< HEAD
-    "etf_discovery": "/etf/discovery",
-    "etf_discovery_active": "/etf/discovery/active",
-    "etf_discovery_gainers": "/etf/discovery/gainers",
-    "etf_discovery_losers": "/etf/discovery/losers",
-=======
->>>>>>> d4baba02
     "etf_historical": "/etf/historical",
     "etf_holdings": "/etf/holdings",
     "etf_holdings_date": "/etf/holdings_date",
@@ -168,14 +154,8 @@
     "index_european": "/index/european",
     "index_european_constituents": "/index/european_constituents",
     "index_market": "/index/market",
-<<<<<<< HEAD
-    "index_search": "/index/search",
-    "index_snapshots": "/index/snapshots",
-    "index_sp500_multiples": "/index/sp500_multiples",
-=======
     "index_price": "/index/price",
     "index_price_historical": "/index/price/historical",
->>>>>>> d4baba02
     "news": "/news",
     "news_company": "/news/company",
     "news_world": "/news/world",
