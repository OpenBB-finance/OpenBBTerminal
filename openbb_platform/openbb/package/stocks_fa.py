### THIS FILE IS AUTO-GENERATED. DO NOT EDIT. ###

import datetime
from typing import List, Literal, Optional, Union

from openbb_core.app.model.custom_parameter import OpenBBCustomParameter
from openbb_core.app.model.obbject import OBBject
from openbb_core.app.static.container import Container
from openbb_core.app.static.filters import filter_inputs
from openbb_provider.abstract.data import Data
from pydantic import validate_call
from typing_extensions import Annotated


class ROUTER_stocks_fa(Container):
    """/stocks/fa
    balance
    balance_growth
    cal
    cash
    cash_growth
    comp
    comsplit
    divs
    earning
    emp
    est
    filings
    income
    income_growth
    ins
    ins_own
    metrics
    mgmt
    overview
    own
    pt
    pta
    ratios
    revgeo
    revseg
    shrs
    split
    transcript
    """

    def __repr__(self) -> str:
        return self.__doc__ or ""

    @validate_call
    def balance(
        self,
        symbol: Annotated[
            Union[str, List[str]],
            OpenBBCustomParameter(description="Symbol to get data for."),
        ],
        period: Annotated[
            Literal["annual", "quarter"],
            OpenBBCustomParameter(description="Period of the data to return."),
        ] = "annual",
        limit: Annotated[
            int,
            OpenBBCustomParameter(description="The number of data entries to return."),
        ] = 12,
<<<<<<< HEAD
        provider: Union[Literal["fmp", "intrinio", "polygon", "yfinance"], None] = None,
=======
        provider: Optional[Literal["fmp", "intrinio", "polygon", "yfinance"]] = None,
>>>>>>> 47821e22
        **kwargs
    ) -> OBBject[List[Data]]:
        """Balance Sheet.

        Parameters
        ----------
        symbol : str
            Symbol to get data for.
        period : Literal['annual', 'quarter']
            Period of the data to return.
        limit : int
            The number of data entries to return.
<<<<<<< HEAD
        provider : Union[Literal['fmp', 'intrinio', 'polygon', 'yfinance'], None]
=======
        provider : Optional[Literal['fmp', 'intrinio', 'polygon', 'yfinance']]
>>>>>>> 47821e22
            The provider to use for the query, by default None.
            If None, the provider specified in defaults is selected or 'fmp' if there is
            no default.
        cik : Optional[str]
            Central Index Key (CIK) of the company. (provider: fmp)
        type : Literal['reported', 'standardized']
            Type of the statement to be fetched. (provider: intrinio)
        year : Optional[int]
            Year of the statement to be fetched. (provider: intrinio)
        company_name : Optional[str]
            Name of the company. (provider: polygon)
        company_name_search : Optional[str]
            Name of the company to search. (provider: polygon)
        sic : Optional[str]
            The Standard Industrial Classification (SIC) of the company. (provider: polygon)
        filing_date : Optional[datetime.date]
            Filing date of the financial statement. (provider: polygon)
        filing_date_lt : Optional[datetime.date]
            Filing date less than the given date. (provider: polygon)
        filing_date_lte : Optional[datetime.date]
            Filing date less than or equal to the given date. (provider: polygon)
        filing_date_gt : Optional[datetime.date]
            Filing date greater than the given date. (provider: polygon)
        filing_date_gte : Optional[datetime.date]
            Filing date greater than or equal to the given date. (provider: polygon)
        period_of_report_date : Optional[datetime.date]
            Period of report date of the financial statement. (provider: polygon)
        period_of_report_date_lt : Optional[datetime.date]
            Period of report date less than the given date. (provider: polygon)
        period_of_report_date_lte : Optional[datetime.date]
            Period of report date less than or equal to the given date. (provider: polygon)
        period_of_report_date_gt : Optional[datetime.date]
            Period of report date greater than the given date. (provider: polygon)
        period_of_report_date_gte : Optional[datetime.date]
            Period of report date greater than or equal to the given date. (provider: polygon)
        include_sources : Optional[bool]
            Whether to include the sources of the financial statement. (provider: polygon)
        order : Optional[Literal['asc', 'desc']]
            Order of the financial statement. (provider: polygon)
        sort : Optional[Literal['filing_date', 'period_of_report_date']]
            Sort of the financial statement. (provider: polygon)

        Returns
        -------
        OBBject
            results : List[BalanceSheet]
                Serializable results.
<<<<<<< HEAD
            provider : Union[Literal['fmp', 'intrinio', 'polygon', 'yfinance'], None]
=======
            provider : Optional[Literal['fmp', 'intrinio', 'polygon', 'yfinance']]
>>>>>>> 47821e22
                Provider name.
            warnings : Optional[List[Warning_]]
                List of warnings.
            chart : Optional[Chart]
                Chart object.
            extra: Dict[str, Any]
                Extra info.

        BalanceSheet
        ------------
        symbol : Optional[str]
            Symbol to get data for.
        date : date
            Date of the fetched statement.
        cik : Optional[str]
            Central Index Key (CIK) of the company.
        currency : Optional[str]
            Reporting currency.
        filling_date : Optional[date]
            Filling date.
        accepted_date : Optional[datetime]
            Accepted date.
        period : Optional[str]
            Reporting period of the statement.
        cash_and_cash_equivalents : Optional[int]
            Cash and cash equivalents
        short_term_investments : Optional[int]
            Short-term investments
        long_term_investments : Optional[int]
            Long-term investments
        inventory : Optional[int]
            Inventory
        net_receivables : Optional[int]
            Receivables, net
        marketable_securities : Optional[int]
            Marketable securities
        property_plant_equipment_net : Optional[int]
            Property, plant and equipment, net
        goodwill : Optional[int]
            Goodwill
        assets : Optional[int]
            Total assets
        current_assets : Optional[int]
            Total current assets
        other_current_assets : Optional[int]
            Other current assets
        intangible_assets : Optional[int]
            Intangible assets
        tax_assets : Optional[int]
            Accrued income taxes
        other_assets : Optional[int]
            Other assets
        non_current_assets : Optional[int]
            Total non-current assets
        other_non_current_assets : Optional[int]
            Other non-current assets
        account_payables : Optional[int]
            Accounts payable
        tax_payables : Optional[int]
            Accrued income taxes
        deferred_revenue : Optional[int]
            Accrued income taxes, other deferred revenue
        total_assets : Optional[int]
            Total assets
        long_term_debt : Optional[int]
            Long-term debt, Operating lease obligations, Long-term finance lease obligations
        short_term_debt : Optional[int]
            Short-term borrowings, Long-term debt due within one year, Operating lease obligations due within one year, Finance lease obligations due within one year
        liabilities : Optional[int]
            Total liabilities
        other_current_liabilities : Optional[int]
            Other current liabilities
        current_liabilities : Optional[int]
            Total current liabilities
        total_liabilities_and_total_equity : Optional[int]
            Total liabilities and total equity
        other_liabilities : Optional[int]
            Other liabilities
        other_non_current_liabilities : Optional[int]
            Other non-current liabilities
        non_current_liabilities : Optional[int]
            Total non-current liabilities
        total_liabilities_and_stockholders_equity : Optional[int]
            Total liabilities and stockholders' equity
        other_stockholder_equity : Optional[int]
            Other stockholders equity
        total_stockholders_equity : Optional[int]
            Total stockholders' equity
        total_liabilities : Optional[int]
            Total liabilities
        common_stock : Optional[int]
            Common stock
        preferred_stock : Optional[int]
            Preferred stock
        accumulated_other_comprehensive_income_loss : Optional[int]
            Accumulated other comprehensive income (loss)
        retained_earnings : Optional[int]
            Retained earnings
        minority_interest : Optional[int]
            Minority interest
        total_equity : Optional[int]
            Total equity
        calendar_year : Optional[int]
            Calendar Year (provider: fmp)
        cash_and_short_term_investments : Optional[int]
            Cash and Short Term Investments (provider: fmp)
        goodwill_and_intangible_assets : Optional[int]
            Goodwill and Intangible Assets (provider: fmp)
        deferred_revenue_non_current : Optional[int]
            Deferred Revenue Non Current (provider: fmp)
        total_investments : Optional[int]
            Total investments (provider: fmp)
        capital_lease_obligations : Optional[int]
            Capital lease obligations (provider: fmp)
        deferred_tax_liabilities_non_current : Optional[int]
            Deferred Tax Liabilities Non Current (provider: fmp)
        total_debt : Optional[int]
            Total Debt (provider: fmp)
        net_debt : Optional[int]
            Net Debt (provider: fmp)
        link : Optional[str]
            Link to the statement. (provider: fmp)
        final_link : Optional[str]
            Link to the final statement. (provider: fmp)"""  # noqa: E501

        inputs = filter_inputs(
            provider_choices={
                "provider": provider,
            },
            standard_params={
                "symbol": ",".join(symbol) if isinstance(symbol, list) else symbol,
                "period": period,
                "limit": limit,
            },
            extra_params=kwargs,
        )

        return self._run(
            "/stocks/fa/balance",
            **inputs,
        )

    @validate_call
    def balance_growth(
        self,
        symbol: Annotated[
            Union[str, List[str]],
            OpenBBCustomParameter(description="Symbol to get data for."),
        ],
        limit: Annotated[
            int,
            OpenBBCustomParameter(description="The number of data entries to return."),
        ] = 10,
        provider: Optional[Literal["fmp"]] = None,
        **kwargs
    ) -> OBBject[List[Data]]:
        """Balance Sheet Statement Growth.

        Parameters
        ----------
        symbol : str
            Symbol to get data for.
        limit : int
            The number of data entries to return.
        provider : Optional[Literal['fmp']]
            The provider to use for the query, by default None.
            If None, the provider specified in defaults is selected or 'fmp' if there is
            no default.

        Returns
        -------
        OBBject
            results : List[BalanceSheetGrowth]
                Serializable results.
            provider : Optional[Literal['fmp']]
                Provider name.
            warnings : Optional[List[Warning_]]
                List of warnings.
            chart : Optional[Chart]
                Chart object.
            extra: Dict[str, Any]
                Extra info.

        BalanceSheetGrowth
        ------------------
        symbol : Optional[str]
            Symbol to get data for.
        date : date
            The date of the data.
        period : str
            Reporting period.
        growth_cash_and_cash_equivalents : float
            Growth rate of cash and cash equivalents.
        growth_short_term_investments : float
            Growth rate of short-term investments.
        growth_cash_and_short_term_investments : float
            Growth rate of cash and short-term investments.
        growth_net_receivables : float
            Growth rate of net receivables.
        growth_inventory : float
            Growth rate of inventory.
        growth_other_current_assets : float
            Growth rate of other current assets.
        growth_total_current_assets : float
            Growth rate of total current assets.
        growth_property_plant_equipment_net : float
            Growth rate of net property, plant, and equipment.
        growth_goodwill : float
            Growth rate of goodwill.
        growth_intangible_assets : float
            Growth rate of intangible assets.
        growth_goodwill_and_intangible_assets : float
            Growth rate of goodwill and intangible assets.
        growth_long_term_investments : float
            Growth rate of long-term investments.
        growth_tax_assets : float
            Growth rate of tax assets.
        growth_other_non_current_assets : float
            Growth rate of other non-current assets.
        growth_total_non_current_assets : float
            Growth rate of total non-current assets.
        growth_other_assets : float
            Growth rate of other assets.
        growth_total_assets : float
            Growth rate of total assets.
        growth_account_payables : float
            Growth rate of accounts payable.
        growth_short_term_debt : float
            Growth rate of short-term debt.
        growth_tax_payables : float
            Growth rate of tax payables.
        growth_deferred_revenue : float
            Growth rate of deferred revenue.
        growth_other_current_liabilities : float
            Growth rate of other current liabilities.
        growth_total_current_liabilities : float
            Growth rate of total current liabilities.
        growth_long_term_debt : float
            Growth rate of long-term debt.
        growth_deferred_revenue_non_current : float
            Growth rate of non-current deferred revenue.
        growth_deferrred_tax_liabilities_non_current : float
            Growth rate of non-current deferred tax liabilities.
        growth_other_non_current_liabilities : float
            Growth rate of other non-current liabilities.
        growth_total_non_current_liabilities : float
            Growth rate of total non-current liabilities.
        growth_other_liabilities : float
            Growth rate of other liabilities.
        growth_total_liabilities : float
            Growth rate of total liabilities.
        growth_common_stock : float
            Growth rate of common stock.
        growth_retained_earnings : float
            Growth rate of retained earnings.
        growth_accumulated_other_comprehensive_income_loss : float
            Growth rate of accumulated other comprehensive income/loss.
        growth_othertotal_stockholders_equity : float
            Growth rate of other total stockholders' equity.
        growth_total_stockholders_equity : float
            Growth rate of total stockholders' equity.
        growth_total_liabilities_and_stockholders_equity : float
            Growth rate of total liabilities and stockholders' equity.
        growth_total_investments : float
            Growth rate of total investments.
        growth_total_debt : float
            Growth rate of total debt.
        growth_net_debt : float
            Growth rate of net debt."""  # noqa: E501

        inputs = filter_inputs(
            provider_choices={
                "provider": provider,
            },
            standard_params={
                "symbol": ",".join(symbol) if isinstance(symbol, list) else symbol,
                "limit": limit,
            },
            extra_params=kwargs,
        )

        return self._run(
            "/stocks/fa/balance_growth",
            **inputs,
        )

    @validate_call
    def cal(
        self,
        start_date: Annotated[
            Union[datetime.date, str],
            OpenBBCustomParameter(
                description="Start date of the data, in YYYY-MM-DD format."
            ),
        ] = None,
        end_date: Annotated[
            Union[datetime.date, str],
            OpenBBCustomParameter(
                description="End date of the data, in YYYY-MM-DD format."
            ),
        ] = None,
        provider: Optional[Literal["fmp"]] = None,
        **kwargs
    ) -> OBBject[List[Data]]:
        """Show Dividend Calendar for a given start and end dates.

        Parameters
        ----------
        start_date : date
            Start date of the data, in YYYY-MM-DD format.
        end_date : date
            End date of the data, in YYYY-MM-DD format.
        provider : Optional[Literal['fmp']]
            The provider to use for the query, by default None.
            If None, the provider specified in defaults is selected or 'fmp' if there is
            no default.

        Returns
        -------
        OBBject
            results : List[DividendCalendar]
                Serializable results.
            provider : Optional[Literal['fmp']]
                Provider name.
            warnings : Optional[List[Warning_]]
                List of warnings.
            chart : Optional[Chart]
                Chart object.
            extra: Dict[str, Any]
                Extra info.

        DividendCalendar
        ----------------
        symbol : str
            Symbol to get data for.
        date : date
            The date of the data.
        label : str
            Date in human readable form in the calendar.
        adj_dividend : Optional[float]
            Adjusted dividend on a date in the calendar.
        dividend : Optional[float]
            Dividend amount in the calendar.
        record_date : Optional[date]
            Record date of the dividend in the calendar.
        payment_date : Optional[date]
            Payment date of the dividend in the calendar.
        declaration_date : Optional[date]
            Declaration date of the dividend in the calendar."""  # noqa: E501

        inputs = filter_inputs(
            provider_choices={
                "provider": provider,
            },
            standard_params={
                "start_date": start_date,
                "end_date": end_date,
            },
            extra_params=kwargs,
        )

        return self._run(
            "/stocks/fa/cal",
            **inputs,
        )

    @validate_call
    def cash(
        self,
        symbol: Annotated[
            Union[str, List[str]],
            OpenBBCustomParameter(description="Symbol to get data for."),
        ],
        period: Annotated[
            Literal["annual", "quarter"],
            OpenBBCustomParameter(description="Period of the data to return."),
        ] = "annual",
        limit: Annotated[
            int,
            OpenBBCustomParameter(description="The number of data entries to return."),
        ] = 12,
<<<<<<< HEAD
        provider: Union[Literal["fmp", "intrinio", "polygon", "yfinance"], None] = None,
=======
        provider: Optional[Literal["fmp", "intrinio", "polygon", "yfinance"]] = None,
>>>>>>> 47821e22
        **kwargs
    ) -> OBBject[List[Data]]:
        """Cash Flow Statement.

        Parameters
        ----------
        symbol : str
            Symbol to get data for.
        period : Literal['annual', 'quarter']
            Period of the data to return.
        limit : int
            The number of data entries to return.
<<<<<<< HEAD
        provider : Union[Literal['fmp', 'intrinio', 'polygon', 'yfinance'], None]
=======
        provider : Optional[Literal['fmp', 'intrinio', 'polygon', 'yfinance']]
>>>>>>> 47821e22
            The provider to use for the query, by default None.
            If None, the provider specified in defaults is selected or 'fmp' if there is
            no default.
        cik : Optional[str]
            Central Index Key (CIK) of the company. (provider: fmp)
        type : Literal['reported', 'standardized']
            Type of the statement to be fetched. (provider: intrinio)
        year : Optional[int]
            Year of the statement to be fetched. (provider: intrinio)
        company_name : Optional[str]
            Name of the company. (provider: polygon)
        company_name_search : Optional[str]
            Name of the company to search. (provider: polygon)
        sic : Optional[str]
            The Standard Industrial Classification (SIC) of the company. (provider: polygon)
        filing_date : Optional[datetime.date]
            Filing date of the financial statement. (provider: polygon)
        filing_date_lt : Optional[datetime.date]
            Filing date less than the given date. (provider: polygon)
        filing_date_lte : Optional[datetime.date]
            Filing date less than or equal to the given date. (provider: polygon)
        filing_date_gt : Optional[datetime.date]
            Filing date greater than the given date. (provider: polygon)
        filing_date_gte : Optional[datetime.date]
            Filing date greater than or equal to the given date. (provider: polygon)
        period_of_report_date : Optional[datetime.date]
            Period of report date of the financial statement. (provider: polygon)
        period_of_report_date_lt : Optional[datetime.date]
            Period of report date less than the given date. (provider: polygon)
        period_of_report_date_lte : Optional[datetime.date]
            Period of report date less than or equal to the given date. (provider: polygon)
        period_of_report_date_gt : Optional[datetime.date]
            Period of report date greater than the given date. (provider: polygon)
        period_of_report_date_gte : Optional[datetime.date]
            Period of report date greater than or equal to the given date. (provider: polygon)
        include_sources : Optional[bool]
            Whether to include the sources of the financial statement. (provider: polygon)
        order : Optional[Literal['asc', 'desc']]
            Order of the financial statement. (provider: polygon)
        sort : Optional[Literal['filing_date', 'period_of_report_date']]
            Sort of the financial statement. (provider: polygon)

        Returns
        -------
        OBBject
            results : List[CashFlowStatement]
                Serializable results.
<<<<<<< HEAD
            provider : Union[Literal['fmp', 'intrinio', 'polygon', 'yfinance'], None]
=======
            provider : Optional[Literal['fmp', 'intrinio', 'polygon', 'yfinance']]
>>>>>>> 47821e22
                Provider name.
            warnings : Optional[List[Warning_]]
                List of warnings.
            chart : Optional[Chart]
                Chart object.
            extra: Dict[str, Any]
                Extra info.

        CashFlowStatement
        -----------------
        symbol : Optional[str]
            Symbol to get data for.
        date : date
            Date of the fetched statement.
        period : Optional[str]
            Reporting period of the statement.
        cik : Optional[str]
            Central Index Key (CIK) of the company.
        net_income : Optional[int]
            Net income.
        depreciation_and_amortization : Optional[int]
            Depreciation and amortization.
        stock_based_compensation : Optional[int]
            Stock based compensation.
        deferred_income_tax : Optional[int]
            Deferred income tax.
        other_non_cash_items : Optional[int]
            Other non-cash items.
        changes_in_operating_assets_and_liabilities : Optional[int]
            Changes in operating assets and liabilities.
        accounts_receivables : Optional[int]
            Accounts receivables.
        inventory : Optional[int]
            Inventory.
        vendor_non_trade_receivables : Optional[int]
            Vendor non-trade receivables.
        other_current_and_non_current_assets : Optional[int]
            Other current and non-current assets.
        accounts_payables : Optional[int]
            Accounts payables.
        deferred_revenue : Optional[int]
            Deferred revenue.
        other_current_and_non_current_liabilities : Optional[int]
            Other current and non-current liabilities.
        net_cash_flow_from_operating_activities : Optional[int]
            Net cash flow from operating activities.
        purchases_of_marketable_securities : Optional[int]
            Purchases of investments.
        sales_from_maturities_of_investments : Optional[int]
            Sales and maturities of investments.
        investments_in_property_plant_and_equipment : Optional[int]
            Investments in property, plant, and equipment.
        payments_from_acquisitions : Optional[int]
            Acquisitions, net of cash acquired, and other
        other_investing_activities : Optional[int]
            Other investing activities
        net_cash_flow_from_investing_activities : Optional[int]
            Net cash used for investing activities.
        taxes_paid_on_net_share_settlement : Optional[int]
            Taxes paid on net share settlement of equity awards.
        dividends_paid : Optional[int]
            Payments for dividends and dividend equivalents
        common_stock_repurchased : Optional[int]
            Payments related to repurchase of common stock
        debt_proceeds : Optional[int]
            Proceeds from issuance of term debt
        debt_repayment : Optional[int]
            Payments of long-term debt
        other_financing_activities : Optional[int]
            Other financing activities, net
        net_cash_flow_from_financing_activities : Optional[int]
            Net cash flow from financing activities.
        net_change_in_cash : Optional[int]
            Net increase (decrease) in cash, cash equivalents, and restricted cash
        reported_currency : Optional[str]
            Reported currency in the statement. (provider: fmp)
        filling_date : Optional[date]
            Filling date. (provider: fmp)
        accepted_date : Optional[datetime]
            Accepted date. (provider: fmp)
        calendar_year : Optional[int]
            Calendar year. (provider: fmp)
        change_in_working_capital : Optional[int]
            Change in working capital. (provider: fmp)
        other_working_capital : Optional[int]
            Other working capital. (provider: fmp)
        common_stock_issued : Optional[int]
            Common stock issued. (provider: fmp)
        effect_of_forex_changes_on_cash : Optional[int]
            Effect of forex changes on cash. (provider: fmp)
        cash_at_beginning_of_period : Optional[int]
            Cash at beginning of period. (provider: fmp)
        cash_at_end_of_period : Optional[int]
            Cash, cash equivalents, and restricted cash at end of period (provider: fmp)
        operating_cash_flow : Optional[int]
            Operating cash flow. (provider: fmp)
        capital_expenditure : Optional[int]
            Capital expenditure. (provider: fmp)
        free_cash_flow : Optional[int]
            Free cash flow. (provider: fmp)
        link : Optional[str]
            Link to the statement. (provider: fmp)
        final_link : Optional[str]
            Link to the final statement. (provider: fmp)"""  # noqa: E501

        inputs = filter_inputs(
            provider_choices={
                "provider": provider,
            },
            standard_params={
                "symbol": ",".join(symbol) if isinstance(symbol, list) else symbol,
                "period": period,
                "limit": limit,
            },
            extra_params=kwargs,
        )

        return self._run(
            "/stocks/fa/cash",
            **inputs,
        )

    @validate_call
    def cash_growth(
        self,
        symbol: Annotated[
            Union[str, List[str]],
            OpenBBCustomParameter(description="Symbol to get data for."),
        ],
        limit: Annotated[
            int,
            OpenBBCustomParameter(description="The number of data entries to return."),
        ] = 10,
        provider: Optional[Literal["fmp"]] = None,
        **kwargs
    ) -> OBBject[List[Data]]:
        """Cash Flow Statement Growth.

        Parameters
        ----------
        symbol : str
            Symbol to get data for.
        limit : int
            The number of data entries to return.
        provider : Optional[Literal['fmp']]
            The provider to use for the query, by default None.
            If None, the provider specified in defaults is selected or 'fmp' if there is
            no default.

        Returns
        -------
        OBBject
            results : List[CashFlowStatementGrowth]
                Serializable results.
            provider : Optional[Literal['fmp']]
                Provider name.
            warnings : Optional[List[Warning_]]
                List of warnings.
            chart : Optional[Chart]
                Chart object.
            extra: Dict[str, Any]
                Extra info.

        CashFlowStatementGrowth
        -----------------------
        symbol : Optional[str]
            Symbol to get data for.
        date : date
            The date of the data.
        period : str
            Period the statement is returned for.
        growth_net_income : float
            Growth rate of net income.
        growth_depreciation_and_amortization : float
            Growth rate of depreciation and amortization.
        growth_deferred_income_tax : float
            Growth rate of deferred income tax.
        growth_stock_based_compensation : float
            Growth rate of stock-based compensation.
        growth_change_in_working_capital : float
            Growth rate of change in working capital.
        growth_accounts_receivables : float
            Growth rate of accounts receivables.
        growth_inventory : float
            Growth rate of inventory.
        growth_accounts_payables : float
            Growth rate of accounts payables.
        growth_other_working_capital : float
            Growth rate of other working capital.
        growth_other_non_cash_items : float
            Growth rate of other non-cash items.
        growth_net_cash_provided_by_operating_activities : float
            Growth rate of net cash provided by operating activities.
        growth_investments_in_property_plant_and_equipment : float
            Growth rate of investments in property, plant, and equipment.
        growth_acquisitions_net : float
            Growth rate of net acquisitions.
        growth_purchases_of_investments : float
            Growth rate of purchases of investments.
        growth_sales_maturities_of_investments : float
            Growth rate of sales maturities of investments.
        growth_other_investing_activities : float
            Growth rate of other investing activities.
        growth_net_cash_used_for_investing_activities : float
            Growth rate of net cash used for investing activities.
        growth_debt_repayment : float
            Growth rate of debt repayment.
        growth_common_stock_issued : float
            Growth rate of common stock issued.
        growth_common_stock_repurchased : float
            Growth rate of common stock repurchased.
        growth_dividends_paid : float
            Growth rate of dividends paid.
        growth_other_financing_activities : float
            Growth rate of other financing activities.
        growth_net_cash_used_provided_by_financing_activities : float
            Growth rate of net cash used/provided by financing activities.
        growth_effect_of_forex_changes_on_cash : float
            Growth rate of the effect of foreign exchange changes on cash.
        growth_net_change_in_cash : float
            Growth rate of net change in cash.
        growth_cash_at_end_of_period : float
            Growth rate of cash at the end of the period.
        growth_cash_at_beginning_of_period : float
            Growth rate of cash at the beginning of the period.
        growth_operating_cash_flow : float
            Growth rate of operating cash flow.
        growth_capital_expenditure : float
            Growth rate of capital expenditure.
        growth_free_cash_flow : float
            Growth rate of free cash flow."""  # noqa: E501

        inputs = filter_inputs(
            provider_choices={
                "provider": provider,
            },
            standard_params={
                "symbol": ",".join(symbol) if isinstance(symbol, list) else symbol,
                "limit": limit,
            },
            extra_params=kwargs,
        )

        return self._run(
            "/stocks/fa/cash_growth",
            **inputs,
        )

    @validate_call
    def comp(
        self,
        symbol: Annotated[
            Union[str, List[str]],
            OpenBBCustomParameter(description="Symbol to get data for."),
        ],
        provider: Optional[Literal["fmp"]] = None,
        **kwargs
    ) -> OBBject[List[Data]]:
        """Executive Compensation.

        Parameters
        ----------
        symbol : str
            Symbol to get data for.
        provider : Optional[Literal['fmp']]
            The provider to use for the query, by default None.
            If None, the provider specified in defaults is selected or 'fmp' if there is
            no default.

        Returns
        -------
        OBBject
            results : List[ExecutiveCompensation]
                Serializable results.
            provider : Optional[Literal['fmp']]
                Provider name.
            warnings : Optional[List[Warning_]]
                List of warnings.
            chart : Optional[Chart]
                Chart object.
            extra: Dict[str, Any]
                Extra info.

        ExecutiveCompensation
        ---------------------
        symbol : str
            Symbol to get data for.
        cik : Optional[str]
            Central Index Key (CIK) of the company.
        filing_date : date
            Date of the filing.
        accepted_date : datetime
            Date the filing was accepted.
        name_and_position : str
            Name and position of the executive.
        year : int
            Year of the compensation.
        salary : float
            Salary of the executive.
        bonus : float
            Bonus of the executive.
        stock_award : float
            Stock award of the executive.
        incentive_plan_compensation : float
            Incentive plan compensation of the executive.
        all_other_compensation : float
            All other compensation of the executive.
        total : float
            Total compensation of the executive.
        url : str
            URL of the filing data."""  # noqa: E501

        inputs = filter_inputs(
            provider_choices={
                "provider": provider,
            },
            standard_params={
                "symbol": ",".join(symbol) if isinstance(symbol, list) else symbol,
            },
            extra_params=kwargs,
        )

        return self._run(
            "/stocks/fa/comp",
            **inputs,
        )

    @validate_call
    def comsplit(
        self,
        start_date: Annotated[
            Union[datetime.date, None, str],
            OpenBBCustomParameter(
                description="Start date of the data, in YYYY-MM-DD format."
            ),
        ] = None,
        end_date: Annotated[
            Union[datetime.date, None, str],
            OpenBBCustomParameter(
                description="End date of the data, in YYYY-MM-DD format."
            ),
        ] = None,
        provider: Optional[Literal["fmp"]] = None,
        **kwargs
    ) -> OBBject[List[Data]]:
        """Stock Split Calendar.

        Parameters
        ----------
        start_date : Optional[datetime.date]
            Start date of the data, in YYYY-MM-DD format.
        end_date : Optional[datetime.date]
            End date of the data, in YYYY-MM-DD format.
        provider : Optional[Literal['fmp']]
            The provider to use for the query, by default None.
            If None, the provider specified in defaults is selected or 'fmp' if there is
            no default.

        Returns
        -------
        OBBject
            results : List[StockSplitCalendar]
                Serializable results.
            provider : Optional[Literal['fmp']]
                Provider name.
            warnings : Optional[List[Warning_]]
                List of warnings.
            chart : Optional[Chart]
                Chart object.
            extra: Dict[str, Any]
                Extra info.

        StockSplitCalendar
        ------------------
        date : date
            Date of the stock splits.
        label : str
            Label of the stock splits.
        symbol : str
            Symbol of the company.
        numerator : float
            Numerator of the stock splits.
        denominator : float
            Denominator of the stock splits."""  # noqa: E501

        inputs = filter_inputs(
            provider_choices={
                "provider": provider,
            },
            standard_params={
                "start_date": start_date,
                "end_date": end_date,
            },
            extra_params=kwargs,
        )

        return self._run(
            "/stocks/fa/comsplit",
            **inputs,
        )

    @validate_call
    def divs(
        self,
        symbol: Annotated[
            Union[str, List[str]],
            OpenBBCustomParameter(description="Symbol to get data for."),
        ],
        provider: Optional[Literal["fmp"]] = None,
        **kwargs
    ) -> OBBject[List[Data]]:
        """Historical Dividends.

        Parameters
        ----------
        symbol : str
            Symbol to get data for.
        provider : Optional[Literal['fmp']]
            The provider to use for the query, by default None.
            If None, the provider specified in defaults is selected or 'fmp' if there is
            no default.

        Returns
        -------
        OBBject
            results : List[HistoricalDividends]
                Serializable results.
            provider : Optional[Literal['fmp']]
                Provider name.
            warnings : Optional[List[Warning_]]
                List of warnings.
            chart : Optional[Chart]
                Chart object.
            extra: Dict[str, Any]
                Extra info.

        HistoricalDividends
        -------------------
        date : date
            Date of the historical dividends.
        label : str
            Label of the historical dividends.
        adj_dividend : float
            Adjusted dividend of the historical dividends.
        dividend : float
            Dividend of the historical dividends.
        record_date : Optional[date]
            Record date of the historical dividends.
        payment_date : Optional[date]
            Payment date of the historical dividends.
        declaration_date : Optional[date]
            Declaration date of the historical dividends."""  # noqa: E501

        inputs = filter_inputs(
            provider_choices={
                "provider": provider,
            },
            standard_params={
                "symbol": ",".join(symbol) if isinstance(symbol, list) else symbol,
            },
            extra_params=kwargs,
        )

        return self._run(
            "/stocks/fa/divs",
            **inputs,
        )

    @validate_call
    def earning(
        self,
        symbol: Annotated[
            Union[str, List[str]],
            OpenBBCustomParameter(description="Symbol to get data for."),
        ],
        limit: Annotated[
            Optional[int],
            OpenBBCustomParameter(description="The number of data entries to return."),
        ] = 50,
        provider: Optional[Literal["fmp"]] = None,
        **kwargs
    ) -> OBBject[List[Data]]:
        """Earnings Calendar.

        Parameters
        ----------
        symbol : str
            Symbol to get data for.
        limit : Optional[int]
            The number of data entries to return.
        provider : Optional[Literal['fmp']]
            The provider to use for the query, by default None.
            If None, the provider specified in defaults is selected or 'fmp' if there is
            no default.

        Returns
        -------
        OBBject
            results : List[EarningsCalendar]
                Serializable results.
            provider : Optional[Literal['fmp']]
                Provider name.
            warnings : Optional[List[Warning_]]
                List of warnings.
            chart : Optional[Chart]
                Chart object.
            extra: Dict[str, Any]
                Extra info.

        EarningsCalendar
        ----------------
        symbol : str
            Symbol to get data for.
        date : date
            The date of the data.
        eps : Optional[float]
            EPS of the earnings calendar.
        eps_estimated : Optional[float]
            Estimated EPS of the earnings calendar.
        time : str
            Time of the earnings calendar.
        revenue : Optional[float]
            Revenue of the earnings calendar.
        revenue_estimated : Optional[float]
            Estimated revenue of the earnings calendar.
        updated_from_date : Optional[date]
            Updated from date of the earnings calendar.
        fiscal_date_ending : date
            Fiscal date ending of the earnings calendar."""  # noqa: E501

        inputs = filter_inputs(
            provider_choices={
                "provider": provider,
            },
            standard_params={
                "symbol": ",".join(symbol) if isinstance(symbol, list) else symbol,
                "limit": limit,
            },
            extra_params=kwargs,
        )

        return self._run(
            "/stocks/fa/earning",
            **inputs,
        )

    @validate_call
    def emp(
        self,
        symbol: Annotated[
            Union[str, List[str]],
            OpenBBCustomParameter(description="Symbol to get data for."),
        ],
        provider: Optional[Literal["fmp"]] = None,
        **kwargs
    ) -> OBBject[List[Data]]:
        """Number of Employees.

        Parameters
        ----------
        symbol : str
            Symbol to get data for.
        provider : Optional[Literal['fmp']]
            The provider to use for the query, by default None.
            If None, the provider specified in defaults is selected or 'fmp' if there is
            no default.

        Returns
        -------
        OBBject
            results : List[HistoricalEmployees]
                Serializable results.
            provider : Optional[Literal['fmp']]
                Provider name.
            warnings : Optional[List[Warning_]]
                List of warnings.
            chart : Optional[Chart]
                Chart object.
            extra: Dict[str, Any]
                Extra info.

        HistoricalEmployees
        -------------------
        symbol : str
            Symbol to get data for.
        cik : int
            CIK of the company to retrieve the historical employees of.
        acceptance_time : datetime
            Time of acceptance of the company employee.
        period_of_report : date
            Date of reporting of the company employee.
        company_name : str
            Registered name of the company to retrieve the historical employees of.
        form_type : str
            Form type of the company employee.
        filing_date : date
            Filing date of the company employee
        employee_count : int
            Count of employees of the company.
        source : str
            Source URL which retrieves this data for the company."""  # noqa: E501

        inputs = filter_inputs(
            provider_choices={
                "provider": provider,
            },
            standard_params={
                "symbol": ",".join(symbol) if isinstance(symbol, list) else symbol,
            },
            extra_params=kwargs,
        )

        return self._run(
            "/stocks/fa/emp",
            **inputs,
        )

    @validate_call
    def est(
        self,
        symbol: Annotated[
            Union[str, List[str]],
            OpenBBCustomParameter(description="Symbol to get data for."),
        ],
        period: Annotated[
            Literal["annual", "quarter"],
            OpenBBCustomParameter(description="Period of the data to return."),
        ] = "annual",
        limit: Annotated[
            int,
            OpenBBCustomParameter(description="The number of data entries to return."),
        ] = 30,
        provider: Optional[Literal["fmp"]] = None,
        **kwargs
    ) -> OBBject[List[Data]]:
        """Analyst Estimates.

        Parameters
        ----------
        symbol : str
            Symbol to get data for.
        period : Literal['quarter', 'annual']
            Period of the data to return.
        limit : int
            The number of data entries to return.
        provider : Optional[Literal['fmp']]
            The provider to use for the query, by default None.
            If None, the provider specified in defaults is selected or 'fmp' if there is
            no default.

        Returns
        -------
        OBBject
            results : List[AnalystEstimates]
                Serializable results.
            provider : Optional[Literal['fmp']]
                Provider name.
            warnings : Optional[List[Warning_]]
                List of warnings.
            chart : Optional[Chart]
                Chart object.
            extra: Dict[str, Any]
                Extra info.

        AnalystEstimates
        ----------------
        symbol : str
            Symbol to get data for.
        date : date
            A specific date to get data for.
        estimated_revenue_low : int
            Estimated revenue low.
        estimated_revenue_high : int
            Estimated revenue high.
        estimated_revenue_avg : int
            Estimated revenue average.
        estimated_ebitda_low : int
            Estimated EBITDA low.
        estimated_ebitda_high : int
            Estimated EBITDA high.
        estimated_ebitda_avg : int
            Estimated EBITDA average.
        estimated_ebit_low : int
            Estimated EBIT low.
        estimated_ebit_high : int
            Estimated EBIT high.
        estimated_ebit_avg : int
            Estimated EBIT average.
        estimated_net_income_low : int
            Estimated net income low.
        estimated_net_income_high : int
            Estimated net income high.
        estimated_net_income_avg : int
            Estimated net income average.
        estimated_sga_expense_low : int
            Estimated SGA expense low.
        estimated_sga_expense_high : int
            Estimated SGA expense high.
        estimated_sga_expense_avg : int
            Estimated SGA expense average.
        estimated_eps_avg : float
            Estimated EPS average.
        estimated_eps_high : float
            Estimated EPS high.
        estimated_eps_low : float
            Estimated EPS low.
        number_analyst_estimated_revenue : int
            Number of analysts who estimated revenue.
        number_analysts_estimated_eps : int
            Number of analysts who estimated EPS."""  # noqa: E501

        inputs = filter_inputs(
            provider_choices={
                "provider": provider,
            },
            standard_params={
                "symbol": ",".join(symbol) if isinstance(symbol, list) else symbol,
                "period": period,
                "limit": limit,
            },
            extra_params=kwargs,
        )

        return self._run(
            "/stocks/fa/est",
            **inputs,
        )

    @validate_call
    def filings(
        self,
        symbol: Annotated[
            Union[str, List[str]],
            OpenBBCustomParameter(description="Symbol to get data for."),
        ],
        limit: Annotated[
            Optional[int],
            OpenBBCustomParameter(description="The number of data entries to return."),
        ] = 100,
        provider: Optional[Literal["fmp"]] = None,
        **kwargs
    ) -> OBBject[List[Data]]:
        """Company Filings.

        Parameters
        ----------
        symbol : str
            Symbol to get data for.
        limit : Optional[int]
            The number of data entries to return.
        provider : Optional[Literal['fmp']]
            The provider to use for the query, by default None.
            If None, the provider specified in defaults is selected or 'fmp' if there is
            no default.
        type : Optional[Literal['1', '1-A', '1-E', '1-K', '1-N', '1-SA', '1-U', '1-Z', '10', '10-D', '10-K', '10-M', '10-Q', '11-K', '12b-25', '13F', '13H', '144', '15', '15F', '17-H', '18', '18-K', '19b-4', '19b-4(e)', '19b-7', '2-E', '20-F', '24F-2', '25', '3', '4', '40-F', '5', '6-K', '7-M', '8-A', '8-K', '8-M', '9-M', 'ABS-15G', 'ABS-EE', 'ABS DD-15E', 'ADV', 'ADV-E', 'ADV-H', 'ADV-NR', 'ADV-W', 'ATS', 'ATS-N', 'ATS-R', 'BD', 'BD-N', 'BDW', 'C', 'CA-1', 'CB', 'CFPORTAL', 'CRS', 'CUSTODY', 'D', 'F-1', 'F-10', 'F-3', 'F-4', 'F-6', 'F-7', 'F-8', 'F-80', 'F-N', 'F-X', 'ID', 'MA', 'MA-I', 'MA-NR', 'MA-W', 'MSD', 'MSDW', 'N-14', 'N-17D-1', 'N-17f-1', 'N-17f-2', 'N-18f-1', 'N-1A', 'N-2', 'N-23c-3', 'N-27D-1', 'N-3', 'N-4', 'N-5', 'N-54A', 'N-54C', 'N-6', 'N-6EI-1', 'N-6F', 'N-8A', 'N-8B-2', 'N-8B-4', 'N-8F', 'N-CEN']]
            Type of the SEC filing form. (provider: fmp)
        page : Optional[int]
            Page number of the results. (provider: fmp)

        Returns
        -------
        OBBject
            results : List[CompanyFilings]
                Serializable results.
            provider : Optional[Literal['fmp']]
                Provider name.
            warnings : Optional[List[Warning_]]
                List of warnings.
            chart : Optional[Chart]
                Chart object.
            extra: Dict[str, Any]
                Extra info.

        CompanyFilings
        --------------
        date : date
            The date of the filing.
        type : str
            Type of document.
        link : str
            URL to the document.
        symbol : Optional[str]
            The ticker symbol of the company. (provider: fmp)
        accepted_date : Optional[date]
            Accepted date of the SEC filing. (provider: fmp)
        cik : Optional[str]
            CIK of the SEC filing. (provider: fmp)
        final_link : Optional[str]
            Final link of the SEC filing. (provider: fmp)"""  # noqa: E501

        inputs = filter_inputs(
            provider_choices={
                "provider": provider,
            },
            standard_params={
                "symbol": ",".join(symbol) if isinstance(symbol, list) else symbol,
                "limit": limit,
            },
            extra_params=kwargs,
        )

        return self._run(
            "/stocks/fa/filings",
            **inputs,
        )

    @validate_call
    def income(
        self,
        symbol: Annotated[
            Union[str, List[str]],
            OpenBBCustomParameter(description="Symbol to get data for."),
        ],
        period: Annotated[
            Literal["annual", "quarter"],
            OpenBBCustomParameter(description="Period of the data to return."),
        ] = "annual",
        limit: Annotated[
            int,
            OpenBBCustomParameter(description="The number of data entries to return."),
        ] = 12,
<<<<<<< HEAD
        provider: Union[Literal["fmp", "intrinio", "polygon", "yfinance"], None] = None,
=======
        provider: Optional[Literal["fmp", "intrinio", "polygon", "yfinance"]] = None,
>>>>>>> 47821e22
        **kwargs
    ) -> OBBject[List[Data]]:
        """Income Statement.

        Parameters
        ----------
        symbol : str
            Symbol to get data for.
        period : Literal['annual', 'quarter']
            Period of the data to return.
        limit : int
            The number of data entries to return.
<<<<<<< HEAD
        provider : Union[Literal['fmp', 'intrinio', 'polygon', 'yfinance'], None]
=======
        provider : Optional[Literal['fmp', 'intrinio', 'polygon', 'yfinance']]
>>>>>>> 47821e22
            The provider to use for the query, by default None.
            If None, the provider specified in defaults is selected or 'fmp' if there is
            no default.
        cik : Optional[str]
            The CIK of the company if no symbol is provided. (provider: fmp)
        type : Literal['reported', 'standardized']
            Type of the statement to be fetched. (provider: intrinio)
        year : Optional[int]
            Year of the statement to be fetched. (provider: intrinio)
        company_name : Optional[str]
            Name of the company. (provider: polygon)
        company_name_search : Optional[str]
            Name of the company to search. (provider: polygon)
        sic : Optional[str]
            The Standard Industrial Classification (SIC) of the company. (provider: polygon)
        filing_date : Optional[datetime.date]
            Filing date of the financial statement. (provider: polygon)
        filing_date_lt : Optional[datetime.date]
            Filing date less than the given date. (provider: polygon)
        filing_date_lte : Optional[datetime.date]
            Filing date less than or equal to the given date. (provider: polygon)
        filing_date_gt : Optional[datetime.date]
            Filing date greater than the given date. (provider: polygon)
        filing_date_gte : Optional[datetime.date]
            Filing date greater than or equal to the given date. (provider: polygon)
        period_of_report_date : Optional[datetime.date]
            Period of report date of the financial statement. (provider: polygon)
        period_of_report_date_lt : Optional[datetime.date]
            Period of report date less than the given date. (provider: polygon)
        period_of_report_date_lte : Optional[datetime.date]
            Period of report date less than or equal to the given date. (provider: polygon)
        period_of_report_date_gt : Optional[datetime.date]
            Period of report date greater than the given date. (provider: polygon)
        period_of_report_date_gte : Optional[datetime.date]
            Period of report date greater than or equal to the given date. (provider: polygon)
        include_sources : Optional[bool]
            Whether to include the sources of the financial statement. (provider: polygon)
        order : Optional[Literal['asc', 'desc']]
            Order of the financial statement. (provider: polygon)
        sort : Optional[Literal['filing_date', 'period_of_report_date']]
            Sort of the financial statement. (provider: polygon)

        Returns
        -------
        OBBject
            results : List[IncomeStatement]
                Serializable results.
<<<<<<< HEAD
            provider : Union[Literal['fmp', 'intrinio', 'polygon', 'yfinance'], None]
=======
            provider : Optional[Literal['fmp', 'intrinio', 'polygon', 'yfinance']]
>>>>>>> 47821e22
                Provider name.
            warnings : Optional[List[Warning_]]
                List of warnings.
            chart : Optional[Chart]
                Chart object.
            extra: Dict[str, Any]
                Extra info.

        IncomeStatement
        ---------------
        symbol : Optional[str]
            Symbol to get data for.
        date : date
            Date of the income statement.
        period : Optional[str]
            Period of the income statement.
        cik : Optional[str]
            Central Index Key.
        revenue : Optional[int]
            Revenue.
        cost_of_revenue : Optional[int]
            Cost of revenue.
        gross_profit : Optional[int]
            Gross profit.
        cost_and_expenses : Optional[int]
            Cost and expenses.
        gross_profit_ratio : Optional[float]
            Gross profit ratio.
        research_and_development_expenses : Optional[int]
            Research and development expenses.
        general_and_administrative_expenses : Optional[int]
            General and administrative expenses.
        selling_and_marketing_expenses : Optional[float]
            Selling and marketing expenses.
        selling_general_and_administrative_expenses : Optional[int]
            Selling, general and administrative expenses.
        other_expenses : Optional[int]
            Other expenses.
        operating_expenses : Optional[int]
            Operating expenses.
        depreciation_and_amortization : Optional[int]
            Depreciation and amortization.
        ebitda : Optional[int]
            Earnings before interest, taxes, depreciation and amortization.
        ebitda_ratio : Optional[float]
            Earnings before interest, taxes, depreciation and amortization ratio.
        operating_income : Optional[int]
            Operating income.
        operating_income_ratio : Optional[float]
            Operating income ratio.
        interest_income : Optional[int]
            Interest income.
        interest_expense : Optional[int]
            Interest expense.
        total_other_income_expenses_net : Optional[int]
            Total other income expenses net.
        income_before_tax : Optional[int]
            Income before tax.
        income_before_tax_ratio : Optional[float]
            Income before tax ratio.
        income_tax_expense : Optional[int]
            Income tax expense.
        net_income : Optional[int]
            Net income.
        net_income_ratio : Optional[float]
            Net income ratio.
        eps : Optional[float]
            Earnings per share.
        eps_diluted : Optional[float]
            Earnings per share diluted.
        weighted_average_shares_outstanding : Optional[int]
            Weighted average shares outstanding.
        weighted_average_shares_outstanding_dil : Optional[int]
            Weighted average shares outstanding diluted.
        link : Optional[str]
            Link to the income statement.
        final_link : Optional[str]
            Final link to the income statement.
        reported_currency : Optional[str]
            Reporting currency. (provider: fmp)
        filling_date : Optional[date]
            Filling date. (provider: fmp)
        accepted_date : Optional[datetime]
            Accepted date. (provider: fmp)
        calendar_year : Optional[int]
            Calendar year. (provider: fmp)
        income_loss_from_continuing_operations_before_tax : Optional[float]
            Income/Loss From Continuing Operations After Tax (provider: polygon)
        income_loss_from_continuing_operations_after_tax : Optional[float]
            Income (loss) from continuing operations after tax (provider: polygon)
        benefits_costs_expenses : Optional[float]
            Benefits, costs and expenses (provider: polygon)
        net_income_loss_attributable_to_noncontrolling_interest : Optional[int]
            Net income (loss) attributable to noncontrolling interest (provider: polygon)
        net_income_loss_attributable_to_parent : Optional[float]
            Net income (loss) attributable to parent (provider: polygon)
        net_income_loss_available_to_common_stockholders_basic : Optional[float]
            Net Income/Loss Available To Common Stockholders Basic (provider: polygon)
        participating_securities_distributed_and_undistributed_earnings_loss_basic : Optional[float]
            Participating Securities Distributed And Undistributed Earnings Loss Basic (provider: polygon)
        nonoperating_income_loss : Optional[float]
            Nonoperating Income Loss (provider: polygon)
        preferred_stock_dividends_and_other_adjustments : Optional[float]
            Preferred stock dividends and other adjustments (provider: polygon)"""  # noqa: E501

        inputs = filter_inputs(
            provider_choices={
                "provider": provider,
            },
            standard_params={
                "symbol": ",".join(symbol) if isinstance(symbol, list) else symbol,
                "period": period,
                "limit": limit,
            },
            extra_params=kwargs,
        )

        return self._run(
            "/stocks/fa/income",
            **inputs,
        )

    @validate_call
    def income_growth(
        self,
        symbol: Annotated[
            Union[str, List[str]],
            OpenBBCustomParameter(description="Symbol to get data for."),
        ],
        limit: Annotated[
            int,
            OpenBBCustomParameter(description="The number of data entries to return."),
        ] = 10,
        period: Annotated[
            Literal["annual", "quarter"],
            OpenBBCustomParameter(description="Period of the data to return."),
        ] = "annual",
        provider: Optional[Literal["fmp"]] = None,
        **kwargs
    ) -> OBBject[List[Data]]:
        """Income Statement Growth.

        Parameters
        ----------
        symbol : str
            Symbol to get data for.
        limit : int
            The number of data entries to return.
        period : Literal['annual', 'quarter']
            Period of the data to return.
        provider : Optional[Literal['fmp']]
            The provider to use for the query, by default None.
            If None, the provider specified in defaults is selected or 'fmp' if there is
            no default.

        Returns
        -------
        OBBject
            results : List[IncomeStatementGrowth]
                Serializable results.
            provider : Optional[Literal['fmp']]
                Provider name.
            warnings : Optional[List[Warning_]]
                List of warnings.
            chart : Optional[Chart]
                Chart object.
            extra: Dict[str, Any]
                Extra info.

        IncomeStatementGrowth
        ---------------------
        symbol : Optional[str]
            Symbol to get data for.
        date : date
            The date of the data.
        period : str
            Period the statement is returned for.
        growth_revenue : float
            Growth rate of total revenue.
        growth_cost_of_revenue : float
            Growth rate of cost of goods sold.
        growth_gross_profit : float
            Growth rate of gross profit.
        growth_gross_profit_ratio : float
            Growth rate of gross profit as a percentage of revenue.
        growth_research_and_development_expenses : float
            Growth rate of expenses on research and development.
        growth_general_and_administrative_expenses : float
            Growth rate of general and administrative expenses.
        growth_selling_and_marketing_expenses : float
            Growth rate of expenses on selling and marketing activities.
        growth_other_expenses : float
            Growth rate of other operating expenses.
        growth_operating_expenses : float
            Growth rate of total operating expenses.
        growth_cost_and_expenses : float
            Growth rate of total costs and expenses.
        growth_interest_expense : float
            Growth rate of interest expenses.
        growth_depreciation_and_amortization : float
            Growth rate of depreciation and amortization expenses.
        growth_ebitda : float
            Growth rate of Earnings Before Interest, Taxes, Depreciation, and Amortization.
        growth_ebitda_ratio : float
            Growth rate of EBITDA as a percentage of revenue.
        growth_operating_income : float
            Growth rate of operating income.
        growth_operating_income_ratio : float
            Growth rate of operating income as a percentage of revenue.
        growth_total_other_income_expenses_net : float
            Growth rate of net total other income and expenses.
        growth_income_before_tax : float
            Growth rate of income before taxes.
        growth_income_before_tax_ratio : float
            Growth rate of income before taxes as a percentage of revenue.
        growth_income_tax_expense : float
            Growth rate of income tax expenses.
        growth_net_income : float
            Growth rate of net income.
        growth_net_income_ratio : float
            Growth rate of net income as a percentage of revenue.
        growth_eps : float
            Growth rate of Earnings Per Share (EPS).
        growth_eps_diluted : float
            Growth rate of diluted Earnings Per Share (EPS).
        growth_weighted_average_shs_out : float
            Growth rate of weighted average shares outstanding.
        growth_weighted_average_shs_out_dil : float
            Growth rate of diluted weighted average shares outstanding."""  # noqa: E501

        inputs = filter_inputs(
            provider_choices={
                "provider": provider,
            },
            standard_params={
                "symbol": ",".join(symbol) if isinstance(symbol, list) else symbol,
                "limit": limit,
                "period": period,
            },
            extra_params=kwargs,
        )

        return self._run(
            "/stocks/fa/income_growth",
            **inputs,
        )

    @validate_call
    def ins(
        self,
        symbol: Annotated[
            Union[str, List[str]],
            OpenBBCustomParameter(description="Symbol to get data for."),
        ],
        transactionType: Annotated[
            Union[
                List[
                    Literal[
                        "A-Award",
                        "C-Conversion",
                        "D-Return",
                        "E-ExpireShort",
                        "F-InKind",
                        "G-Gift",
                        "H-ExpireLong",
                        "I-Discretionary",
                        "J-Other",
                        "L-Small",
                        "M-Exempt",
                        "O-OutOfTheMoney",
                        "P-Purchase",
                        "S-Sale",
                        "U-Tender",
                        "W-Will",
                        "X-InTheMoney",
                        "Z-Trust",
                    ]
                ],
                str,
                None,
            ],
            OpenBBCustomParameter(description="Type of the transaction."),
        ] = ["P-Purchase"],
        page: Annotated[
            Optional[int],
            OpenBBCustomParameter(description="Page number of the data to fetch."),
        ] = 0,
        provider: Optional[Literal["fmp"]] = None,
        **kwargs
    ) -> OBBject[List[Data]]:
        """Stock Insider Trading.

        Parameters
        ----------
        symbol : str
            Symbol to get data for.
        transactionType : Union[List[Literal['A-Award', 'C-Conversion', 'D-Return', ...
            Type of the transaction.
        page : Optional[int]
            Page number of the data to fetch.
        provider : Optional[Literal['fmp']]
            The provider to use for the query, by default None.
            If None, the provider specified in defaults is selected or 'fmp' if there is
            no default.

        Returns
        -------
        OBBject
            results : List[StockInsiderTrading]
                Serializable results.
            provider : Optional[Literal['fmp']]
                Provider name.
            warnings : Optional[List[Warning_]]
                List of warnings.
            chart : Optional[Chart]
                Chart object.
            extra: Dict[str, Any]
                Extra info.

        StockInsiderTrading
        -------------------
        symbol : str
            Symbol to get data for.
        filing_date : datetime
            Filing date of the stock insider trading.
        transaction_date : date
            Transaction date of the stock insider trading.
        reporting_cik : int
            Reporting CIK of the stock insider trading.
        transaction_type : str
            Transaction type of the stock insider trading.
        securities_owned : int
            Securities owned of the stock insider trading.
        company_cik : int
            Company CIK of the stock insider trading.
        reporting_name : str
            Reporting name of the stock insider trading.
        type_of_owner : str
            Type of owner of the stock insider trading.
        acquisition_or_disposition : str
            Acquisition or disposition of the stock insider trading.
        form_type : str
            Form type of the stock insider trading.
        securities_transacted : float
            Securities transacted of the stock insider trading.
        price : float
            Price of the stock insider trading.
        security_name : str
            Security name of the stock insider trading.
        link : str
            Link of the stock insider trading."""  # noqa: E501

        inputs = filter_inputs(
            provider_choices={
                "provider": provider,
            },
            standard_params={
                "symbol": ",".join(symbol) if isinstance(symbol, list) else symbol,
                "transactionType": transactionType,
                "page": page,
            },
            extra_params=kwargs,
        )

        return self._run(
            "/stocks/fa/ins",
            **inputs,
        )

    @validate_call
    def ins_own(
        self,
        symbol: Annotated[
            Union[str, List[str]],
            OpenBBCustomParameter(description="Symbol to get data for."),
        ],
        include_current_quarter: Annotated[
            Optional[bool],
            OpenBBCustomParameter(description="Include current quarter data."),
        ] = False,
        date: Annotated[
            Optional[datetime.date],
            OpenBBCustomParameter(description="A specific date to get data for."),
        ] = None,
        provider: Optional[Literal["fmp"]] = None,
        **kwargs
    ) -> OBBject[List[Data]]:
        """Institutional Ownership.

        Parameters
        ----------
        symbol : str
            Symbol to get data for.
        include_current_quarter : Optional[bool]
            Include current quarter data.
        date : Optional[datetime.date]
            A specific date to get data for.
        provider : Optional[Literal['fmp']]
            The provider to use for the query, by default None.
            If None, the provider specified in defaults is selected or 'fmp' if there is
            no default.

        Returns
        -------
        OBBject
            results : List[InstitutionalOwnership]
                Serializable results.
            provider : Optional[Literal['fmp']]
                Provider name.
            warnings : Optional[List[Warning_]]
                List of warnings.
            chart : Optional[Chart]
                Chart object.
            extra: Dict[str, Any]
                Extra info.

        InstitutionalOwnership
        ----------------------
        symbol : str
            Symbol to get data for.
        cik : Optional[str]
            CIK of the company.
        date : date
            The date of the data.
        investors_holding : int
            Number of investors holding the stock.
        last_investors_holding : int
            Number of investors holding the stock in the last quarter.
        investors_holding_change : int
            Change in the number of investors holding the stock.
        number_of_13f_shares : Optional[int]
            Number of 13F shares.
        last_number_of_13f_shares : Optional[int]
            Number of 13F shares in the last quarter.
        number_of_13f_shares_change : Optional[int]
            Change in the number of 13F shares.
        total_invested : float
            Total amount invested.
        last_total_invested : float
            Total amount invested in the last quarter.
        total_invested_change : float
            Change in the total amount invested.
        ownership_percent : float
            Ownership percent.
        last_ownership_percent : float
            Ownership percent in the last quarter.
        ownership_percent_change : float
            Change in the ownership percent.
        new_positions : int
            Number of new positions.
        last_new_positions : int
            Number of new positions in the last quarter.
        new_positions_change : int
            Change in the number of new positions.
        increased_positions : int
            Number of increased positions.
        last_increased_positions : int
            Number of increased positions in the last quarter.
        increased_positions_change : int
            Change in the number of increased positions.
        closed_positions : int
            Number of closed positions.
        last_closed_positions : int
            Number of closed positions in the last quarter.
        closed_positions_change : int
            Change in the number of closed positions.
        reduced_positions : int
            Number of reduced positions.
        last_reduced_positions : int
            Number of reduced positions in the last quarter.
        reduced_positions_change : int
            Change in the number of reduced positions.
        total_calls : int
            Total number of call options contracts traded for Apple Inc. on the specified date.
        last_total_calls : int
            Total number of call options contracts traded for Apple Inc. on the previous reporting date.
        total_calls_change : int
            Change in the total number of call options contracts traded between the current and previous reporting dates.
        total_puts : int
            Total number of put options contracts traded for Apple Inc. on the specified date.
        last_total_puts : int
            Total number of put options contracts traded for Apple Inc. on the previous reporting date.
        total_puts_change : int
            Change in the total number of put options contracts traded between the current and previous reporting dates.
        put_call_ratio : float
            Put-call ratio, which is the ratio of the total number of put options to call options traded on the specified date.
        last_put_call_ratio : float
            Put-call ratio on the previous reporting date.
        put_call_ratio_change : float
            Change in the put-call ratio between the current and previous reporting dates.
        """  # noqa: E501

        inputs = filter_inputs(
            provider_choices={
                "provider": provider,
            },
            standard_params={
                "symbol": ",".join(symbol) if isinstance(symbol, list) else symbol,
                "include_current_quarter": include_current_quarter,
                "date": date,
            },
            extra_params=kwargs,
        )

        return self._run(
            "/stocks/fa/ins_own",
            **inputs,
        )

    @validate_call
    def metrics(
        self,
        symbol: Annotated[
            Union[str, List[str]],
            OpenBBCustomParameter(description="Symbol to get data for."),
        ],
        period: Annotated[
            Optional[Literal["annual", "quarter"]],
            OpenBBCustomParameter(description="Period of the data to return."),
        ] = "annual",
        limit: Annotated[
            Optional[int],
            OpenBBCustomParameter(description="The number of data entries to return."),
        ] = 100,
        provider: Optional[Literal["fmp"]] = None,
        **kwargs
    ) -> OBBject[List[Data]]:
        """Key Metrics.

        Parameters
        ----------
        symbol : str
            Symbol to get data for.
        period : Optional[Literal['annual', 'quarter']]
            Period of the data to return.
        limit : Optional[int]
            The number of data entries to return.
        provider : Optional[Literal['fmp']]
            The provider to use for the query, by default None.
            If None, the provider specified in defaults is selected or 'fmp' if there is
            no default.
        with_ttm : Optional[bool]
            Include trailing twelve months (TTM) data. (provider: fmp)

        Returns
        -------
        OBBject
            results : List[KeyMetrics]
                Serializable results.
            provider : Optional[Literal['fmp']]
                Provider name.
            warnings : Optional[List[Warning_]]
                List of warnings.
            chart : Optional[Chart]
                Chart object.
            extra: Dict[str, Any]
                Extra info.

        KeyMetrics
        ----------
        symbol : Optional[str]
            Symbol to get data for.
        date : date
            The date of the data.
        period : str
            Period of the data.
        revenue_per_share : Optional[float]
            Revenue per share
        net_income_per_share : Optional[float]
            Net income per share
        operating_cash_flow_per_share : Optional[float]
            Operating cash flow per share
        free_cash_flow_per_share : Optional[float]
            Free cash flow per share
        cash_per_share : Optional[float]
            Cash per share
        book_value_per_share : Optional[float]
            Book value per share
        tangible_book_value_per_share : Optional[float]
            Tangible book value per share
        shareholders_equity_per_share : Optional[float]
            Shareholders equity per share
        interest_debt_per_share : Optional[float]
            Interest debt per share
        market_cap : Optional[float]
            Market capitalization
        enterprise_value : Optional[float]
            Enterprise value
        pe_ratio : Optional[float]
            Price-to-earnings ratio (P/E ratio)
        price_to_sales_ratio : Optional[float]
            Price-to-sales ratio
        pocf_ratio : Optional[float]
            Price-to-operating cash flow ratio
        pfcf_ratio : Optional[float]
            Price-to-free cash flow ratio
        pb_ratio : Optional[float]
            Price-to-book ratio
        ptb_ratio : Optional[float]
            Price-to-tangible book ratio
        ev_to_sales : Optional[float]
            Enterprise value-to-sales ratio
        enterprise_value_over_ebitda : Optional[float]
            Enterprise value-to-EBITDA ratio
        ev_to_operating_cash_flow : Optional[float]
            Enterprise value-to-operating cash flow ratio
        ev_to_free_cash_flow : Optional[float]
            Enterprise value-to-free cash flow ratio
        earnings_yield : Optional[float]
            Earnings yield
        free_cash_flow_yield : Optional[float]
            Free cash flow yield
        debt_to_equity : Optional[float]
            Debt-to-equity ratio
        debt_to_assets : Optional[float]
            Debt-to-assets ratio
        net_debt_to_ebitda : Optional[float]
            Net debt-to-EBITDA ratio
        current_ratio : Optional[float]
            Current ratio
        interest_coverage : Optional[float]
            Interest coverage
        income_quality : Optional[float]
            Income quality
        dividend_yield : Optional[float]
            Dividend yield
        payout_ratio : Optional[float]
            Payout ratio
        sales_general_and_administrative_to_revenue : Optional[float]
            Sales general and administrative expenses-to-revenue ratio
        research_and_development_to_revenue : Optional[float]
            Research and development expenses-to-revenue ratio
        intangibles_to_total_assets : Optional[float]
            Intangibles-to-total assets ratio
        capex_to_operating_cash_flow : Optional[float]
            Capital expenditures-to-operating cash flow ratio
        capex_to_revenue : Optional[float]
            Capital expenditures-to-revenue ratio
        capex_to_depreciation : Optional[float]
            Capital expenditures-to-depreciation ratio
        stock_based_compensation_to_revenue : Optional[float]
            Stock-based compensation-to-revenue ratio
        graham_number : Optional[float]
            Graham number
        roic : Optional[float]
            Return on invested capital
        return_on_tangible_assets : Optional[float]
            Return on tangible assets
        graham_net_net : Optional[float]
            Graham net-net working capital
        working_capital : Optional[float]
            Working capital
        tangible_asset_value : Optional[float]
            Tangible asset value
        net_current_asset_value : Optional[float]
            Net current asset value
        invested_capital : Optional[float]
            Invested capital
        average_receivables : Optional[float]
            Average receivables
        average_payables : Optional[float]
            Average payables
        average_inventory : Optional[float]
            Average inventory
        days_sales_outstanding : Optional[float]
            Days sales outstanding
        days_payables_outstanding : Optional[float]
            Days payables outstanding
        days_of_inventory_on_hand : Optional[float]
            Days of inventory on hand
        receivables_turnover : Optional[float]
            Receivables turnover
        payables_turnover : Optional[float]
            Payables turnover
        inventory_turnover : Optional[float]
            Inventory turnover
        roe : Optional[float]
            Return on equity
        capex_per_share : Optional[float]
            Capital expenditures per share
        calendar_year : Optional[int]
            Calendar year. (provider: fmp)"""  # noqa: E501

        inputs = filter_inputs(
            provider_choices={
                "provider": provider,
            },
            standard_params={
                "symbol": ",".join(symbol) if isinstance(symbol, list) else symbol,
                "period": period,
                "limit": limit,
            },
            extra_params=kwargs,
        )

        return self._run(
            "/stocks/fa/metrics",
            **inputs,
        )

    @validate_call
    def mgmt(
        self,
        symbol: Annotated[
            Union[str, List[str]],
            OpenBBCustomParameter(description="Symbol to get data for."),
        ],
        provider: Optional[Literal["fmp"]] = None,
        **kwargs
    ) -> OBBject[List[Data]]:
        """Key Executives.

        Parameters
        ----------
        symbol : str
            Symbol to get data for.
        provider : Optional[Literal['fmp']]
            The provider to use for the query, by default None.
            If None, the provider specified in defaults is selected or 'fmp' if there is
            no default.

        Returns
        -------
        OBBject
            results : List[KeyExecutives]
                Serializable results.
            provider : Optional[Literal['fmp']]
                Provider name.
            warnings : Optional[List[Warning_]]
                List of warnings.
            chart : Optional[Chart]
                Chart object.
            extra: Dict[str, Any]
                Extra info.

        KeyExecutives
        -------------
        title : str
            Designation of the key executive.
        name : str
            Name of the key executive.
        pay : Optional[int]
            Pay of the key executive.
        currency_pay : str
            Currency of the pay.
        gender : Optional[str]
            Gender of the key executive.
        year_born : Optional[int]
            Birth year of the key executive.
        title_since : Optional[int]
            Date the tile was held since."""  # noqa: E501

        inputs = filter_inputs(
            provider_choices={
                "provider": provider,
            },
            standard_params={
                "symbol": ",".join(symbol) if isinstance(symbol, list) else symbol,
            },
            extra_params=kwargs,
        )

        return self._run(
            "/stocks/fa/mgmt",
            **inputs,
        )

    @validate_call
    def overview(
        self,
        symbol: Annotated[
            Union[str, List[str]],
            OpenBBCustomParameter(description="Symbol to get data for."),
        ],
        provider: Optional[Literal["fmp"]] = None,
        **kwargs
    ) -> OBBject[Data]:
        """Company Overview.

        Parameters
        ----------
        symbol : str
            Symbol to get data for.
        provider : Optional[Literal['fmp']]
            The provider to use for the query, by default None.
            If None, the provider specified in defaults is selected or 'fmp' if there is
            no default.

        Returns
        -------
        OBBject
            results : CompanyOverview
                Serializable results.
            provider : Optional[Literal['fmp']]
                Provider name.
            warnings : Optional[List[Warning_]]
                List of warnings.
            chart : Optional[Chart]
                Chart object.
            extra: Dict[str, Any]
                Extra info.

        CompanyOverview
        ---------------
        symbol : str
            Symbol to get data for.
        price : Optional[float]
            Price of the company.
        beta : Optional[float]
            Beta of the company.
        vol_avg : Optional[int]
            Volume average of the company.
        mkt_cap : Optional[int]
            Market capitalization of the company.
        last_div : Optional[float]
            Last dividend of the company.
        range : Optional[str]
            Range of the company.
        changes : Optional[float]
            Changes of the company.
        company_name : Optional[str]
            Company name of the company.
        currency : Optional[str]
            Currency of the company.
        cik : Optional[str]
            CIK of the company.
        isin : Optional[str]
            ISIN of the company.
        cusip : Optional[str]
            CUSIP of the company.
        exchange : Optional[str]
            Exchange of the company.
        exchange_short_name : Optional[str]
            Exchange short name of the company.
        industry : Optional[str]
            Industry of the company.
        website : Optional[str]
            Website of the company.
        description : Optional[str]
            Description of the company.
        ceo : Optional[str]
            CEO of the company.
        sector : Optional[str]
            Sector of the company.
        country : Optional[str]
            Country of the company.
        full_time_employees : Optional[str]
            Full time employees of the company.
        phone : Optional[str]
            Phone of the company.
        address : Optional[str]
            Address of the company.
        city : Optional[str]
            City of the company.
        state : Optional[str]
            State of the company.
        zip : Optional[str]
            Zip of the company.
        dcf_diff : Optional[float]
            Discounted cash flow difference of the company.
        dcf : Optional[float]
            Discounted cash flow of the company.
        image : Optional[str]
            Image of the company.
        ipo_date : Optional[date]
            IPO date of the company.
        default_image : bool
            If the image is the default image.
        is_etf : bool
            If the company is an ETF.
        is_actively_trading : bool
            If the company is actively trading.
        is_adr : bool
            If the company is an ADR.
        is_fund : bool
            If the company is a fund."""  # noqa: E501

        inputs = filter_inputs(
            provider_choices={
                "provider": provider,
            },
            standard_params={
                "symbol": ",".join(symbol) if isinstance(symbol, list) else symbol,
            },
            extra_params=kwargs,
        )

        return self._run(
            "/stocks/fa/overview",
            **inputs,
        )

    @validate_call
    def own(
        self,
        symbol: Annotated[
            Union[str, List[str]],
            OpenBBCustomParameter(description="Symbol to get data for."),
        ],
        date: Annotated[
            Optional[datetime.date],
            OpenBBCustomParameter(description="A specific date to get data for."),
        ] = None,
        page: Annotated[
            Optional[int],
            OpenBBCustomParameter(description="Page number of the data to fetch."),
        ] = 0,
        provider: Optional[Literal["fmp"]] = None,
        **kwargs
    ) -> OBBject[List[Data]]:
        """Stock Ownership.

        Parameters
        ----------
        symbol : str
            Symbol to get data for.
        date : Optional[datetime.date]
            A specific date to get data for.
        page : Optional[int]
            Page number of the data to fetch.
        provider : Optional[Literal['fmp']]
            The provider to use for the query, by default None.
            If None, the provider specified in defaults is selected or 'fmp' if there is
            no default.

        Returns
        -------
        OBBject
            results : List[StockOwnership]
                Serializable results.
            provider : Optional[Literal['fmp']]
                Provider name.
            warnings : Optional[List[Warning_]]
                List of warnings.
            chart : Optional[Chart]
                Chart object.
            extra: Dict[str, Any]
                Extra info.

        StockOwnership
        --------------
        date : date
            The date of the data.
        cik : int
            Cik of the stock ownership.
        filing_date : date
            Filing date of the stock ownership.
        investor_name : str
            Investor name of the stock ownership.
        symbol : str
            Symbol of the stock ownership.
        security_name : str
            Security name of the stock ownership.
        type_of_security : str
            Type of security of the stock ownership.
        security_cusip : str
            Security cusip of the stock ownership.
        shares_type : str
            Shares type of the stock ownership.
        put_call_share : str
            Put call share of the stock ownership.
        investment_discretion : str
            Investment discretion of the stock ownership.
        industry_title : str
            Industry title of the stock ownership.
        weight : float
            Weight of the stock ownership.
        last_weight : float
            Last weight of the stock ownership.
        change_in_weight : float
            Change in weight of the stock ownership.
        change_in_weight_percentage : float
            Change in weight percentage of the stock ownership.
        market_value : int
            Market value of the stock ownership.
        last_market_value : int
            Last market value of the stock ownership.
        change_in_market_value : int
            Change in market value of the stock ownership.
        change_in_market_value_percentage : float
            Change in market value percentage of the stock ownership.
        shares_number : int
            Shares number of the stock ownership.
        last_shares_number : int
            Last shares number of the stock ownership.
        change_in_shares_number : float
            Change in shares number of the stock ownership.
        change_in_shares_number_percentage : float
            Change in shares number percentage of the stock ownership.
        quarter_end_price : float
            Quarter end price of the stock ownership.
        avg_price_paid : float
            Average price paid of the stock ownership.
        is_new : bool
            Is the stock ownership new.
        is_sold_out : bool
            Is the stock ownership sold out.
        ownership : float
            How much is the ownership.
        last_ownership : float
            Last ownership amount.
        change_in_ownership : float
            Change in ownership amount.
        change_in_ownership_percentage : float
            Change in ownership percentage.
        holding_period : int
            Holding period of the stock ownership.
        first_added : date
            First added date of the stock ownership.
        performance : float
            Performance of the stock ownership.
        performance_percentage : float
            Performance percentage of the stock ownership.
        last_performance : float
            Last performance of the stock ownership.
        change_in_performance : float
            Change in performance of the stock ownership.
        is_counted_for_performance : bool
            Is the stock ownership counted for performance."""  # noqa: E501

        inputs = filter_inputs(
            provider_choices={
                "provider": provider,
            },
            standard_params={
                "symbol": ",".join(symbol) if isinstance(symbol, list) else symbol,
                "date": date,
                "page": page,
            },
            extra_params=kwargs,
        )

        return self._run(
            "/stocks/fa/own",
            **inputs,
        )

    @validate_call
    def pt(
        self,
        symbol: Annotated[
            Union[str, List[str]],
            OpenBBCustomParameter(description="Symbol to get data for."),
        ],
        provider: Optional[Literal["fmp"]] = None,
        **kwargs
    ) -> OBBject[Data]:
        """Price Target Consensus.

        Parameters
        ----------
        symbol : str
            Symbol to get data for.
        provider : Optional[Literal['fmp']]
            The provider to use for the query, by default None.
            If None, the provider specified in defaults is selected or 'fmp' if there is
            no default.

        Returns
        -------
        OBBject
            results : PriceTargetConsensus
                Serializable results.
            provider : Optional[Literal['fmp']]
                Provider name.
            warnings : Optional[List[Warning_]]
                List of warnings.
            chart : Optional[Chart]
                Chart object.
            extra: Dict[str, Any]
                Extra info.

        PriceTargetConsensus
        --------------------
        symbol : str
            Symbol to get data for.
        target_high : Optional[float]
            High target of the price target consensus.
        target_low : Optional[float]
            Low target of the price target consensus.
        target_consensus : Optional[float]
            Consensus target of the price target consensus.
        target_median : Optional[float]
            Median target of the price target consensus."""  # noqa: E501

        inputs = filter_inputs(
            provider_choices={
                "provider": provider,
            },
            standard_params={
                "symbol": ",".join(symbol) if isinstance(symbol, list) else symbol,
            },
            extra_params=kwargs,
        )

        return self._run(
            "/stocks/fa/pt",
            **inputs,
        )

    @validate_call
    def pta(
        self,
        symbol: Annotated[
            Union[str, List[str]],
            OpenBBCustomParameter(description="Symbol to get data for."),
        ],
        provider: Optional[Literal["fmp"]] = None,
        **kwargs
    ) -> OBBject[List[Data]]:
        """Price Target.

        Parameters
        ----------
        symbol : str
            Symbol to get data for.
        provider : Optional[Literal['fmp']]
            The provider to use for the query, by default None.
            If None, the provider specified in defaults is selected or 'fmp' if there is
            no default.
        with_grade : bool
            Include upgrades and downgrades in the response. (provider: fmp)

        Returns
        -------
        OBBject
            results : List[PriceTarget]
                Serializable results.
            provider : Optional[Literal['fmp']]
                Provider name.
            warnings : Optional[List[Warning_]]
                List of warnings.
            chart : Optional[Chart]
                Chart object.
            extra: Dict[str, Any]
                Extra info.

        PriceTarget
        -----------
        symbol : str
            Symbol to get data for.
        published_date : datetime
            Published date of the price target.
        news_url : Optional[str]
            News URL of the price target.
        news_title : Optional[str]
            News title of the price target.
        analyst_name : Optional[str]
            Analyst name.
        analyst_company : Optional[str]
            Analyst company.
        price_target : Optional[float]
            Price target.
        adj_price_target : Optional[float]
            Adjusted price target.
        price_when_posted : Optional[float]
            Price when posted.
        news_publisher : Optional[str]
            News publisher of the price target.
        news_base_url : Optional[str]
            News base URL of the price target.
        new_grade : Optional[str]
            New grade (provider: fmp)
        previous_grade : Optional[str]
            Previous grade (provider: fmp)
        grading_company : Optional[str]
            Grading company (provider: fmp)"""  # noqa: E501

        inputs = filter_inputs(
            provider_choices={
                "provider": provider,
            },
            standard_params={
                "symbol": ",".join(symbol) if isinstance(symbol, list) else symbol,
            },
            extra_params=kwargs,
        )

        return self._run(
            "/stocks/fa/pta",
            **inputs,
        )

    @validate_call
    def ratios(
        self,
        symbol: Annotated[
            Union[str, List[str]],
            OpenBBCustomParameter(description="Symbol to get data for."),
        ],
        period: Annotated[
            Literal["annual", "quarter"],
            OpenBBCustomParameter(description="Period of the data to return."),
        ] = "annual",
        limit: Annotated[
            int,
            OpenBBCustomParameter(description="The number of data entries to return."),
        ] = 12,
        provider: Optional[Literal["fmp"]] = None,
        **kwargs
    ) -> OBBject[List[Data]]:
        """Extensive set of ratios over time.

        Parameters
        ----------
        symbol : str
            Symbol to get data for.
        period : Literal['annual', 'quarter']
            Period of the data to return.
        limit : int
            The number of data entries to return.
        provider : Optional[Literal['fmp']]
            The provider to use for the query, by default None.
            If None, the provider specified in defaults is selected or 'fmp' if there is
            no default.
        with_ttm : Optional[bool]
            Include trailing twelve months (TTM) data. (provider: fmp)

        Returns
        -------
        OBBject
            results : List[FinancialRatios]
                Serializable results.
            provider : Optional[Literal['fmp']]
                Provider name.
            warnings : Optional[List[Warning_]]
                List of warnings.
            chart : Optional[Chart]
                Chart object.
            extra: Dict[str, Any]
                Extra info.

        FinancialRatios
        ---------------
        symbol : str
            Symbol of the company.
        date : str
            Date of the financial ratios.
        period : str
            Period of the financial ratios.
        current_ratio : Optional[float]
            Current ratio.
        quick_ratio : Optional[float]
            Quick ratio.
        cash_ratio : Optional[float]
            Cash ratio.
        days_of_sales_outstanding : Optional[float]
            Days of sales outstanding.
        days_of_inventory_outstanding : Optional[float]
            Days of inventory outstanding.
        operating_cycle : Optional[float]
            Operating cycle.
        days_of_payables_outstanding : Optional[float]
            Days of payables outstanding.
        cash_conversion_cycle : Optional[float]
            Cash conversion cycle.
        gross_profit_margin : Optional[float]
            Gross profit margin.
        operating_profit_margin : Optional[float]
            Operating profit margin.
        pretax_profit_margin : Optional[float]
            Pretax profit margin.
        net_profit_margin : Optional[float]
            Net profit margin.
        effective_tax_rate : Optional[float]
            Effective tax rate.
        return_on_assets : Optional[float]
            Return on assets.
        return_on_equity : Optional[float]
            Return on equity.
        return_on_capital_employed : Optional[float]
            Return on capital employed.
        net_income_per_ebt : Optional[float]
            Net income per EBT.
        ebt_per_ebit : Optional[float]
            EBT per EBIT.
        ebit_per_revenue : Optional[float]
            EBIT per revenue.
        debt_ratio : Optional[float]
            Debt ratio.
        debt_equity_ratio : Optional[float]
            Debt equity ratio.
        long_term_debt_to_capitalization : Optional[float]
            Long term debt to capitalization.
        total_debt_to_capitalization : Optional[float]
            Total debt to capitalization.
        interest_coverage : Optional[float]
            Interest coverage.
        cash_flow_to_debt_ratio : Optional[float]
            Cash flow to debt ratio.
        company_equity_multiplier : Optional[float]
            Company equity multiplier.
        receivables_turnover : Optional[float]
            Receivables turnover.
        payables_turnover : Optional[float]
            Payables turnover.
        inventory_turnover : Optional[float]
            Inventory turnover.
        fixed_asset_turnover : Optional[float]
            Fixed asset turnover.
        asset_turnover : Optional[float]
            Asset turnover.
        operating_cash_flow_per_share : Optional[float]
            Operating cash flow per share.
        free_cash_flow_per_share : Optional[float]
            Free cash flow per share.
        cash_per_share : Optional[float]
            Cash per share.
        payout_ratio : Optional[float]
            Payout ratio.
        operating_cash_flow_sales_ratio : Optional[float]
            Operating cash flow sales ratio.
        free_cash_flow_operating_cash_flow_ratio : Optional[float]
            Free cash flow operating cash flow ratio.
        cash_flow_coverage_ratios : Optional[float]
            Cash flow coverage ratios.
        short_term_coverage_ratios : Optional[float]
            Short term coverage ratios.
        capital_expenditure_coverage_ratio : Optional[float]
            Capital expenditure coverage ratio.
        dividend_paid_and_capex_coverage_ratio : Optional[float]
            Dividend paid and capex coverage ratio.
        dividend_payout_ratio : Optional[float]
            Dividend payout ratio.
        price_book_value_ratio : Optional[float]
            Price book value ratio.
        price_to_book_ratio : Optional[float]
            Price to book ratio.
        price_to_sales_ratio : Optional[float]
            Price to sales ratio.
        price_earnings_ratio : Optional[float]
            Price earnings ratio.
        price_to_free_cash_flows_ratio : Optional[float]
            Price to free cash flows ratio.
        price_to_operating_cash_flows_ratio : Optional[float]
            Price to operating cash flows ratio.
        price_cash_flow_ratio : Optional[float]
            Price cash flow ratio.
        price_earnings_to_growth_ratio : Optional[float]
            Price earnings to growth ratio.
        price_sales_ratio : Optional[float]
            Price sales ratio.
        dividend_yield : Optional[float]
            Dividend yield.
        enterprise_value_multiple : Optional[float]
            Enterprise value multiple.
        price_fair_value : Optional[float]
            Price fair value."""  # noqa: E501

        inputs = filter_inputs(
            provider_choices={
                "provider": provider,
            },
            standard_params={
                "symbol": ",".join(symbol) if isinstance(symbol, list) else symbol,
                "period": period,
                "limit": limit,
            },
            extra_params=kwargs,
        )

        return self._run(
            "/stocks/fa/ratios",
            **inputs,
        )

    @validate_call
    def revgeo(
        self,
        symbol: Annotated[
            Union[str, List[str]],
            OpenBBCustomParameter(description="Symbol to get data for."),
        ],
        period: Annotated[
            Literal["annual", "quarter"],
            OpenBBCustomParameter(description="Period of the data to return."),
        ] = "annual",
        structure: Annotated[
            Literal["hierarchical", "flat"],
            OpenBBCustomParameter(description="Structure of the returned data."),
        ] = "flat",
        provider: Optional[Literal["fmp"]] = None,
        **kwargs
    ) -> OBBject[List[Data]]:
        """Revenue Geographic.

        Parameters
        ----------
        symbol : str
            Symbol to get data for.
        period : Literal['quarter', 'annual']
            Period of the data to return.
        structure : Literal['hierarchical', 'flat']
            Structure of the returned data.
        provider : Optional[Literal['fmp']]
            The provider to use for the query, by default None.
            If None, the provider specified in defaults is selected or 'fmp' if there is
            no default.

        Returns
        -------
        OBBject
            results : List[RevenueGeographic]
                Serializable results.
            provider : Optional[Literal['fmp']]
                Provider name.
            warnings : Optional[List[Warning_]]
                List of warnings.
            chart : Optional[Chart]
                Chart object.
            extra: Dict[str, Any]
                Extra info.

        RevenueGeographic
        -----------------
        date : date
            The date of the data.
        geographic_segment : Dict[str, int]
            Day level data containing the revenue of the geographic segment.
        americas : Optional[int]
            Revenue from the the American segment.
        europe : Optional[int]
            Revenue from the the European segment.
        greater_china : Optional[int]
            Revenue from the the Greater China segment.
        japan : Optional[int]
            Revenue from the the Japan segment.
        rest_of_asia_pacific : Optional[int]
            Revenue from the the Rest of Asia Pacific segment."""  # noqa: E501

        inputs = filter_inputs(
            provider_choices={
                "provider": provider,
            },
            standard_params={
                "symbol": ",".join(symbol) if isinstance(symbol, list) else symbol,
                "period": period,
                "structure": structure,
            },
            extra_params=kwargs,
        )

        return self._run(
            "/stocks/fa/revgeo",
            **inputs,
        )

    @validate_call
    def revseg(
        self,
        symbol: Annotated[
            Union[str, List[str]],
            OpenBBCustomParameter(description="Symbol to get data for."),
        ],
        period: Annotated[
            Literal["annual", "quarter"],
            OpenBBCustomParameter(description="Period of the data to return."),
        ] = "annual",
        structure: Annotated[
            Literal["hierarchical", "flat"],
            OpenBBCustomParameter(description="Structure of the returned data."),
        ] = "flat",
        provider: Optional[Literal["fmp"]] = None,
        **kwargs
    ) -> OBBject[List[Data]]:
        """Revenue Business Line.

        Parameters
        ----------
        symbol : str
            Symbol to get data for.
        period : Literal['quarter', 'annual']
            Period of the data to return.
        structure : Literal['hierarchical', 'flat']
            Structure of the returned data.
        provider : Optional[Literal['fmp']]
            The provider to use for the query, by default None.
            If None, the provider specified in defaults is selected or 'fmp' if there is
            no default.

        Returns
        -------
        OBBject
            results : List[RevenueBusinessLine]
                Serializable results.
            provider : Optional[Literal['fmp']]
                Provider name.
            warnings : Optional[List[Warning_]]
                List of warnings.
            chart : Optional[Chart]
                Chart object.
            extra: Dict[str, Any]
                Extra info.

        RevenueBusinessLine
        -------------------
        date : date
            The date of the data.
        business_line : Dict[str, int]
            Day level data containing the revenue of the business line."""  # noqa: E501

        inputs = filter_inputs(
            provider_choices={
                "provider": provider,
            },
            standard_params={
                "symbol": ",".join(symbol) if isinstance(symbol, list) else symbol,
                "period": period,
                "structure": structure,
            },
            extra_params=kwargs,
        )

        return self._run(
            "/stocks/fa/revseg",
            **inputs,
        )

    @validate_call
    def shrs(
        self,
        symbol: Annotated[
            Union[str, List[str]],
            OpenBBCustomParameter(description="Symbol to get data for."),
        ],
        provider: Optional[Literal["fmp"]] = None,
        **kwargs
    ) -> OBBject[List[Data]]:
        """Share Statistics.

        Parameters
        ----------
        symbol : str
            Symbol to get data for.
        provider : Optional[Literal['fmp']]
            The provider to use for the query, by default None.
            If None, the provider specified in defaults is selected or 'fmp' if there is
            no default.

        Returns
        -------
        OBBject
            results : List[ShareStatistics]
                Serializable results.
            provider : Optional[Literal['fmp']]
                Provider name.
            warnings : Optional[List[Warning_]]
                List of warnings.
            chart : Optional[Chart]
                Chart object.
            extra: Dict[str, Any]
                Extra info.

        ShareStatistics
        ---------------
        symbol : str
            Symbol to get data for.
        date : Optional[date]
            A specific date to get data for.
        free_float : Optional[float]
            Percentage of unrestricted shares of a publicly-traded company.
        float_shares : Optional[float]
            Number of shares available for trading by the general public.
        outstanding_shares : Optional[float]
            Total number of shares of a publicly-traded company.
        source : Optional[str]
            Source of the received data."""  # noqa: E501

        inputs = filter_inputs(
            provider_choices={
                "provider": provider,
            },
            standard_params={
                "symbol": ",".join(symbol) if isinstance(symbol, list) else symbol,
            },
            extra_params=kwargs,
        )

        return self._run(
            "/stocks/fa/shrs",
            **inputs,
        )

    @validate_call
    def split(
        self,
        symbol: Annotated[
            Union[str, List[str]],
            OpenBBCustomParameter(description="Symbol to get data for."),
        ],
        provider: Optional[Literal["fmp"]] = None,
        **kwargs
    ) -> OBBject[List[Data]]:
        """Historical Stock Splits.

        Parameters
        ----------
        symbol : str
            Symbol to get data for.
        provider : Optional[Literal['fmp']]
            The provider to use for the query, by default None.
            If None, the provider specified in defaults is selected or 'fmp' if there is
            no default.

        Returns
        -------
        OBBject
            results : List[HistoricalStockSplits]
                Serializable results.
            provider : Optional[Literal['fmp']]
                Provider name.
            warnings : Optional[List[Warning_]]
                List of warnings.
            chart : Optional[Chart]
                Chart object.
            extra: Dict[str, Any]
                Extra info.

        HistoricalStockSplits
        ---------------------
        date : date
            The date of the data.
        label : str
            Label of the historical stock splits.
        numerator : float
            Numerator of the historical stock splits.
        denominator : float
            Denominator of the historical stock splits."""  # noqa: E501

        inputs = filter_inputs(
            provider_choices={
                "provider": provider,
            },
            standard_params={
                "symbol": ",".join(symbol) if isinstance(symbol, list) else symbol,
            },
            extra_params=kwargs,
        )

        return self._run(
            "/stocks/fa/split",
            **inputs,
        )

    @validate_call
    def transcript(
        self,
        symbol: Annotated[
            Union[str, List[str]],
            OpenBBCustomParameter(description="Symbol to get data for."),
        ],
        year: Annotated[
            int,
            OpenBBCustomParameter(description="Year of the earnings call transcript."),
        ],
        quarter: Annotated[
            int,
            OpenBBCustomParameter(
                description="Quarter of the earnings call transcript."
            ),
        ] = 1,
        provider: Optional[Literal["fmp"]] = None,
        **kwargs
    ) -> OBBject[List[Data]]:
        """Earnings Call Transcript.

        Parameters
        ----------
        symbol : str
            Symbol to get data for.
        year : int
            Year of the earnings call transcript.
        quarter : int
            Quarter of the earnings call transcript.
        provider : Optional[Literal['fmp']]
            The provider to use for the query, by default None.
            If None, the provider specified in defaults is selected or 'fmp' if there is
            no default.

        Returns
        -------
        OBBject
            results : List[EarningsCallTranscript]
                Serializable results.
            provider : Optional[Literal['fmp']]
                Provider name.
            warnings : Optional[List[Warning_]]
                List of warnings.
            chart : Optional[Chart]
                Chart object.
            extra: Dict[str, Any]
                Extra info.

        EarningsCallTranscript
        ----------------------
        symbol : str
            Symbol to get data for.
        quarter : int
            Quarter of the earnings call transcript.
        year : int
            Year of the earnings call transcript.
        date : datetime
            The date of the data.
        content : str
            Content of the earnings call transcript."""  # noqa: E501

        inputs = filter_inputs(
            provider_choices={
                "provider": provider,
            },
            standard_params={
                "symbol": ",".join(symbol) if isinstance(symbol, list) else symbol,
                "year": year,
                "quarter": quarter,
            },
            extra_params=kwargs,
        )

        return self._run(
            "/stocks/fa/transcript",
            **inputs,
        )<|MERGE_RESOLUTION|>--- conflicted
+++ resolved
@@ -62,11 +62,7 @@
             int,
             OpenBBCustomParameter(description="The number of data entries to return."),
         ] = 12,
-<<<<<<< HEAD
         provider: Union[Literal["fmp", "intrinio", "polygon", "yfinance"], None] = None,
-=======
-        provider: Optional[Literal["fmp", "intrinio", "polygon", "yfinance"]] = None,
->>>>>>> 47821e22
         **kwargs
     ) -> OBBject[List[Data]]:
         """Balance Sheet.
@@ -79,11 +75,7 @@
             Period of the data to return.
         limit : int
             The number of data entries to return.
-<<<<<<< HEAD
         provider : Union[Literal['fmp', 'intrinio', 'polygon', 'yfinance'], None]
-=======
-        provider : Optional[Literal['fmp', 'intrinio', 'polygon', 'yfinance']]
->>>>>>> 47821e22
             The provider to use for the query, by default None.
             If None, the provider specified in defaults is selected or 'fmp' if there is
             no default.
@@ -131,11 +123,7 @@
         OBBject
             results : List[BalanceSheet]
                 Serializable results.
-<<<<<<< HEAD
             provider : Union[Literal['fmp', 'intrinio', 'polygon', 'yfinance'], None]
-=======
-            provider : Optional[Literal['fmp', 'intrinio', 'polygon', 'yfinance']]
->>>>>>> 47821e22
                 Provider name.
             warnings : Optional[List[Warning_]]
                 List of warnings.
@@ -517,11 +505,7 @@
             int,
             OpenBBCustomParameter(description="The number of data entries to return."),
         ] = 12,
-<<<<<<< HEAD
         provider: Union[Literal["fmp", "intrinio", "polygon", "yfinance"], None] = None,
-=======
-        provider: Optional[Literal["fmp", "intrinio", "polygon", "yfinance"]] = None,
->>>>>>> 47821e22
         **kwargs
     ) -> OBBject[List[Data]]:
         """Cash Flow Statement.
@@ -534,11 +518,7 @@
             Period of the data to return.
         limit : int
             The number of data entries to return.
-<<<<<<< HEAD
         provider : Union[Literal['fmp', 'intrinio', 'polygon', 'yfinance'], None]
-=======
-        provider : Optional[Literal['fmp', 'intrinio', 'polygon', 'yfinance']]
->>>>>>> 47821e22
             The provider to use for the query, by default None.
             If None, the provider specified in defaults is selected or 'fmp' if there is
             no default.
@@ -586,11 +566,7 @@
         OBBject
             results : List[CashFlowStatement]
                 Serializable results.
-<<<<<<< HEAD
             provider : Union[Literal['fmp', 'intrinio', 'polygon', 'yfinance'], None]
-=======
-            provider : Optional[Literal['fmp', 'intrinio', 'polygon', 'yfinance']]
->>>>>>> 47821e22
                 Provider name.
             warnings : Optional[List[Warning_]]
                 List of warnings.
@@ -1412,11 +1388,7 @@
             int,
             OpenBBCustomParameter(description="The number of data entries to return."),
         ] = 12,
-<<<<<<< HEAD
         provider: Union[Literal["fmp", "intrinio", "polygon", "yfinance"], None] = None,
-=======
-        provider: Optional[Literal["fmp", "intrinio", "polygon", "yfinance"]] = None,
->>>>>>> 47821e22
         **kwargs
     ) -> OBBject[List[Data]]:
         """Income Statement.
@@ -1429,11 +1401,7 @@
             Period of the data to return.
         limit : int
             The number of data entries to return.
-<<<<<<< HEAD
         provider : Union[Literal['fmp', 'intrinio', 'polygon', 'yfinance'], None]
-=======
-        provider : Optional[Literal['fmp', 'intrinio', 'polygon', 'yfinance']]
->>>>>>> 47821e22
             The provider to use for the query, by default None.
             If None, the provider specified in defaults is selected or 'fmp' if there is
             no default.
@@ -1481,11 +1449,7 @@
         OBBject
             results : List[IncomeStatement]
                 Serializable results.
-<<<<<<< HEAD
             provider : Union[Literal['fmp', 'intrinio', 'polygon', 'yfinance'], None]
-=======
-            provider : Optional[Literal['fmp', 'intrinio', 'polygon', 'yfinance']]
->>>>>>> 47821e22
                 Provider name.
             warnings : Optional[List[Warning_]]
                 List of warnings.
