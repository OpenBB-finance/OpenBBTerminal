--- conflicted
+++ resolved
@@ -251,11 +251,7 @@
         Returns
         -------
         OBBject
-<<<<<<< HEAD
-            results : Union[List[EquityInfo], EquityInfo]
-=======
             results : List[EquityInfo]
->>>>>>> cdce9044
                 Serializable results.
             provider : Optional[Literal['cboe', 'intrinio', 'tmx']]
                 Provider name.
