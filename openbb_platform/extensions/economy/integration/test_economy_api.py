--- conflicted
+++ resolved
@@ -507,13 +507,6 @@
                 "provider": "tradingeconomics",
                 "start_date": "2023-01-01",
                 "end_date": "2023-06-06",
-<<<<<<< HEAD
-                "country": "portugal",
-                "group": "gdp",
-                "importance": "low",
-            }
-        ),
-=======
                 "country": "mexico,sweden",
             }
         ),
@@ -522,7 +515,6 @@
                 "provider": "fmp",
             }
         ),
->>>>>>> 0a99b559
     ],
 )
 @pytest.mark.integration
