import base64

import pytest
import requests
from extensions.tests.conftest import parametrize
from openbb_core.env import Env
from openbb_core.provider.utils.helpers import get_querystring


@pytest.fixture(scope="session")
def headers():
    userpass = f"{Env().API_USERNAME}:{Env().API_PASSWORD}"
    userpass_bytes = userpass.encode("ascii")
    base64_bytes = base64.b64encode(userpass_bytes)

    return {"Authorization": f"Basic {base64_bytes.decode('ascii')}"}


# pylint: disable=redefined-outer-name


@parametrize(
    "params",
    [
        (
            {
                "display": "full",
                "date": None,
                "start_date": "2023-01-01",
                "end_date": "2023-06-06",
                "updated_since": None,
                "published_since": None,
                "sort": "created",
                "order": "desc",
                "isin": None,
                "cusip": None,
                "channels": "General",
                "topics": "earnings",
                "authors": None,
                "content_types": "headline",
                "provider": "benzinga",
                "limit": 20,
            }
        ),
        (
            {
                "provider": "fmp",
                "limit": 30,
            }
        ),
        (
            {
                "provider": "intrinio",
                "limit": 20,
            }
        ),
        (
            {
                "provider": "biztoc",
                "filter": "tag",
                "tag": "federalreserve",
                "source": "bloomberg",
                "term": "MSFT",
            }
        ),
        (
            {
                "provider": "tiingo",
                "limit": 30,
                "source": "bloomberg.com",
            }
        ),
    ],
)
@pytest.mark.integration
def test_news_world(params, headers):
    params = {p: v for p, v in params.items() if v}

    query_str = get_querystring(params, [])
    url = f"http://0.0.0.0:8000/api/v1/news/world?{query_str}"
    result = requests.get(url, headers=headers, timeout=10)
    assert isinstance(result, requests.Response)
    assert result.status_code == 200


@parametrize(
    "params",
    [
        ({"symbols": "AAPL", "limit": 20, "provider": "benzinga"}),
        (
            {
                "display": "full",
                "date": "2023-01-01",
                "start_date": "2023-01-01",
                "end_date": "2023-06-06",
                "updated_since": 1,
                "published_since": 1,
                "sort": "created",
                "order": "desc",
                "isin": "US0378331005",
                "cusip": "037833100",
                "channels": "General",
                "topics": "AAPL",
                "authors": "Benzinga Insights",
                "content_types": "headline",
                "provider": "benzinga",
                "symbols": "AAPL,MSFT",
                "limit": 20,
            }
        ),
        (
            {
                "published_utc": "2023-01-01",
                "order": "desc",
                "provider": "polygon",
                "symbols": "AAPL",
                "limit": 20,
            }
        ),
        (
            {
                "provider": "fmp",
                "symbols": "AAPL",
                "limit": 20,
                "page": 1,
            }
        ),
        (
            {
                "provider": "yfinance",
                "symbols": "AAPL",
                "limit": 20,
            }
        ),
        (
            {
                "provider": "intrinio",
                "symbols": "AAPL",
                "limit": 20,
            }
        ),
        (
            {
                "provider": "tiingo",
                "symbols": "AAPL,MSFT",
                "limit": 20,
                "source": "bloomberg.com",
            }
        ),
<<<<<<< HEAD
        (
            {
                "provider": "ultima",
                "sectors": "Real Estate",
            }
        ),
        (
            {
                "provider": "tmx",
                "symbols": "AAPL:US",
                "limit": 10,
                "page": 1,
            }
        ),
=======
        # (
        #     {
        #         "provider": "ultima",
        #         "sectors": "Real Estate",
        #     }
        # ),
>>>>>>> c43100d2
    ],
)
@pytest.mark.integration
def test_news_company(params, headers):
    params = {p: v for p, v in params.items() if v}

    query_str = get_querystring(params, [])
    url = f"http://0.0.0.0:8000/api/v1/news/company?{query_str}"
    result = requests.get(url, headers=headers, timeout=10)
    assert isinstance(result, requests.Response)
    assert result.status_code == 200


@pytest.mark.skip("openbb-ultima is not installed on the CI.")
@parametrize(
    "params",
    [
        (
            {
                "provider": "ultima",
                "sectors": "Real Estate",
            }
        ),
    ],
)
@pytest.mark.integration
def test_news_sector(params, headers):
    params = {p: v for p, v in params.items() if v}

    query_str = get_querystring(params, [])
    url = f"http://0.0.0.0:8000/api/v1/news/sector?{query_str}"
    result = requests.get(url, headers=headers, timeout=10)
    assert isinstance(result, requests.Response)
    assert result.status_code == 200<|MERGE_RESOLUTION|>--- conflicted
+++ resolved
@@ -147,13 +147,12 @@
                 "source": "bloomberg.com",
             }
         ),
-<<<<<<< HEAD
-        (
-            {
-                "provider": "ultima",
-                "sectors": "Real Estate",
-            }
-        ),
+        # (
+        #     {
+        #         "provider": "ultima",
+        #         "sectors": "Real Estate",
+        #     }
+        # ),
         (
             {
                 "provider": "tmx",
@@ -162,14 +161,6 @@
                 "page": 1,
             }
         ),
-=======
-        # (
-        #     {
-        #         "provider": "ultima",
-        #         "sectors": "Real Estate",
-        #     }
-        # ),
->>>>>>> c43100d2
     ],
 )
 @pytest.mark.integration
