--- conflicted
+++ resolved
@@ -21,8 +21,7 @@
     "params",
     [
         ({"provider": "intrinio", "symbol": "AAPL", "date": "2023-01-25"}),
-<<<<<<< HEAD
-        ({"provider": "cboe", "symbol": "AAPL"}),
+        ({"provider": "cboe", "symbol": "AAPL", "use_cache": False}),
         (
             {
                 "provider": "tmx",
@@ -31,9 +30,6 @@
                 "use_cache": False,
             }
         ),
-=======
-        ({"provider": "cboe", "symbol": "AAPL", "use_cache": False}),
->>>>>>> e7798c21
     ],
 )
 @pytest.mark.integration
