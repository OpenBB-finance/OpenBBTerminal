--- conflicted
+++ resolved
@@ -24,8 +24,7 @@
     "params",
     [
         ({"provider": "intrinio", "symbol": "AAPL", "date": "2023-01-25"}),
-<<<<<<< HEAD
-        ({"provider": "cboe", "symbol": "AAPL"}),
+        ({"provider": "cboe", "symbol": "AAPL", "use_cache": False}),
         (
             {
                 "provider": "tmx",
@@ -34,9 +33,6 @@
                 "use_cache": False,
             }
         ),
-=======
-        ({"provider": "cboe", "symbol": "AAPL", "use_cache": False}),
->>>>>>> e7798c21
     ],
 )
 @pytest.mark.integration
