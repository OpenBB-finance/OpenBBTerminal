--- conflicted
+++ resolved
@@ -101,11 +101,7 @@
 
     query_str = get_querystring(params, [])
     url = f"http://0.0.0.0:8000/api/v1/ta/atr?{query_str}"
-<<<<<<< HEAD
     result = requests.post(url, headers=get_headers(), timeout=15, data=data)
-=======
-    result = requests.post(url, headers=get_headers(), timeout=10, data=body)
->>>>>>> 2d8c35df
     assert isinstance(result, requests.Response)
     assert result.status_code == 200
 
@@ -615,11 +611,7 @@
 
     query_str = get_querystring(params, [])
     url = f"http://0.0.0.0:8000/api/v1/ta/clenow?{query_str}"
-<<<<<<< HEAD
     result = requests.post(url, headers=get_headers(), timeout=15, data=data)
-=======
-    result = requests.post(url, headers=get_headers(), timeout=10, data=body)
->>>>>>> 2d8c35df
     assert isinstance(result, requests.Response)
     assert result.status_code == 200
 
