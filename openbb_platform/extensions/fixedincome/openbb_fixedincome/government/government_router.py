--- conflicted
+++ resolved
@@ -75,19 +75,16 @@
     extra_params: ExtraParams,
 ) -> OBBject[BaseModel]:
     """Government Treasury Auctions."""
-<<<<<<< HEAD
+    return await OBBject.from_query(Query(**locals()))
     return OBBject(results=Query(**locals()).execute())
 
 
 @router.command(model="TreasuryPrices")
-def treasury_prices(
+async def treasury_prices(
     cc: CommandContext,
     provider_choices: ProviderChoices,
     standard_params: StandardParams,
     extra_params: ExtraParams,
 ) -> OBBject[BaseModel]:
     """Government Treasury Prices by date."""
-    return OBBject(results=Query(**locals()).execute())
-=======
-    return await OBBject.from_query(Query(**locals()))
->>>>>>> 49bdd76e
+    return await OBBject.from_query(results=Query(**locals()).execute())