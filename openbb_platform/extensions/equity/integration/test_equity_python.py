"""Python interface integration tests for the equity extension."""

<<<<<<< HEAD
=======
from datetime import date, time, timedelta

>>>>>>> a8122e9c
import pytest
from extensions.tests.conftest import parametrize
from openbb_core.app.model.obbject import OBBject

# pylint: disable=too-many-lines,redefined-outer-name


# pylint: disable=import-outside-toplevel,inconsistent-return-statements
@pytest.fixture(scope="session")
def obb(pytestconfig):
    """Fixture to setup obb."""
    if pytestconfig.getoption("markexpr") != "not integration":
        import openbb

        return openbb.obb


@parametrize(
    "params",
    [
        ({"symbol": "AAPL", "period": "annual", "limit": 12}),
        (
            {
                "provider": "intrinio",
                "symbol": "AAPL",
                "period": "quarter",
                "fiscal_year": 2014,
                "limit": 2,
            }
        ),
        (
            {
                "provider": "polygon",
                "include_sources": True,
                "order": "asc",
                "sort": "filing_date",
                "symbol": "AAPL",
                "period": "annual",
                "limit": 12,
                "filing_date": "2022-10-27",
                "filing_date_lt": "2022-11-01",
                "filing_date_lte": "2022-11-01",
                "filing_date_gt": "2022-10-10",
                "filing_date_gte": "2022-10-10",
                "period_of_report_date": "2022-09-24",
                "period_of_report_date_lt": "2022-11-01",
                "period_of_report_date_lte": "2022-11-01",
                "period_of_report_date_gt": "2022-10-10",
                "period_of_report_date_gte": "2022-10-10",
            }
        ),
        (
            {
                "symbol": "AAPL",
                "period": "annual",
                "limit": 12,
                "provider": "fmp",
            }
        ),
        (
            {
                "symbol": "AAPL",
                "period": "annual",
                "limit": 12,
                "provider": "yfinance",
            }
        ),
    ],
)
@pytest.mark.integration
def test_equity_fundamental_balance(params, obb):
    result = obb.equity.fundamental.balance(**params)
    assert result
    assert isinstance(result, OBBject)
    assert len(result.results) > 0


@parametrize(
    "params",
    [
        ({"symbol": "AAPL", "limit": 10, "provider": "fmp"}),
    ],
)
@pytest.mark.integration
def test_equity_fundamental_balance_growth(params, obb):
    result = obb.equity.fundamental.balance_growth(**params)
    assert result
    assert isinstance(result, OBBject)
    assert len(result.results) > 0


@parametrize(
    "params",
    [
        ({"start_date": "2023-11-05", "end_date": "2023-11-10", "provider": "fmp"}),
        ({"start_date": "2023-11-05", "end_date": "2023-11-10", "provider": "nasdaq"}),
    ],
)
@pytest.mark.integration
def test_equity_calendar_dividend(params, obb):
    result = obb.equity.calendar.dividend(**params)
    assert result
    assert isinstance(result, OBBject)
    assert len(result.results) > 0


@parametrize(
    "params",
    [
        ({"start_date": "2023-11-05", "end_date": "2023-11-10", "provider": "fmp"}),
    ],
)
@pytest.mark.integration
def test_equity_calendar_splits(params, obb):
    result = obb.equity.calendar.splits(**params)
    assert result
    assert isinstance(result, OBBject)
    assert len(result.results) > 0


@parametrize(
    "params",
    [
        ({"start_date": "2023-11-09", "end_date": "2023-11-10", "provider": "fmp"}),
        ({"start_date": "2023-11-09", "end_date": "2023-11-10", "provider": "nasdaq"}),
        ({"start_date": "2023-11-09", "end_date": "2023-11-10", "provider": "tmx"}),
    ],
)
@pytest.mark.integration
def test_equity_calendar_earnings(params, obb):
    result = obb.equity.calendar.earnings(**params)
    assert result
    assert isinstance(result, OBBject)
    assert len(result.results) > 0


@parametrize(
    "params",
    [
        (
            {
                "provider": "intrinio",
                "symbol": "AAPL",
                "period": "annual",
                "fiscal_year": None,
                "limit": 2,
            }
        ),
        (
            {
                "provider": "polygon",
                "include_sources": True,
                "order": "asc",
                "sort": "filing_date",
                "symbol": "AAPL",
                "period": "annual",
                "limit": 12,
                "filing_date": "2022-10-27",
                "filing_date_lt": "2022-11-01",
                "filing_date_lte": "2022-11-01",
                "filing_date_gt": "2022-10-10",
                "filing_date_gte": "2022-10-10",
                "period_of_report_date": "2022-09-24",
                "period_of_report_date_lt": "2022-11-01",
                "period_of_report_date_lte": "2022-11-01",
                "period_of_report_date_gt": "2022-10-10",
                "period_of_report_date_gte": "2022-10-10",
            }
        ),
        (
            {
                "symbol": "AAPL",
                "period": "annual",
                "limit": 12,
                "provider": "fmp",
            }
        ),
        (
            {
                "symbol": "AAPL",
                "period": "annual",
                "limit": 12,
                "provider": "yfinance",
            }
        ),
    ],
)
@pytest.mark.integration
def test_equity_fundamental_cash(params, obb):
    result = obb.equity.fundamental.cash(**params)
    assert result
    assert isinstance(result, OBBject)
    assert len(result.results) > 0


@parametrize(
    "params",
    [
        ({"symbol": "AAPL", "limit": 10, "provider": "fmp"}),
    ],
)
@pytest.mark.integration
def test_equity_fundamental_cash_growth(params, obb):
    result = obb.equity.fundamental.cash_growth(**params)
    assert result
    assert isinstance(result, OBBject)
    assert len(result.results) > 0


@parametrize(
    "params",
    [
        (
            {
                "symbol": "AAPL",
                "start_date": "2020-01-01",
                "end_date": "2021-01-01",
                "provider": "fmp",
            }
        ),
        (
            {
                "symbol": "AAPL",
                "provider": "fmp",
            }
        ),
        (
            {
                "symbol": "AAPL,MSFT",
                "provider": "fmp",
            }
        ),
    ],
)
@pytest.mark.integration
def test_equity_fundamental_management_compensation(params, obb):
    result = obb.equity.fundamental.management_compensation(**params)
    assert result
    assert isinstance(result, OBBject)
    assert len(result.results) > 0


@parametrize(
    "params",
    [
        ({"symbol": "AAPL", "provider": "fmp"}),
    ],
)
@pytest.mark.integration
def test_equity_fundamental_historical_splits(params, obb):
    result = obb.equity.fundamental.historical_splits(**params)
    assert result
    assert isinstance(result, OBBject)
    assert len(result.results) > 0


@parametrize(
    "params",
    [
        (
            {
                "symbol": "AAPL",
                "start_date": "2021-01-01",
                "end_date": "2023-06-06",
                "limit": 100,
                "provider": "intrinio",
            }
        ),
        ({"symbol": "RY", "provider": "tmx"}),
        (
            {
                "symbol": "AAPL",
                "start_date": "2021-01-01",
                "end_date": "2023-06-06",
                "provider": "fmp",
            }
        ),
        (
            {
                "symbol": "AAPL",
                "limit": 3,
                "provider": "intrinio",
            }
        ),
        (
            {
                "symbol": "AAPL",
                "provider": "fmp",
            }
        ),
        (
            {
                "symbol": "AAPL",
                "start_date": "2021-01-01",
                "end_date": "2023-06-06",
                "provider": "nasdaq",
            }
        ),
        (
            {
                "symbol": "AAPL",
                "provider": "yfinance",
            }
        ),
    ],
)
@pytest.mark.integration
def test_equity_fundamental_dividends(params, obb):
    result = obb.equity.fundamental.dividends(**params)
    assert result
    assert isinstance(result, OBBject)
    assert len(result.results) > 0


@parametrize(
    "params",
    [
        ({"symbol": "AAPL", "provider": "fmp"}),
    ],
)
@pytest.mark.integration
def test_equity_fundamental_employee_count(params, obb):
    result = obb.equity.fundamental.employee_count(**params)
    assert result
    assert isinstance(result, OBBject)
    assert len(result.results) > 0


@parametrize(
    "params",
    [
        ({"symbol": "AAPL", "period": "annual", "limit": 30}),
    ],
)
@pytest.mark.integration
def test_equity_estimates_historical(params, obb):
    result = obb.equity.estimates.historical(**params)
    assert result
    assert isinstance(result, OBBject)
    assert len(result.results) > 0


@parametrize(
    "params",
    [
        ({"symbol": "AAPL", "period": "annual", "limit": 12}),
        (
            {
                "provider": "intrinio",
                "symbol": "AAPL",
                "period": "quarter",
                "fiscal_year": 2020,
                "limit": 4,
            }
        ),
        (
            {
                "provider": "polygon",
                "include_sources": True,
                "order": "asc",
                "sort": "filing_date",
                "symbol": "AAPL",
                "period": "annual",
                "limit": 12,
                "filing_date": "2022-10-27",
                "filing_date_lt": "2022-11-01",
                "filing_date_lte": "2022-11-01",
                "filing_date_gt": "2022-10-10",
                "filing_date_gte": "2022-10-10",
                "period_of_report_date": "2022-09-24",
                "period_of_report_date_lt": "2022-11-01",
                "period_of_report_date_lte": "2022-11-01",
                "period_of_report_date_gt": "2022-10-10",
                "period_of_report_date_gte": "2022-10-10",
            }
        ),
        (
            {
                "provider": "fmp",
                "symbol": "AAPL",
                "limit": 12,
                "period": "annual",
            }
        ),
        (
            {
                "provider": "yfinance",
                "symbol": "AAPL",
                "limit": 12,
                "period": "annual",
            }
        ),
    ],
)
@pytest.mark.integration
def test_equity_fundamental_income(params, obb):
    result = obb.equity.fundamental.income(**params)
    assert result
    assert isinstance(result, OBBject)
    assert len(result.results) > 0


@parametrize(
    "params",
    [({"symbol": "AAPL", "limit": 10, "period": "annual", "provider": "fmp"})],
)
@pytest.mark.integration
def test_equity_fundamental_income_growth(params, obb):
    result = obb.equity.fundamental.income_growth(**params)
    assert result
    assert isinstance(result, OBBject)
    assert len(result.results) > 0


@parametrize(
    "params",
    [
        (
            {
                "symbol": "RY",
                "provider": "tmx",
                "limit": 0,
            }
        ),
        (
            {
                "provider": "fmp",
                "symbol": "AAPL",
                "limit": 10,
                "transaction_type": None,
            }
        ),
        (
            {
                "provider": "intrinio",
                "symbol": "AAPL",
                "limit": 10,
                "start_date": "2021-01-01",
                "end_date": "2023-06-06",
                "ownership_type": None,
                "sort_by": "updated_on",
            }
        ),
    ],
)
@pytest.mark.integration
def test_equity_ownership_insider_trading(params, obb):
    result = obb.equity.ownership.insider_trading(**params)
    assert result
    assert isinstance(result, OBBject)
    assert len(result.results) > 0


@parametrize(
    "params",
    [
        (
            {
                "symbol": "AAPL",
                "include_current_quarter": True,
                "date": "2021-09-30",
                "provider": "fmp",
            }
        ),
        # Disabled due to unreliable Intrinio endpoint
        # (
        #     {
        #         "provider": "intrinio",
        #         "symbol": "AAPL",
        #         "limit": 100,
        #     }
        # ),
    ],
)
@pytest.mark.integration
def test_equity_ownership_institutional(params, obb):
    result = obb.equity.ownership.institutional(**params)
    assert result
    assert isinstance(result, OBBject)
    assert len(result.results) > 0


@parametrize(
    "params",
    [
        (
            {
                "symbol": "",
                "start_date": "2023-01-01",
                "end_date": "2023-06-06",
                "limit": 100,
                "provider": "intrinio",
            }
        ),
        (
            {
                "start_date": "2023-01-01",
                "end_date": "2023-11-01",
                "status": "priced",
                "provider": "nasdaq",
                "is_spo": False,
            }
        ),
    ],
)
@pytest.mark.integration
def test_equity_calendar_ipo(params, obb):
    result = obb.equity.calendar.ipo(**params)
    assert result
    assert isinstance(result, OBBject)
    assert len(result.results) > 0


@parametrize(
    "params",
    [
        ({"symbol": "AAPL", "period": "annual", "limit": 100}),
        (
            {
                "provider": "fmp",
                "symbol": "AAPL",
                "period": "annual",
                "limit": 100,
                "with_ttm": False,
            }
        ),
        ({"provider": "intrinio", "symbol": "AAPL", "period": "annual", "limit": 100}),
        ({"provider": "yfinance", "symbol": "AAPL"}),
        ({"provider": "finviz", "symbol": "AAPL,GOOG"}),
    ],
)
@pytest.mark.integration
def test_equity_fundamental_metrics(params, obb):
    result = obb.equity.fundamental.metrics(**params)
    assert result
    assert isinstance(result, OBBject)
    if isinstance(result.results, list):
        assert len(result.results) > 0
    else:
        assert result.results is not None


@parametrize(
    "params",
    [
        ({"symbol": "AAPL", "provider": "fmp"}),
        ({"symbol": "AAPL", "provider": "yfinance"}),
    ],
)
@pytest.mark.integration
def test_equity_fundamental_management(params, obb):
    result = obb.equity.fundamental.management(**params)
    assert result
    assert isinstance(result, OBBject)
    assert len(result.results) > 0


@parametrize(
    "params",
    [
        ({"symbol": "AAPL"}),
    ],
)
@pytest.mark.integration
def test_equity_fundamental_overview(params, obb):
    result = obb.equity.fundamental.overview(**params)
    assert result
    assert isinstance(result, OBBject)
    assert result.results is not None


@parametrize(
    "params",
    [
        ({"symbol": "AAPL", "date": "2023-01-01", "page": 1, "provider": "fmp"}),
    ],
)
@pytest.mark.integration
def test_equity_ownership_major_holders(params, obb):
    result = obb.equity.ownership.major_holders(**params)
    assert result
    assert isinstance(result, OBBject)
    assert len(result.results) > 0


@parametrize(
    "params",
    [
        ({"symbol": "AAPL", "limit": 10, "provider": "fmp", "with_grade": True}),
        (
            {
                "symbol": "AAPL",
                "limit": 10,
                "provider": "benzinga",
                # optional provider params
                "fields": None,
                "date": None,
                "start_date": None,
                "end_date": None,
                "importance": None,
                "updated": None,
                "action": None,
                "analyst_ids": None,
                "firm_ids": None,
                "page": 0,
            }
        ),
        ({"symbol": "AAPL", "provider": "finviz"}),
    ],
)
@pytest.mark.integration
def test_equity_estimates_price_target(params, obb):
    result = obb.equity.estimates.price_target(**params)
    assert result
    assert isinstance(result, OBBject)
    assert result.results is not None


@parametrize(
    "params",
    [
        (
            {
                "limit": 10,
                "provider": "benzinga",
                # optional provider params
                "fields": None,
                "analyst_ids": None,
                "firm_ids": None,
                "firm_name": "Barclays",
                "analyst_name": None,
            }
        ),
    ],
)
@pytest.mark.integration
def test_equity_estimates_analyst_search(params, obb):
    result = obb.equity.estimates.analyst_search(**params)
    assert result
    assert isinstance(result, OBBject)
    assert result.results is not None


@parametrize(
    "params",
    [
        ({"symbol": "AAPL", "provider": "fmp"}),
        ({"symbol": "AAPL,AMZN,RELIANCE.NS", "provider": "yfinance"}),
        ({"symbol": "TD:US", "provider": "tmx"}),
    ],
)
@pytest.mark.integration
def test_equity_estimates_consensus(params, obb):
    result = obb.equity.estimates.consensus(**params)
    assert result
    assert isinstance(result, OBBject)
    assert result.results is not None


@parametrize(
    "params",
    [
        ({"symbol": "AAPL", "period": "annual", "limit": 12, "provider": "fmp"}),
        (
            {
                "symbol": "AAPL",
                "period": "ttm",
                "fiscal_year": None,
                "limit": 12,
                "provider": "intrinio",
            }
        ),
    ],
)
@pytest.mark.integration
def test_equity_fundamental_ratios(params, obb):
    result = obb.equity.fundamental.ratios(**params)
    assert result
    assert isinstance(result, OBBject)
    assert len(result.results) > 0


@parametrize(
    "params",
    [
        (
            {
                "symbol": "AAPL",
                "period": "annual",
                "structure": "flat",
                "provider": "fmp",
            }
        ),
    ],
)
@pytest.mark.integration
def test_equity_fundamental_revenue_per_geography(params, obb):
    result = obb.equity.fundamental.revenue_per_geography(**params)
    assert result
    assert isinstance(result, OBBject)
    assert len(result.results) > 0


@parametrize(
    "params",
    [
        (
            {
                "symbol": "AAPL",
                "period": "annual",
                "structure": "flat",
                "provider": "fmp",
            }
        ),
    ],
)
@pytest.mark.integration
def test_equity_fundamental_revenue_per_segment(params, obb):
    result = obb.equity.fundamental.revenue_per_segment(**params)
    assert result
    assert isinstance(result, OBBject)
    assert len(result.results) > 0


@parametrize(
    "params",
    [
        ({"symbol": "AAPL", "form_type": "1", "limit": 100, "provider": "fmp"}),
        (
            {
                "provider": "intrinio",
                "symbol": "AAPL",
                "start_date": "2021-01-01",
                "end_date": "2023-11-01",
                "form_type": None,
                "limit": 100,
                "thea_enabled": None,
            }
        ),
        (
            {
                "symbol": "AAPL",
                "limit": 3,
                "type": "8-K",
                "cik": None,
                "provider": "sec",
                "use_cache": False,
            }
        ),
        (
            {
                "cik": "0001067983",
                "limit": 3,
                "type": "10-Q",
                "symbol": None,
                "provider": "sec",
                "use_cache": False,
            }
        ),
        (
            {
                "provider": "tmx",
                "symbol": "IBM:US",
                "start_date": "2023-09-30",
                "end_date": "2023-12-31",
<<<<<<< HEAD
                "limit": 0,
                "form_type": None,
=======
>>>>>>> a8122e9c
            }
        ),
    ],
)
@pytest.mark.integration
def test_equity_fundamental_filings(params, obb):
    result = obb.equity.fundamental.filings(**params)
    assert result
    assert isinstance(result, OBBject)
    assert len(result.results) > 0


@parametrize(
    "params",
    [
        ({"symbol": "AAPL", "provider": "fmp"}),
        ({"symbol": "AAPL", "provider": "intrinio"}),
        ({"symbol": "AAPL", "provider": "yfinance"}),
    ],
)
@pytest.mark.integration
def test_equity_ownership_share_statistics(params, obb):
    result = obb.equity.ownership.share_statistics(**params)
    assert result
    assert isinstance(result, OBBject)
    assert len(result.results) > 0


@parametrize(
    "params",
    [
        ({"symbol": "AAPL", "year": 2023}),
    ],
)
@pytest.mark.integration
def test_equity_fundamental_transcript(params, obb):
    result = obb.equity.fundamental.transcript(**params)
    assert result
    assert isinstance(result, OBBject)
    assert len(result.results) > 0


@parametrize(
    "params",
    [
        ({"symbol": "AAPL"}),
    ],
)
@pytest.mark.integration
def test_equity_compare_peers(params, obb):
    result = obb.equity.compare.peers(**params)
    assert result
    assert isinstance(result, OBBject)
    assert result.results is not None


@parametrize(
    "params",
    [({"group": "country", "metric": "overview", "provider": "finviz"})],
)
@pytest.mark.integration
def test_equity_compare_groups(params, obb):
    result = obb.equity.compare.groups(**params)
    assert result
    assert isinstance(result, OBBject)
    assert result.results is not None


@parametrize(
    "params",
    [
        (
            {
                "adjustment": "unadjusted",
                "extended_hours": True,
                "provider": "alpha_vantage",
                "symbol": "AAPL",
                "start_date": "2023-01-01",
                "end_date": "2023-06-06",
                "interval": "15m",
            }
        ),
        (
            {
                "provider": "cboe",
                "symbol": "AAPL",
<<<<<<< HEAD
                "start_date": None,
                "end_date": None,
=======
                "start_date": (date.today() - timedelta(days=1)).strftime("%Y-%m-%d"),
                "end_date": date.today().strftime("%Y-%m-%d"),
>>>>>>> a8122e9c
                "interval": "1m",
                "use_cache": False,
            }
        ),
        (
            {
                "provider": "cboe",
                "symbol": "AAPL",
                "start_date": "2023-01-01",
                "end_date": "2023-06-06",
                "interval": "1d",
                "use_cache": False,
            }
        ),
        (
            {
                "provider": "fmp",
                "symbol": "AAPL",
                "start_date": "2023-01-01",
                "end_date": "2023-06-06",
                "interval": "1d",
            }
        ),
        (
            {
                "timezone": "UTC",
                "source": "realtime",
                "start_time": None,
                "end_time": None,
                "provider": "intrinio",
                "symbol": "AAPL",
                "start_date": "2023-06-01",
                "end_date": "2023-06-03",
                "interval": "1h",
            }
        ),
        (
            {
                "timezone": None,
                "source": "delayed",
                "start_time": None,
                "end_time": None,
                "provider": "intrinio",
                "symbol": "AAPL",
                "start_date": "2023-01-01",
                "end_date": "2023-06-06",
                "interval": "1d",
            }
        ),
        (
            {
                "sort": "desc",
                "limit": "49999",
                "adjustment": "unadjusted",
                "provider": "polygon",
                "symbol": "AAPL",
                "start_date": "2023-01-01",
                "end_date": "2023-01-03",
                "interval": "1m",
                "extended_hours": False,
            }
        ),
        (
            {
                "sort": "desc",
                "limit": "49999",
                "adjustment": "splits_only",
                "provider": "polygon",
                "symbol": "AAPL",
                "start_date": "2023-01-01",
                "end_date": "2023-06-06",
                "interval": "1d",
                "extended_hours": False,
            }
        ),
        (
            {
                "extended_hours": False,
                "include_actions": False,
                "adjustment": "splits_and_dividends",
                "provider": "yfinance",
                "symbol": "AAPL",
                "start_date": "2023-06-01",
                "end_date": "2023-06-03",
                "interval": "1h",
            }
        ),
        (
            {
                "extended_hours": False,
                "include_actions": True,
                "adjustment": "splits_only",
                "provider": "yfinance",
                "symbol": "AAPL",
                "start_date": "2023-01-01",
                "end_date": "2023-06-06",
                "interval": "1d",
            }
        ),
        (
            {
                "provider": "tiingo",
                "symbol": "AAPL",
                "start_date": "2023-01-01",
                "end_date": "2023-06-06",
                "interval": "1d",
            }
        ),
        (
            {
                "provider": "tiingo",
                "symbol": "AAPL",
                "start_date": "2023-01-01",
                "end_date": "2023-06-06",
                "interval": "1M",
            }
        ),
        (
            {
                "provider": "tmx",
                "symbol": "AAPL:US",
                "start_date": "2023-01-01",
                "end_date": "2023-12-31",
                "interval": "1d",
                "adjustment": "splits_only",
            }
        ),
    ],
)
@pytest.mark.integration
def test_equity_price_historical(params, obb):
    result = obb.equity.price.historical(**params)
    assert result
    assert isinstance(result, OBBject)
    assert len(result.results) > 0


@parametrize(
    "params",
    [
        ({"symbol": "AAPL", "provider": "fmp"}),
    ],
)
@pytest.mark.integration
def test_equity_fundamental_multiples(params, obb):
    result = obb.equity.fundamental.multiples(**params)
    assert result
    assert isinstance(result, OBBject)
    assert len(result.results) > 0


@parametrize(
    "params",
    [
        ({"query": "ebit", "limit": 100, "provider": "intrinio"}),
    ],
)
@pytest.mark.integration
def test_equity_fundamental_search_attributes(params, obb):
    result = obb.equity.fundamental.search_attributes(**params)
    assert result
    assert isinstance(result, OBBject)
    assert len(result.results) > 0


@parametrize(
    "params",
    [
        (
            {
                "provider": "intrinio",
                "symbol": "AAPL",
                "tag": "ebit",
                "frequency": "yearly",
                "limit": 1000,
                "tag_type": None,
                "start_date": "2013-01-01",
                "end_date": "2023-01-01",
                "sort": "desc",
            }
        ),
        (
            {
                "provider": "intrinio",
                "symbol": "AAPL",
                "tag": "ebit,ebitda,marketcap",
                "frequency": "yearly",
                "limit": 1000,
                "tag_type": None,
                "start_date": "2013-01-01",
                "end_date": "2023-01-01",
                "sort": "desc",
            }
        ),
        (
            {
                "provider": "intrinio",
                "symbol": "AAPL",
                "tag": ["ebit", "ebitda", "marketcap"],
                "frequency": "yearly",
                "limit": 1000,
                "tag_type": None,
                "start_date": "2013-01-01",
                "end_date": "2023-01-01",
                "sort": "desc",
            }
        ),
        (
            {
                "provider": "intrinio",
                "symbol": "AAPL,MSFT",
                "tag": "ebit,ebitda,marketcap",
                "frequency": "yearly",
                "limit": 1000,
                "tag_type": None,
                "start_date": "2013-01-01",
                "end_date": "2023-01-01",
                "sort": "desc",
            }
        ),
        (
            {
                "provider": "intrinio",
                "symbol": ["AAPL", "MSFT"],
                "tag": ["ebit", "ebitda", "marketcap"],
                "frequency": "yearly",
                "limit": 1000,
                "tag_type": None,
                "start_date": "2013-01-01",
                "end_date": "2023-01-01",
                "sort": "desc",
            }
        ),
    ],
)
@pytest.mark.integration
def test_equity_fundamental_historical_attributes(params, obb):
    result = obb.equity.fundamental.historical_attributes(**params)
    assert result
    assert isinstance(result, OBBject)
    assert len(result.results) > 0


@parametrize(
    "params",
    [
        (
            {
                "provider": "intrinio",
                "symbol": "AAPL",
                "tag": "ceo",
            }
        ),
        (
            {
                "provider": "intrinio",
                "symbol": "AAPL",
                "tag": "ebitda",
            }
        ),
        (
            {
                "provider": "intrinio",
                "symbol": "AAPL",
                "tag": "ceo,ebitda",
            }
        ),
        (
            {
                "provider": "intrinio",
                "symbol": "AAPL",
                "tag": ["ceo", "ebitda"],
            }
        ),
        (
            {
                "provider": "intrinio",
                "symbol": "AAPL,MSFT",
                "tag": ["ceo", "ebitda"],
            }
        ),
        (
            {
                "provider": "intrinio",
                "symbol": ["MSFT", "AAPL"],
                "tag": ["ceo", "ebitda"],
            }
        ),
    ],
)
@pytest.mark.integration
def test_equity_fundamental_latest_attributes(params, obb):
    result = obb.equity.fundamental.latest_attributes(**params)
    assert result
    assert isinstance(result, OBBject)
    if isinstance(result.results, list):
        assert len(result.results) > 0
    else:
        assert result.results is not None


@parametrize(
    "params",
    [
        ({"query": "AAPL", "is_symbol": True, "provider": "cboe", "use_cache": False}),
        ({"query": "Apple", "provider": "sec", "use_cache": False, "is_fund": False}),
        ({"query": "", "provider": "nasdaq", "use_cache": False, "is_etf": True}),
        ({"query": "gold", "provider": "tmx", "use_cache": False}),
        (
            {
                "query": "gold",
                "provider": "intrinio",
                "active": True,
                "limit": 100,
                "use_cache": None,
            }
        ),
    ],
)
@pytest.mark.integration
def test_equity_search(params, obb):
    result = obb.equity.search(**params)
    assert result
    assert isinstance(result, OBBject)
    assert len(result.results) > 0


@parametrize(
    "params",
    [
        (
            {
                "industry": "REIT",
                "sector": "Real Estate",
                "mktcap_min": None,
                "mktcap_max": None,
                "price_min": None,
                "price_max": None,
                "volume_min": None,
                "volume_max": None,
                "dividend_min": None,
                "dividend_max": None,
                "is_active": True,
                "is_etf": False,
                "beta_min": None,
                "beta_max": None,
                "country": "US",
                "exchange": "nyse",
                "limit": None,
                "provider": "fmp",
            }
        ),
    ],
)
@pytest.mark.integration
def test_equity_screener(params, obb):
    result = obb.equity.screener(**params)
    assert result
    assert isinstance(result, OBBject)
    assert len(result.results) > 0


@parametrize(
    "params",
    [
        ({"symbol": "AAPL"}),
        ({"source": "iex", "provider": "intrinio", "symbol": "AAPL"}),
        ({"symbol": "AAPL", "provider": "fmp"}),
        ({"symbol": "AAPL", "provider": "cboe", "use_cache": False}),
        ({"symbol": "AAPL", "provider": "yfinance"}),
        ({"symbol": "AAPL:US", "provider": "tmx"}),
    ],
)
@pytest.mark.integration
def test_equity_price_quote(params, obb):
    result = obb.equity.price.quote(**params)
    assert result
    assert isinstance(result, OBBject)
    assert result.results is not None


@parametrize(
    "params",
    [
        ({"symbol": "MSFT", "provider": "intrinio"}),
        ({"symbol": "AAPL,MSFT", "provider": "intrinio"}),
        ({"symbol": "AAPL,MSFT", "provider": "finviz"}),
        ({"symbol": "AAPL,MSFT", "provider": "yfinance"}),
        ({"symbol": "AAPL,MSFT", "provider": "fmp"}),
        ({"provider": "tmx", "symbol": "AAPL:US"}),
    ],
)
@pytest.mark.integration
def test_equity_profile(params, obb):
    result = obb.equity.profile(**params)
    assert result
    assert isinstance(result, OBBject)
    if isinstance(result.results, list):
        assert len(result.results) > 0
    else:
        assert result.results is not None


@parametrize(
    "params",
    [
        ({"sort": "desc", "provider": "yfinance"}),
        ({"provider": "tmx", "category": "52w_high"}),
    ],
)
@pytest.mark.integration
def test_equity_discovery_gainers(params, obb):
    params = {p: v for p, v in params.items() if v}

    result = obb.equity.discovery.gainers(**params)
    assert result
    assert isinstance(result, OBBject)
    assert len(result.results) > 0


@parametrize(
    "params",
    [({"sort": "desc"})],
)
@pytest.mark.integration
def test_equity_discovery_losers(params, obb):
    params = {p: v for p, v in params.items() if v}

    result = obb.equity.discovery.losers(**params)
    assert result
    assert isinstance(result, OBBject)
    assert len(result.results) > 0


@parametrize(
    "params",
    [({"sort": "desc"})],
)
@pytest.mark.integration
def test_equity_discovery_active(params, obb):
    params = {p: v for p, v in params.items() if v}

    result = obb.equity.discovery.active(**params)
    assert result
    assert isinstance(result, OBBject)
    assert len(result.results) > 0


@parametrize(
    "params",
    [
        ({"symbol": "AAPL", "provider": "fmp"}),
        ({"symbol": "AAPL,MSFT", "provider": "finviz"}),
    ],
)
@pytest.mark.integration
def test_equity_price_performance(params, obb):
    params = {p: v for p, v in params.items() if v}

    result = obb.equity.price.performance(**params)
    assert result
    assert isinstance(result, OBBject)
    assert len(result.results) > 0


@parametrize(
    "params",
    [({"sort": "desc", "provider": "yfinance"})],
)
@pytest.mark.integration
def test_equity_discovery_undervalued_large_caps(params, obb):
    params = {p: v for p, v in params.items() if v}

    result = obb.equity.discovery.undervalued_large_caps(**params)
    assert result
    assert isinstance(result, OBBject)
    assert len(result.results) > 0


@parametrize(
    "params",
    [({"sort": "desc", "provider": "yfinance"})],
)
@pytest.mark.integration
def test_equity_discovery_undervalued_growth(params, obb):
    params = {p: v for p, v in params.items() if v}

    result = obb.equity.discovery.undervalued_growth(**params)
    assert result
    assert isinstance(result, OBBject)
    assert len(result.results) > 0


@parametrize(
    "params",
    [({"sort": "desc", "provider": "yfinance"})],
)
@pytest.mark.integration
def test_equity_discovery_aggressive_small_caps(params, obb):
    params = {p: v for p, v in params.items() if v}

    result = obb.equity.discovery.aggressive_small_caps(**params)
    assert result
    assert isinstance(result, OBBject)
    assert len(result.results) > 0


@parametrize(
    "params",
    [({"sort": "desc", "provider": "yfinance"})],
)
@pytest.mark.integration
def test_equity_discovery_growth_tech(params, obb):
    params = {p: v for p, v in params.items() if v}

    result = obb.equity.discovery.growth_tech(**params)
    assert result
    assert isinstance(result, OBBject)
    assert len(result.results) > 0


@parametrize(
    "params",
    [({"limit": 10, "provider": "nasdaq"})],
)
@pytest.mark.integration
def test_equity_discovery_top_retail(params, obb):
    params = {p: v for p, v in params.items() if v}

    result = obb.equity.discovery.top_retail(**params)
    assert result
    assert isinstance(result, OBBject)
    assert len(result.results) > 0


@parametrize(
    "params",
    [({"provider": "seeking_alpha"})],
)
@pytest.mark.integration
def test_equity_discovery_upcoming_release_days(params, obb):
    params = {p: v for p, v in params.items() if v}

    result = obb.equity.discovery.upcoming_release_days(**params)
    assert result
    assert isinstance(result, OBBject)
    assert len(result.results) > 0


@parametrize(
    "params",
    [
        (
            {
                "start_date": None,
                "end_date": None,
                "limit": 10,
                "form_type": "1-A",
                "is_done": None,
                "provider": "fmp",
            }
        ),
        (
            {
                "start_date": "2023-11-06",
                "end_date": "2023-11-07",
                "limit": 50,
                "form_type": "10-Q",
                "is_done": "true",
                "provider": "fmp",
            }
        ),
    ],
)
@pytest.mark.integration
def test_equity_discovery_filings(params, obb):
    params = {p: v for p, v in params.items() if v}

    result = obb.equity.discovery.filings(**params)
    assert result
    assert isinstance(result, OBBject)
    if isinstance(result.results, list):
        assert len(result.results) > 0
    else:
        assert result.results is not None


@parametrize(
    "params",
    [
        ({"symbol": "AAPL"}),
        ({"limit": 24, "provider": "sec", "symbol": "AAPL", "skip_reports": 1}),
    ],
)
@pytest.mark.integration
def test_equity_shorts_fails_to_deliver(params, obb):
    params = {p: v for p, v in params.items() if v}

    result = obb.equity.shorts.fails_to_deliver(**params)
    assert result
    assert isinstance(result, OBBject)
    assert len(result.results) > 0


@parametrize(
    "params",
    [({"symbol": "AAPL", "provider": "stockgrid"})],
)
@pytest.mark.integration
def test_equity_shorts_short_volume(params, obb):
    params = {p: v for p, v in params.items() if v}

    result = obb.equity.shorts.short_volume(**params)
    assert result
    assert isinstance(result, OBBject)
    assert len(result.results) > 0


@parametrize(
    "params",
    [({"symbol": "AAPL", "provider": "finra"})],
)
@pytest.mark.integration
def test_equity_shorts_short_interest(params, obb):
    params = {p: v for p, v in params.items() if v}

    result = obb.equity.shorts.short_interest(**params)
    assert result
    assert isinstance(result, OBBject)
    assert len(result.results) > 0


@parametrize(
    "params",
    [
        (
            {
                "symbol": "CLOV",
                "provider": "polygon",  # premium endpoint
                "timestamp_gt": "2023-10-26T15:20:00.000000000-04:00",
                "timestamp_lt": "2023-10-26T15:30:00.000000000-04:00",
                "limit": 5000,
                "timestamp_gte": None,
                "timestamp_lte": None,
                "date": None,
            }
        ),
    ],
)
@pytest.mark.integration
def test_equity_price_nbbo(params, obb):
    result = obb.equity.price.nbbo(**params)
    assert result
    assert isinstance(result, OBBject)
    assert len(result.results) > 0


@parametrize(
    "params",
    [
        ({"symbol": "AAPL"}),
        ({"tier": "T1", "is_ats": True, "provider": "finra", "symbol": "AAPL"}),
    ],
)
@pytest.mark.integration
def test_equity_darkpool_otc(params, obb):
    params = {p: v for p, v in params.items() if v}

    result = obb.equity.darkpool.otc(**params)
    assert result
    assert isinstance(result, OBBject)
    assert len(result.results) > 0


@parametrize(
    "params",
    [
        ({"provider": "fmp", "market": "euronext"}),
        # ({"provider": "polygon"}),  # premium endpoint
    ],
)
@pytest.mark.integration
def test_equity_market_snapshots(params, obb):
    result = obb.equity.market_snapshots(**params)
    assert result
    assert isinstance(result, OBBject)
    assert len(result.results) > 0


@parametrize(
    "params",
    [
        ({"symbol": "AAPL", "limit": 5, "provider": "fmp"}),
        (
            {
                "symbol": "AAPL",
                "period": "quarter",
                "limit": 5,
                "provider": "alpha_vantage",
            }
        ),
    ],
)
@pytest.mark.integration
def test_equity_fundamental_historical_eps(params, obb):
    params = {p: v for p, v in params.items() if v}

    result = obb.equity.fundamental.historical_eps(**params)
    assert result
    assert isinstance(result, OBBject)
    assert len(result.results) > 0


@parametrize(
    "params",
    [({"provider": "tiingo", "symbol": "AAPL", "limit": 10})],
)
@pytest.mark.integration
def test_equity_fundamental_trailing_dividend_yield(params, obb):
    params = {p: v for p, v in params.items() if v}

    result = obb.equity.fundamental.trailing_dividend_yield(**params)
    assert result
    assert isinstance(result, OBBject)
    assert len(result.results) > 0


@parametrize(
    "params",
    [
        (
            {
                "symbol": "AAPL",
                "statement_type": "income",
                "period": "quarter",
                "limit": 5,
                "fiscal_year": None,
                "provider": "intrinio",
            }
        ),
        (
            {
                "symbol": "AAPL",
                "statement_type": "cash",
                "period": "annual",
                "limit": 1,
                "fiscal_year": 2015,
                "provider": "intrinio",
            }
        ),
        (
            {
                "symbol": "AAPL",
                "statement_type": "balance",
                "period": "annual",
                "fiscal_year": None,
                "limit": 10,
                "provider": "intrinio",
            }
        ),
    ],
)
@pytest.mark.integration
def test_equity_fundamental_reported_financials(params, obb):
    params = {p: v for p, v in params.items() if v}

    result = obb.equity.fundamental.reported_financials(**params)
    assert result
    assert isinstance(result, OBBject)
    assert len(result.results) > 0


@parametrize(
    "params",
    [
        (
            {
                "symbol": "NVDA",
                "date": None,
                "limit": 1,
                "provider": "sec",
            }
        ),
    ],
)
@pytest.mark.integration
def test_equity_ownership_form_13f(params, obb):
    params = {p: v for p, v in params.items() if v}

    result = obb.equity.ownership.form_13f(**params)
    assert result
    assert isinstance(result, OBBject)
    assert len(result.results) > 0<|MERGE_RESOLUTION|>--- conflicted
+++ resolved
@@ -1,10 +1,7 @@
 """Python interface integration tests for the equity extension."""
 
-<<<<<<< HEAD
-=======
-from datetime import date, time, timedelta
-
->>>>>>> a8122e9c
+from datetime import date, timedelta
+
 import pytest
 from extensions.tests.conftest import parametrize
 from openbb_core.app.model.obbject import OBBject
@@ -770,11 +767,6 @@
                 "symbol": "IBM:US",
                 "start_date": "2023-09-30",
                 "end_date": "2023-12-31",
-<<<<<<< HEAD
-                "limit": 0,
-                "form_type": None,
-=======
->>>>>>> a8122e9c
             }
         ),
     ],
@@ -861,13 +853,8 @@
             {
                 "provider": "cboe",
                 "symbol": "AAPL",
-<<<<<<< HEAD
-                "start_date": None,
-                "end_date": None,
-=======
                 "start_date": (date.today() - timedelta(days=1)).strftime("%Y-%m-%d"),
                 "end_date": date.today().strftime("%Y-%m-%d"),
->>>>>>> a8122e9c
                 "interval": "1m",
                 "use_cache": False,
             }
