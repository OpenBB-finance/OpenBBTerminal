"""Python interface integration tests for the equity extension."""
from datetime import time

import pytest
from openbb_core.app.model.obbject import OBBject

# pylint: disable=too-many-lines,redefined-outer-name


# pylint: disable=import-outside-toplevel,inconsistent-return-statements
@pytest.fixture(scope="session")
def obb(pytestconfig):
    """Fixture to setup obb."""
    if pytestconfig.getoption("markexpr") != "not integration":
        import openbb

        return openbb.obb


@pytest.mark.parametrize(
    "params",
    [
        ({"symbol": "AAPL", "period": "annual", "limit": 12}),
        (
            {
                "provider": "intrinio",
                "symbol": "AAPL",
                "period": "annual",
                "limit": 12,
            }
        ),
        (
            {
                "provider": "polygon",
                "include_sources": True,
                "order": "asc",
                "sort": "filing_date",
                "symbol": "AAPL",
                "period": "annual",
                "limit": 12,
                "filing_date": "2022-10-27",
                "filing_date_lt": "2022-11-01",
                "filing_date_lte": "2022-11-01",
                "filing_date_gt": "2022-10-10",
                "filing_date_gte": "2022-10-10",
                "period_of_report_date": "2022-09-24",
                "period_of_report_date_lt": "2022-11-01",
                "period_of_report_date_lte": "2022-11-01",
                "period_of_report_date_gt": "2022-10-10",
                "period_of_report_date_gte": "2022-10-10",
            }
        ),
        (
            {
                "symbol": "AAPL",
                "period": "annual",
                "limit": 12,
                "provider": "fmp",
                "cik": "0000320193",
            }
        ),
        (
            {
                "symbol": "AAPL",
                "period": "annual",
                "limit": 12,
                "provider": "yfinance",
            }
        ),
    ],
)
@pytest.mark.integration
def test_equity_fundamental_balance(params, obb):
    result = obb.equity.fundamental.balance(**params)
    assert result
    assert isinstance(result, OBBject)
    assert len(result.results) > 0


@pytest.mark.parametrize(
    "params",
    [
        ({"symbol": "AAPL", "limit": 10}),
    ],
)
@pytest.mark.integration
def test_equity_fundamental_balance_growth(params, obb):
    result = obb.equity.fundamental.balance_growth(**params)
    assert result
    assert isinstance(result, OBBject)
    assert len(result.results) > 0


@pytest.mark.parametrize(
    "params",
    [
        ({"start_date": "2023-11-05", "end_date": "2023-11-10", "provider": "fmp"}),
        ({"start_date": "2023-11-05", "end_date": "2023-11-10", "provider": "nasdaq"}),
    ],
)
@pytest.mark.integration
def test_equity_calendar_dividend(params, obb):
    result = obb.equity.calendar.dividend(**params)
    assert result
    assert isinstance(result, OBBject)
    assert len(result.results) > 0


@pytest.mark.parametrize(
    "params",
    [
        ({"start_date": "2023-11-05", "end_date": "2023-11-10", "provider": "fmp"}),
    ],
)
@pytest.mark.integration
def test_equity_calendar_split(params, obb):
    result = obb.equity.calendar.split(**params)
    assert result
    assert isinstance(result, OBBject)
    assert len(result.results) > 0


@pytest.mark.parametrize(
    "params",
    [
        ({"start_date": "2023-11-09", "end_date": "2023-11-10", "provider": "fmp"}),
        ({"start_date": "2023-11-09", "end_date": "2023-11-10", "provider": "nasdaq"}),
    ],
)
@pytest.mark.integration
def test_equity_calendar_earnings(params, obb):
    result = obb.equity.calendar.earnings(**params)
    assert result
    assert isinstance(result, OBBject)
    assert len(result.results) > 0


@pytest.mark.parametrize(
    "params",
    [
        ({"symbol": "AAPL", "period": "annual", "limit": 12}),
        (
            {
                "provider": "intrinio",
                "symbol": "AAPL",
                "period": "annual",
                "limit": 12,
            }
        ),
        (
            {
                "provider": "polygon",
                "include_sources": True,
                "order": "asc",
                "sort": "filing_date",
                "symbol": "AAPL",
                "period": "annual",
                "limit": 12,
                "filing_date": "2022-10-27",
                "filing_date_lt": "2022-11-01",
                "filing_date_lte": "2022-11-01",
                "filing_date_gt": "2022-10-10",
                "filing_date_gte": "2022-10-10",
                "period_of_report_date": "2022-09-24",
                "period_of_report_date_lt": "2022-11-01",
                "period_of_report_date_lte": "2022-11-01",
                "period_of_report_date_gt": "2022-10-10",
                "period_of_report_date_gte": "2022-10-10",
            }
        ),
        (
            {
                "symbol": "AAPL",
                "period": "annual",
                "limit": 12,
                "provider": "fmp",
                "cik": "0000320193",
            }
        ),
        (
            {
                "symbol": "AAPL",
                "period": "annual",
                "limit": 12,
                "provider": "yfinance",
            }
        ),
    ],
)
@pytest.mark.integration
def test_equity_fundamental_cash(params, obb):
    result = obb.equity.fundamental.cash(**params)
    assert result
    assert isinstance(result, OBBject)
    assert len(result.results) > 0


@pytest.mark.parametrize(
    "params",
    [
        ({"symbol": "AAPL", "limit": 10}),
    ],
)
@pytest.mark.integration
def test_equity_fundamental_cash_growth(params, obb):
    result = obb.equity.fundamental.cash_growth(**params)
    assert result
    assert isinstance(result, OBBject)
    assert len(result.results) > 0


@pytest.mark.parametrize(
    "params",
    [
        ({"symbol": "AAPL"}),
    ],
)
@pytest.mark.integration
def test_equity_fundamental_management_compensation(params, obb):
    result = obb.equity.fundamental.management_compensation(**params)
    assert result
    assert isinstance(result, OBBject)
    assert len(result.results) > 0


@pytest.mark.parametrize(
    "params",
    [
        ({"symbol": "AAPL"}),
    ],
)
@pytest.mark.integration
def test_equity_fundamental_historical_splits(params, obb):
    result = obb.equity.fundamental.historical_splits(**params)
    assert result
    assert isinstance(result, OBBject)
    assert len(result.results) > 0


@pytest.mark.parametrize(
    "params",
    [
        ({"symbol": "AAPL"}),
    ],
)
@pytest.mark.integration
def test_equity_fundamental_dividends(params, obb):
    result = obb.equity.fundamental.dividends(**params)
    assert result
    assert isinstance(result, OBBject)
    assert len(result.results) > 0


@pytest.mark.parametrize(
    "params",
    [
        ({"symbol": "AAPL", "limit": 50}),
    ],
)
@pytest.mark.integration
def test_equity_fundamental_earnings(params, obb):
    result = obb.equity.fundamental.earnings(**params)
    assert result
    assert isinstance(result, OBBject)
    assert len(result.results) > 0


@pytest.mark.parametrize(
    "params",
    [
        ({"symbol": "AAPL"}),
    ],
)
@pytest.mark.integration
def test_equity_fundamental_employee_count(params, obb):
    result = obb.equity.fundamental.employee_count(**params)
    assert result
    assert isinstance(result, OBBject)
    assert len(result.results) > 0


@pytest.mark.parametrize(
    "params",
    [
        ({"symbol": "AAPL", "period": "annual", "limit": 30}),
    ],
)
@pytest.mark.integration
def test_equity_estimates_historical(params, obb):
    result = obb.equity.estimates.historical(**params)
    assert result
    assert isinstance(result, OBBject)
    assert len(result.results) > 0


@pytest.mark.parametrize(
    "params",
    [
        ({"symbol": "AAPL", "period": "annual", "limit": 12}),
        (
            {
                "provider": "intrinio",
                "symbol": "AAPL",
                "period": "annual",
                "limit": 12,
            }
        ),
        (
            {
                "provider": "polygon",
                "include_sources": True,
                "order": "asc",
                "sort": "filing_date",
                "symbol": "AAPL",
                "period": "annual",
                "limit": 12,
                "filing_date": "2022-10-27",
                "filing_date_lt": "2022-11-01",
                "filing_date_lte": "2022-11-01",
                "filing_date_gt": "2022-10-10",
                "filing_date_gte": "2022-10-10",
                "period_of_report_date": "2022-09-24",
                "period_of_report_date_lt": "2022-11-01",
                "period_of_report_date_lte": "2022-11-01",
                "period_of_report_date_gt": "2022-10-10",
                "period_of_report_date_gte": "2022-10-10",
            }
        ),
        (
            {
                "provider": "fmp",
                "symbol": "AAPL",
                "limit": 12,
                "period": "annual",
                "cik": "0000320193",
            }
        ),
        (
            {
                "provider": "yfinance",
                "symbol": "AAPL",
                "limit": 12,
                "period": "annual",
            }
        ),
    ],
)
@pytest.mark.integration
def test_equity_fundamental_income(params, obb):
    result = obb.equity.fundamental.income(**params)
    assert result
    assert isinstance(result, OBBject)
    assert len(result.results) > 0


@pytest.mark.parametrize(
    "params",
    [({"symbol": "AAPL", "limit": 10, "period": "annual"})],
)
@pytest.mark.integration
def test_equity_fundamental_income_growth(params, obb):
    result = obb.equity.fundamental.income_growth(**params)
    assert result
    assert isinstance(result, OBBject)
    assert len(result.results) > 0


@pytest.mark.parametrize(
    "params",
    [
        (
            {
                "symbol": "AAPL",
                "transaction_type": ["P-Purchase"],
                "limit": 10,
            }
        ),
    ],
)
@pytest.mark.integration
def test_equity_ownership_insider_trading(params, obb):
    result = obb.equity.ownership.insider_trading(**params)
    assert result
    assert isinstance(result, OBBject)
    assert len(result.results) > 0


@pytest.mark.parametrize(
    "params",
    [
        (
            {
                "symbol": "AAPL",
                "include_current_quarter": True,
                "date": "2021-09-30",
            }
        ),
    ],
)
@pytest.mark.integration
def test_equity_ownership_institutional(params, obb):
    result = obb.equity.ownership.institutional(**params)
    assert result
    assert isinstance(result, OBBject)
    assert len(result.results) > 0


@pytest.mark.parametrize(
    "params",
    [
        (
            {
                "symbol": "",
                "start_date": "2023-01-01",
                "end_date": "2023-06-06",
                "limit": 100,
                "provider": "intrinio",
            }
        ),
        (
            {
                "start_date": "2023-01-01",
                "end_date": "2023-11-01",
                "status": "priced",
                "provider": "nasdaq",
                "is_spo": False,
            }
        ),
    ],
)
@pytest.mark.integration
def test_equity_calendar_ipo(params, obb):
    result = obb.equity.calendar.ipo(**params)
    assert result
    assert isinstance(result, OBBject)
    assert len(result.results) > 0


@pytest.mark.parametrize(
    "params",
    [
        ({"symbol": "AAPL", "period": "annual", "limit": 100}),
    ],
)
@pytest.mark.integration
def test_equity_fundamental_metrics(params, obb):
    result = obb.equity.fundamental.metrics(**params)
    assert result
    assert isinstance(result, OBBject)
    assert len(result.results) > 0


@pytest.mark.parametrize(
    "params",
    [
        ({"symbol": "AAPL"}),
    ],
)
@pytest.mark.integration
def test_equity_fundamental_management(params, obb):
    result = obb.equity.fundamental.management(**params)
    assert result
    assert isinstance(result, OBBject)
    assert len(result.results) > 0


@pytest.mark.parametrize(
    "params",
    [
        ({"symbol": "AAPL"}),
    ],
)
@pytest.mark.integration
def test_equity_fundamental_overview(params, obb):
    result = obb.equity.fundamental.overview(**params)
    assert result
    assert isinstance(result, OBBject)


@pytest.mark.parametrize(
    "params",
    [
        ({"symbol": "AAPL", "date": "2023-01-01", "page": 1}),
    ],
)
@pytest.mark.integration
def test_equity_ownership_major_holders(params, obb):
    result = obb.equity.ownership.major_holders(**params)
    assert result
    assert isinstance(result, OBBject)
    assert len(result.results) > 0


@pytest.mark.parametrize(
    "params",
    [
        ({"symbol": "AAPL"}),
    ],
)
@pytest.mark.integration
def test_equity_estimates_price_target(params, obb):
    result = obb.equity.estimates.price_target(**params)
    assert result
    assert isinstance(result, OBBject)


@pytest.mark.parametrize(
    "params",
    [({"symbol": "AAPL"})],
)
@pytest.mark.integration
def test_equity_estimates_consensus(params, obb):
    result = obb.equity.estimates.consensus(**params)
    assert result
    assert isinstance(result, OBBject)


@pytest.mark.parametrize(
    "params",
    [
        ({"symbol": "AAPL", "period": "annual", "limit": 12}),
    ],
)
@pytest.mark.integration
def test_equity_fundamental_ratios(params, obb):
    result = obb.equity.fundamental.ratios(**params)
    assert result
    assert isinstance(result, OBBject)
    assert len(result.results) > 0


@pytest.mark.parametrize(
    "params",
    [
        ({"symbol": "AAPL", "period": "annual", "structure": "flat"}),
    ],
)
@pytest.mark.integration
def test_equity_fundamental_revenue_per_geography(params, obb):
    result = obb.equity.fundamental.revenue_per_geography(**params)
    assert result
    assert isinstance(result, OBBject)
    assert len(result.results) > 0


@pytest.mark.parametrize(
    "params",
    [
        ({"symbol": "AAPL", "period": "annual", "structure": "flat"}),
    ],
)
@pytest.mark.integration
def test_equity_fundamental_revenue_per_segment(params, obb):
    result = obb.equity.fundamental.revenue_per_segment(**params)
    assert result
    assert isinstance(result, OBBject)
    assert len(result.results) > 0


@pytest.mark.parametrize(
    "params",
    [
        ({"symbol": "AAPL", "type": "1", "page": 1, "limit": 100, "provider": "fmp"}),
        (
            {
                "symbol": "AAPL",
                "type": "10-K",
                "limit": 100,
                "cik": None,
                "use_cache": False,
                "provider": "sec",
            }
        ),
    ],
)
@pytest.mark.integration
def test_equity_fundamental_filings(params, obb):
    result = obb.equity.fundamental.filings(**params)
    assert result
    assert isinstance(result, OBBject)
    assert len(result.results) > 0


@pytest.mark.parametrize(
    "params",
    [
        ({"symbol": "AAPL"}),
    ],
)
@pytest.mark.integration
def test_equity_ownership_share_statistics(params, obb):
    result = obb.equity.ownership.share_statistics(**params)
    assert result
    assert isinstance(result, OBBject)
    assert len(result.results) > 0


@pytest.mark.parametrize(
    "params",
    [
        ({"symbol": "AAPL", "year": 2023}),
    ],
)
@pytest.mark.integration
def test_equity_fundamental_transcript(params, obb):
    result = obb.equity.fundamental.transcript(**params)
    assert result
    assert isinstance(result, OBBject)
    assert len(result.results) > 0


@pytest.mark.parametrize(
    "params",
    [
        ({"symbol": "AAPL"}),
    ],
)
@pytest.mark.integration
def test_equity_compare_peers(params, obb):
    result = obb.equity.compare.peers(**params)
    assert result
    assert isinstance(result, OBBject)


@pytest.mark.parametrize(
    "params",
    [
        (
            {
                "symbol": "AAPL",
                "start_date": "2023-01-01",
                "end_date": "2023-06-06",
                "interval": "1d",
            }
        ),
        (
            {
                "adjusted": True,
                "extended_hours": True,
                "month": "2023-01",
                "output_size": "full",
                "provider": "alpha_vantage",
                "symbol": "AAPL",
                "start_date": "2023-01-01",
                "end_date": "2023-01-02",
                "interval": "1m",
            }
        ),
        (
            {
                "adjusted": True,
                "extended_hours": False,
                "output_size": "full",
                "month": "2023-01",
                "provider": "alpha_vantage",
                "symbol": "AAPL",
                "start_date": "2023-01-01",
                "end_date": "2023-06-06",
                "interval": "1d",
            }
        ),
        (
            {
                "provider": "cboe",
                "symbol": "AAPL",
                "start_date": "2023-01-01",
                "end_date": "2023-01-02",
                "interval": "1m",
            }
        ),
        (
            {
                "provider": "cboe",
                "symbol": "AAPL",
                "start_date": "2023-01-01",
                "end_date": "2023-06-06",
                "interval": "1d",
            }
        ),
        (
            {
                "limit": "30",
                "provider": "fmp",
                "symbol": "AAPL",
                "start_date": "2023-01-01",
                "end_date": "2023-01-02",
                "interval": "1m",
            }
        ),
        (
            {
                "limit": "30",
                "provider": "fmp",
                "symbol": "AAPL",
                "start_date": "2023-01-01",
                "end_date": "2023-06-06",
                "interval": "1d",
            }
        ),
        (
            {
                "timezone": "UTC",
                "source": "realtime",
                "start_time": time(5, 30, 0),
                "end_time": time(12, 0, 0),
                "provider": "intrinio",
                "symbol": "AAPL",
                "start_date": "2023-06-01",
                "end_date": "2023-06-03",
                "interval": "1h",
            }
        ),
        (
            {
                "timezone": "UTC",
                "source": "realtime",
                "start_time": time(5, 30, 0),
                "end_time": time(12, 0, 0),
                "provider": "intrinio",
                "symbol": "AAPL",
                "start_date": "2023-01-01",
                "end_date": "2023-06-06",
                "interval": "1d",
            }
        ),
        (
            {
                "sort": "desc",
                "limit": "49999",
                "adjusted": "True",
                "provider": "polygon",
                "symbol": "AAPL",
                "start_date": "2023-01-01",
                "end_date": "2023-01-03",
                "interval": "1m",
            }
        ),
        (
            {
                "sort": "desc",
                "limit": "49999",
                "adjusted": "True",
                "provider": "polygon",
                "symbol": "AAPL",
                "start_date": "2023-01-01",
                "end_date": "2023-06-06",
                "interval": "1d",
            }
        ),
        (
            {
                "prepost": False,
                "include": True,
                "adjusted": False,
                "back_adjust": False,
                "ignore_tz": True,
                "provider": "yfinance",
                "symbol": "AAPL",
                "start_date": "2023-06-01",
                "end_date": "2023-06-03",
                "interval": "1h",
            }
        ),
        (
            {
                "prepost": False,
                "include": True,
                "adjusted": False,
                "back_adjust": False,
                "ignore_tz": True,
                "provider": "yfinance",
                "symbol": "AAPL",
                "start_date": "2023-01-01",
                "end_date": "2023-06-06",
                "interval": "1d",
            }
        ),
        (
            {
                "provider": "tiingo",
                "symbol": "AAPL",
                "start_date": "2023-01-01",
                "end_date": "2023-06-06",
                "interval": "1d",
            }
        ),
        (
            {
                "provider": "tiingo",
                "symbol": "AAPL",
                "start_date": "2023-01-01",
                "end_date": "2023-06-06",
                "interval": "1M",
            }
        ),
    ],
)
@pytest.mark.integration
def test_equity_price_historical(params, obb):
    if params.get("provider") == "alpha_vantage":
        pytest.skip("skipping alpha_vantage")

    result = obb.equity.price.historical(**params)
    assert result
    assert isinstance(result, OBBject)
    assert len(result.results) > 0


@pytest.mark.parametrize(
    "params",
    [
        ({"symbol": "AAPL", "limit": 100, "provider": "fmp"}),
    ],
)
@pytest.mark.integration
def test_equity_fundamental_multiples(params, obb):
    result = obb.equity.fundamental.multiples(**params)
    assert result
    assert isinstance(result, OBBject)
    assert len(result.results) > 0


@pytest.mark.parametrize(
    "params",
    [
        ({"query": "ebit", "limit": 100, "provider": "intrinio"}),
    ],
)
@pytest.mark.integration
def test_equity_fundamental_search_financial_attributes(params, obb):
    result = obb.equity.fundamental.search_financial_attributes(**params)
    assert result
    assert isinstance(result, OBBject)
    assert len(result.results) > 0


@pytest.mark.parametrize(
    "params",
    [
        (
            {
                "provider": "intrinio",
                "symbol": "AAPL",
                "tag": "ebit",
                "period": "annual",
                "limit": 1000,
                "type": None,
                "start_date": "2013-01-01",
                "end_date": "2023-01-01",
                "sort": "desc",
            }
        ),
    ],
)
@pytest.mark.integration
def test_equity_fundamental_financial_attributes(params, obb):
    result = obb.equity.fundamental.financial_attributes(**params)
    assert result
    assert isinstance(result, OBBject)
    assert len(result.results) > 0


@pytest.mark.parametrize(
    "params",
    [
        ({"query": "AAPL", "is_symbol": True, "provider": "cboe"}),
        ({"query": "Apple", "provider": "sec", "use_cache": False, "is_fund": False}),
        (
            {
                "query": "residential",
                "industry": "REIT",
                "sector": "Real Estate",
                "mktcap_min": None,
                "mktcap_max": None,
                "price_min": None,
                "price_max": None,
                "volume_min": None,
                "volume_max": None,
                "dividend_min": None,
                "dividend_max": None,
                "is_active": True,
                "is_etf": False,
                "beta_min": None,
                "beta_max": None,
                "country": "US",
                "exchange": "nyse",
                "limit": None,
                "provider": "fmp",
            }
        ),
    ],
)
@pytest.mark.integration
def test_equity_search(params, obb):
    result = obb.equity.search(**params)
    assert result
    assert isinstance(result, OBBject)
    assert len(result.results) > 0


@pytest.mark.parametrize(
    "params",
    [
        ({"symbol": "AAPL"}),
        ({"source": "iex", "provider": "intrinio", "symbol": "AAPL"}),
        ({"symbol": "AAPL", "provider": "fmp"}),
    ],
)
@pytest.mark.integration
def test_equity_price_quote(params, obb):
    result = obb.equity.price.quote(**params)
    assert result
    assert isinstance(result, OBBject)


@pytest.mark.parametrize(
    "params",
    [
        ({"symbol": "AAPL", "provider": "cboe"}),
    ],
)
@pytest.mark.integration
def test_equity_profile(params, obb):
    result = obb.equity.profile(**params)
    assert result
    assert isinstance(result, OBBject)
    assert len(result.results) > 0


@pytest.mark.parametrize(
    "params",
    [({"sort": "desc"})],
)
@pytest.mark.integration
def test_equity_discovery_gainers(params, obb):
    params = {p: v for p, v in params.items() if v}

    result = obb.equity.discovery.gainers(**params)
    assert result
    assert isinstance(result, OBBject)
    assert len(result.results) > 0


@pytest.mark.parametrize(
    "params",
    [({"sort": "desc"})],
)
@pytest.mark.integration
def test_equity_discovery_losers(params, obb):
    params = {p: v for p, v in params.items() if v}

    result = obb.equity.discovery.losers(**params)
    assert result
    assert isinstance(result, OBBject)
    assert len(result.results) > 0


@pytest.mark.parametrize(
    "params",
    [({"sort": "desc"})],
)
@pytest.mark.integration
def test_equity_discovery_active(params, obb):
    params = {p: v for p, v in params.items() if v}

    result = obb.equity.discovery.active(**params)
    assert result
    assert isinstance(result, OBBject)
    assert len(result.results) > 0


@pytest.mark.parametrize(
    "params",
    [({"symbol": "AAPL"})],
)
@pytest.mark.integration
def test_equity_price_performance(params, obb):
    params = {p: v for p, v in params.items() if v}

    result = obb.equity.price.performance(**params)
    assert result
    assert isinstance(result, OBBject)
    assert len(result.results) > 0


@pytest.mark.parametrize(
    "params",
    [({"sort": "desc"})],
)
@pytest.mark.integration
def test_equity_discovery_undervalued_large_caps(params, obb):
    params = {p: v for p, v in params.items() if v}

    result = obb.equity.discovery.undervalued_large_caps(**params)
    assert result
    assert isinstance(result, OBBject)
    assert len(result.results) > 0


@pytest.mark.parametrize(
    "params",
    [({"sort": "desc"})],
)
@pytest.mark.integration
def test_equity_discovery_undervalued_growth(params, obb):
    params = {p: v for p, v in params.items() if v}

    result = obb.equity.discovery.undervalued_growth(**params)
    assert result
    assert isinstance(result, OBBject)
    assert len(result.results) > 0


@pytest.mark.parametrize(
    "params",
    [({"sort": "desc"})],
)
@pytest.mark.integration
def test_equity_discovery_aggressive_small_caps(params, obb):
    params = {p: v for p, v in params.items() if v}

    result = obb.equity.discovery.aggressive_small_caps(**params)
    assert result
    assert isinstance(result, OBBject)
    assert len(result.results) > 0


@pytest.mark.parametrize(
    "params",
    [({"sort": "desc"})],
)
@pytest.mark.integration
def test_equity_discovery_growth_tech(params, obb):
    params = {p: v for p, v in params.items() if v}

    result = obb.equity.discovery.growth_tech(**params)
    assert result
    assert isinstance(result, OBBject)
    assert len(result.results) > 0


@pytest.mark.parametrize(
    "params",
    [({"limit": 10})],
)
@pytest.mark.integration
def test_equity_discovery_top_retail(params, obb):
    params = {p: v for p, v in params.items() if v}

    result = obb.equity.discovery.top_retail(**params)
    assert result
    assert isinstance(result, OBBject)
    assert len(result.results) > 0


@pytest.mark.parametrize(
    "params",
    [({"limit": 5})],
)
@pytest.mark.integration
def test_equity_discovery_upcoming_release_days(params, obb):
    params = {p: v for p, v in params.items() if v}

    result = obb.equity.discovery.upcoming_release_days(**params)
    assert result
    assert isinstance(result, OBBject)
    assert len(result.results) > 0


@pytest.mark.parametrize(
    "params",
    [
        (
            {
                "start_date": None,
                "end_date": None,
                "limit": 10,
                "form_type": None,
                "is_done": None,
                "provider": "fmp",
            }
        ),
        (
            {
                "start_date": "2023-11-06",
                "end_date": "2023-11-07",
                "limit": 50,
                "form_type": "10-Q",
                "is_done": "true",
                "provider": "fmp",
            }
        ),
    ],
)
@pytest.mark.integration
def test_equity_discovery_filings(params, obb):
    params = {p: v for p, v in params.items() if v}

    result = obb.equity.discovery.filings(**params)
    assert result
    assert isinstance(result, OBBject)
    assert len(result.results) > 0


@pytest.mark.parametrize(
    "params",
    [
        ({"symbol": "AAPL"}),
        ({"limit": 24, "provider": "sec", "symbol": "AAPL", "skip_reports": 1}),
    ],
)
@pytest.mark.integration
def test_equity_shorts_fails_to_deliver(params, obb):
    params = {p: v for p, v in params.items() if v}

    result = obb.equity.shorts.fails_to_deliver(**params)
    assert result
    assert isinstance(result, OBBject)
    assert len(result.results) > 0


@pytest.mark.parametrize(
    "params",
    [({"symbol": "AAPL"})],
)
@pytest.mark.integration
def test_equity_shorts_short_volume(params, obb):
    params = {p: v for p, v in params.items() if v}

    result = obb.equity.shorts.short_volume(**params)
    assert result
    assert isinstance(result, OBBject)
    assert len(result.results) > 0


@pytest.mark.parametrize(
    "params",
    [({"symbol": "AAPL"})],
)
@pytest.mark.integration
def test_equity_shorts_short_interest(params, obb):
    params = {p: v for p, v in params.items() if v}

    result = obb.equity.shorts.short_interest(**params)
    assert result
    assert isinstance(result, OBBject)
    assert len(result.results) > 0


@pytest.mark.parametrize(
    "params",
    [
        (
            {
                "symbol": "CLOV",
                "date": "2023-10-26",
                "provider": "polygon",
                "limit": 1000,
                "timestamp_lte": None,
                "timestamp_gte": None,
                "timestamp_gt": None,
                "timestamp_lt": None,
            }
        ),
        (
            {
                "symbol": "CLOV",
                "provider": "polygon",
                "timestamp_gt": "2023-10-26T15:20:00.000000000-04:00",
                "timestamp_lt": "2023-10-26T15:30:00.000000000-04:00",
                "limit": 5000,
                "timestamp_gte": None,
                "timestamp_lte": None,
                "date": None,
            }
        ),
    ],
)
@pytest.mark.integration
def test_equity_price_nbbo(params, obb):
    result = obb.equity.price.nbbo(**params)
    assert result
    assert isinstance(result, OBBject)
    assert len(result.results) > 0


@pytest.mark.parametrize(
    "params",
    [
        ({"symbol": "AAPL"}),
        ({"tier": "T1", "is_ats": True, "provider": "finra", "symbol": "AAPL"}),
    ],
)
@pytest.mark.integration
def test_equity_darkpool_otc(params, obb):
    params = {p: v for p, v in params.items() if v}

    result = obb.equity.darkpool.otc(**params)
    assert result
    assert isinstance(result, OBBject)
    assert len(result.results) > 0


@pytest.mark.parametrize(
    "params",
    [
        ({"provider": "fmp", "market": "EURONEXT"}),
        ({"provider": "polygon"}),
    ],
)
@pytest.mark.integration
def test_equity_market_snapshots(params, obb):
    result = obb.equity.market_snapshots(**params)
    assert result
    assert isinstance(result, OBBject)
    assert len(result.results) > 0


@pytest.mark.parametrize(
    "params",
<<<<<<< HEAD
    [
        ({"symbol": "AAPL", "limit": 5, "provider": "fmp"}),
    ],
)
@pytest.mark.integration
def test_equity_fundamental_historical_eps(params, obb):
    params = {p: v for p, v in params.items() if v}

    result = obb.equity.fundamental.historical_eps(**params)
=======
    [({"provider": "tiingo", "symbol": "AAPL"})],
)
@pytest.mark.integration
def test_equity_fundamental_trailing_dividend_yield(params, obb):
    params = {p: v for p, v in params.items() if v}

    result = obb.equity.fundamental.trailing_dividend_yield(**params)
>>>>>>> 4230a268
    assert result
    assert isinstance(result, OBBject)
    assert len(result.results) > 0<|MERGE_RESOLUTION|>--- conflicted
+++ resolved
@@ -1218,7 +1218,6 @@
 
 @pytest.mark.parametrize(
     "params",
-<<<<<<< HEAD
     [
         ({"symbol": "AAPL", "limit": 5, "provider": "fmp"}),
     ],
@@ -1228,7 +1227,13 @@
     params = {p: v for p, v in params.items() if v}
 
     result = obb.equity.fundamental.historical_eps(**params)
-=======
+    assert result
+    assert isinstance(result, OBBject)
+    assert len(result.results) > 0
+
+
+@pytest.mark.parametrize(
+    "params",
     [({"provider": "tiingo", "symbol": "AAPL"})],
 )
 @pytest.mark.integration
@@ -1236,7 +1241,6 @@
     params = {p: v for p, v in params.items() if v}
 
     result = obb.equity.fundamental.trailing_dividend_yield(**params)
->>>>>>> 4230a268
     assert result
     assert isinstance(result, OBBject)
     assert len(result.results) > 0