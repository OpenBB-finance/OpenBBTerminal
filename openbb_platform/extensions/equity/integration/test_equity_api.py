"""API integration tests for equity extension."""
import base64
from datetime import time

import pytest
import requests
from extensions.tests.conftest import parametrize
from openbb_core.env import Env
from openbb_core.provider.utils.helpers import get_querystring

# pylint: disable=too-many-lines,redefined-outer-name


@pytest.fixture(scope="session")
def headers():
    userpass = f"{Env().API_USERNAME}:{Env().API_PASSWORD}"
    userpass_bytes = userpass.encode("ascii")
    base64_bytes = base64.b64encode(userpass_bytes)

    return {"Authorization": f"Basic {base64_bytes.decode('ascii')}"}


@parametrize(
    "params",
    [
        ({"symbol": "AAPL", "period": "annual", "limit": 12, "provider": "fmp"}),
        (
            {
                "provider": "intrinio",
                "symbol": "AAPL",
                "period": "annual",
                "fiscal_year": None,
                "limit": 2,
            }
        ),
        (
            {
                "provider": "polygon",
                "include_sources": True,
                "order": "asc",
                "sort": "filing_date",
                "symbol": "AAPL",
                "period": "annual",
                "limit": 12,
                "filing_date": "2022-10-27",
                "filing_date_lt": "2022-11-01",
                "filing_date_lte": "2022-11-01",
                "filing_date_gt": "2022-10-10",
                "filing_date_gte": "2022-10-10",
                "period_of_report_date": "2022-09-24",
                "period_of_report_date_lt": "2022-11-01",
                "period_of_report_date_lte": "2022-11-01",
                "period_of_report_date_gt": "2022-10-10",
                "period_of_report_date_gte": "2022-10-10",
            }
        ),
        (
            {
                "symbol": "AAPL",
                "period": "annual",
                "limit": 12,
                "provider": "fmp",
            }
        ),
        (
            {
                "symbol": "AAPL",
                "period": "annual",
                "limit": 12,
                "provider": "yfinance",
            }
        ),
    ],
)
@pytest.mark.integration
def test_equity_fundamental_balance(params, headers):
    params = {p: v for p, v in params.items() if v}

    query_str = get_querystring(params, [])
    url = f"http://0.0.0.0:8000/api/v1/equity/fundamental/balance?{query_str}"
    result = requests.get(url, headers=headers, timeout=10)
    assert isinstance(result, requests.Response)
    assert result.status_code == 200


@parametrize(
    "params",
    [({"symbol": "AAPL", "limit": 10, "provider": "fmp"})],
)
@pytest.mark.integration
def test_equity_fundamental_balance_growth(params, headers):
    params = {p: v for p, v in params.items() if v}

    query_str = get_querystring(params, [])
    url = f"http://0.0.0.0:8000/api/v1/equity/fundamental/balance_growth?{query_str}"
    result = requests.get(url, headers=headers, timeout=10)
    assert isinstance(result, requests.Response)
    assert result.status_code == 200


@parametrize(
    "params",
    [
        ({"start_date": "2023-11-05", "end_date": "2023-11-10", "provider": "fmp"}),
        ({"start_date": "2023-11-05", "end_date": "2023-11-10", "provider": "nasdaq"}),
    ],
)
@pytest.mark.integration
def test_equity_calendar_dividend(params, headers):
    params = {p: v for p, v in params.items() if v}

    query_str = get_querystring(params, [])
    url = f"http://0.0.0.0:8000/api/v1/equity/calendar/dividend?{query_str}"
    result = requests.get(url, headers=headers, timeout=10)
    assert isinstance(result, requests.Response)
    assert result.status_code == 200


@parametrize(
    "params",
    [
        ({"start_date": "2023-11-05", "end_date": "2023-11-10", "provider": "fmp"}),
    ],
)
@pytest.mark.integration
def test_equity_calendar_splits(params, headers):
    params = {p: v for p, v in params.items() if v}

    query_str = get_querystring(params, [])
    url = f"http://0.0.0.0:8000/api/v1/equity/calendar/splits?{query_str}"
    result = requests.get(url, headers=headers, timeout=10)
    assert isinstance(result, requests.Response)
    assert result.status_code == 200


@parametrize(
    "params",
    [
        ({"start_date": "2023-11-09", "end_date": "2023-11-10", "provider": "fmp"}),
        ({"start_date": "2023-11-09", "end_date": "2023-11-10", "provider": "nasdaq"}),
        ({"start_date": "2023-11-09", "end_date": "2023-11-10", "provider": "tmx"}),
    ],
)
@pytest.mark.integration
def test_equity_calendar_earnings(params, headers):
    params = {p: v for p, v in params.items() if v}

    query_str = get_querystring(params, [])
    url = f"http://0.0.0.0:8000/api/v1/equity/calendar/earnings?{query_str}"
    result = requests.get(url, headers=headers, timeout=10)
    assert isinstance(result, requests.Response)
    assert result.status_code == 200


@parametrize(
    "params",
    [
        (
            {
                "provider": "intrinio",
                "symbol": "AAPL",
                "period": "ttm",
                "fiscal_year": 2015,
                "limit": 4,
            }
        ),
        (
            {
                "provider": "polygon",
                "include_sources": True,
                "order": "asc",
                "sort": "filing_date",
                "symbol": "AAPL",
                "period": "annual",
                "limit": 12,
                "filing_date": "2022-10-27",
                "filing_date_lt": "2022-11-01",
                "filing_date_lte": "2022-11-01",
                "filing_date_gt": "2022-10-10",
                "filing_date_gte": "2022-10-10",
                "period_of_report_date": "2022-09-24",
                "period_of_report_date_lt": "2022-11-01",
                "period_of_report_date_lte": "2022-11-01",
                "period_of_report_date_gt": "2022-10-10",
                "period_of_report_date_gte": "2022-10-10",
            }
        ),
        (
            {
                "symbol": "AAPL",
                "period": "annual",
                "limit": 12,
                "provider": "fmp",
            }
        ),
        (
            {
                "symbol": "AAPL",
                "period": "annual",
                "limit": 12,
                "provider": "yfinance",
            }
        ),
    ],
)
@pytest.mark.integration
def test_equity_fundamental_cash(params, headers):
    params = {p: v for p, v in params.items() if v}

    query_str = get_querystring(params, [])
    url = f"http://0.0.0.0:8000/api/v1/equity/fundamental/cash?{query_str}"
    result = requests.get(url, headers=headers, timeout=10)
    assert isinstance(result, requests.Response)
    assert result.status_code == 200


@parametrize(
    "params",
    [({"symbol": "AAPL", "limit": 10, "provider": "fmp"})],
)
@pytest.mark.integration
def test_equity_fundamental_cash_growth(params, headers):
    params = {p: v for p, v in params.items() if v}

    query_str = get_querystring(params, [])
    url = f"http://0.0.0.0:8000/api/v1/equity/fundamental/cash_growth?{query_str}"
    result = requests.get(url, headers=headers, timeout=10)
    assert isinstance(result, requests.Response)
    assert result.status_code == 200


@parametrize(
    "params",
    [
        (
            {
                "symbol": "AAPL",
                "start_date": "2020-01-01",
                "end_date": "2021-01-01",
                "provider": "fmp",
            }
        ),
        (
            {
                "symbol": "AAPL",
                "provider": "fmp",
            }
        ),
        (
            {
                "symbol": "AAPL,MSFT",
                "provider": "fmp",
            }
        ),
    ],
)
@pytest.mark.integration
def test_equity_fundamental_management_compensation(params, headers):
    params = {p: v for p, v in params.items() if v}

    query_str = get_querystring(params, [])
    url = f"http://0.0.0.0:8000/api/v1/equity/fundamental/management_compensation?{query_str}"
    result = requests.get(url, headers=headers, timeout=10)
    assert isinstance(result, requests.Response)
    assert result.status_code == 200


@parametrize(
    "params",
    [({"symbol": "AAPL", "provider": "fmp"})],
)
@pytest.mark.integration
def test_equity_fundamental_historical_splits(params, headers):
    params = {p: v for p, v in params.items() if v}

    query_str = get_querystring(params, [])
    url = f"http://0.0.0.0:8000/api/v1/equity/fundamental/historical_splits?{query_str}"
    result = requests.get(url, headers=headers, timeout=10)
    assert isinstance(result, requests.Response)
    assert result.status_code == 200


@parametrize(
    "params",
    [
        (
            {
                "symbol": "AAPL",
                "start_date": "2021-01-01",
                "end_date": "2023-06-06",
                "limit": 100,
                "provider": "intrinio",
            }
        ),
<<<<<<< HEAD
        ({"symbol": "RY", "provider": "tmx"}),
=======
        (
            {
                "symbol": "AAPL",
                "start_date": "2021-01-01",
                "end_date": "2023-06-06",
                "provider": "fmp",
            }
        ),
        (
            {
                "symbol": "AAPL",
                "limit": 3,
                "provider": "intrinio",
            }
        ),
        (
            {
                "symbol": "AAPL",
                "provider": "fmp",
            }
        ),
>>>>>>> 79c81497
    ],
)
@pytest.mark.integration
def test_equity_fundamental_dividends(params, headers):
    params = {p: v for p, v in params.items() if v}

    query_str = get_querystring(params, [])
    url = f"http://0.0.0.0:8000/api/v1/equity/fundamental/dividends?{query_str}"
    result = requests.get(url, headers=headers, timeout=10)
    assert isinstance(result, requests.Response)
    assert result.status_code == 200


@parametrize(
    "params",
    [({"symbol": "AAPL", "provider": "fmp"})],
)
@pytest.mark.integration
def test_equity_fundamental_employee_count(params, headers):
    params = {p: v for p, v in params.items() if v}

    query_str = get_querystring(params, [])
    url = f"http://0.0.0.0:8000/api/v1/equity/fundamental/employee_count?{query_str}"
    result = requests.get(url, headers=headers, timeout=10)
    assert isinstance(result, requests.Response)
    assert result.status_code == 200


@parametrize(
    "params",
    [({"symbol": "AAPL", "period": "annual", "limit": 30})],
)
@pytest.mark.integration
def test_equity_estimates_historical(params, headers):
    params = {p: v for p, v in params.items() if v}

    query_str = get_querystring(params, [])
    url = f"http://0.0.0.0:8000/api/v1/equity/estimates/historical?{query_str}"
    result = requests.get(url, headers=headers, timeout=10)
    assert isinstance(result, requests.Response)
    assert result.status_code == 200


@parametrize(
    "params",
    [
        ({"symbol": "AAPL", "period": "annual", "limit": 12, "provider": "fmp"}),
        (
            {
                "provider": "intrinio",
                "symbol": "AAPL",
                "period": "ytd",
                "fiscal_year": 2020,
                "limit": 4,
            }
        ),
        (
            {
                "provider": "polygon",
                "include_sources": True,
                "order": "asc",
                "sort": "filing_date",
                "symbol": "AAPL",
                "period": "annual",
                "limit": 12,
                "filing_date": "2022-10-27",
                "filing_date_lt": "2022-11-01",
                "filing_date_lte": "2022-11-01",
                "filing_date_gt": "2022-10-10",
                "filing_date_gte": "2022-10-10",
                "period_of_report_date": "2022-09-24",
                "period_of_report_date_lt": "2022-11-01",
                "period_of_report_date_lte": "2022-11-01",
                "period_of_report_date_gt": "2022-10-10",
                "period_of_report_date_gte": "2022-10-10",
            }
        ),
        (
            {
                "symbol": "AAPL",
                "period": "annual",
                "limit": 12,
                "provider": "fmp",
            }
        ),
        (
            {
                "symbol": "AAPL",
                "period": "annual",
                "limit": 12,
                "provider": "yfinance",
            }
        ),
    ],
)
@pytest.mark.integration
def test_equity_fundamental_income(params, headers):
    params = {p: v for p, v in params.items() if v}

    query_str = get_querystring(params, [])
    url = f"http://0.0.0.0:8000/api/v1/equity/fundamental/income?{query_str}"
    result = requests.get(url, headers=headers, timeout=10)
    assert isinstance(result, requests.Response)
    assert result.status_code == 200


@parametrize(
    "params",
    [({"symbol": "AAPL", "limit": 10, "period": "annual", "provider": "fmp"})],
)
@pytest.mark.integration
def test_equity_fundamental_income_growth(params, headers):
    params = {p: v for p, v in params.items() if v}

    query_str = get_querystring(params, [])
    url = f"http://0.0.0.0:8000/api/v1/equity/fundamental/income_growth?{query_str}"
    result = requests.get(url, headers=headers, timeout=10)
    assert isinstance(result, requests.Response)
    assert result.status_code == 200


@parametrize(
    "params",
    [
        (
            {
                "symbol": "RY",
                "provider": "tmx",
                "limit": None,
            }
        ),
        (
            {
                "provider": "fmp",
                "symbol": "AAPL",
                "limit": 10,
                "transaction_type": None,
            }
        ),
        (
            {
                "provider": "intrinio",
                "symbol": "AAPL",
                "limit": 10,
                "start_date": "2021-01-01",
                "end_date": "2023-06-06",
                "ownership_type": None,
                "sort_by": "updated_on",
            }
        ),
    ],
)
@pytest.mark.integration
def test_equity_ownership_insider_trading(params, headers):
    params = {p: v for p, v in params.items() if v}

    query_str = get_querystring(params, [])
    url = f"http://0.0.0.0:8000/api/v1/equity/ownership/insider_trading?{query_str}"
    result = requests.get(url, headers=headers, timeout=10)
    assert isinstance(result, requests.Response)
    assert result.status_code == 200


@parametrize(
    "params",
    [
        (
            {
                "symbol": "AAPL",
                "include_current_quarter": True,
                "date": "2021-09-30",
                "provider": "fmp",
            }
        ),
        (
            {
                "provider": "intrinio",
                "symbol": "AAPL",
                "limit": 100,
            }
        ),
    ],
)
@pytest.mark.integration
def test_equity_ownership_institutional(params, headers):
    params = {p: v for p, v in params.items() if v}

    query_str = get_querystring(params, [])
    url = f"http://0.0.0.0:8000/api/v1/equity/ownership/institutional?{query_str}"
    result = requests.get(url, headers=headers, timeout=20)
    assert isinstance(result, requests.Response)
    assert result.status_code == 200


@parametrize(
    "params",
    [
        (
            {
                "symbol": "",
                "start_date": "2023-01-01",
                "end_date": "2023-06-06",
                "limit": 100,
                "provider": "intrinio",
            }
        ),
        (
            {
                "start_date": "2023-01-01",
                "end_date": "2023-11-01",
                "status": "priced",
                "provider": "nasdaq",
                "is_spo": False,
            }
        ),
    ],
)
@pytest.mark.integration
def test_equity_calendar_ipo(params, headers):
    params = {p: v for p, v in params.items() if v}

    query_str = get_querystring(params, [])
    url = f"http://0.0.0.0:8000/api/v1/equity/calendar/ipo?{query_str}"
    result = requests.get(url, headers=headers, timeout=10)
    assert isinstance(result, requests.Response)
    assert result.status_code == 200


@parametrize(
    "params",
    [
        (
            {
                "provider": "fmp",
                "symbol": "AAPL",
                "period": "annual",
                "limit": 100,
                "with_ttm": False,
            }
        ),
        ({"provider": "intrinio", "symbol": "AAPL", "period": "annual", "limit": 100}),
    ],
)
@pytest.mark.integration
def test_equity_fundamental_metrics(params, headers):
    params = {p: v for p, v in params.items() if v}

    query_str = get_querystring(params, [])
    url = f"http://0.0.0.0:8000/api/v1/equity/fundamental/metrics?{query_str}"
    result = requests.get(url, headers=headers, timeout=10)
    assert isinstance(result, requests.Response)
    assert result.status_code == 200


@parametrize(
    "params",
    [({"symbol": "AAPL"})],
)
@pytest.mark.integration
def test_equity_fundamental_management(params, headers):
    params = {p: v for p, v in params.items() if v}

    query_str = get_querystring(params, [])
    url = f"http://0.0.0.0:8000/api/v1/equity/fundamental/management?{query_str}"
    result = requests.get(url, headers=headers, timeout=10)
    assert isinstance(result, requests.Response)
    assert result.status_code == 200


@parametrize(
    "params",
    [({"symbol": "AAPL"})],
)
@pytest.mark.integration
def test_equity_fundamental_overview(params, headers):
    params = {p: v for p, v in params.items() if v}

    query_str = get_querystring(params, [])
    url = f"http://0.0.0.0:8000/api/v1/equity/fundamental/overview?{query_str}"
    result = requests.get(url, headers=headers, timeout=10)
    assert isinstance(result, requests.Response)
    assert result.status_code == 200


@parametrize(
    "params",
    [({"symbol": "AAPL", "date": "2023-01-01", "page": 1, "provider": "fmp"})],
)
@pytest.mark.integration
def test_equity_ownership_major_holders(params, headers):
    params = {p: v for p, v in params.items() if v}

    query_str = get_querystring(params, [])
    url = f"http://0.0.0.0:8000/api/v1/equity/ownership/major_holders?{query_str}"
    result = requests.get(url, headers=headers, timeout=10)
    assert isinstance(result, requests.Response)
    assert result.status_code == 200


@parametrize(
    "params",
    [({"symbol": "AAPL", "provider": "fmp"})],
)
@pytest.mark.integration
def test_equity_estimates_price_target(params, headers):
    params = {p: v for p, v in params.items() if v}

    query_str = get_querystring(params, [])
    url = f"http://0.0.0.0:8000/api/v1/equity/estimates/price_target?{query_str}"
    result = requests.get(url, headers=headers, timeout=10)
    assert isinstance(result, requests.Response)
    assert result.status_code == 200


@parametrize(
    "params",
    [
        ({"symbol": "AAPL", "provider": "fmp"}),
        ({"symbol": "TD:US", "provider": "tmx"}),
    ],
)
@pytest.mark.integration
def test_equity_estimates_consensus(params, headers):
    params = {p: v for p, v in params.items() if v}

    query_str = get_querystring(params, [])
    url = f"http://0.0.0.0:8000/api/v1/equity/estimates/consensus?{query_str}"
    result = requests.get(url, headers=headers, timeout=10)
    assert isinstance(result, requests.Response)
    assert result.status_code == 200


@parametrize(
    "params",
    [
        ({"symbol": "AAPL", "period": "annual", "limit": 12, "provider": "fmp"}),
        (
            {
                "symbol": "AAPL",
                "period": "ttm",
                "fiscal_year": 2019,
                "limit": 4,
                "provider": "intrinio",
            }
        ),
    ],
)
@pytest.mark.integration
def test_equity_fundamental_ratios(params, headers):
    params = {p: v for p, v in params.items() if v}

    query_str = get_querystring(params, [])
    url = f"http://0.0.0.0:8000/api/v1/equity/fundamental/ratios?{query_str}"
    result = requests.get(url, headers=headers, timeout=10)
    assert isinstance(result, requests.Response)
    assert result.status_code == 200


@parametrize(
    "params",
    [({"symbol": "AAPL", "period": "annual", "structure": "flat", "provider": "fmp"})],
)
@pytest.mark.integration
def test_equity_fundamental_revenue_per_geography(params, headers):
    params = {p: v for p, v in params.items() if v}

    query_str = get_querystring(params, [])
    url = f"http://0.0.0.0:8000/api/v1/equity/fundamental/revenue_per_geography?{query_str}"
    result = requests.get(url, headers=headers, timeout=10)
    assert isinstance(result, requests.Response)
    assert result.status_code == 200


@parametrize(
    "params",
    [({"symbol": "AAPL", "period": "annual", "structure": "flat", "provider": "fmp"})],
)
@pytest.mark.integration
def test_equity_fundamental_revenue_per_segment(params, headers):
    params = {p: v for p, v in params.items() if v}

    query_str = get_querystring(params, [])
    url = (
        f"http://0.0.0.0:8000/api/v1/equity/fundamental/revenue_per_segment?{query_str}"
    )
    result = requests.get(url, headers=headers, timeout=10)
    assert isinstance(result, requests.Response)
    assert result.status_code == 200


@parametrize(
    "params",
    [
        ({"symbol": "AAPL", "form_type": "1", "limit": 100, "provider": "fmp"}),
        (
            {
                "provider": "intrinio",
                "symbol": "AAPL",
                "start_date": "2021-01-01",
                "end_date": "2023-11-01",
                "form_type": None,
                "limit": 100,
                "thea_enabled": None,
            }
        ),
        (
            {
                "symbol": "AAPL",
                "limit": 3,
                "type": "8-K",
                "cik": None,
                "provider": "sec",
                "use_cache": False,
            }
        ),
        (
            {
                "cik": "0001067983",
                "limit": 3,
                "type": "10-Q",
                "symbol": None,
                "provider": "sec",
                "use_cache": False,
            }
        ),
        (
            {
                "provider": "tmx",
                "symbol": "IBM:US",
                "start_date": "2023-09-30",
                "end_date": "2023-12-31",
                "limit": None,
                "form_type": None,
            }
        ),
    ],
)
@pytest.mark.integration
def test_equity_fundamental_filings(params, headers):
    params = {p: v for p, v in params.items() if v}

    query_str = get_querystring(params, [])
    url = f"http://0.0.0.0:8000/api/v1/equity/fundamental/filings?{query_str}"
    result = requests.get(url, headers=headers, timeout=10)
    assert isinstance(result, requests.Response)
    assert result.status_code == 200


@parametrize(
    "params",
    [
        ({"symbol": "AAPL", "provider": "fmp"}),
        ({"symbol": "AAPL", "provider": "intrinio"}),
    ],
)
@pytest.mark.integration
def test_equity_ownership_share_statistics(params, headers):
    params = {p: v for p, v in params.items() if v}

    query_str = get_querystring(params, [])
    url = f"http://0.0.0.0:8000/api/v1/equity/ownership/share_statistics?{query_str}"
    result = requests.get(url, headers=headers, timeout=10)
    assert isinstance(result, requests.Response)
    assert result.status_code == 200


@parametrize(
    "params",
    [({"symbol": "AAPL", "year": 2023})],
)
@pytest.mark.integration
def test_equity_fundamental_transcript(params, headers):
    params = {p: v for p, v in params.items() if v}

    query_str = get_querystring(params, [])
    url = f"http://0.0.0.0:8000/api/v1/equity/fundamental/transcript?{query_str}"
    result = requests.get(url, headers=headers, timeout=10)
    assert isinstance(result, requests.Response)
    assert result.status_code == 200


@parametrize(
    "params",
    [({"symbol": "AAPL"})],
)
@pytest.mark.integration
def test_equity_compare_peers(params, headers):
    params = {p: v for p, v in params.items() if v}

    query_str = get_querystring(params, [])
    url = f"http://0.0.0.0:8000/api/v1/equity/compare/peers?{query_str}"
    result = requests.get(url, headers=headers, timeout=10)
    assert isinstance(result, requests.Response)
    assert result.status_code == 200


@parametrize(
    "params",
    [
        (
            {
                "symbol": "AAPL",
                "start_date": "2023-01-01",
                "end_date": "2023-06-06",
                "interval": "1d",
                "provider": "yfinance",
            }
        ),
        (
            {
                "adjusted": True,
                "extended_hours": True,
                "month": "2023-01",
                "output_size": "full",
                "provider": "alpha_vantage",
                "symbol": "AAPL",
                "start_date": "2023-01-01",
                "end_date": "2023-01-02",
                "interval": "1m",
            }
        ),
        (
            {
                "adjusted": True,
                "extended_hours": False,
                "output_size": "full",
                "month": "2023-01",
                "provider": "alpha_vantage",
                "symbol": "AAPL",
                "start_date": "2023-01-01",
                "end_date": "2023-06-06",
                "interval": "1d",
            }
        ),
        (
            {
                "provider": "cboe",
                "symbol": "AAPL",
                "start_date": "2023-01-01",
                "end_date": "2023-01-02",
                "interval": "1m",
            }
        ),
        (
            {
                "provider": "cboe",
                "symbol": "AAPL",
                "start_date": "2023-01-01",
                "end_date": "2023-06-06",
                "interval": "1d",
            }
        ),
        (
            {
                "limit": "30",
                "provider": "fmp",
                "symbol": "AAPL",
                "start_date": "2023-01-01",
                "end_date": "2023-01-02",
                "interval": "1m",
            }
        ),
        (
            {
                "limit": "30",
                "provider": "fmp",
                "symbol": "AAPL",
                "start_date": "2023-01-01",
                "end_date": "2023-06-06",
                "interval": "1d",
            }
        ),
        (
            {
                "timezone": "UTC",
                "source": "realtime",
                "start_time": time(5, 30, 0),
                "end_time": time(12, 0, 0),
                "provider": "intrinio",
                "symbol": "AAPL",
                "start_date": "2023-06-01",
                "end_date": "2023-06-03",
                "interval": "1h",
            }
        ),
        (
            {
                "timezone": "UTC",
                "source": "realtime",
                "start_time": time(5, 30, 0),
                "end_time": time(12, 0, 0),
                "provider": "intrinio",
                "symbol": "AAPL",
                "start_date": "2023-01-01",
                "end_date": "2023-06-06",
                "interval": "1d",
            }
        ),
        (
            {
                "sort": "desc",
                "limit": "49999",
                "adjusted": "True",
                "provider": "polygon",
                "symbol": "AAPL",
                "start_date": "2023-01-01",
                "end_date": "2023-01-02",
                "interval": "1m",
            }
        ),
        (
            {
                "sort": "desc",
                "limit": "49999",
                "adjusted": "True",
                "provider": "polygon",
                "symbol": "AAPL",
                "start_date": "2023-01-01",
                "end_date": "2023-06-06",
                "interval": "1d",
            }
        ),
        (
            {
                "prepost": False,
                "include": True,
                "adjusted": False,
                "ignore_tz": True,
                "provider": "yfinance",
                "symbol": "AAPL",
                "start_date": "2023-06-01",
                "end_date": "2023-06-03",
                "interval": "1h",
            }
        ),
        (
            {
                "prepost": False,
                "include": True,
                "adjusted": False,
                "ignore_tz": True,
                "provider": "yfinance",
                "symbol": "AAPL",
                "start_date": "2023-01-01",
                "end_date": "2023-06-06",
                "interval": "1d",
            }
        ),
        (
            {
                "provider": "tiingo",
                "symbol": "AAPL",
                "start_date": "2023-01-01",
                "end_date": "2023-06-06",
                "interval": "1d",
            }
        ),
        (
            {
                "provider": "tiingo",
                "symbol": "AAPL",
                "start_date": "2023-01-01",
                "end_date": "2023-06-06",
                "interval": "1M",
            }
        ),
        (
            {
                "provider": "tmx",
                "symbol": "AAPL:US",
                "start_date": "2023-01-01",
                "end_date": "2023-12-31",
                "interval": "1d",
                "adjustment": "splits_only",
            }
        ),
    ],
)
@pytest.mark.integration
def test_equity_price_historical(params, headers):
    if params.get("provider") == "alpha_vantage":
        pytest.skip("Alpha Vantage is premium.")
    params = {p: v for p, v in params.items() if v}

    query_str = get_querystring(params, [])
    url = f"http://0.0.0.0:8000/api/v1/equity/price/historical?{query_str}"
    result = requests.get(url, headers=headers, timeout=40)
    result = requests.get(url, headers=headers, timeout=40)
    assert isinstance(result, requests.Response)
    assert result.status_code == 200


@parametrize(
    "params",
    [({"symbol": "AAPL", "provider": "fmp"})],
)
@pytest.mark.integration
def test_equity_fundamental_multiples(params, headers):
    params = {p: v for p, v in params.items() if v}

    query_str = get_querystring(params, [])
    url = f"http://0.0.0.0:8000/api/v1/equity/fundamental/multiples?{query_str}"
    result = requests.get(url, headers=headers, timeout=10)
    assert isinstance(result, requests.Response)
    assert result.status_code == 200


@parametrize(
    "params",
    [
        ({"query": "ebit", "limit": 100, "provider": "intrinio"}),
    ],
)
@pytest.mark.integration
def test_equity_fundamental_search_attributes(params, headers):
    params = {p: v for p, v in params.items() if v}

    query_str = get_querystring(params, [])
    url = f"http://0.0.0.0:8000/api/v1/equity/fundamental/search_attributes?{query_str}"
    result = requests.get(url, headers=headers, timeout=10)
    assert isinstance(result, requests.Response)
    assert result.status_code == 200


@parametrize(
    "params",
    [
        (
            {
                "provider": "intrinio",
                "symbol": "AAPL",
                "tag": "ebit",
                "frequency": "yearly",
                "limit": 1000,
                "type": None,
                "start_date": "2013-01-01",
                "end_date": "2023-01-01",
                "sort": "desc",
            }
        ),
    ],
)
@pytest.mark.integration
def test_equity_fundamental_historical_attributes(params, headers):
    params = {p: v for p, v in params.items() if v}

    query_str = get_querystring(params, [])
    url = f"http://0.0.0.0:8000/api/v1/equity/fundamental/historical_attributes?{query_str}"
    result = requests.get(url, headers=headers, timeout=10)
    assert isinstance(result, requests.Response)
    assert result.status_code == 200


@parametrize(
    "params",
    [
        (
            {
                "provider": "intrinio",
                "symbol": "AAPL",
                "tag": "ceo",
            }
        ),
        (
            {
                "provider": "intrinio",
                "symbol": "MSFT",
                "tag": "ebitda",
            }
        ),
    ],
)
@pytest.mark.integration
def test_equity_fundamental_latest_attributes(params, headers):
    params = {p: v for p, v in params.items() if v}

    query_str = get_querystring(params, [])
    url = f"http://0.0.0.0:8000/api/v1/equity/fundamental/latest_attributes?{query_str}"
    result = requests.get(url, headers=headers, timeout=10)
    assert isinstance(result, requests.Response)
    assert result.status_code == 200


@parametrize(
    "params",
    [
        ({"query": "AAPl", "is_symbol": True, "provider": "cboe"}),
        ({"query": "Apple", "provider": "sec", "use_cache": False, "is_fund": False}),
        ({"query": "", "provider": "nasdaq", "use_cache": False, "is_etf": True}),
        ({"query": "gold", "provider": "intrinio", "active": True, "limit": 100}),
        ({"query": "gold", "provider": "tmx", "use_cache": False}),
    ],
)
@pytest.mark.integration
def test_equity_search(params, headers):
    params = {p: v for p, v in params.items() if v}

    query_str = get_querystring(params, [])
    url = f"http://0.0.0.0:8000/api/v1/equity/search?{query_str}"
    result = requests.get(url, headers=headers, timeout=10)
    assert isinstance(result, requests.Response)
    assert result.status_code == 200


@parametrize(
    "params",
    [
        (
            {
                "industry": "REIT",
                "sector": "Real Estate",
                "mktcap_min": None,
                "mktcap_max": None,
                "price_min": None,
                "price_max": None,
                "volume_min": None,
                "volume_max": None,
                "dividend_min": None,
                "dividend_max": None,
                "is_active": True,
                "is_etf": False,
                "beta_min": None,
                "beta_max": None,
                "country": "US",
                "exchange": "nyse",
                "limit": None,
                "provider": "fmp",
            }
        ),
    ],
)
@pytest.mark.integration
def test_equity_screener(params, headers):
    params = {p: v for p, v in params.items() if v}

    query_str = get_querystring(params, [])
    url = f"http://0.0.0.0:8000/api/v1/equity/screener?{query_str}"
    result = requests.get(url, headers=headers, timeout=10)
    assert isinstance(result, requests.Response)
    assert result.status_code == 200


@parametrize(
    "params",
    [
        ({"source": "iex", "provider": "intrinio", "symbol": "AAPL"}),
        ({"symbol": "AAPL", "provider": "fmp"}),
        ({"symbol": "AAPL:US", "provider": "tmx"}),
    ],
)
@pytest.mark.integration
def test_equity_price_quote(params, headers):
    params = {p: v for p, v in params.items() if v}

    query_str = get_querystring(params, [])
    url = f"http://0.0.0.0:8000/api/v1/equity/price/quote?{query_str}"
    result = requests.get(url, headers=headers, timeout=10)
    assert isinstance(result, requests.Response)
    assert result.status_code == 200


@parametrize(
    "params",
    [
        ({"symbol": "AAPL", "provider": "cboe"}),
        ({"symbol": "MSFT", "provider": "intrinio"}),
        ({"symbol": "AAPL,MSFT", "provider": "cboe"}),
        ({"symbol": "AAPL,MSFT", "provider": "intrinio"}),
        ({"provider": "tmx", "symbol": "AAPL:US"}),
    ],
)
@pytest.mark.integration
def test_equity_profile(params, headers):
    params = {p: v for p, v in params.items() if v}

    query_str = get_querystring(params, [])
    url = f"http://0.0.0.0:8000/api/v1/equity/profile?{query_str}"
    result = requests.get(url, headers=headers, timeout=10)
    assert isinstance(result, requests.Response)
    assert result.status_code == 200


@parametrize(
    "params",
    [
        ({"sort": "desc", "provider": "yfinance"}),
        ({"provider": "tmx", "category": "52w_high"}),
    ],
)
@pytest.mark.integration
def test_equity_discovery_gainers(params, headers):
    params = {p: v for p, v in params.items() if v}

    query_str = get_querystring(params, [])
    url = f"http://0.0.0.0:8000/api/v1/equity/discovery/gainers?{query_str}"
    result = requests.get(url, headers=headers, timeout=10)
    assert isinstance(result, requests.Response)
    assert result.status_code == 200


@parametrize(
    "params",
    [({"sort": "desc", "provider": "yfinance"})],
)
@pytest.mark.integration
def test_equity_discovery_losers(params, headers):
    params = {p: v for p, v in params.items() if v}

    query_str = get_querystring(params, [])
    url = f"http://0.0.0.0:8000/api/v1/equity/discovery/losers?{query_str}"
    result = requests.get(url, headers=headers, timeout=10)
    assert isinstance(result, requests.Response)
    assert result.status_code == 200


@parametrize(
    "params",
    [({"sort": "desc", "provider": "yfinance"})],
)
@pytest.mark.integration
def test_equity_discovery_active(params, headers):
    params = {p: v for p, v in params.items() if v}

    query_str = get_querystring(params, [])
    url = f"http://0.0.0.0:8000/api/v1/equity/discovery/active?{query_str}"
    result = requests.get(url, headers=headers, timeout=10)
    assert isinstance(result, requests.Response)
    assert result.status_code == 200


@parametrize(
    "params",
    [({"symbol": "AAPL", "provider": "fmp"})],
)
@pytest.mark.integration
def test_equity_price_performance(params, headers):
    params = {p: v for p, v in params.items() if v}

    query_str = get_querystring(params, [])
    url = f"http://0.0.0.0:8000/api/v1/equity/price/performance?{query_str}"
    result = requests.get(url, headers=headers, timeout=10)
    assert isinstance(result, requests.Response)
    assert result.status_code == 200


@parametrize(
    "params",
    [({"sort": "desc", "provider": "yfinance"})],
)
@pytest.mark.integration
def test_equity_discovery_undervalued_large_caps(params, headers):
    params = {p: v for p, v in params.items() if v}

    query_str = get_querystring(params, [])
    url = f"http://0.0.0.0:8000/api/v1/equity/discovery/undervalued_large_caps?{query_str}"
    result = requests.get(url, headers=headers, timeout=10)
    assert isinstance(result, requests.Response)
    assert result.status_code == 200


@parametrize(
    "params",
    [({"sort": "desc", "provider": "yfinance"})],
)
@pytest.mark.integration
def test_equity_discovery_undervalued_growth(params, headers):
    params = {p: v for p, v in params.items() if v}

    query_str = get_querystring(params, [])
    url = f"http://0.0.0.0:8000/api/v1/equity/discovery/undervalued_growth?{query_str}"
    result = requests.get(url, headers=headers, timeout=10)
    assert isinstance(result, requests.Response)
    assert result.status_code == 200


@parametrize(
    "params",
    [({"sort": "desc", "provider": "yfinance"})],
)
@pytest.mark.integration
def test_equity_discovery_aggressive_small_caps(params, headers):
    params = {p: v for p, v in params.items() if v}

    query_str = get_querystring(params, [])
    url = (
        f"http://0.0.0.0:8000/api/v1/equity/discovery/aggressive_small_caps?{query_str}"
    )
    result = requests.get(url, headers=headers, timeout=10)
    assert isinstance(result, requests.Response)
    assert result.status_code == 200


@parametrize(
    "params",
    [({"sort": "desc", "provider": "yfinance"})],
)
@pytest.mark.integration
def test_equity_discovery_growth_tech(params, headers):
    params = {p: v for p, v in params.items() if v}

    query_str = get_querystring(params, [])
    url = f"http://0.0.0.0:8000/api/v1/equity/discovery/growth_tech?{query_str}"
    result = requests.get(url, headers=headers, timeout=10)
    assert isinstance(result, requests.Response)
    assert result.status_code == 200


@parametrize(
    "params",
    [({"limit": 10, "provider": "nasdaq"})],
)
@pytest.mark.integration
def test_equity_discovery_top_retail(params, headers):
    params = {p: v for p, v in params.items() if v}

    query_str = get_querystring(params, [])
    url = f"http://0.0.0.0:8000/api/v1/equity/discovery/top_retail?{query_str}"
    result = requests.get(url, headers=headers, timeout=10)
    assert isinstance(result, requests.Response)
    assert result.status_code == 200


@parametrize(
    "params",
    [({"provider": "seeking_alpha"})],
)
@pytest.mark.integration
def test_equity_discovery_upcoming_release_days(params, headers):
    params = {p: v for p, v in params.items() if v}

    query_str = get_querystring(params, [])
    url = (
        f"http://0.0.0.0:8000/api/v1/equity/discovery/upcoming_release_days?{query_str}"
    )
    result = requests.get(url, headers=headers, timeout=30)
    assert isinstance(result, requests.Response)
    assert result.status_code == 200


@parametrize(
    "params",
    [
        (
            {
                "start_date": None,
                "end_date": None,
                "limit": 10,
                "form_type": None,
                "is_done": None,
                "provider": "fmp",
            }
        ),
        (
            {
                "start_date": "2023-11-06",
                "end_date": "2023-11-07",
                "limit": 50,
                "form_type": "10-Q",
                "is_done": "true",
                "provider": "fmp",
            }
        ),
    ],
)
@pytest.mark.integration
def test_equity_discovery_filings(params, headers):
    params = {p: v for p, v in params.items() if v}

    query_str = get_querystring(params, [])
    url = f"http://0.0.0.0:8000/api/v1/equity/discovery/filings?{query_str}"
    result = requests.get(url, headers=headers, timeout=10)
    assert isinstance(result, requests.Response)
    assert result.status_code == 200


@parametrize(
    "params",
    [
        ({"symbol": "AAPL"}),
        ({"limit": 24, "provider": "sec", "symbol": "AAPL", "skip_reports": 1}),
    ],
)
@pytest.mark.integration
def test_equity_shorts_fails_to_deliver(params, headers):
    params = {p: v for p, v in params.items() if v}

    query_str = get_querystring(params, [])
    url = f"http://0.0.0.0:8000/api/v1/equity/shorts/fails_to_deliver?{query_str}"
    result = requests.get(url, headers=headers, timeout=20)
    assert isinstance(result, requests.Response)
    assert result.status_code == 200


@parametrize(
    "params",
    [({"symbol": "AAPL", "provider": "stockgrid"})],
)
@pytest.mark.integration
def test_equity_shorts_short_volume(params, headers):
    params = {p: v for p, v in params.items() if v}

    query_str = get_querystring(params, [])
    url = f"http://0.0.0.0:8000/api/v1/equity/shorts/short_volume?{query_str}"
    result = requests.get(url, headers=headers, timeout=10)
    assert isinstance(result, requests.Response)
    assert result.status_code == 200


@parametrize(
    "params",
    [({"symbol": "AAPL", "provider": "finra"})],
)
@pytest.mark.integration
def test_equity_shorts_short_interest(params, headers):
    params = {p: v for p, v in params.items() if v}

    query_str = get_querystring(params, [])
    url = f"http://0.0.0.0:8000/api/v1/equity/shorts/short_interest?{query_str}"
    result = requests.get(url, headers=headers, timeout=60)
    assert isinstance(result, requests.Response)
    assert result.status_code == 200


@parametrize(
    "params",
    [
        (
            {
                "symbol": "CLOV",
                "provider": "polygon",  # premium endpoint
                "timestamp_gt": "2023-10-26T15:20:00.000000000-04:00",
                "timestamp_lt": "2023-10-26T15:30:00.000000000-04:00",
                "limit": 5000,
                "timestamp_gte": None,
                "timestamp_lte": None,
                "date": None,
            }
        ),
    ],
)
@pytest.mark.integration
def test_equity_price_nbbo(params, headers):
    params = {p: v for p, v in params.items() if v}

    query_str = get_querystring(params, [])
    url = f"http://0.0.0.0:8000/api/v1/equity/price/nbbo?{query_str}"
    result = requests.get(url, headers=headers, timeout=40)
    assert isinstance(result, requests.Response)
    assert result.status_code == 200


@parametrize(
    "params",
    [
        ({"symbol": "AAPL"}),
        ({"tier": "T1", "is_ats": True, "provider": "finra", "symbol": "AAPL"}),
    ],
)
@pytest.mark.integration
def test_equity_darkpool_otc(params, headers):
    params = {p: v for p, v in params.items() if v}

    query_str = get_querystring(params, [])
    url = f"http://0.0.0.0:8000/api/v1/equity/darkpool/otc?{query_str}"

    try:
        result = requests.get(url, headers=headers, timeout=30)
    except requests.exceptions.Timeout:
        pytest.skip("Timeout: `equity/darkpool/otc` took too long to respond.")

    assert isinstance(result, requests.Response)
    assert result.status_code == 200


@parametrize(
    "params",
    [
        ({"provider": "fmp", "market": "EURONEXT"}),
        ({"provider": "polygon"}),  # premium endpoint
    ],
)
@pytest.mark.integration
def test_equity_market_snapshots(params, headers):
    params = {p: v for p, v in params.items() if v}

    query_str = get_querystring(params, [])
    url = f"http://0.0.0.0:8000/api/v1/equity/market_snapshots?{query_str}"
    result = requests.get(url, headers=headers, timeout=20)
    assert isinstance(result, requests.Response)
    assert result.status_code == 200


@parametrize(
    "params",
    [
        ({"symbol": "AAPL", "limit": 5, "provider": "fmp"}),
    ],
)
@pytest.mark.integration
def test_equity_fundamental_historical_eps(params, headers):
    params = {p: v for p, v in params.items() if v}

    query_str = get_querystring(params, [])
    url = f"http://0.0.0.0:8000/api/v1/equity/fundamental/historical_eps?{query_str}"
    result = requests.get(url, headers=headers, timeout=10)
    assert isinstance(result, requests.Response)
    assert result.status_code == 200


@parametrize(
    "params",
    [({"provider": "tiingo", "symbol": "AAPL", "limit": 10})],
)
@pytest.mark.integration
def test_equity_fundamental_trailing_dividend_yield(params, headers):
    params = {p: v for p, v in params.items() if v}

    query_str = get_querystring(params, [])
    url = f"http://0.0.0.0:8000/api/v1/equity/fundamental/trailing_dividend_yield?{query_str}"
    result = requests.get(url, headers=headers, timeout=10)
    assert isinstance(result, requests.Response)
    assert result.status_code == 200


@parametrize(
    "params",
    [
        (
            {
                "symbol": "AAPL",
                "statement_type": "income",
                "period": "quarter",
                "limit": 5,
                "fiscal_year": None,
                "provider": "intrinio",
            }
        ),
        (
            {
                "symbol": "AAPL",
                "statement_type": "cash",
                "period": "annual",
                "limit": 1,
                "fiscal_year": 2015,
                "provider": "intrinio",
            }
        ),
        (
            {
                "symbol": "AAPL",
                "statement_type": "balance",
                "period": "annual",
                "fiscal_year": None,
                "limit": 10,
                "provider": "intrinio",
            }
        ),
    ],
)
@pytest.mark.integration
def test_equity_fundamental_reported_financials(params, headers):
    params = {p: v for p, v in params.items() if v}

    query_str = get_querystring(params, [])
    url = (
        f"http://0.0.0.0:8000/api/v1/equity/fundamental/reported_financials?{query_str}"
    )
    result = requests.get(url, headers=headers, timeout=10)
    assert isinstance(result, requests.Response)
    assert result.status_code == 200<|MERGE_RESOLUTION|>--- conflicted
+++ resolved
@@ -292,9 +292,7 @@
                 "provider": "intrinio",
             }
         ),
-<<<<<<< HEAD
         ({"symbol": "RY", "provider": "tmx"}),
-=======
         (
             {
                 "symbol": "AAPL",
@@ -316,7 +314,6 @@
                 "provider": "fmp",
             }
         ),
->>>>>>> 79c81497
     ],
 )
 @pytest.mark.integration
