--- conflicted
+++ resolved
@@ -1455,16 +1455,11 @@
     assert result.status_code == 200
 
 
-<<<<<<< HEAD
 @pytest.mark.parametrize(
-=======
-@parametrize(
->>>>>>> 3eaf0d2e
-    "params",
-    [
-        (
-            {
-<<<<<<< HEAD
+    "params",
+    [
+        (
+            {
                 "provider": "intrinio",
                 "symbol": "AAPL",
                 "start_date": "2022-01-01",
@@ -1520,7 +1515,16 @@
         tags_url
     ) = f"http://0.0.0.0:8000/api/v1/equity/fundamental/statements_notes?{query_str}"
 
-=======
+    result = requests.get(url, headers=headers, timeout=10)
+    assert isinstance(result, requests.Response)
+    assert result.status_code == 200
+
+
+@parametrize(
+    "params",
+    [
+        (
+            {
                 "symbol": "AAPL",
                 "statement_type": "income",
                 "period": "quarter",
@@ -1559,7 +1563,6 @@
     url = (
         f"http://0.0.0.0:8000/api/v1/equity/fundamental/reported_financials?{query_str}"
     )
->>>>>>> 3eaf0d2e
     result = requests.get(url, headers=headers, timeout=10)
     assert isinstance(result, requests.Response)
     assert result.status_code == 200