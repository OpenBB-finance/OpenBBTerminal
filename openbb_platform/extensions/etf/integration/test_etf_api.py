--- conflicted
+++ resolved
@@ -20,13 +20,9 @@
 
 @pytest.mark.parametrize(
     "params",
-<<<<<<< HEAD
-    [({"query": None, "provider": "fmp"})],
-=======
     [
         ({"query": "", "provider": "fmp"}),
     ],
->>>>>>> 2c0ede7d
 )
 @pytest.mark.integration
 def test_etf_search(params, headers):
