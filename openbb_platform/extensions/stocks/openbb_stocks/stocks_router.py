# pylint: disable=import-outside-toplevel, W0613:unused-argument
"""Stocks Router."""


from openbb_core.app.model.command_context import CommandContext
from openbb_core.app.model.obbject import OBBject
from openbb_core.app.provider_interface import (
    ExtraParams,
    ProviderChoices,
    StandardParams,
)
from openbb_core.app.query import Query
from openbb_core.app.router import Router
from pydantic import BaseModel

from openbb_stocks.ca.ca_router import router as ca_router
from openbb_stocks.fa.fa_router import router as fa_router
from openbb_stocks.options.options_router import router as options_router

# TODO: Uncomment once they have some commands.
# from openbb_stocks.gov.gov_router import router as gov_router
# from openbb_stocks.ins.ins_router import router as ins_router
# from openbb_stocks.dps.dps_router import router as dps_router


router = Router(prefix="")
router.include_router(fa_router)
router.include_router(ca_router)
router.include_router(options_router)

# router.include_router(dps_router)
# router.include_router(gov_router)
# router.include_router(ins_router)


@router.command(model="StockHistorical")
def load(
    cc: CommandContext,
    provider_choices: ProviderChoices,
    standard_params: StandardParams,
    extra_params: ExtraParams,
) -> OBBject[BaseModel]:
    """Stock Historical price. Load stock data for a specific ticker."""
    return OBBject(results=Query(**locals()).execute())


@router.command(model="StockNews")
def news(
    cc: CommandContext,
    provider_choices: ProviderChoices,
    standard_params: StandardParams,
    extra_params: ExtraParams,
) -> OBBject[BaseModel]:
    """Stock News. Get news for one or more stock tickers."""
    return OBBject(results=Query(**locals()).execute())


@router.command(model="StockMultiples")
def multiples(
    cc: CommandContext,
    provider_choices: ProviderChoices,
    standard_params: StandardParams,
    extra_params: ExtraParams,
) -> OBBject[BaseModel]:
    """Stock Multiples. Valuation multiples for a stock ticker."""
    return OBBject(results=Query(**locals()).execute())


@router.command(model="StockSearch")
def search(
    cc: CommandContext,
    provider_choices: ProviderChoices,
    standard_params: StandardParams,
    extra_params: ExtraParams,
) -> OBBject[BaseModel]:
    """Stock Search. Search for a company or stock ticker."""
    return OBBject(results=Query(**locals()).execute())


@router.command(model="StockQuote")
def quote(
    cc: CommandContext,
    provider_choices: ProviderChoices,
    standard_params: StandardParams,
    extra_params: ExtraParams,
) -> OBBject[BaseModel]:
    """Stock Quote. Load stock data for a specific ticker."""
    return OBBject(results=Query(**locals()).execute())


@router.command(model="StockInfo")
def info(
    cc: CommandContext,
    provider_choices: ProviderChoices,
    standard_params: StandardParams,
    extra_params: ExtraParams,
) -> OBBject[BaseModel]:
    """Stock Info. Get general price and performance metrics of a stock."""
    return OBBject(results=Query(**locals()).execute())


<<<<<<< HEAD
@router.command(model="PricePerformance")
def price_performance(
=======
@router.command(model="StockFTD")
def ftd(
>>>>>>> 5c0b8568
    cc: CommandContext,
    provider_choices: ProviderChoices,
    standard_params: StandardParams,
    extra_params: ExtraParams,
) -> OBBject[BaseModel]:
<<<<<<< HEAD
    """Price performance as a return, over different periods."""
=======
    """Gets reported Fail-to-deliver (FTD) data."""
>>>>>>> 5c0b8568
    return OBBject(results=Query(**locals()).execute())<|MERGE_RESOLUTION|>--- conflicted
+++ resolved
@@ -99,21 +99,23 @@
     return OBBject(results=Query(**locals()).execute())
 
 
-<<<<<<< HEAD
-@router.command(model="PricePerformance")
-def price_performance(
-=======
 @router.command(model="StockFTD")
 def ftd(
->>>>>>> 5c0b8568
     cc: CommandContext,
     provider_choices: ProviderChoices,
     standard_params: StandardParams,
     extra_params: ExtraParams,
 ) -> OBBject[BaseModel]:
-<<<<<<< HEAD
+    """Gets reported Fail-to-deliver (FTD) data."""
+    return OBBject(results=Query(**locals()).execute())
+
+
+@router.command(model="PricePerformance")
+def price_performance(
+    cc: CommandContext,
+    provider_choices: ProviderChoices,
+    standard_params: StandardParams,
+    extra_params: ExtraParams,
+) -> OBBject[BaseModel]:
     """Price performance as a return, over different periods."""
-=======
-    """Gets reported Fail-to-deliver (FTD) data."""
->>>>>>> 5c0b8568
     return OBBject(results=Query(**locals()).execute())