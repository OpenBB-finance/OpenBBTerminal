"""Python interface integration tests for the stocks extension."""
from datetime import time

import pytest
from openbb_core.app.model.obbject import OBBject

# pylint: disable=too-many-lines,redefined-outer-name


# pylint: disable=import-outside-toplevel,inconsistent-return-statements
@pytest.fixture(scope="session")
def obb(pytestconfig):
    """Fixture to setup obb."""
    if pytestconfig.getoption("markexpr") != "not integration":
        import openbb

        return openbb.obb


@pytest.mark.parametrize(
    "params",
    [
        ({"symbol": "AAPL", "period": "annual", "limit": 12}),
        (
            {
                "provider": "intrinio",
                "symbol": "AAPL",
                "period": "annual",
                "limit": 12,
            }
        ),
        (
            {
                "provider": "polygon",
                "include_sources": True,
                "order": "asc",
                "sort": "filing_date",
                "symbol": "AAPL",
                "period": "annual",
                "limit": 12,
                "filing_date": "2022-10-27",
                "filing_date_lt": "2022-11-01",
                "filing_date_lte": "2022-11-01",
                "filing_date_gt": "2022-10-10",
                "filing_date_gte": "2022-10-10",
                "period_of_report_date": "2022-09-24",
                "period_of_report_date_lt": "2022-11-01",
                "period_of_report_date_lte": "2022-11-01",
                "period_of_report_date_gt": "2022-10-10",
                "period_of_report_date_gte": "2022-10-10",
            }
        ),
        (
            {
                "symbol": "AAPL",
                "period": "annual",
                "limit": 12,
                "provider": "fmp",
                "cik": "0000320193",
            }
        ),
        (
            {
                "symbol": "AAPL",
                "period": "annual",
                "limit": 12,
                "provider": "yfinance",
            }
        ),
    ],
)
@pytest.mark.integration
def test_stocks_fa_balance(params, obb):
    result = obb.stocks.fa.balance(**params)
    assert result
    assert isinstance(result, OBBject)
    assert len(result.results) > 0


@pytest.mark.parametrize(
    "params",
    [
        ({"symbol": "AAPL", "limit": 10}),
    ],
)
@pytest.mark.integration
def test_stocks_fa_balance_growth(params, obb):
    result = obb.stocks.fa.balance_growth(**params)
    assert result
    assert isinstance(result, OBBject)
    assert len(result.results) > 0


@pytest.mark.parametrize(
    "params",
    [
        ({"start_date": "2023-11-05", "end_date": "2023-11-10", "provider": "fmp"}),
        ({"start_date": "2023-11-05", "end_date": "2023-11-10", "provider": "nasdaq"}),
    ],
)
@pytest.mark.integration
def test_stocks_calendar_dividend(params, obb):
    result = obb.stocks.calendar_dividend(**params)
    assert result
    assert isinstance(result, OBBject)
    assert len(result.results) > 0


@pytest.mark.parametrize(
    "params",
    [
        ({"symbol": "AAPL", "period": "annual", "limit": 12}),
        (
            {
                "provider": "intrinio",
                "symbol": "AAPL",
                "period": "annual",
                "limit": 12,
            }
        ),
        (
            {
                "provider": "polygon",
                "include_sources": True,
                "order": "asc",
                "sort": "filing_date",
                "symbol": "AAPL",
                "period": "annual",
                "limit": 12,
                "filing_date": "2022-10-27",
                "filing_date_lt": "2022-11-01",
                "filing_date_lte": "2022-11-01",
                "filing_date_gt": "2022-10-10",
                "filing_date_gte": "2022-10-10",
                "period_of_report_date": "2022-09-24",
                "period_of_report_date_lt": "2022-11-01",
                "period_of_report_date_lte": "2022-11-01",
                "period_of_report_date_gt": "2022-10-10",
                "period_of_report_date_gte": "2022-10-10",
            }
        ),
        (
            {
                "symbol": "AAPL",
                "period": "annual",
                "limit": 12,
                "provider": "fmp",
                "cik": "0000320193",
            }
        ),
        (
            {
                "symbol": "AAPL",
                "period": "annual",
                "limit": 12,
                "provider": "yfinance",
            }
        ),
    ],
)
@pytest.mark.integration
def test_stocks_fa_cash(params, obb):
    result = obb.stocks.fa.cash(**params)
    assert result
    assert isinstance(result, OBBject)
    assert len(result.results) > 0


@pytest.mark.parametrize(
    "params",
    [
        ({"symbol": "AAPL", "limit": 10}),
    ],
)
@pytest.mark.integration
def test_stocks_fa_cash_growth(params, obb):
    result = obb.stocks.fa.cash_growth(**params)
    assert result
    assert isinstance(result, OBBject)
    assert len(result.results) > 0


@pytest.mark.parametrize(
    "params",
    [
        ({"symbol": "AAPL"}),
    ],
)
@pytest.mark.integration
def test_stocks_fa_comp(params, obb):
    result = obb.stocks.fa.comp(**params)
    assert result
    assert isinstance(result, OBBject)
    assert len(result.results) > 0


@pytest.mark.parametrize(
    "params",
    [
        (
            {
                "start_date": "2023-01-01",
                "end_date": "2023-06-06",
            }
        ),
    ],
)
@pytest.mark.integration
def test_stocks_fa_comsplit(params, obb):
    result = obb.stocks.fa.comsplit(**params)
    assert result
    assert isinstance(result, OBBject)
    assert len(result.results) > 0


@pytest.mark.parametrize(
    "params",
    [
        ({"symbol": "AAPL"}),
    ],
)
@pytest.mark.integration
def test_stocks_fa_divs(params, obb):
    result = obb.stocks.fa.divs(**params)
    assert result
    assert isinstance(result, OBBject)
    assert len(result.results) > 0


@pytest.mark.parametrize(
    "params",
    [
        ({"symbol": "AAPL", "limit": 50}),
    ],
)
@pytest.mark.integration
def test_stocks_fa_earning(params, obb):
    result = obb.stocks.fa.earning(**params)
    assert result
    assert isinstance(result, OBBject)
    assert len(result.results) > 0


@pytest.mark.parametrize(
    "params",
    [
        ({"symbol": "AAPL"}),
    ],
)
@pytest.mark.integration
def test_stocks_fa_emp(params, obb):
    result = obb.stocks.fa.emp(**params)
    assert result
    assert isinstance(result, OBBject)
    assert len(result.results) > 0


@pytest.mark.parametrize(
    "params",
    [
        ({"symbol": "AAPL", "period": "annual", "limit": 30}),
    ],
)
@pytest.mark.integration
def test_stocks_fa_est(params, obb):
    result = obb.stocks.fa.est(**params)
    assert result
    assert isinstance(result, OBBject)
    assert len(result.results) > 0


@pytest.mark.parametrize(
    "params",
    [
        ({"symbol": "AAPL", "period": "annual", "limit": 12}),
        (
            {
                "provider": "intrinio",
                "symbol": "AAPL",
                "period": "annual",
                "limit": 12,
            }
        ),
        (
            {
                "provider": "polygon",
                "include_sources": True,
                "order": "asc",
                "sort": "filing_date",
                "symbol": "AAPL",
                "period": "annual",
                "limit": 12,
                "filing_date": "2022-10-27",
                "filing_date_lt": "2022-11-01",
                "filing_date_lte": "2022-11-01",
                "filing_date_gt": "2022-10-10",
                "filing_date_gte": "2022-10-10",
                "period_of_report_date": "2022-09-24",
                "period_of_report_date_lt": "2022-11-01",
                "period_of_report_date_lte": "2022-11-01",
                "period_of_report_date_gt": "2022-10-10",
                "period_of_report_date_gte": "2022-10-10",
            }
        ),
        (
            {
                "provider": "fmp",
                "symbol": "AAPL",
                "limit": 12,
                "period": "annual",
                "cik": "0000320193",
            }
        ),
        (
            {
                "provider": "yfinance",
                "symbol": "AAPL",
                "limit": 12,
                "period": "annual",
            }
        ),
    ],
)
@pytest.mark.integration
def test_stocks_fa_income(params, obb):
    result = obb.stocks.fa.income(**params)
    assert result
    assert isinstance(result, OBBject)
    assert len(result.results) > 0


@pytest.mark.parametrize(
    "params",
    [({"symbol": "AAPL", "limit": 10, "period": "annual"})],
)
@pytest.mark.integration
def test_stocks_fa_income_growth(params, obb):
    result = obb.stocks.fa.income_growth(**params)
    assert result
    assert isinstance(result, OBBject)
    assert len(result.results) > 0


@pytest.mark.parametrize(
    "params",
    [
        (
            {
                "symbol": "AAPL",
                "transaction_type": ["P-Purchase"],
                "limit": 10,
            }
        ),
    ],
)
@pytest.mark.integration
def test_stocks_fa_ins(params, obb):
    result = obb.stocks.fa.ins(**params)
    assert result
    assert isinstance(result, OBBject)
    assert len(result.results) > 0


@pytest.mark.parametrize(
    "params",
    [
        (
            {
                "symbol": "AAPL",
                "include_current_quarter": True,
                "date": "2021-09-30",
            }
        ),
    ],
)
@pytest.mark.integration
def test_stocks_fa_ins_own(params, obb):
    result = obb.stocks.fa.ins_own(**params)
    assert result
    assert isinstance(result, OBBject)
    assert len(result.results) > 0


@pytest.mark.parametrize(
    "params",
    [
        (
            {
                "symbol": "",
                "start_date": "2023-01-01",
                "end_date": "2023-06-06",
                "limit": 100,
                "provider": "intrinio",
            }
        ),
        (
            {
                "start_date": "2023-01-01",
                "end_date": "2023-11-01",
                "status": "priced",
                "provider": "nasdaq",
                "is_spo": False,
            }
        ),
    ],
)
@pytest.mark.integration
def test_stocks_calendar_ipo(params, obb):
    result = obb.stocks.calendar_ipo(**params)
    assert result
    assert isinstance(result, OBBject)
    assert len(result.results) > 0


@pytest.mark.parametrize(
    "params",
    [
        ({"symbol": "AAPL", "period": "annual", "limit": 100}),
    ],
)
@pytest.mark.integration
def test_stocks_fa_metrics(params, obb):
    result = obb.stocks.fa.metrics(**params)
    assert result
    assert isinstance(result, OBBject)
    assert len(result.results) > 0


@pytest.mark.parametrize(
    "params",
    [
        ({"symbol": "AAPL"}),
    ],
)
@pytest.mark.integration
def test_stocks_fa_mgmt(params, obb):
    result = obb.stocks.fa.mgmt(**params)
    assert result
    assert isinstance(result, OBBject)
    assert len(result.results) > 0


@pytest.mark.parametrize(
    "params",
    [
        ({"symbol": "AAPL"}),
    ],
)
@pytest.mark.integration
def test_stocks_fa_overview(params, obb):
    result = obb.stocks.fa.overview(**params)
    assert result
    assert isinstance(result, OBBject)


@pytest.mark.parametrize(
    "params",
    [
        ({"symbol": "AAPL", "date": "2023-01-01", "page": 1}),
    ],
)
@pytest.mark.integration
def test_stocks_fa_own(params, obb):
    result = obb.stocks.fa.own(**params)
    assert result
    assert isinstance(result, OBBject)
    assert len(result.results) > 0


@pytest.mark.parametrize(
    "params",
    [
        ({"symbol": "AAPL"}),
    ],
)
@pytest.mark.integration
def test_stocks_fa_pt(params, obb):
    result = obb.stocks.fa.pt(**params)
    assert result
    assert isinstance(result, OBBject)


@pytest.mark.parametrize(
    "params",
    [
        ({"symbol": "AAPL"}),
        ({"with_grade": True, "provider": "fmp", "symbol": "AAPL"}),
    ],
)
@pytest.mark.integration
def test_stocks_fa_pta(params, obb):
    result = obb.stocks.fa.pta(**params)
    assert result
    assert isinstance(result, OBBject)
    assert len(result.results) > 0


@pytest.mark.parametrize(
    "params",
    [
        ({"symbol": "AAPL", "period": "annual", "limit": 12}),
    ],
)
@pytest.mark.integration
def test_stocks_fa_ratios(params, obb):
    result = obb.stocks.fa.ratios(**params)
    assert result
    assert isinstance(result, OBBject)
    assert len(result.results) > 0


@pytest.mark.parametrize(
    "params",
    [
        ({"symbol": "AAPL", "period": "annual", "structure": "flat"}),
    ],
)
@pytest.mark.integration
def test_stocks_fa_revgeo(params, obb):
    result = obb.stocks.fa.revgeo(**params)
    assert result
    assert isinstance(result, OBBject)
    assert len(result.results) > 0


@pytest.mark.parametrize(
    "params",
    [
        ({"symbol": "AAPL", "period": "annual", "structure": "flat"}),
    ],
)
@pytest.mark.integration
def test_stocks_fa_revseg(params, obb):
    result = obb.stocks.fa.revseg(**params)
    assert result
    assert isinstance(result, OBBject)
    assert len(result.results) > 0


@pytest.mark.parametrize(
    "params",
    [
        ({"symbol": "AAPL", "type": "1", "page": 1, "limit": 100, "provider": "fmp"}),
        (
            {
                "symbol": "AAPL",
                "type": "10-K",
                "limit": 100,
                "cik": None,
                "use_cache": False,
                "provider": "sec",
            }
        ),
    ],
)
@pytest.mark.integration
def test_stocks_fa_filings(params, obb):
    result = obb.stocks.fa.filings(**params)
    assert result
    assert isinstance(result, OBBject)
    assert len(result.results) > 0


@pytest.mark.parametrize(
    "params",
    [
        ({"symbol": "AAPL"}),
    ],
)
@pytest.mark.integration
def test_stocks_fa_shrs(params, obb):
    result = obb.stocks.fa.shrs(**params)
    assert result
    assert isinstance(result, OBBject)
    assert len(result.results) > 0


@pytest.mark.parametrize(
    "params",
    [
        ({"symbol": "AAPL"}),
    ],
)
@pytest.mark.integration
def test_stocks_fa_split(params, obb):
    result = obb.stocks.fa.split(**params)
    assert result
    assert isinstance(result, OBBject)
    assert len(result.results) > 0


@pytest.mark.parametrize(
    "params",
    [
        ({"symbol": "AAPL", "year": 2023}),
    ],
)
@pytest.mark.integration
def test_stocks_fa_transcript(params, obb):
    result = obb.stocks.fa.transcript(**params)
    assert result
    assert isinstance(result, OBBject)
    assert len(result.results) > 0


@pytest.mark.parametrize(
    "params",
    [
        ({"symbol": "AAPL"}),
    ],
)
@pytest.mark.integration
def test_stocks_ca_peers(params, obb):
    result = obb.stocks.ca.peers(**params)
    assert result
    assert isinstance(result, OBBject)


@pytest.mark.parametrize(
    "params",
    [
        ({"symbol": "AAPL"}),
        ({"date": "2023-01-25", "provider": "intrinio", "symbol": "AAPL"}),
        ({"provider": "cboe", "symbol": "AAPL"}),
    ],
)
@pytest.mark.integration
def test_stocks_options_chains(params, obb):
    result = obb.stocks.options.chains(**params)
    assert result
    assert isinstance(result, OBBject)
    assert len(result.results) > 0


@pytest.mark.parametrize(
    "params",
    [
        ({"symbol": None, "source": "delayed", "provider": "intrinio"}),
        ({"symbol": "PLTR", "source": "delayed", "provider": "intrinio"}),
    ],
)
@pytest.mark.integration
def test_stocks_options_unusual(params, obb):
    result = obb.stocks.options.usual(**params)
    assert result
    assert isinstance(result, OBBject)
    assert len(result.results) > 0


@pytest.mark.parametrize(
    "params",
    [
        (
            {
                "symbol": "AAPL",
                "start_date": "2023-01-01",
                "end_date": "2023-06-06",
                "interval": "1d",
            }
        ),
        (
            {
                "adjusted": True,
                "extended_hours": True,
                "month": "2023-01",
                "output_size": "full",
                "provider": "alpha_vantage",
                "symbol": "AAPL",
                "start_date": "2023-01-01",
                "end_date": "2023-01-02",
                "interval": "1m",
            }
        ),
        (
            {
                "adjusted": True,
                "extended_hours": False,
                "output_size": "full",
                "month": "2023-01",
                "provider": "alpha_vantage",
                "symbol": "AAPL",
                "start_date": "2023-01-01",
                "end_date": "2023-06-06",
                "interval": "1d",
            }
        ),
        (
            {
                "provider": "cboe",
                "symbol": "AAPL",
                "start_date": "2023-01-01",
                "end_date": "2023-01-02",
                "interval": "1m",
            }
        ),
        (
            {
                "provider": "cboe",
                "symbol": "AAPL",
                "start_date": "2023-01-01",
                "end_date": "2023-06-06",
                "interval": "1d",
            }
        ),
        (
            {
                "limit": "30",
                "provider": "fmp",
                "symbol": "AAPL",
                "start_date": "2023-01-01",
                "end_date": "2023-01-02",
                "interval": "1m",
            }
        ),
        (
            {
                "limit": "30",
                "provider": "fmp",
                "symbol": "AAPL",
                "start_date": "2023-01-01",
                "end_date": "2023-06-06",
                "interval": "1d",
            }
        ),
        (
            {
                "timezone": "UTC",
                "source": "realtime",
                "start_time": time(5, 30, 0),
                "end_time": time(12, 0, 0),
                "provider": "intrinio",
                "symbol": "AAPL",
                "start_date": "2023-06-01",
                "end_date": "2023-06-03",
                "interval": "1h",
            }
        ),
        (
            {
                "timezone": "UTC",
                "source": "realtime",
                "start_time": time(5, 30, 0),
                "end_time": time(12, 0, 0),
                "provider": "intrinio",
                "symbol": "AAPL",
                "start_date": "2023-01-01",
                "end_date": "2023-06-06",
                "interval": "1d",
            }
        ),
        (
            {
                "sort": "desc",
                "limit": "49999",
                "adjusted": "True",
                "provider": "polygon",
                "symbol": "AAPL",
                "start_date": "2023-01-01",
                "end_date": "2023-01-03",
                "interval": "1m",
            }
        ),
        (
            {
                "sort": "desc",
                "limit": "49999",
                "adjusted": "True",
                "provider": "polygon",
                "symbol": "AAPL",
                "start_date": "2023-01-01",
                "end_date": "2023-06-06",
                "interval": "1d",
            }
        ),
        (
            {
                "prepost": False,
                "include": True,
                "adjusted": False,
                "back_adjust": False,
                "ignore_tz": True,
                "provider": "yfinance",
                "symbol": "AAPL",
                "start_date": "2023-06-01",
                "end_date": "2023-06-03",
                "interval": "1h",
            }
        ),
        (
            {
                "prepost": False,
                "include": True,
                "adjusted": False,
                "back_adjust": False,
                "ignore_tz": True,
                "provider": "yfinance",
                "symbol": "AAPL",
                "start_date": "2023-01-01",
                "end_date": "2023-06-06",
                "interval": "1d",
            }
        ),
    ],
)
@pytest.mark.integration
def test_stocks_load(params, obb):
    if params.get("provider") == "alpha_vantage":
        pytest.skip("skipping alpha_vantage")

    result = obb.stocks.load(**params)
    assert result
    assert isinstance(result, OBBject)
    assert len(result.results) > 0


@pytest.mark.parametrize(
    "params",
    [
        ({"symbols": "AAPL,MSFT", "limit": 20}),
        (
            {
                "display": "full",
                "date": "2023-01-01",
                "start_date": "2023-01-01",
                "end_date": "2023-06-06",
                "updated_since": 1,
                "published_since": 1,
                "sort": "created",
                "order": "desc",
                "isin": "US0378331005",
                "cusip": "037833100",
                "channels": "General",
                "topics": "AAPL",
                "authors": "Benzinga Insights",
                "content_types": "headline",
                "provider": "benzinga",
                "symbols": "AAPL,MSFT",
                "limit": 20,
            }
        ),
        (
            {
                "published_utc": "2023-01-01",
                "order": "desc",
                "provider": "polygon",
                "symbols": "AAPL",
                "limit": 20,
            }
        ),
        (
            {
                "provider": "fmp",
                "symbols": "AAPL",
                "limit": 20,
                "page": 1,
            }
        ),
        (
            {
                "provider": "yfinance",
                "symbols": "AAPL",
                "limit": 20,
            }
        ),
        (
            {
                "provider": "intrinio",
                "symbols": "AAPL",
                "limit": 20,
            }
        ),
        (
            {
                "provider": "ultima",
                "symbols": "AAPL,MSFT",
            }
        ),
    ],
)
@pytest.mark.integration
def test_stocks_news(params, obb):
    result = obb.stocks.news(**params)
    assert result
    assert isinstance(result, OBBject)


@pytest.mark.parametrize(
    "params",
    [
        ({"symbol": "AAPL", "limit": 100}),
    ],
)
@pytest.mark.integration
def test_stocks_multiples(params, obb):
    result = obb.stocks.multiples(**params)
    assert result
    assert isinstance(result, OBBject)
    assert len(result.results) > 0


@pytest.mark.parametrize(
    "params",
    [
        ({"query": "AAPL", "is_symbol": True, "provider": "cboe"}),
        ({"query": "Apple", "provider": "sec", "use_cache": False, "is_fund": False}),
        (
            {
                "query": "residential",
                "industry": "REIT",
                "sector": "Real Estate",
                "mktcap_min": None,
                "mktcap_max": None,
                "price_min": None,
                "price_max": None,
                "volume_min": None,
                "volume_max": None,
                "dividend_min": None,
                "dividend_max": None,
                "is_active": True,
                "is_etf": False,
                "beta_min": None,
                "beta_max": None,
                "country": "US",
                "exchange": "nyse",
                "limit": None,
                "provider": "fmp",
            }
        ),
    ],
)
@pytest.mark.integration
def test_stocks_search(params, obb):
    result = obb.stocks.search(**params)
    assert result
    assert isinstance(result, OBBject)
    assert len(result.results) > 0


@pytest.mark.parametrize(
    "params",
    [
        ({"symbol": "AAPL"}),
        ({"source": "iex", "provider": "intrinio", "symbol": "AAPL"}),
        ({"symbol": "AAPL", "provider": "fmp"}),
    ],
)
@pytest.mark.integration
def test_stocks_quote(params, obb):
    result = obb.stocks.quote(**params)
    assert result
    assert isinstance(result, OBBject)


@pytest.mark.parametrize(
    "params",
    [
        ({"symbol": "AAPL", "provider": "cboe"}),
    ],
)
@pytest.mark.integration
def test_stocks_info(params, obb):
    result = obb.stocks.info(**params)
    assert result
    assert isinstance(result, OBBject)
    assert len(result.results) > 0


@pytest.mark.parametrize(
    "params",
    [({"sort": "desc"})],
)
@pytest.mark.integration
def test_stocks_disc_gainers(params, obb):
    params = {p: v for p, v in params.items() if v}

    result = obb.stocks.disc.gainers(**params)
    assert result
    assert isinstance(result, OBBject)
    assert len(result.results) > 0


@pytest.mark.parametrize(
    "params",
    [({"sort": "desc"})],
)
@pytest.mark.integration
def test_stocks_disc_losers(params, obb):
    params = {p: v for p, v in params.items() if v}

    result = obb.stocks.disc.losers(**params)
    assert result
    assert isinstance(result, OBBject)
    assert len(result.results) > 0


@pytest.mark.parametrize(
    "params",
    [({"sort": "desc"})],
)
@pytest.mark.integration
def test_stocks_disc_active(params, obb):
    params = {p: v for p, v in params.items() if v}

    result = obb.stocks.disc.active(**params)
    assert result
    assert isinstance(result, OBBject)
    assert len(result.results) > 0


@pytest.mark.parametrize(
    "params",
    [({"symbol": "AAPL"})],
)
@pytest.mark.integration
def test_stocks_price_performance(params, obb):
    params = {p: v for p, v in params.items() if v}

    result = obb.stocks.price_performance(**params)
    assert result
    assert isinstance(result, OBBject)
    assert len(result.results) > 0


@pytest.mark.parametrize(
    "params",
    [({"sort": "desc"})],
)
@pytest.mark.integration
def test_stocks_disc_undervalued_large_caps(params, obb):
    params = {p: v for p, v in params.items() if v}

    result = obb.stocks.disc.undervalued_large_caps(**params)
    assert result
    assert isinstance(result, OBBject)
    assert len(result.results) > 0


@pytest.mark.parametrize(
    "params",
    [({"sort": "desc"})],
)
@pytest.mark.integration
def test_stocks_disc_undervalued_growth_equities(params, obb):
    params = {p: v for p, v in params.items() if v}

    result = obb.stocks.disc.undervalued_growth_equities(**params)
    assert result
    assert isinstance(result, OBBject)
    assert len(result.results) > 0


@pytest.mark.parametrize(
    "params",
    [({"sort": "desc"})],
)
@pytest.mark.integration
def test_stocks_disc_aggressive_small_caps(params, obb):
    params = {p: v for p, v in params.items() if v}

    result = obb.stocks.disc.aggressive_small_caps(**params)
    assert result
    assert isinstance(result, OBBject)
    assert len(result.results) > 0


@pytest.mark.parametrize(
    "params",
    [({"sort": "desc"})],
)
@pytest.mark.integration
def test_stocks_disc_growth_tech_equities(params, obb):
    params = {p: v for p, v in params.items() if v}

    result = obb.stocks.disc.growth_tech_equities(**params)
    assert result
    assert isinstance(result, OBBject)
    assert len(result.results) > 0


@pytest.mark.parametrize(
    "params",
    [({"limit": 10})],
)
@pytest.mark.integration
def test_stocks_disc_top_retail(params, obb):
    params = {p: v for p, v in params.items() if v}

    result = obb.stocks.disc.top_retail(**params)
    assert result
    assert isinstance(result, OBBject)
    assert len(result.results) > 0


@pytest.mark.parametrize(
    "params",
    [({"limit": 5, "start_date": "2023-01-01"})],
)
@pytest.mark.integration
def test_stocks_disc_upcoming_release_days(params, obb):
    params = {p: v for p, v in params.items() if v}

    result = obb.stocks.disc.upcoming_release_days(**params)
    assert result
    assert isinstance(result, OBBject)
    assert len(result.results) > 0


@pytest.mark.parametrize(
    "params",
    [
        (
            {
                "start_date": None,
                "end_date": None,
                "limit": 10,
                "form_type": None,
                "is_done": None,
                "provider": "fmp",
            }
        ),
        (
            {
                "start_date": "2023-11-06",
                "end_date": "2023-11-07",
                "limit": 50,
                "form_type": "10-Q",
                "is_done": "true",
                "provider": "fmp",
            }
        ),
    ],
)
@pytest.mark.integration
def test_stocks_disc_filings(params, obb):
    params = {p: v for p, v in params.items() if v}

    result = obb.stocks.disc.filings(**params)
    assert result
    assert isinstance(result, OBBject)
    assert len(result.results) > 0


@pytest.mark.parametrize(
    "params",
    [
<<<<<<< HEAD
        ({"symbol": "AAPL"}),
        ({"limit": 24, "provider": "sec", "symbol": "AAPL", "skip_reports": 1}),
    ],
)
@pytest.mark.integration
def test_stocks_dps_ftd(params, obb):
    params = {p: v for p, v in params.items() if v}

    result = obb.stocks.dps.ftd(**params)
    assert result
    assert isinstance(result, OBBject)
    assert len(result.results) > 0


@pytest.mark.parametrize(
    "params",
    [({"symbol": "AAPL"})],
)
@pytest.mark.integration
def test_stocks_dps_short_volume(params, obb):
    params = {p: v for p, v in params.items() if v}

    result = obb.stocks.dps.short_volume(**params)
    assert result
    assert isinstance(result, OBBject)
    assert len(result.results) > 0


@pytest.mark.parametrize(
    "params",
    [({"symbol": "AAPL"})],
)
@pytest.mark.integration
def test_stocks_dps_short_interest(params, obb):
    params = {p: v for p, v in params.items() if v}

    result = obb.stocks.dps.short_interest(**params)
=======
        (
            {
                "symbol": "CLOV",
                "date": "2023-10-26",
                "provider": "polygon",
                "limit": 1000,
                "timestamp_lte": None,
                "timestamp_gte": None,
                "timestamp_gt": None,
                "timestamp_lt": None,
            }
        ),
        (
            {
                "symbol": "CLOV",
                "provider": "polygon",
                "timestamp_gt": "2023-10-26T15:20:00.000000000-04:00",
                "timestamp_lt": "2023-10-26T15:30:00.000000000-04:00",
                "limit": 5000,
                "timestamp_gte": None,
                "timestamp_lte": None,
                "date": None,
            }
        ),
    ],
)
@pytest.mark.integration
def test_stocks_nbbo(params, obb):
    result = obb.stocks.nbbo(**params)
>>>>>>> 82fc6ee7
    assert result
    assert isinstance(result, OBBject)
    assert len(result.results) > 0


@pytest.mark.parametrize(
    "params",
    [
<<<<<<< HEAD
        ({"symbol": "AAPL"}),
        ({"tier": "T1", "is_ats": True, "provider": "finra", "symbol": "AAPL"}),
    ],
)
@pytest.mark.integration
def test_stocks_dps_otc(params, obb):
    params = {p: v for p, v in params.items() if v}

    result = obb.stocks.dps.otc(**params)
    assert result
    assert isinstance(result, OBBject)
    assert len(result.results) > 0


@pytest.mark.parametrize(
    "params",
    [
        ({"symbol": "AAPL"}),
        ({"source": "delayed", "provider": "intrinio", "symbol": "AAPL"}),
    ],
)
@pytest.mark.integration
def test_stocks_options_unusual2(params, obb):
    params = {p: v for p, v in params.items() if v}

    result = obb.stocks.options.unusual(**params)
=======
        ({"provider": "fmp", "market": "EURONEXT"}),
        ({"provider": "polygon"}),
    ],
)
@pytest.mark.integration
def test_stocks_market_snapshots(params, obb):
    result = obb.stocks.market_snapshots(**params)
>>>>>>> 82fc6ee7
    assert result
    assert isinstance(result, OBBject)
    assert len(result.results) > 0<|MERGE_RESOLUTION|>--- conflicted
+++ resolved
@@ -1143,7 +1143,6 @@
 @pytest.mark.parametrize(
     "params",
     [
-<<<<<<< HEAD
         ({"symbol": "AAPL"}),
         ({"limit": 24, "provider": "sec", "symbol": "AAPL", "skip_reports": 1}),
     ],
@@ -1181,7 +1180,14 @@
     params = {p: v for p, v in params.items() if v}
 
     result = obb.stocks.dps.short_interest(**params)
-=======
+    assert result
+    assert isinstance(result, OBBject)
+    assert len(result.results) > 0
+
+
+@pytest.mark.parametrize(
+    "params",
+    [
         (
             {
                 "symbol": "CLOV",
@@ -1211,16 +1217,14 @@
 @pytest.mark.integration
 def test_stocks_nbbo(params, obb):
     result = obb.stocks.nbbo(**params)
->>>>>>> 82fc6ee7
-    assert result
-    assert isinstance(result, OBBject)
-    assert len(result.results) > 0
-
-
-@pytest.mark.parametrize(
-    "params",
-    [
-<<<<<<< HEAD
+    assert result
+    assert isinstance(result, OBBject)
+    assert len(result.results) > 0
+
+
+@pytest.mark.parametrize(
+    "params",
+    [
         ({"symbol": "AAPL"}),
         ({"tier": "T1", "is_ats": True, "provider": "finra", "symbol": "AAPL"}),
     ],
@@ -1247,7 +1251,14 @@
     params = {p: v for p, v in params.items() if v}
 
     result = obb.stocks.options.unusual(**params)
-=======
+    assert result
+    assert isinstance(result, OBBject)
+    assert len(result.results) > 0
+
+
+@pytest.mark.parametrize(
+    "params",
+    [
         ({"provider": "fmp", "market": "EURONEXT"}),
         ({"provider": "polygon"}),
     ],
@@ -1255,7 +1266,6 @@
 @pytest.mark.integration
 def test_stocks_market_snapshots(params, obb):
     result = obb.stocks.market_snapshots(**params)
->>>>>>> 82fc6ee7
     assert result
     assert isinstance(result, OBBject)
     assert len(result.results) > 0