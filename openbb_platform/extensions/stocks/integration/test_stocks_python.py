--- conflicted
+++ resolved
@@ -910,7 +910,6 @@
 @pytest.mark.parametrize(
     "params",
     [
-<<<<<<< HEAD
         (
             {
                 "provider": "intrinio",
@@ -940,14 +939,20 @@
 @pytest.mark.integration
 def test_stocks_calendar_ipo(params, obb):
     result = obb.stocks.calendar_ipo(**params)
-=======
+    assert result
+    assert isinstance(result, OBBject)
+    assert len(result.results) > 0
+
+
+@pytest.mark.parametrize(
+    "params",
+    [
         ({"symbol": "AAPL", "limit": 3, "provider": "sec", "skip_reports": None}),
     ],
 )
 @pytest.mark.integration
 def test_stocks_ftd(params, obb):
     result = obb.stocks.fa.shrs(**params)
->>>>>>> 5c0b8568
     assert result
     assert isinstance(result, OBBject)
     assert len(result.results) > 0