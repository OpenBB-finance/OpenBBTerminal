from datetime import time

import pytest
import requests
from openbb_provider.utils.helpers import get_querystring


@pytest.fixture(scope="session")
def headers():
    return {}


@pytest.mark.parametrize(
    "params",
    [
        ({"symbol": "AAPL", "period": "annual", "limit": 12, "provider": "fmp"}),
        (
            {
                "type": "reported",
                "year": 2022,
                "provider": "intrinio",
                "symbol": "AAPL",
                "period": "annual",
                "limit": 12,
            }
        ),
        (
            {
                "company_name": "Apple Inc.",
                "company_name_search": "Apple Inc.",
                "sic": "3571",
                "include_sources": True,
                "order": "asc",
                "sort": "filing_date",
                "provider": "polygon",
                "symbol": "AAPL",
                "period": "annual",
                "limit": 12,
                "filing_date": "2022-10-27",
                "filing_date_lt": "2022-11-01",
                "filing_date_lte": "2022-11-01",
                "filing_date_gt": "2022-10-10",
                "filing_date_gte": "2022-10-10",
                "period_of_report_date": "2022-09-24",
                "period_of_report_date_lt": "2022-11-01",
                "period_of_report_date_lte": "2022-11-01",
                "period_of_report_date_gt": "2022-10-10",
                "period_of_report_date_gte": "2022-10-10",
            }
        ),
        (
            {
                "symbol": "AAPL",
                "period": "annual",
                "limit": 12,
                "provider": "fmp",
                "cik": "0000320193",
            }
        ),
        (
            {
                "symbol": "AAPL",
                "period": "annual",
                "limit": 12,
                "provider": "yfinance",
            }
        ),
    ],
)
@pytest.mark.integration
def test_stocks_fa_balance(params, headers):
    params = {p: v for p, v in params.items() if v}

    query_str = get_querystring(params, [])
    url = f"http://0.0.0.0:8000/api/v1/stocks/fa/balance?{query_str}"
    result = requests.get(url, headers=headers, timeout=10)
    assert isinstance(result, requests.Response)
    assert result.status_code == 200


@pytest.mark.parametrize(
    "params",
    [({"symbol": "AAPL", "limit": 10})],
)
@pytest.mark.integration
def test_stocks_fa_balance_growth(params, headers):
    params = {p: v for p, v in params.items() if v}

    query_str = get_querystring(params, [])
    url = f"http://0.0.0.0:8000/api/v1/stocks/fa/balance_growth?{query_str}"
    result = requests.get(url, headers=headers, timeout=10)
    assert isinstance(result, requests.Response)
    assert result.status_code == 200


@pytest.mark.parametrize(
    "params",
    [({"start_date": "2023-01-01", "end_date": "2023-06-06"})],
)
@pytest.mark.integration
def test_stocks_fa_cal(params, headers):
    params = {p: v for p, v in params.items() if v}

    query_str = get_querystring(params, [])
    url = f"http://0.0.0.0:8000/api/v1/stocks/fa/cal?{query_str}"
    result = requests.get(url, headers=headers, timeout=10)
    assert isinstance(result, requests.Response)
    assert result.status_code == 200


@pytest.mark.parametrize(
    "params",
    [
        ({"symbol": "AAPL", "period": "annual", "limit": 12, "provider": "fmp"}),
        (
            {
                "type": "reported",
                "year": 2022,
                "provider": "intrinio",
                "symbol": "AAPL",
                "period": "annual",
                "limit": 12,
            }
        ),
        (
            {
                "company_name": "Apple Inc.",
                "company_name_search": "Apple Inc.",
                "sic": "3571",
                "include_sources": True,
                "order": "asc",
                "sort": "filing_date",
                "provider": "polygon",
                "symbol": "AAPL",
                "period": "annual",
                "limit": 12,
                "filing_date": "2022-10-27",
                "filing_date_lt": "2022-11-01",
                "filing_date_lte": "2022-11-01",
                "filing_date_gt": "2022-10-10",
                "filing_date_gte": "2022-10-10",
                "period_of_report_date": "2022-09-24",
                "period_of_report_date_lt": "2022-11-01",
                "period_of_report_date_lte": "2022-11-01",
                "period_of_report_date_gt": "2022-10-10",
                "period_of_report_date_gte": "2022-10-10",
            }
        ),
        (
            {
                "symbol": "AAPL",
                "period": "annual",
                "limit": 12,
                "provider": "fmp",
                "cik": "0000320193",
            }
        ),
        (
            {
                "symbol": "AAPL",
                "period": "annual",
                "limit": 12,
                "provider": "yfinance",
            }
        ),
    ],
)
@pytest.mark.integration
def test_stocks_fa_cash(params, headers):
    params = {p: v for p, v in params.items() if v}

    query_str = get_querystring(params, [])
    url = f"http://0.0.0.0:8000/api/v1/stocks/fa/cash?{query_str}"
    result = requests.get(url, headers=headers, timeout=10)
    assert isinstance(result, requests.Response)
    assert result.status_code == 200


@pytest.mark.parametrize(
    "params",
    [({"symbol": "AAPL", "limit": 10})],
)
@pytest.mark.integration
def test_stocks_fa_cash_growth(params, headers):
    params = {p: v for p, v in params.items() if v}

    query_str = get_querystring(params, [])
    url = f"http://0.0.0.0:8000/api/v1/stocks/fa/cash_growth?{query_str}"
    result = requests.get(url, headers=headers, timeout=10)
    assert isinstance(result, requests.Response)
    assert result.status_code == 200


@pytest.mark.parametrize(
    "params",
    [({"symbol": "AAPL"})],
)
@pytest.mark.integration
def test_stocks_fa_comp(params, headers):
    params = {p: v for p, v in params.items() if v}

    query_str = get_querystring(params, [])
    url = f"http://0.0.0.0:8000/api/v1/stocks/fa/comp?{query_str}"
    result = requests.get(url, headers=headers, timeout=10)
    assert isinstance(result, requests.Response)
    assert result.status_code == 200


@pytest.mark.parametrize(
    "params",
    [({"start_date": "2023-01-01", "end_date": "2023-06-06"})],
)
@pytest.mark.integration
def test_stocks_fa_comsplit(params, headers):
    params = {p: v for p, v in params.items() if v}

    query_str = get_querystring(params, [])
    url = f"http://0.0.0.0:8000/api/v1/stocks/fa/comsplit?{query_str}"
    result = requests.get(url, headers=headers, timeout=10)
    assert isinstance(result, requests.Response)
    assert result.status_code == 200


@pytest.mark.parametrize(
    "params",
    [({"symbol": "AAPL"})],
)
@pytest.mark.integration
def test_stocks_fa_divs(params, headers):
    params = {p: v for p, v in params.items() if v}

    query_str = get_querystring(params, [])
    url = f"http://0.0.0.0:8000/api/v1/stocks/fa/divs?{query_str}"
    result = requests.get(url, headers=headers, timeout=10)
    assert isinstance(result, requests.Response)
    assert result.status_code == 200


@pytest.mark.parametrize(
    "params",
    [({"symbol": "AAPL", "limit": 50})],
)
@pytest.mark.integration
def test_stocks_fa_earning(params, headers):
    params = {p: v for p, v in params.items() if v}

    query_str = get_querystring(params, [])
    url = f"http://0.0.0.0:8000/api/v1/stocks/fa/earning?{query_str}"
    result = requests.get(url, headers=headers, timeout=10)
    assert isinstance(result, requests.Response)
    assert result.status_code == 200


@pytest.mark.parametrize(
    "params",
    [({"symbol": "AAPL"})],
)
@pytest.mark.integration
def test_stocks_fa_emp(params, headers):
    params = {p: v for p, v in params.items() if v}

    query_str = get_querystring(params, [])
    url = f"http://0.0.0.0:8000/api/v1/stocks/fa/emp?{query_str}"
    result = requests.get(url, headers=headers, timeout=10)
    assert isinstance(result, requests.Response)
    assert result.status_code == 200


@pytest.mark.parametrize(
    "params",
    [({"symbol": "AAPL", "period": "annual", "limit": 30})],
)
@pytest.mark.integration
def test_stocks_fa_est(params, headers):
    params = {p: v for p, v in params.items() if v}

    query_str = get_querystring(params, [])
    url = f"http://0.0.0.0:8000/api/v1/stocks/fa/est?{query_str}"
    result = requests.get(url, headers=headers, timeout=10)
    assert isinstance(result, requests.Response)
    assert result.status_code == 200


@pytest.mark.parametrize(
    "params",
    [
        ({"symbol": "AAPL", "period": "annual", "limit": 12, "provider": "fmp"}),
        (
            {
                "type": "reported",
                "year": 2022,
                "provider": "intrinio",
                "symbol": "AAPL",
                "period": "annual",
                "limit": 12,
            }
        ),
        (
            {
                "company_name": "Apple Inc.",
                "company_name_search": "Apple Inc.",
                "sic": "3571",
                "include_sources": True,
                "order": "asc",
                "sort": "filing_date",
                "provider": "polygon",
                "symbol": "AAPL",
                "period": "annual",
                "limit": 12,
                "filing_date": "2022-10-27",
                "filing_date_lt": "2022-11-01",
                "filing_date_lte": "2022-11-01",
                "filing_date_gt": "2022-10-10",
                "filing_date_gte": "2022-10-10",
                "period_of_report_date": "2022-09-24",
                "period_of_report_date_lt": "2022-11-01",
                "period_of_report_date_lte": "2022-11-01",
                "period_of_report_date_gt": "2022-10-10",
                "period_of_report_date_gte": "2022-10-10",
            }
        ),
        (
            {
                "symbol": "AAPL",
                "period": "annual",
                "limit": 12,
                "provider": "fmp",
                "cik": "0000320193",
            }
        ),
        (
            {
                "symbol": "AAPL",
                "period": "annual",
                "limit": 12,
                "provider": "yfinance",
            }
        ),
    ],
)
@pytest.mark.integration
def test_stocks_fa_income(params, headers):
    params = {p: v for p, v in params.items() if v}

    query_str = get_querystring(params, [])
    url = f"http://0.0.0.0:8000/api/v1/stocks/fa/income?{query_str}"
    result = requests.get(url, headers=headers, timeout=10)
    assert isinstance(result, requests.Response)
    assert result.status_code == 200


@pytest.mark.parametrize(
    "params",
    [({"symbol": "AAPL", "limit": 10, "period": "annual"})],
)
@pytest.mark.integration
def test_stocks_fa_income_growth(params, headers):
    params = {p: v for p, v in params.items() if v}

    query_str = get_querystring(params, [])
    url = f"http://0.0.0.0:8000/api/v1/stocks/fa/income_growth?{query_str}"
    result = requests.get(url, headers=headers, timeout=10)
    assert isinstance(result, requests.Response)
    assert result.status_code == 200


@pytest.mark.parametrize(
    "params",
    [
        (
            {
                "symbol": "AAPL",
                "transactionType": "P-Purchase",
                "page": 1,
                "provider": "fmp",
            }
        )
    ],
)
@pytest.mark.integration
def test_stocks_fa_ins(params, headers):
    params = {p: v for p, v in params.items() if v}

    query_str = get_querystring(params, [])
    url = f"http://0.0.0.0:8000/api/v1/stocks/fa/ins?{query_str}"
    result = requests.get(url, headers=headers, timeout=10)
    assert isinstance(result, requests.Response)
    assert result.status_code == 200


@pytest.mark.parametrize(
    "params",
    [
        (
            {
                "symbol": "AAPL",
                "include_current_quarter": True,
                "date": "2021-09-30",
                "provider": "fmp",
            }
        )
    ],
)
@pytest.mark.integration
def test_stocks_fa_ins_own(params, headers):
    params = {p: v for p, v in params.items() if v}

    query_str = get_querystring(params, [])
    url = f"http://0.0.0.0:8000/api/v1/stocks/fa/ins_own?{query_str}"
    result = requests.get(url, headers=headers, timeout=10)
    assert isinstance(result, requests.Response)
    assert result.status_code == 200


@pytest.mark.parametrize(
    "params",
    [({"symbol": "AAPL", "period": "annual", "limit": 100})],
)
@pytest.mark.integration
def test_stocks_fa_metrics(params, headers):
    params = {p: v for p, v in params.items() if v}

    query_str = get_querystring(params, [])
    url = f"http://0.0.0.0:8000/api/v1/stocks/fa/metrics?{query_str}"
    result = requests.get(url, headers=headers, timeout=10)
    assert isinstance(result, requests.Response)
    assert result.status_code == 200


@pytest.mark.parametrize(
    "params",
    [({"symbol": "AAPL"})],
)
@pytest.mark.integration
def test_stocks_fa_mgmt(params, headers):
    params = {p: v for p, v in params.items() if v}

    query_str = get_querystring(params, [])
    url = f"http://0.0.0.0:8000/api/v1/stocks/fa/mgmt?{query_str}"
    result = requests.get(url, headers=headers, timeout=10)
    assert isinstance(result, requests.Response)
    assert result.status_code == 200


@pytest.mark.parametrize(
    "params",
    [({"symbol": "AAPL"})],
)
@pytest.mark.integration
def test_stocks_fa_overview(params, headers):
    params = {p: v for p, v in params.items() if v}

    query_str = get_querystring(params, [])
    url = f"http://0.0.0.0:8000/api/v1/stocks/fa/overview?{query_str}"
    result = requests.get(url, headers=headers, timeout=10)
    assert isinstance(result, requests.Response)
    assert result.status_code == 200


@pytest.mark.parametrize(
    "params",
    [({"symbol": "AAPL", "date": "2023-01-01", "page": 1})],
)
@pytest.mark.integration
def test_stocks_fa_own(params, headers):
    params = {p: v for p, v in params.items() if v}

    query_str = get_querystring(params, [])
    url = f"http://0.0.0.0:8000/api/v1/stocks/fa/own?{query_str}"
    result = requests.get(url, headers=headers, timeout=10)
    assert isinstance(result, requests.Response)
    assert result.status_code == 200


@pytest.mark.parametrize(
    "params",
    [({"symbol": "AAPL"})],
)
@pytest.mark.integration
def test_stocks_fa_pt(params, headers):
    params = {p: v for p, v in params.items() if v}

    query_str = get_querystring(params, [])
    url = f"http://0.0.0.0:8000/api/v1/stocks/fa/pt?{query_str}"
    result = requests.get(url, headers=headers, timeout=10)
    assert isinstance(result, requests.Response)
    assert result.status_code == 200


@pytest.mark.parametrize(
    "params",
    [({"symbol": "AAPL"}), ({"with_grade": True, "provider": "fmp", "symbol": "AAPL"})],
)
@pytest.mark.integration
def test_stocks_fa_pta(params, headers):
    params = {p: v for p, v in params.items() if v}

    query_str = get_querystring(params, [])
    url = f"http://0.0.0.0:8000/api/v1/stocks/fa/pta?{query_str}"
    result = requests.get(url, headers=headers, timeout=10)
    assert isinstance(result, requests.Response)
    assert result.status_code == 200


@pytest.mark.parametrize(
    "params",
    [({"symbol": "AAPL", "period": "annual", "limit": 12})],
)
@pytest.mark.integration
def test_stocks_fa_ratios(params, headers):
    params = {p: v for p, v in params.items() if v}

    query_str = get_querystring(params, [])
    url = f"http://0.0.0.0:8000/api/v1/stocks/fa/ratios?{query_str}"
    result = requests.get(url, headers=headers, timeout=10)
    assert isinstance(result, requests.Response)
    assert result.status_code == 200


@pytest.mark.parametrize(
    "params",
    [({"symbol": "AAPL", "period": "annual", "structure": "flat"})],
)
@pytest.mark.integration
def test_stocks_fa_revgeo(params, headers):
    params = {p: v for p, v in params.items() if v}

    query_str = get_querystring(params, [])
    url = f"http://0.0.0.0:8000/api/v1/stocks/fa/revgeo?{query_str}"
    result = requests.get(url, headers=headers, timeout=10)
    assert isinstance(result, requests.Response)
    assert result.status_code == 200


@pytest.mark.parametrize(
    "params",
    [({"symbol": "AAPL", "period": "annual", "structure": "flat"})],
)
@pytest.mark.integration
def test_stocks_fa_revseg(params, headers):
    params = {p: v for p, v in params.items() if v}

    query_str = get_querystring(params, [])
    url = f"http://0.0.0.0:8000/api/v1/stocks/fa/revseg?{query_str}"
    result = requests.get(url, headers=headers, timeout=10)
    assert isinstance(result, requests.Response)
    assert result.status_code == 200


@pytest.mark.parametrize(
    "params",
    [
        ({"symbol": "AAPL", "type": "1", "page": 1, "limit": 100, "provider": "fmp"}),
        (
            {
                "symbol": "AAPL",
                "type": "10-K",
                "limit": 100,
                "cik": None,
                "use_cache": False,
                "provider": "sec",
            }
        ),
    ],
)
@pytest.mark.integration
def test_stocks_fa_filings(params, headers):
    params = {p: v for p, v in params.items() if v}

    query_str = get_querystring(params, [])
    url = f"http://0.0.0.0:8000/api/v1/stocks/fa/filings?{query_str}"
    result = requests.get(url, headers=headers, timeout=10)
    assert isinstance(result, requests.Response)
    assert result.status_code == 200


@pytest.mark.parametrize(
    "params",
    [({"symbol": "AAPL"})],
)
@pytest.mark.integration
def test_stocks_fa_shrs(params, headers):
    params = {p: v for p, v in params.items() if v}

    query_str = get_querystring(params, [])
    url = f"http://0.0.0.0:8000/api/v1/stocks/fa/shrs?{query_str}"
    result = requests.get(url, headers=headers, timeout=10)
    assert isinstance(result, requests.Response)
    assert result.status_code == 200


@pytest.mark.parametrize(
    "params",
    [({"symbol": "AAPL"})],
)
@pytest.mark.integration
def test_stocks_fa_split(params, headers):
    params = {p: v for p, v in params.items() if v}

    query_str = get_querystring(params, [])
    url = f"http://0.0.0.0:8000/api/v1/stocks/fa/split?{query_str}"
    result = requests.get(url, headers=headers, timeout=10)
    assert isinstance(result, requests.Response)
    assert result.status_code == 200


@pytest.mark.parametrize(
    "params",
    [({"symbol": "AAPL", "year": 2023, "quarter": 1})],
)
@pytest.mark.integration
def test_stocks_fa_transcript(params, headers):
    params = {p: v for p, v in params.items() if v}

    query_str = get_querystring(params, [])
    url = f"http://0.0.0.0:8000/api/v1/stocks/fa/transcript?{query_str}"
    result = requests.get(url, headers=headers, timeout=10)
    assert isinstance(result, requests.Response)
    assert result.status_code == 200


@pytest.mark.parametrize(
    "params",
    [({"symbol": "AAPL"})],
)
@pytest.mark.integration
def test_stocks_ca_peers(params, headers):
    params = {p: v for p, v in params.items() if v}

    query_str = get_querystring(params, [])
    url = f"http://0.0.0.0:8000/api/v1/stocks/ca/peers?{query_str}"
    result = requests.get(url, headers=headers, timeout=10)
    assert isinstance(result, requests.Response)
    assert result.status_code == 200


@pytest.mark.parametrize(
    "params",
    [
        ({"symbol": "AAPL", "provider": "cboe"}),
        ({"date": "2023-01-25", "provider": "intrinio", "symbol": "AAPL"}),
        ({"provider": "cboe", "symbol": "AAPL"}),
    ],
)
@pytest.mark.integration
def test_stocks_options_chains(params, headers):
    params = {p: v for p, v in params.items() if v}

    query_str = get_querystring(params, [])
    url = f"http://0.0.0.0:8000/api/v1/stocks/options/chains?{query_str}"
    result = requests.get(url, headers=headers, timeout=10)
    assert isinstance(result, requests.Response)
    assert result.status_code == 200


@pytest.mark.parametrize(
    "params",
    [
        (
            {
                "symbol": "AAPL",
                "start_date": "2023-01-01",
                "end_date": "2023-06-06",
                "interval": "1d",
                "provider": "yfinance",
            }
        ),
        (
            {
                "adjusted": True,
                "extended_hours": True,
                "month": "2023-01",
                "output_size": "full",
                "provider": "alpha_vantage",
                "symbol": "AAPL",
                "start_date": "2023-01-01",
                "end_date": "2023-01-02",
                "interval": "1m",
            }
        ),
        (
            {
                "adjusted": True,
                "extended_hours": False,
                "output_size": "full",
                "month": "2023-01",
                "provider": "alpha_vantage",
                "symbol": "AAPL",
                "start_date": "2023-01-01",
                "end_date": "2023-06-06",
                "interval": "1d",
            }
        ),
        (
            {
                "provider": "cboe",
                "symbol": "AAPL",
                "start_date": "2023-01-01",
                "end_date": "2023-01-02",
                "interval": "1m",
            }
        ),
        (
            {
                "provider": "cboe",
                "symbol": "AAPL",
                "start_date": "2023-01-01",
                "end_date": "2023-06-06",
                "interval": "1d",
            }
        ),
        (
            {
                "limit": "30",
                "provider": "fmp",
                "symbol": "AAPL",
                "start_date": "2023-01-01",
                "end_date": "2023-01-02",
                "interval": "1m",
            }
        ),
        (
            {
                "limit": "30",
                "provider": "fmp",
                "symbol": "AAPL",
                "start_date": "2023-01-01",
                "end_date": "2023-06-06",
                "interval": "1d",
            }
        ),
        (
            {
                "timezone": "UTC",
                "source": "realtime",
                "start_time": time(5, 30, 0),
                "end_time": time(12, 0, 0),
                "provider": "intrinio",
                "symbol": "AAPL",
                "start_date": "2023-06-01",
                "end_date": "2023-06-03",
                "interval": "1h",
            }
        ),
        (
            {
                "timezone": "UTC",
                "source": "realtime",
                "start_time": time(5, 30, 0),
                "end_time": time(12, 0, 0),
                "provider": "intrinio",
                "symbol": "AAPL",
                "start_date": "2023-01-01",
                "end_date": "2023-06-06",
                "interval": "1d",
            }
        ),
        (
            {
                "sort": "desc",
                "limit": "49999",
                "adjusted": "True",
                "provider": "polygon",
                "symbol": "AAPL",
                "start_date": "2023-01-01",
                "end_date": "2023-01-02",
                "interval": "1m",
            }
        ),
        (
            {
                "sort": "desc",
                "limit": "49999",
                "adjusted": "True",
                "provider": "polygon",
                "symbol": "AAPL",
                "start_date": "2023-01-01",
                "end_date": "2023-06-06",
                "interval": "1d",
            }
        ),
        (
            {
                "prepost": False,
                "include": True,
                "adjusted": False,
                "back_adjust": False,
                "ignore_tz": True,
                "provider": "yfinance",
                "symbol": "AAPL",
                "start_date": "2023-06-01",
                "end_date": "2023-06-03",
                "interval": "1h",
            }
        ),
        (
            {
                "prepost": False,
                "include": True,
                "adjusted": False,
                "back_adjust": False,
                "ignore_tz": True,
                "provider": "yfinance",
                "symbol": "AAPL",
                "start_date": "2023-01-01",
                "end_date": "2023-06-06",
                "interval": "1d",
            }
        ),
    ],
)
@pytest.mark.integration
def test_stocks_load(params, headers):
    if params.get("provider") == "alpha_vantage":
        pytest.skip("Alpha Vantage is premium.")
    params = {p: v for p, v in params.items() if v}

    query_str = get_querystring(params, [])
    url = f"http://0.0.0.0:8000/api/v1/stocks/load?{query_str}"
    result = requests.get(url, headers=headers, timeout=30)
    assert isinstance(result, requests.Response)
    assert result.status_code == 200


@pytest.mark.parametrize(
    "params",
    [
        ({"symbols": "AAPL", "limit": 20, "provider": "benzinga"}),
        (
            {
                "display": "full",
                "date": "2023-01-01",
                "start_date": "2023-01-01",
                "end_date": "2023-06-06",
                "updated_since": 1,
                "published_since": 1,
                "sort": "created",
                "order": "desc",
                "isin": "US0378331005",
                "cusip": "037833100",
                "channels": "General",
                "topics": "AAPL",
                "authors": "Benzinga Insights",
                "content_types": "headline",
                "provider": "benzinga",
                "symbols": "AAPL,MSFT",
                "limit": 20,
            }
        ),
        (
            {
                "published_utc": "2023-01-01",
                "order": "desc",
                "provider": "polygon",
                "symbols": "AAPL",
                "limit": 20,
            }
        ),
        (
            {
                "provider": "fmp",
                "symbols": "AAPL",
                "limit": 20,
                "page": 1,
            }
        ),
        (
            {
                "provider": "yfinance",
                "symbols": "AAPL",
                "limit": 20,
            }
        ),
        (
            {
                "provider": "intrinio",
                "symbols": "AAPL",
                "limit": 20,
            }
        ),
    ],
)
@pytest.mark.integration
def test_stocks_news(params, headers):
    params = {p: v for p, v in params.items() if v}

    query_str = get_querystring(params, [])
    url = f"http://0.0.0.0:8000/api/v1/stocks/news?{query_str}"
    result = requests.get(url, headers=headers, timeout=10)
    assert isinstance(result, requests.Response)
    assert result.status_code == 200


@pytest.mark.parametrize(
    "params",
    [({"symbol": "AAPL", "limit": 100})],
)
@pytest.mark.integration
def test_stocks_multiples(params, headers):
    params = {p: v for p, v in params.items() if v}

    query_str = get_querystring(params, [])
    url = f"http://0.0.0.0:8000/api/v1/stocks/multiples?{query_str}"
    result = requests.get(url, headers=headers, timeout=10)
    assert isinstance(result, requests.Response)
    assert result.status_code == 200


@pytest.mark.parametrize(
    "params",
    [
        ({"query": "AAPl", "is_symbol": True, "provider": "cboe"}),
        ({"query": "Apple", "provider": "sec", "use_cache": False, "is_fund": False}),
    ],
)
@pytest.mark.integration
def test_stocks_search(params, headers):
    params = {p: v for p, v in params.items() if v}

    query_str = get_querystring(params, [])
    url = f"http://0.0.0.0:8000/api/v1/stocks/search?{query_str}"
    result = requests.get(url, headers=headers, timeout=10)
    assert isinstance(result, requests.Response)
    assert result.status_code == 200


@pytest.mark.parametrize(
    "params",
    [
        ({"source": "iex", "provider": "intrinio", "symbol": "AAPL"}),
        ({"symbol": "AAPL", "provider": "fmp"}),
    ],
)
@pytest.mark.integration
def test_stocks_quote(params, headers):
    params = {p: v for p, v in params.items() if v}

    query_str = get_querystring(params, [])
    url = f"http://0.0.0.0:8000/api/v1/stocks/quote?{query_str}"
    result = requests.get(url, headers=headers, timeout=10)
    assert isinstance(result, requests.Response)
    assert result.status_code == 200


@pytest.mark.parametrize(
    "params",
    [({"symbol": "AAPL", "provider": "cboe"})],
)
@pytest.mark.integration
def test_stocks_info(params, headers):
    params = {p: v for p, v in params.items() if v}

    query_str = get_querystring(params, [])
    url = f"http://0.0.0.0:8000/api/v1/stocks/info?{query_str}"
    result = requests.get(url, headers=headers, timeout=10)
    assert isinstance(result, requests.Response)
    assert result.status_code == 200


@pytest.mark.parametrize(
    "params",
<<<<<<< HEAD
    [({"symbol": "AAPL,NVDA,QQQ,INTC", "provider": "fmp"})],
)
@pytest.mark.integration
def test_stocks_price_performance(params, headers):
    params = {p: v for p, v in params.items() if v}

    query_str = get_querystring(params, [])
    url = f"http://0.0.0.0:8000/api/v1/stocks/price_performance?{query_str}"
=======
    [
        ({"symbol": "AAPL", "limit": 3, "provider": "sec", "skip_reports": None}),
    ],
)
@pytest.mark.integration
def test_stocks_ftd(params, headers):
    params = {p: v for p, v in params.items() if v}

    query_str = get_querystring(params, [])
    url = f"http://0.0.0.0:8000/api/v1/stocks/ftd?{query_str}"
>>>>>>> 5c0b8568
    result = requests.get(url, headers=headers, timeout=10)
    assert isinstance(result, requests.Response)
    assert result.status_code == 200<|MERGE_RESOLUTION|>--- conflicted
+++ resolved
@@ -959,7 +959,23 @@
 
 @pytest.mark.parametrize(
     "params",
-<<<<<<< HEAD
+    [
+        ({"symbol": "AAPL", "limit": 3, "provider": "sec", "skip_reports": None}),
+    ],
+)
+@pytest.mark.integration
+def test_stocks_ftd(params, headers):
+    params = {p: v for p, v in params.items() if v}
+
+    query_str = get_querystring(params, [])
+    url = f"http://0.0.0.0:8000/api/v1/stocks/ftd?{query_str}"
+    result = requests.get(url, headers=headers, timeout=10)
+    assert isinstance(result, requests.Response)
+    assert result.status_code == 200
+
+
+@pytest.mark.parametrize(
+    "params",
     [({"symbol": "AAPL,NVDA,QQQ,INTC", "provider": "fmp"})],
 )
 @pytest.mark.integration
@@ -968,18 +984,6 @@
 
     query_str = get_querystring(params, [])
     url = f"http://0.0.0.0:8000/api/v1/stocks/price_performance?{query_str}"
-=======
-    [
-        ({"symbol": "AAPL", "limit": 3, "provider": "sec", "skip_reports": None}),
-    ],
-)
-@pytest.mark.integration
-def test_stocks_ftd(params, headers):
-    params = {p: v for p, v in params.items() if v}
-
-    query_str = get_querystring(params, [])
-    url = f"http://0.0.0.0:8000/api/v1/stocks/ftd?{query_str}"
->>>>>>> 5c0b8568
     result = requests.get(url, headers=headers, timeout=10)
     assert isinstance(result, requests.Response)
     assert result.status_code == 200