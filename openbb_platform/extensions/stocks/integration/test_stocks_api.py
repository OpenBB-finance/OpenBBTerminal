--- conflicted
+++ resolved
@@ -1,9 +1,6 @@
-<<<<<<< HEAD
-=======
 import base64
 from datetime import time
 
->>>>>>> 92039005
 import pytest
 import requests
 from openbb_provider.utils.helpers import get_querystring
