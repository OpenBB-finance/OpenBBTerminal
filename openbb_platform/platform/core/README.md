--- conflicted
+++ resolved
@@ -18,10 +18,7 @@
     - [4.1.2. Utilities](#412-utilities)
       - [User settings](#user-settings)
       - [Preferences](#preferences)
-<<<<<<< HEAD
         - [Notes on preferences](#notes-on-preferences)
-=======
->>>>>>> ec1d5ca3
       - [System settings](#system-settings)
       - [Coverage](#coverage)
     - [4.1.3. OpenBB Hub Account](#413-openbb-hub-account)
