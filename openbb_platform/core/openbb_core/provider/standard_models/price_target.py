"""Price Target Standard Model."""

from datetime import (
    date as dateType,
    datetime,
    time,
)
from typing import Optional, Union

from pydantic import Field, NonNegativeInt, field_validator

from openbb_core.provider.abstract.data import Data
from openbb_core.provider.abstract.query_params import QueryParams
from openbb_core.provider.utils.descriptions import (
    DATA_DESCRIPTIONS,
    QUERY_DESCRIPTIONS,
)


class PriceTargetQueryParams(QueryParams):
    """Price Target Query."""

    symbol: Optional[str] = Field(
        default=None, description=QUERY_DESCRIPTIONS.get("symbol", "")
    )
    limit: NonNegativeInt = Field(
        default=200, description=QUERY_DESCRIPTIONS.get("limit", "")
    )

    @field_validator("symbol", mode="before", check_fields=False)
    @classmethod
    def upper_symbol(cls, v: str):
        """Convert symbol to uppercase."""
        return v.upper() if v else None


class PriceTargetData(Data):
    """Price Target Data."""

    published_date: Union[dateType, datetime] = Field(
        description="Published date of the price target."
    )
    published_time: Optional[time] = Field(
        default=None, description="Time of the original rating, UTC."
    )
    symbol: str = Field(description=DATA_DESCRIPTIONS.get("symbol", ""))
    exchange: Optional[str] = Field(
        default=None, description="Exchange where the company is traded."
    )
    company_name: Optional[str] = Field(
        default=None, description="Name of company that is the subject of rating."
    )
    analyst_name: Optional[str] = Field(default=None, description="Analyst name.")
    analyst_firm: Optional[str] = Field(
        default=None,
        description="Name of the analyst firm that published the price target.",
    )
    currency: Optional[str] = Field(
        default=None, description="Currency the data is denominated in."
    )
    price_target: Optional[float] = Field(
        default=None, description="The current price target."
    )
    adj_price_target: Optional[float] = Field(
        default=None,
        description="Adjusted price target for splits and stock dividends.",
    )
    price_target_previous: Optional[float] = Field(
        default=None, description="Previous price target."
    )
    previous_adj_price_target: Optional[float] = Field(
        default=None, description="Previous adjusted price target."
    )
    price_when_posted: Optional[float] = Field(
        default=None, description="Price when posted."
    )
    rating_current: Optional[str] = Field(
        default=None, description="The analyst's rating for the company."
    )
<<<<<<< HEAD
    news_base_url: Optional[str] = Field(
        default=None, description="News base URL of the price target."
=======
    rating_previous: Optional[str] = Field(
        default=None, description="Previous analyst rating for the company."
    )
    action: Optional[str] = Field(
        default=None,
        description="Description of the change in rating from firm's last rating.",
>>>>>>> 339f9791
    )<|MERGE_RESOLUTION|>--- conflicted
+++ resolved
@@ -77,15 +77,10 @@
     rating_current: Optional[str] = Field(
         default=None, description="The analyst's rating for the company."
     )
-<<<<<<< HEAD
-    news_base_url: Optional[str] = Field(
-        default=None, description="News base URL of the price target."
-=======
     rating_previous: Optional[str] = Field(
         default=None, description="Previous analyst rating for the company."
     )
     action: Optional[str] = Field(
         default=None,
         description="Description of the change in rating from firm's last rating.",
->>>>>>> 339f9791
     )