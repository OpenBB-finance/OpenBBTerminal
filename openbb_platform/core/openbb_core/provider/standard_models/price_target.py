"""Price Target Standard Model."""


from datetime import datetime
from typing import List, Optional, Set, Union

from pydantic import Field, NonNegativeInt, field_validator

from openbb_core.provider.abstract.data import Data
from openbb_core.provider.abstract.query_params import QueryParams
from openbb_core.provider.utils.descriptions import (
    DATA_DESCRIPTIONS,
    QUERY_DESCRIPTIONS,
)


class PriceTargetQueryParams(QueryParams):
    """Price Target Query."""

    symbol: str = Field(description=QUERY_DESCRIPTIONS.get("symbol", ""))
    limit: NonNegativeInt = Field(
        default=100, description=QUERY_DESCRIPTIONS.get("limit", "")
    )

    @field_validator("symbol", mode="before", check_fields=False)
    @classmethod
    def upper_symbol(cls, v: Union[str, List[str], Set[str]]):
        """Convert symbol to uppercase."""
        if isinstance(v, str):
            return v.upper()
        return ",".join([symbol.upper() for symbol in list(v)])


class PriceTargetData(Data):
    """Price Target Data."""

    symbol: str = Field(description=DATA_DESCRIPTIONS.get("symbol", ""))
    published_date: datetime = Field(description="Published date of the price target.")
    news_url: Optional[str] = Field(
        default=None, description="News URL of the price target."
    )
    news_title: Optional[str] = Field(
        default=None, description="News title of the price target."
    )
    analyst_name: Optional[str] = Field(default=None, description="Analyst name.")
    analyst_company: Optional[str] = Field(default=None, description="Analyst company.")
    price_target: Optional[float] = Field(default=None, description="Price target.")
    adj_price_target: Optional[float] = Field(
        default=None, description="Adjusted price target."
    )
    price_when_posted: Optional[float] = Field(
        default=None, description="Price when posted."
    )
    news_publisher: Optional[str] = Field(
        default=None, description="News publisher of the price target."
    )
    news_base_url: Optional[str] = Field(
        default=None, description="News base URL of the price target."
<<<<<<< HEAD
    )
=======
    )

    @field_validator("symbol", mode="before", check_fields=False)
    @classmethod
    def upper_symbol(cls, v: Union[str, List[str], Set[str]]):
        """Convert symbol to uppercase."""
        if isinstance(v, str):
            return v.upper()
        return ",".join([symbol.upper() for symbol in list(v)])
>>>>>>> 31d03eb5
<|MERGE_RESOLUTION|>--- conflicted
+++ resolved
@@ -56,16 +56,4 @@
     )
     news_base_url: Optional[str] = Field(
         default=None, description="News base URL of the price target."
-<<<<<<< HEAD
-    )
-=======
-    )
-
-    @field_validator("symbol", mode="before", check_fields=False)
-    @classmethod
-    def upper_symbol(cls, v: Union[str, List[str], Set[str]]):
-        """Convert symbol to uppercase."""
-        if isinstance(v, str):
-            return v.upper()
-        return ",".join([symbol.upper() for symbol in list(v)])
->>>>>>> 31d03eb5
+    )