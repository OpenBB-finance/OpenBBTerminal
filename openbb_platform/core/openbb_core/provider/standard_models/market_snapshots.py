"""Market Snapshots Standard Model."""

from typing import Optional

from pydantic import Field

from openbb_core.provider.abstract.data import Data, ForceInt
from openbb_core.provider.abstract.query_params import QueryParams
from openbb_core.provider.utils.descriptions import DATA_DESCRIPTIONS


class MarketSnapshotsQueryParams(QueryParams):
    """Market Snapshots Query."""


class MarketSnapshotsData(Data):
    """Market Snapshots Data."""

    symbol: str = Field(description=DATA_DESCRIPTIONS.get("symbol", ""))
    open: Optional[float] = Field(
        description=DATA_DESCRIPTIONS.get("open", ""),
        default=None,
    )
    high: Optional[float] = Field(
        description=DATA_DESCRIPTIONS.get("high", ""),
        default=None,
    )
    low: Optional[float] = Field(
        description=DATA_DESCRIPTIONS.get("low", ""),
        default=None,
    )
    close: Optional[float] = Field(
        description=DATA_DESCRIPTIONS.get("close", ""),
        default=None,
    )
    volume: Optional[ForceInt] = Field(
        description=DATA_DESCRIPTIONS.get("volume", ""), default=None
    )
    prev_close: Optional[float] = Field(
        description=DATA_DESCRIPTIONS.get("prev_close", ""),
        default=None,
    )
<<<<<<< HEAD
    change: Optional[float] = Field(description="The change in price.", default=None)
    change_percent: Optional[float] = Field(
        description="The change, as a normalized percent.",
        default=None,
        json_schema_extra={"x-unit_measurement": "percent", "x-frontend_multiply": 100},
=======
    change: Optional[float] = Field(
        description="The change in price from the previous close.",
        default=None,
>>>>>>> 47541d4c
    )
    change_percent: Optional[float] = Field(
        description="The change in price from the previous close, as a normalized percent.",
        default=None,
        json_schema_extra={"x-unit_measurement": "percent", "x-frontend_multiply": 100},
    )<|MERGE_RESOLUTION|>--- conflicted
+++ resolved
@@ -40,17 +40,9 @@
         description=DATA_DESCRIPTIONS.get("prev_close", ""),
         default=None,
     )
-<<<<<<< HEAD
-    change: Optional[float] = Field(description="The change in price.", default=None)
-    change_percent: Optional[float] = Field(
-        description="The change, as a normalized percent.",
-        default=None,
-        json_schema_extra={"x-unit_measurement": "percent", "x-frontend_multiply": 100},
-=======
     change: Optional[float] = Field(
         description="The change in price from the previous close.",
         default=None,
->>>>>>> 47541d4c
     )
     change_percent: Optional[float] = Field(
         description="The change in price from the previous close, as a normalized percent.",
