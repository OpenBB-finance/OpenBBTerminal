--- conflicted
+++ resolved
@@ -1,5 +1,6 @@
 """Index Snapshots Standard Model."""
 
+from typing import Optional
 from typing import Optional
 
 from pydantic import Field
@@ -12,13 +13,8 @@
 class IndexSnapshotsQueryParams(QueryParams):
     """Index Snapshots Query."""
 
-<<<<<<< HEAD
     region: str = Field(
         default="us", description="The region of focus for the data - i.e., us, eu."
-=======
-    region: Optional[str] = Field(
-        default=None, description="The region to return data for - i.e. 'us' or 'eu'."
->>>>>>> e7798c21
     )
 
 
