--- conflicted
+++ resolved
@@ -49,10 +49,6 @@
     )
     change_percent: Optional[float] = Field(
         default=None,
-<<<<<<< HEAD
         description="Change in the index level, as a normalized percentage.",
         json_schema_extra={"unit_measurement": "percent", "frontend_multiply": 100},
-=======
-        description="Change, in normalized percentage points, of the index.",
->>>>>>> 03197c9a
     )