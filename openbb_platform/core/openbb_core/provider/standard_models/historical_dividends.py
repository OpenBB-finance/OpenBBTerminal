"""Historical Dividends Standard Model."""

from datetime import date as dateType
from typing import List, Optional, Set, Union

from pydantic import Field, field_validator

from openbb_core.provider.abstract.data import Data
from openbb_core.provider.abstract.query_params import QueryParams
from openbb_core.provider.utils.descriptions import (
    QUERY_DESCRIPTIONS,
)


class HistoricalDividendsQueryParams(QueryParams):
    """Historical Dividends Query."""

    symbol: str = Field(description=QUERY_DESCRIPTIONS.get("symbol", ""))
    start_date: Optional[dateType] = Field(
        default=None, description=QUERY_DESCRIPTIONS.get("start_date", "")
    )
    end_date: Optional[dateType] = Field(
        default=None, description=QUERY_DESCRIPTIONS.get("end_date", "")
    )

    @field_validator("symbol", mode="before", check_fields=False)
    def upper_symbol(cls, v: Union[str, List[str], Set[str]]):  # pylint: disable=E0213
        """Convert symbol to uppercase."""
        if isinstance(v, str):
            return v.upper()
        return ",".join([symbol.upper() for symbol in list(v)])


class HistoricalDividendsData(Data):
    """Historical Dividends Data."""

<<<<<<< HEAD
    date: dateType = Field(description=DATA_DESCRIPTIONS.get("date", "") + " (Ex-Date)")
    dividend: float = Field(description="The amount paid per share.")
=======
    ex_dividend_date: dateType = Field(
        description="The ex-dividend date - the date on which the stock begins trading without rights to the dividend."
    )
    amount: float = Field(description="The dividend amount per share.")
>>>>>>> 6f159655
<|MERGE_RESOLUTION|>--- conflicted
+++ resolved
@@ -34,12 +34,7 @@
 class HistoricalDividendsData(Data):
     """Historical Dividends Data."""
 
-<<<<<<< HEAD
-    date: dateType = Field(description=DATA_DESCRIPTIONS.get("date", "") + " (Ex-Date)")
-    dividend: float = Field(description="The amount paid per share.")
-=======
     ex_dividend_date: dateType = Field(
         description="The ex-dividend date - the date on which the stock begins trading without rights to the dividend."
     )
-    amount: float = Field(description="The dividend amount per share.")
->>>>>>> 6f159655
+    amount: float = Field(description="The dividend amount per share.")