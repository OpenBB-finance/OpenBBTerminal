--- conflicted
+++ resolved
@@ -39,16 +39,4 @@
     )
     target_median: Optional[float] = Field(
         default=None, description="Median target of the price target consensus."
-<<<<<<< HEAD
-    )
-=======
-    )
-
-    @field_validator("symbol", mode="before", check_fields=False)
-    @classmethod
-    def to_upper(cls, v: Union[str, List[str], Set[str]]):
-        """Convert field to uppercase."""
-        if isinstance(v, str):
-            return v.upper()
-        return ",".join([symbol.upper() for symbol in list(v)])
->>>>>>> 8254bd56
+    )