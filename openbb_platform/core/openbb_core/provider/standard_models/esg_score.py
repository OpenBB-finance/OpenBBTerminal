--- conflicted
+++ resolved
@@ -33,7 +33,6 @@
     date: Optional[dateType] = Field(
         default=None, description=DATA_DESCRIPTIONS.get("date", "")
     )
-<<<<<<< HEAD
     symbol: Optional[str] = Field(
         default=None, description=DATA_DESCRIPTIONS.get("symbol", "")
     )
@@ -54,18 +53,4 @@
     )
     esg_score: Optional[float] = Field(
         default=None, description="ESG score of the company."
-    )
-=======
-    social_score: float = Field(description="Social score of the company.")
-    governance_score: float = Field(description="Governance score of the company.")
-    esg_score: float = Field(description="ESG score of the company.")
-    url: str = Field(description="URL of the company.")
-
-    @field_validator("symbol", mode="before", check_fields=False)
-    @classmethod
-    def to_upper(cls, v: Union[str, List[str], Set[str]]):
-        """Convert field to uppercase."""
-        if isinstance(v, str):
-            return v.upper()
-        return ",".join([symbol.upper() for symbol in list(v)])
->>>>>>> 8254bd56
+    )