"""Equity Quote Standard Model."""

from datetime import datetime
from typing import List, Optional, Set, Union

from pydantic import Field, field_validator

from openbb_core.provider.abstract.data import Data
from openbb_core.provider.abstract.query_params import QueryParams
from openbb_core.provider.utils.descriptions import (
    DATA_DESCRIPTIONS,
    QUERY_DESCRIPTIONS,
)


class EquityQuoteQueryParams(QueryParams):
    """Equity Quote Query."""

    symbol: str = Field(
        description=QUERY_DESCRIPTIONS.get("symbol", "")
        + " This endpoint will accept multiple symbols separated by commas."
    )

    @field_validator("symbol", mode="before", check_fields=False)
    @classmethod
    def upper_symbol(cls, v: Union[str, List[str], Set[str]]):
        """Convert symbol to uppercase."""
        if isinstance(v, str):
            return v.upper()
        return ",".join([symbol.upper() for symbol in list(v)])


class EquityQuoteData(Data):
    """Equity Quote Data."""

    symbol: str = Field(description=DATA_DESCRIPTIONS.get("symbol", ""))
    asset_type: Optional[str] = Field(
<<<<<<< HEAD
        default=None, description="Type of asset - i.e, stock, EFF, etc."
    )
    name: Optional[str] = Field(
        default=None, description="Name of the company or asset."
    )
    exchange: Optional[str] = Field(
        default=None, description="The name or symbol of the primary trading venue."
    )
    bid: Optional[float] = Field(
        default=None, description="Price of the top bid order."
    )
    bid_size: Optional[int] = Field(
        default=None, description="Size of the top bid order."
    )
    bid_exchange: Optional[str] = Field(
        default=None, description="Exchange where the bid order was placed."
    )
    ask: Optional[float] = Field(
        default=None, description="Price of the top ask order."
    )
    ask_size: Optional[int] = Field(
        default=None, description="Size of the top ask order."
    )
    ask_exchange: Optional[str] = Field(
        default=None, description="Exchange where the ask order was placed."
    )
    last_price: Optional[float] = Field(
        default=None, description="Price of the last trade."
    )
    last_tick: Optional[str] = Field(
        default=None, description="Whether the last sale was an up or down tick."
    )
    last_size: Optional[int] = Field(
        default=None, description="Size of the last trade."
    )
    last_time: Optional[datetime] = Field(
        default=None, description="Date and Time when the last price was recorded."
    )
    open: Optional[float] = Field(
        default=None, description=DATA_DESCRIPTIONS.get("open", "")
    )
    high: Optional[float] = Field(
        default=None, description=DATA_DESCRIPTIONS.get("high", "")
    )
    low: Optional[float] = Field(
        default=None, description=DATA_DESCRIPTIONS.get("low", "")
    )
    close: Optional[float] = Field(
        default=None, description=DATA_DESCRIPTIONS.get("close", "")
    )
    volume: Optional[Union[int, float]] = Field(
        default=None, description=DATA_DESCRIPTIONS.get("volume", "")
    )
    prev_close: Optional[float] = Field(
        default=None, description=DATA_DESCRIPTIONS.get("prev_close", "")
    )
    change: Optional[float] = Field(
        default=None, description="Change in price from previous close."
    )
    change_percent: Optional[float] = Field(
        default=None, description="Change in price as a normalized percentage."
    )
    year_high: Optional[float] = Field(
        default=None, description="The one year high (52W High)."
    )
=======
        default=None, description="Type of asset - i.e, stock, ETF, etc."
    )
    name: Optional[str] = Field(
        default=None, description="Name of the company or asset."
    )
    exchange: Optional[str] = Field(
        default=None,
        description="The name or symbol of the venue where the data is from.",
    )
    bid: Optional[float] = Field(
        default=None, description="Price of the top bid order."
    )
    bid_size: Optional[int] = Field(
        default=None,
        description="This represents the number of round lot orders at the given price."
        + " The normal round lot size is 100 shares."
        + " A size of 2 means there are 200 shares available at the given price.",
    )
    bid_exchange: Optional[str] = Field(
        default=None,
        description="The specific trading venue where the purchase order was placed.",
    )
    ask: Optional[float] = Field(
        default=None, description="Price of the top ask order."
    )
    ask_size: Optional[int] = Field(
        default=None,
        description="This represents the number of round lot orders at the given price."
        + " The normal round lot size is 100 shares."
        + " A size of 2 means there are 200 shares available at the given price.",
    )
    ask_exchange: Optional[str] = Field(
        default=None,
        description="The specific trading venue where the sale order was placed.",
    )
    quote_conditions: Optional[Union[str, int, List[str], List[int]]] = Field(
        default=None,
        description="Conditions or condition codes applicable to the quote.",
    )
    quote_indicators: Optional[Union[str, int, List[str], List[int]]] = Field(
        default=None,
        description="Indicators or indicator codes applicable to the participant"
        + " quote related to the price bands for the issue, or the affect the quote has"
        + " on the NBBO.",
    )
    sales_conditions: Optional[Union[str, int, List[str], List[int]]] = Field(
        default=None,
        description="Conditions or condition codes applicable to the sale.",
    )
    sequence_number: Optional[int] = Field(
        default=None,
        description="The sequence number represents the sequence in which message events happened."
        + " These are increasing and unique per ticker symbol,"
        + " but will not always be sequential (e.g., 1, 2, 6, 9, 10, 11).",
    )
    market_center: Optional[str] = Field(
        default=None,
        description="The ID of the UTP participant that originated the message.",
    )
    participant_timestamp: Optional[datetime] = Field(
        default=None,
        description="Timestamp for when the quote was generated by the exchange.",
    )
    trf_timestamp: Optional[datetime] = Field(
        default=None,
        description="Timestamp for when the TRF (Trade Reporting Facility) received the message.",
    )
    sip_timestamp: Optional[datetime] = Field(
        default=None,
        description="Timestamp for when the SIP (Security Information Processor)"
        + " received the message from the exchange.",
    )
    last_price: Optional[float] = Field(
        default=None, description="Price of the last trade."
    )
    last_tick: Optional[str] = Field(
        default=None, description="Whether the last sale was an up or down tick."
    )
    last_size: Optional[int] = Field(
        default=None, description="Size of the last trade."
    )
    last_timestamp: Optional[datetime] = Field(
        default=None, description="Date and Time when the last price was recorded."
    )
    open: Optional[float] = Field(
        default=None, description=DATA_DESCRIPTIONS.get("open", "")
    )
    high: Optional[float] = Field(
        default=None, description=DATA_DESCRIPTIONS.get("high", "")
    )
    low: Optional[float] = Field(
        default=None, description=DATA_DESCRIPTIONS.get("low", "")
    )
    close: Optional[float] = Field(
        default=None, description=DATA_DESCRIPTIONS.get("close", "")
    )
    volume: Optional[Union[int, float]] = Field(
        default=None, description=DATA_DESCRIPTIONS.get("volume", "")
    )
    exchange_volume: Optional[Union[int, float]] = Field(
        default=None,
        description="Volume of shares exchanged during the trading day on the specific exchange.",
    )
    prev_close: Optional[float] = Field(
        default=None, description=DATA_DESCRIPTIONS.get("prev_close", "")
    )
    change: Optional[float] = Field(
        default=None, description="Change in price from previous close."
    )
    change_percent: Optional[float] = Field(
        default=None,
        description="Change in price as a normalized percentage.",
        json_schema_extra={"x-frontendmultiply": 100},
    )
    year_high: Optional[float] = Field(
        default=None, description="The one year high (52W High)."
    )
>>>>>>> cf9536d8
    year_low: Optional[float] = Field(
        default=None, description="The one year low (52W Low)."
    )<|MERGE_RESOLUTION|>--- conflicted
+++ resolved
@@ -35,73 +35,6 @@
 
     symbol: str = Field(description=DATA_DESCRIPTIONS.get("symbol", ""))
     asset_type: Optional[str] = Field(
-<<<<<<< HEAD
-        default=None, description="Type of asset - i.e, stock, EFF, etc."
-    )
-    name: Optional[str] = Field(
-        default=None, description="Name of the company or asset."
-    )
-    exchange: Optional[str] = Field(
-        default=None, description="The name or symbol of the primary trading venue."
-    )
-    bid: Optional[float] = Field(
-        default=None, description="Price of the top bid order."
-    )
-    bid_size: Optional[int] = Field(
-        default=None, description="Size of the top bid order."
-    )
-    bid_exchange: Optional[str] = Field(
-        default=None, description="Exchange where the bid order was placed."
-    )
-    ask: Optional[float] = Field(
-        default=None, description="Price of the top ask order."
-    )
-    ask_size: Optional[int] = Field(
-        default=None, description="Size of the top ask order."
-    )
-    ask_exchange: Optional[str] = Field(
-        default=None, description="Exchange where the ask order was placed."
-    )
-    last_price: Optional[float] = Field(
-        default=None, description="Price of the last trade."
-    )
-    last_tick: Optional[str] = Field(
-        default=None, description="Whether the last sale was an up or down tick."
-    )
-    last_size: Optional[int] = Field(
-        default=None, description="Size of the last trade."
-    )
-    last_time: Optional[datetime] = Field(
-        default=None, description="Date and Time when the last price was recorded."
-    )
-    open: Optional[float] = Field(
-        default=None, description=DATA_DESCRIPTIONS.get("open", "")
-    )
-    high: Optional[float] = Field(
-        default=None, description=DATA_DESCRIPTIONS.get("high", "")
-    )
-    low: Optional[float] = Field(
-        default=None, description=DATA_DESCRIPTIONS.get("low", "")
-    )
-    close: Optional[float] = Field(
-        default=None, description=DATA_DESCRIPTIONS.get("close", "")
-    )
-    volume: Optional[Union[int, float]] = Field(
-        default=None, description=DATA_DESCRIPTIONS.get("volume", "")
-    )
-    prev_close: Optional[float] = Field(
-        default=None, description=DATA_DESCRIPTIONS.get("prev_close", "")
-    )
-    change: Optional[float] = Field(
-        default=None, description="Change in price from previous close."
-    )
-    change_percent: Optional[float] = Field(
-        default=None, description="Change in price as a normalized percentage."
-    )
-    year_high: Optional[float] = Field(
-        default=None, description="The one year high (52W High)."
-    )
-=======
         default=None, description="Type of asset - i.e, stock, ETF, etc."
     )
     name: Optional[str] = Field(
@@ -219,7 +152,6 @@
     year_high: Optional[float] = Field(
         default=None, description="The one year high (52W High)."
     )
->>>>>>> cf9536d8
     year_low: Optional[float] = Field(
         default=None, description="The one year low (52W Low)."
     )