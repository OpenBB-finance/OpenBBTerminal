"""Cash Flow Statement Growth Standard Model."""

import warnings
from datetime import date as dateType
from typing import Optional

from pydantic import Field, field_validator

from openbb_core.provider.abstract.data import Data
from openbb_core.provider.abstract.query_params import QueryParams
from openbb_core.provider.utils.descriptions import (
    DATA_DESCRIPTIONS,
    QUERY_DESCRIPTIONS,
)

_warn = warnings.warn


class CashFlowStatementGrowthQueryParams(QueryParams):
    """Cash Flow Statement Growth Query."""

    symbol: str = Field(description=QUERY_DESCRIPTIONS.get("symbol", ""))
    period: str = Field(
        default="annual", description=QUERY_DESCRIPTIONS.get("period", "")
    )
    limit: int = Field(default=10, description=QUERY_DESCRIPTIONS.get("limit", ""))

    @field_validator("symbol", mode="before", check_fields=False)
    @classmethod
    def to_upper(cls, v: str) -> str:
        """Convert field to uppercase."""
        return v.upper()


class CashFlowStatementGrowthData(Data):
    """Cash Flow Statement Growth Data. All values are normalized percent changes from the previous period."""

    symbol: Optional[str] = Field(
        default=None, description=DATA_DESCRIPTIONS.get("symbol", "")
    )
<<<<<<< HEAD
    period_ending: dateType = Field(description="Data for the fiscal period ending.")
    fiscal_year: Optional[int] = Field(
        default=None, description="Fiscal year of the fiscal period."
    )
    fiscal_period: Optional[str] = Field(
        default=None, description="Fiscal period of the fiscal year."
    )
    growth_net_income: Optional[float] = Field(
        default=None,
        description="Growth rate of net income.",
        json_schema_extra={"x-unit_measurement": "percent", "x-frontend_multiply": 100},
    )
    growth_depreciation_and_amortization: Optional[float] = Field(
        default=None,
        description="Growth rate of depreciation and amortization.",
        json_schema_extra={"x-unit_measurement": "percent", "x-frontend_multiply": 100},
    )
    growth_deferred_income_tax: Optional[float] = Field(
        default=None,
        description="Growth rate of deferred income tax.",
        json_schema_extra={"x-unit_measurement": "percent", "x-frontend_multiply": 100},
    )
    growth_stock_based_compensation: Optional[float] = Field(
        default=None,
        description="Growth rate of stock-based compensation.",
        json_schema_extra={"x-unit_measurement": "percent", "x-frontend_multiply": 100},
    )
    growth_change_in_working_capital: Optional[float] = Field(
        default=None,
        description="Growth rate of change in working capital.",
        json_schema_extra={"x-unit_measurement": "percent", "x-frontend_multiply": 100},
    )
    growth_accounts_receivables: Optional[float] = Field(
        default=None,
        description="Growth rate of accounts receivables.",
        json_schema_extra={"x-unit_measurement": "percent", "x-frontend_multiply": 100},
    )
    growth_inventory: Optional[float] = Field(
        default=None,
        description="Growth rate of inventory.",
        json_schema_extra={"x-unit_measurement": "percent", "x-frontend_multiply": 100},
    )
    growth_accounts_payables: Optional[float] = Field(
        default=None,
        description="Growth rate of accounts payables.",
        json_schema_extra={"x-unit_measurement": "percent", "x-frontend_multiply": 100},
    )
    growth_other_working_capital: Optional[float] = Field(
        default=None,
        description="Growth rate of other working capital.",
        json_schema_extra={"x-unit_measurement": "percent", "x-frontend_multiply": 100},
    )
    growth_other_non_cash_items: Optional[float] = Field(
        default=None,
        description="Growth rate of other non-cash items.",
        json_schema_extra={"x-unit_measurement": "percent", "x-frontend_multiply": 100},
    )
    growth_net_cash_provided_by_operating_activities: Optional[float] = Field(
        default=None,
        description="Growth rate of net cash provided by operating activities.",
        json_schema_extra={"x-unit_measurement": "percent", "x-frontend_multiply": 100},
    )
    growth_investments_in_property_plant_and_equipment: Optional[float] = Field(
        default=None,
        description="Growth rate of investments in property, plant, and equipment.",
        json_schema_extra={"x-unit_measurement": "percent", "x-frontend_multiply": 100},
    )
    growth_acquisitions_net: Optional[float] = Field(
        default=None,
        description="Growth rate of net acquisitions.",
        json_schema_extra={"x-unit_measurement": "percent", "x-frontend_multiply": 100},
    )
    growth_purchases_of_investments: Optional[float] = Field(
        default=None,
        description="Growth rate of purchases of investments.",
        json_schema_extra={"x-unit_measurement": "percent", "x-frontend_multiply": 100},
    )
    growth_sales_maturities_of_investments: Optional[float] = Field(
        default=None,
        description="Growth rate of sales maturities of investments.",
        json_schema_extra={"x-unit_measurement": "percent", "x-frontend_multiply": 100},
    )
    growth_other_investing_activities: Optional[float] = Field(
        default=None,
        description="Growth rate of other investing activities.",
        json_schema_extra={"x-unit_measurement": "percent", "x-frontend_multiply": 100},
    )
    growth_net_cash_used_for_investing_activities: Optional[float] = Field(
        default=None,
        description="Growth rate of net cash used for investing activities.",
        json_schema_extra={"x-unit_measurement": "percent", "x-frontend_multiply": 100},
    )
    growth_debt_repayment: Optional[float] = Field(
        default=None,
        description="Growth rate of debt repayment.",
        json_schema_extra={"x-unit_measurement": "percent", "x-frontend_multiply": 100},
    )
    growth_common_stock_issued: Optional[float] = Field(
        default=None,
        description="Growth rate of common stock issued.",
        json_schema_extra={"x-unit_measurement": "percent", "x-frontend_multiply": 100},
    )
    growth_common_stock_repurchased: Optional[float] = Field(
        default=None,
        description="Growth rate of common stock repurchased.",
        json_schema_extra={"x-unit_measurement": "percent", "x-frontend_multiply": 100},
    )
    growth_dividends_paid: Optional[float] = Field(
        default=None,
        description="Growth rate of dividends paid.",
        json_schema_extra={"x-unit_measurement": "percent", "x-frontend_multiply": 100},
    )
    growth_other_financing_activities: Optional[float] = Field(
        default=None,
        description="Growth rate of other financing activities.",
        json_schema_extra={"x-unit_measurement": "percent", "x-frontend_multiply": 100},
    )
    growth_net_cash_used_provided_by_financing_activities: Optional[float] = Field(
        default=None,
        description="Growth rate of net cash used/provided by financing activities.",
        json_schema_extra={"x-unit_measurement": "percent", "x-frontend_multiply": 100},
    )
    growth_effect_of_forex_changes_on_cash: Optional[float] = Field(
        default=None,
        description="Growth rate of the effect of foreign exchange changes on cash.",
        json_schema_extra={"x-unit_measurement": "percent", "x-frontend_multiply": 100},
    )
    growth_net_change_in_cash: Optional[float] = Field(
        default=None,
        description="Growth rate of net change in cash.",
        json_schema_extra={"x-unit_measurement": "percent", "x-frontend_multiply": 100},
    )
    growth_cash_at_end_of_period: Optional[float] = Field(
        default=None,
        description="Growth rate of cash at the end of the period.",
        json_schema_extra={"x-unit_measurement": "percent", "x-frontend_multiply": 100},
    )
    growth_cash_at_beginning_of_period: Optional[float] = Field(
        default=None,
        description="Growth rate of cash at the beginning of the period.",
        json_schema_extra={"x-unit_measurement": "percent", "x-frontend_multiply": 100},
    )
    growth_operating_cash_flow: Optional[float] = Field(
        default=None,
        description="Growth rate of operating cash flow.",
        json_schema_extra={"x-unit_measurement": "percent", "x-frontend_multiply": 100},
    )
    growth_capital_expenditure: Optional[float] = Field(
        default=None,
        description="Growth rate of capital expenditure.",
        json_schema_extra={"x-unit_measurement": "percent", "x-frontend_multiply": 100},
    )
    growth_free_cash_flow: Optional[float] = Field(
        default=None,
        description="Growth rate of free cash flow.",
        json_schema_extra={"x-unit_measurement": "percent", "x-frontend_multiply": 100},
    )
=======
    date: dateType = Field(description=DATA_DESCRIPTIONS.get("date", ""))
    period: str = Field(description="Period the statement is returned for.")
    growth_net_income: float = Field(description="Growth rate of net income.")
    growth_depreciation_and_amortization: float = Field(
        description="Growth rate of depreciation and amortization."
    )
    growth_deferred_income_tax: float = Field(
        description="Growth rate of deferred income tax."
    )
    growth_stock_based_compensation: float = Field(
        description="Growth rate of stock-based compensation."
    )
    growth_change_in_working_capital: float = Field(
        description="Growth rate of change in working capital."
    )
    growth_accounts_receivables: float = Field(
        description="Growth rate of accounts receivables."
    )
    growth_inventory: float = Field(description="Growth rate of inventory.")
    growth_accounts_payables: float = Field(
        description="Growth rate of accounts payables."
    )
    growth_other_working_capital: float = Field(
        description="Growth rate of other working capital."
    )
    growth_other_non_cash_items: float = Field(
        description="Growth rate of other non-cash items."
    )
    growth_net_cash_provided_by_operating_activities: float = Field(
        description="Growth rate of net cash provided by operating activities."
    )
    growth_investments_in_property_plant_and_equipment: float = Field(
        description="Growth rate of investments in property, plant, and equipment."
    )
    growth_acquisitions_net: float = Field(
        description="Growth rate of net acquisitions."
    )
    growth_purchases_of_investments: float = Field(
        description="Growth rate of purchases of investments."
    )
    growth_sales_maturities_of_investments: float = Field(
        description="Growth rate of sales maturities of investments."
    )
    growth_other_investing_activities: float = Field(
        description="Growth rate of other investing activities."
    )
    growth_net_cash_used_for_investing_activities: float = Field(
        description="Growth rate of net cash used for investing activities."
    )
    growth_debt_repayment: float = Field(description="Growth rate of debt repayment.")
    growth_common_stock_issued: float = Field(
        description="Growth rate of common stock issued."
    )
    growth_common_stock_repurchased: float = Field(
        description="Growth rate of common stock repurchased."
    )
    growth_dividends_paid: float = Field(description="Growth rate of dividends paid.")
    growth_other_financing_activities: float = Field(
        description="Growth rate of other financing activities."
    )
    growth_net_cash_used_provided_by_financing_activities: float = Field(
        description="Growth rate of net cash used/provided by financing activities."
    )
    growth_effect_of_forex_changes_on_cash: float = Field(
        description="Growth rate of the effect of foreign exchange changes on cash."
    )
    growth_net_change_in_cash: float = Field(
        description="Growth rate of net change in cash."
    )
    growth_cash_at_end_of_period: float = Field(
        description="Growth rate of cash at the end of the period."
    )
    growth_cash_at_beginning_of_period: float = Field(
        description="Growth rate of cash at the beginning of the period."
    )
    growth_operating_cash_flow: float = Field(
        description="Growth rate of operating cash flow."
    )
    growth_capital_expenditure: float = Field(
        description="Growth rate of capital expenditure."
    )
    growth_free_cash_flow: float = Field(description="Growth rate of free cash flow.")

    @field_validator("symbol", mode="before", check_fields=False)
    @classmethod
    def to_upper(cls, v: Union[str, List[str], Set[str]]):
        """Convert field to uppercase."""
        if isinstance(v, str):
            return v.upper()
        return ",".join([symbol.upper() for symbol in list(v)]) if v else None
>>>>>>> 8254bd56
<|MERGE_RESOLUTION|>--- conflicted
+++ resolved
@@ -38,7 +38,6 @@
     symbol: Optional[str] = Field(
         default=None, description=DATA_DESCRIPTIONS.get("symbol", "")
     )
-<<<<<<< HEAD
     period_ending: dateType = Field(description="Data for the fiscal period ending.")
     fiscal_year: Optional[int] = Field(
         default=None, description="Fiscal year of the fiscal period."
@@ -195,96 +194,4 @@
         default=None,
         description="Growth rate of free cash flow.",
         json_schema_extra={"x-unit_measurement": "percent", "x-frontend_multiply": 100},
-    )
-=======
-    date: dateType = Field(description=DATA_DESCRIPTIONS.get("date", ""))
-    period: str = Field(description="Period the statement is returned for.")
-    growth_net_income: float = Field(description="Growth rate of net income.")
-    growth_depreciation_and_amortization: float = Field(
-        description="Growth rate of depreciation and amortization."
-    )
-    growth_deferred_income_tax: float = Field(
-        description="Growth rate of deferred income tax."
-    )
-    growth_stock_based_compensation: float = Field(
-        description="Growth rate of stock-based compensation."
-    )
-    growth_change_in_working_capital: float = Field(
-        description="Growth rate of change in working capital."
-    )
-    growth_accounts_receivables: float = Field(
-        description="Growth rate of accounts receivables."
-    )
-    growth_inventory: float = Field(description="Growth rate of inventory.")
-    growth_accounts_payables: float = Field(
-        description="Growth rate of accounts payables."
-    )
-    growth_other_working_capital: float = Field(
-        description="Growth rate of other working capital."
-    )
-    growth_other_non_cash_items: float = Field(
-        description="Growth rate of other non-cash items."
-    )
-    growth_net_cash_provided_by_operating_activities: float = Field(
-        description="Growth rate of net cash provided by operating activities."
-    )
-    growth_investments_in_property_plant_and_equipment: float = Field(
-        description="Growth rate of investments in property, plant, and equipment."
-    )
-    growth_acquisitions_net: float = Field(
-        description="Growth rate of net acquisitions."
-    )
-    growth_purchases_of_investments: float = Field(
-        description="Growth rate of purchases of investments."
-    )
-    growth_sales_maturities_of_investments: float = Field(
-        description="Growth rate of sales maturities of investments."
-    )
-    growth_other_investing_activities: float = Field(
-        description="Growth rate of other investing activities."
-    )
-    growth_net_cash_used_for_investing_activities: float = Field(
-        description="Growth rate of net cash used for investing activities."
-    )
-    growth_debt_repayment: float = Field(description="Growth rate of debt repayment.")
-    growth_common_stock_issued: float = Field(
-        description="Growth rate of common stock issued."
-    )
-    growth_common_stock_repurchased: float = Field(
-        description="Growth rate of common stock repurchased."
-    )
-    growth_dividends_paid: float = Field(description="Growth rate of dividends paid.")
-    growth_other_financing_activities: float = Field(
-        description="Growth rate of other financing activities."
-    )
-    growth_net_cash_used_provided_by_financing_activities: float = Field(
-        description="Growth rate of net cash used/provided by financing activities."
-    )
-    growth_effect_of_forex_changes_on_cash: float = Field(
-        description="Growth rate of the effect of foreign exchange changes on cash."
-    )
-    growth_net_change_in_cash: float = Field(
-        description="Growth rate of net change in cash."
-    )
-    growth_cash_at_end_of_period: float = Field(
-        description="Growth rate of cash at the end of the period."
-    )
-    growth_cash_at_beginning_of_period: float = Field(
-        description="Growth rate of cash at the beginning of the period."
-    )
-    growth_operating_cash_flow: float = Field(
-        description="Growth rate of operating cash flow."
-    )
-    growth_capital_expenditure: float = Field(
-        description="Growth rate of capital expenditure."
-    )
-    growth_free_cash_flow: float = Field(description="Growth rate of free cash flow.")
-
-    @field_validator("symbol", mode="before", check_fields=False)
-    @classmethod
-    def to_upper(cls, v: Union[str, List[str], Set[str]]):
-        """Convert field to uppercase."""
-        if isinstance(v, str):
-            return v.upper()
-        return ",".join([symbol.upper() for symbol in list(v)]) if v else None
->>>>>>> 8254bd56
+    )