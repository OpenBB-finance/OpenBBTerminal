--- conflicted
+++ resolved
@@ -262,16 +262,6 @@
                     # For backwards compatibility, before this was a list
                     providers.append(p)
 
-<<<<<<< HEAD
-            if len(providers) == 1:
-                additional_description += " Multiple comma separated items allowed."
-            elif len(providers) > 1:
-                additional_description += (
-                    " Multiple comma separated items allowed for provider(s): "
-                    + ", ".join(providers)  # type: ignore[arg-type]
-                    + "."
-                )
-=======
             if providers:
                 if provider_name:
                     additional_description += " Multiple comma separated items allowed."
@@ -281,7 +271,6 @@
                         + ", ".join(providers)  # type: ignore[arg-type]
                         + "."
                     )
->>>>>>> 4b17252b
 
         provider_field = (
             f"(provider: {provider_name})" if provider_name != "openbb" else ""
