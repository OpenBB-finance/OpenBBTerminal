"""Account service."""
# pylint: disable=W0212:protected-access
import json
from functools import wraps
from pathlib import Path
from sys import exc_info
from typing import TYPE_CHECKING, Optional

from openbb_core.app.logs.logging_service import LoggingService
from openbb_core.app.model.abstract.error import OpenBBError
from openbb_core.app.model.hub.hub_session import HubSession
from openbb_core.app.model.user_settings import UserSettings
from openbb_core.app.service.hub_service import HubService
from openbb_core.app.service.user_service import UserService

if TYPE_CHECKING:
    from openbb_core.app.static.app_factory import BaseApp


class Account:
    """The account service handles the following commands.

    /account
        login
        logout
        save
        refresh
    """

    SESSION_FILE = ".hub_session.json"

    def __init__(self, base_app: "BaseApp"):
        """Initialize account service."""
        self._base_app = base_app
        self._openbb_directory = (
            base_app._command_runner.system_settings.openbb_directory
        )

    def __repr__(self) -> str:
        """Human readable representation of the object."""
        return self.__doc__ or ""

    def _log_account_command(func):  # pylint: disable=E0213
        """Log account command."""

        @wraps(func)
        def wrapped(self, *args, **kwargs):
            try:
                result = func(self, *args, **kwargs)  # pylint: disable=E1102
            except Exception as e:
                raise OpenBBError(e) from e
            finally:
                user_settings = self._base_app._command_runner.user_settings
                system_settings = self._base_app._command_runner.system_settings
                ls = LoggingService(
                    user_settings=user_settings, system_settings=system_settings
                )
                ls.log(
                    user_settings=user_settings,
                    system_settings=system_settings,
                    route=f"/account/{func.__name__}",  # pylint: disable=E1101
                    func=func,
                    kwargs={},  # don't want any credentials being logged by accident
                    exec_info=exc_info(),
                )

            return result

        return wrapped

    def _create_hub_service(
        self,
        email: Optional[str] = None,
        password: Optional[str] = None,
        pat: Optional[str] = None,
    ) -> HubService:
        """Create hub service to handle connection."""
        if email is None and password is None and pat is None:
            session_file = Path(self._openbb_directory, self.SESSION_FILE)
            if not session_file.exists():
                raise OpenBBError("Session not found.")

            with open(session_file) as f:
                session_dict = json.load(f)

            hub_session = HubSession(**session_dict)
            hs = HubService(hub_session)
        else:
            hs = HubService()
            hs.connect(email, password, pat)
        return hs

    @_log_account_command  # type: ignore
    def login(
        self,
        email: Optional[str] = None,
        password: Optional[str] = None,
        pat: Optional[str] = None,
        remember_me: bool = False,
<<<<<<< HEAD
        verbosity: bool = False,
=======
        return_settings: bool = False,
>>>>>>> a784bbac
    ) -> Optional[UserSettings]:
        """Login to hub.

        Parameters
        ----------
        email : Optional[str], optional
            Email address, by default None
        password : Optional[str], optional
            Password, by default None
        pat : Optional[str], optional
            Personal access token, by default None
        remember_me : bool, optional
            Remember me, by default False
        return_settings : bool, optional
            Return user settings, by default False

        Returns
        -------
        UserSettings
            User settings: profile, credentials, preferences
        """
        hs = self._create_hub_service(email, password, pat)
        incoming = hs.pull()
        updated: UserSettings = UserService.update_default(incoming)
        self._base_app._command_runner.user_settings = updated
        if remember_me:
            Path(self._openbb_directory).mkdir(parents=False, exist_ok=True)
            session_file = Path(self._openbb_directory, self.SESSION_FILE)
            with open(session_file, "w") as f:
                if not hs.session:
                    raise OpenBBError("Not connected to hub.")

                json.dump(hs.session.model_dump(mode="json"), f, indent=4)

<<<<<<< HEAD
        if verbosity:
=======
        if return_settings:
>>>>>>> a784bbac
            return self._base_app._command_runner.user_settings
        return None

    @_log_account_command  # type: ignore
<<<<<<< HEAD
    def save(self) -> UserSettings:
=======
    def save(self, return_settings: bool = False) -> Optional[UserSettings]:
>>>>>>> a784bbac
        """Save user settings.

        Parameters
        ----------
        return_settings : bool, optional
            Return user settings, by default False

        Returns
        -------
        UserSettings
            User settings: profile, credentials, preferences
        """
        hub_session = self._base_app._command_runner.user_settings.profile.hub_session
        if not hub_session:
            UserService.write_default_user_settings(
                self._base_app._command_runner.user_settings
            )
        else:
            hs = HubService(hub_session)
            hs.push(self._base_app._command_runner.user_settings)

<<<<<<< HEAD
    @_log_account_command  # type: ignore
    def refresh(self) -> UserSettings:
=======
        if return_settings:
            return self._base_app._command_runner.user_settings
        return None

    @_log_account_command  # type: ignore
    def refresh(self, return_settings: bool = False) -> Optional[UserSettings]:
>>>>>>> a784bbac
        """Refresh user settings.

        Parameters
        ----------
        return_settings : bool, optional
            Return user settings, by default False

        Returns
        -------
        UserSettings
            User settings: profile, credentials, preferences
        """
        hub_session = self._base_app._command_runner.user_settings.profile.hub_session
        if not hub_session:
            self._base_app._command_runner.user_settings = (
                UserService.read_default_user_settings()
            )
        else:
            hs = HubService(hub_session)
            incoming = hs.pull()
            updated: UserSettings = UserService.update_default(incoming)
            updated.id = self._base_app._command_runner.user_settings.id
            self._base_app._command_runner.user_settings = updated

<<<<<<< HEAD
    @_log_account_command  # type: ignore
    def logout(self) -> UserSettings:
=======
        if return_settings:
            return self._base_app._command_runner.user_settings
        return None

    @_log_account_command  # type: ignore
    def logout(self, return_settings: bool = False) -> Optional[UserSettings]:
>>>>>>> a784bbac
        """Logout from hub.

        Parameters
        ----------
        return_settings : bool, optional
            Return user settings, by default False

        Returns
        -------
        UserSettings
            User settings: profile, credentials, preferences
        """
        hub_session = self._base_app._command_runner.user_settings.profile.hub_session
        if not hub_session:
            raise OpenBBError("Not connected to hub.")

        hs = HubService(hub_session)
        hs.disconnect()

        session_file = Path(self._openbb_directory, self.SESSION_FILE)
        if session_file.exists():
            session_file.unlink()

        self._base_app._command_runner.user_settings = (
            UserService.read_default_user_settings()
        )

        if return_settings:
            return self._base_app._command_runner.user_settings
        return None<|MERGE_RESOLUTION|>--- conflicted
+++ resolved
@@ -97,11 +97,7 @@
         password: Optional[str] = None,
         pat: Optional[str] = None,
         remember_me: bool = False,
-<<<<<<< HEAD
-        verbosity: bool = False,
-=======
         return_settings: bool = False,
->>>>>>> a784bbac
     ) -> Optional[UserSettings]:
         """Login to hub.
 
@@ -136,20 +132,12 @@
 
                 json.dump(hs.session.model_dump(mode="json"), f, indent=4)
 
-<<<<<<< HEAD
-        if verbosity:
-=======
-        if return_settings:
->>>>>>> a784bbac
+        if return_settings:
             return self._base_app._command_runner.user_settings
         return None
 
     @_log_account_command  # type: ignore
-<<<<<<< HEAD
-    def save(self) -> UserSettings:
-=======
     def save(self, return_settings: bool = False) -> Optional[UserSettings]:
->>>>>>> a784bbac
         """Save user settings.
 
         Parameters
@@ -171,17 +159,12 @@
             hs = HubService(hub_session)
             hs.push(self._base_app._command_runner.user_settings)
 
-<<<<<<< HEAD
-    @_log_account_command  # type: ignore
-    def refresh(self) -> UserSettings:
-=======
         if return_settings:
             return self._base_app._command_runner.user_settings
         return None
 
     @_log_account_command  # type: ignore
     def refresh(self, return_settings: bool = False) -> Optional[UserSettings]:
->>>>>>> a784bbac
         """Refresh user settings.
 
         Parameters
@@ -206,17 +189,12 @@
             updated.id = self._base_app._command_runner.user_settings.id
             self._base_app._command_runner.user_settings = updated
 
-<<<<<<< HEAD
-    @_log_account_command  # type: ignore
-    def logout(self) -> UserSettings:
-=======
         if return_settings:
             return self._base_app._command_runner.user_settings
         return None
 
     @_log_account_command  # type: ignore
     def logout(self, return_settings: bool = False) -> Optional[UserSettings]:
->>>>>>> a784bbac
         """Logout from hub.
 
         Parameters
