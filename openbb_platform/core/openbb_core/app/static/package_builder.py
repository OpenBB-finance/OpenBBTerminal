"""Package Builder Class."""

# pylint: disable=too-many-lines
import builtins
import inspect
import re
import shutil
import sys
from dataclasses import Field
from inspect import Parameter, _empty, isclass, signature
from json import dumps, load
from pathlib import Path
from typing import (
    Any,
    Callable,
    Dict,
    List,
    Literal,
    Optional,
    OrderedDict,
    Set,
    Tuple,
    Type,
    TypeVar,
    Union,
    get_args,
    get_type_hints,
)

import numpy as np
import pandas as pd
from importlib_metadata import entry_points
from pydantic.fields import FieldInfo
from pydantic_core import PydanticUndefined
from starlette.routing import BaseRoute
from typing_extensions import Annotated, _AnnotatedAlias

from openbb_core.app.extension_loader import ExtensionLoader, OpenBBGroups
from openbb_core.app.model.custom_parameter import (
    OpenBBCustomChoices,
    OpenBBCustomParameter,
)
from openbb_core.app.model.example import Example
from openbb_core.app.provider_interface import ProviderInterface
from openbb_core.app.router import RouterLoader
from openbb_core.app.static.utils.console import Console
from openbb_core.app.static.utils.linters import Linters
from openbb_core.env import Env
from openbb_core.provider.abstract.data import Data

try:
    from openbb_charting import Charting  # type: ignore

    CHARTING_INSTALLED = True
except ImportError:
    CHARTING_INSTALLED = False

DataProcessingSupportedTypes = TypeVar(
    "DataProcessingSupportedTypes",
    list,
    dict,
    pd.DataFrame,
    List[pd.DataFrame],
    pd.Series,
    List[pd.Series],
    np.ndarray,
    Data,
)

TAB = "    "


def create_indent(n: int) -> str:
    """Create n indentation space."""
    return TAB * n


class PackageBuilder:
    """Build the extension package for the Platform."""

    def __init__(
        self, directory: Optional[Path] = None, lint: bool = True, verbose: bool = False
    ) -> None:
        """Initialize the package builder."""
        self.directory = directory or Path(__file__).parent
        self.lint = lint
        self.verbose = verbose
        self.console = Console(verbose)

    def auto_build(self) -> None:
        """Trigger build if there are differences between built and installed extensions."""
        if Env().AUTO_BUILD:
            add, remove = PackageBuilder._diff(
                self.directory / "assets" / "extension_map.json"
            )
            if add:
                a = ", ".join(sorted(add))
                print(f"Extensions to add: {a}")  # noqa: T201

            if remove:
                r = ", ".join(sorted(remove))
                print(f"Extensions to remove: {r}")  # noqa: T201

            if add or remove:
                print("\nBuilding...")  # noqa: T201
                self.build()

    def build(
        self,
        modules: Optional[Union[str, List[str]]] = None,
    ) -> None:
        """Build the extensions for the Platform."""
        self.console.log("\nBuilding extensions package...\n")
        self._clean(modules)
        ext_map = self._get_extension_map()
        self._save_extension_map(ext_map)
        self._save_modules(modules, ext_map)
        self._save_package()
        self._save_reference_file()
        if self.lint:
            self._run_linters()

    def _clean(self, modules: Optional[Union[str, List[str]]] = None) -> None:
        """Delete the assets and package folder or modules before building."""
        shutil.rmtree(self.directory / "assets", ignore_errors=True)
        if modules:
            for module in modules:
                module_path = self.directory / "package" / f"{module}.py"
                if module_path.exists():
                    module_path.unlink()
        else:
            shutil.rmtree(self.directory / "package", ignore_errors=True)

    def _get_extension_map(self) -> Dict[str, List[str]]:
        """Get map of extensions available at build time."""
        el = ExtensionLoader()
        og = OpenBBGroups.groups()
        ext_map: Dict[str, List[str]] = {}

        for group, entry_point in zip(og, el.entry_points):
            ext_map[group] = [
                f"{e.name}@{getattr(e.dist, 'version', '')}" for e in entry_point
            ]
        return ext_map

    def _save_extension_map(self, ext_map: Dict[str, List[str]]) -> None:
        """Save the map of extensions available at build time."""
        code = dumps(obj=dict(sorted(ext_map.items())), indent=4)
        self.console.log("Writing extension map...")
        self._write(code=code, name="extension_map", extension="json", folder="assets")

    def _save_modules(
        self,
        modules: Optional[Union[str, List[str]]] = None,
        ext_map: Optional[Dict[str, List[str]]] = None,
    ):
        """Save the modules."""
        self.console.log("\nWriting modules...")
        route_map = PathHandler.build_route_map()
        path_list = PathHandler.build_path_list(route_map=route_map)

        if not path_list:
            self.console.log("\nThere is nothing to write.")
            return

        MAX_LEN = max([len(path) for path in path_list if path != "/"])

        if modules:
            path_list = [path for path in path_list if path in modules]

        for path in path_list:
            route = PathHandler.get_route(path=path, route_map=route_map)
            if route is None:
                module_code = ModuleBuilder.build(
                    path=path,
                    ext_map=ext_map,
                )
                module_name = PathHandler.build_module_name(path=path)
                self.console.log(f"({path})", end=" " * (MAX_LEN - len(path)))
                self._write(code=module_code, name=module_name)

    def _save_package(self):
        """Save the package."""
        self.console.log("\nWriting package __init__...")
        code = "### THIS FILE IS AUTO-GENERATED. DO NOT EDIT. ###\n"
        self._write(code=code, name="__init__")

    def _save_reference_file(self):
        """Save the reference.json file."""
        self.console.log("\nWriting reference file...")
        data = ReferenceGenerator.get_reference_data()
        code = dumps(obj=data, indent=4)
        self._write(code=code, name="reference", extension="json", folder="assets")

    def _run_linters(self):
        """Run the linters."""
        self.console.log("\nRunning linters...")
        linters = Linters(self.directory / "package", self.verbose)
        linters.ruff()
        linters.black()

    def _write(
        self, code: str, name: str, extension: str = "py", folder: str = "package"
    ) -> None:
        """Write the module to the package."""
        package_folder = self.directory / folder
        package_path = package_folder / f"{name}.{extension}"

        package_folder.mkdir(exist_ok=True)

        self.console.log(str(package_path))
        with package_path.open("w", encoding="utf-8", newline="\n") as file:
            file.write(code.replace("typing.", ""))

    @staticmethod
    def _read(path: Path) -> dict:
        """Get content from folder."""
        try:
            with open(Path(path)) as fp:
                content = load(fp)
        except Exception:
            content = {}

        return content

    @staticmethod
    def _diff(path: Path) -> Tuple[Set[str], Set[str]]:
        """Check differences between built and installed extensions.

        Parameters
        ----------
        path: Path
            The path to the folder where the extension map is stored.

        Returns
        -------
        Tuple[Set[str], Set[str]]
            First element: set of installed extensions that are not in the package.
            Second element: set of extensions in the package that are not installed.
        """
        ext_map = PackageBuilder._read(path)

        add: Set[str] = set()
        remove: Set[str] = set()
        groups = OpenBBGroups.groups()

        for g in groups:
            built = set(ext_map.get(g, {}))
            installed = set(
                f"{e.name}@{getattr(e.dist, 'version', '')}"
                for e in entry_points(group=g)
            )
            add = add.union(installed - built)
            remove = remove.union(built - installed)

        return add, remove


class ModuleBuilder:
    """Build the module for the Platform."""

    @staticmethod
    def build(path: str, ext_map: Optional[Dict[str, List[str]]] = None) -> str:
        """Build the module."""
        code = "### THIS FILE IS AUTO-GENERATED. DO NOT EDIT. ###\n\n"
        code += ImportDefinition.build(path=path)
        code += ClassDefinition.build(path, ext_map)

        return code


class ImportDefinition:
    """Build the import definition for the Platform."""

    @staticmethod
    def filter_hint_type_list(hint_type_list: List[Type]) -> List[Type]:
        """Filter the hint type list."""
        new_hint_type_list = []
        for hint_type in hint_type_list:
            if hint_type != _empty and hint_type.__module__ != "builtins":
                new_hint_type_list.append(hint_type)

        new_hint_type_list = list(set(new_hint_type_list))

        return new_hint_type_list

    @classmethod
    def get_function_hint_type_list(cls, func: Callable) -> List[Type]:
        """Get the hint type list from the function."""
        sig = signature(func)
        parameter_map = sig.parameters
        return_type = sig.return_annotation

        hint_type_list = []

        for parameter in parameter_map.values():
            hint_type_list.append(parameter.annotation)

        if return_type:
            hint_type = get_args(get_type_hints(return_type)["results"])[0]
            hint_type_list.append(hint_type)

        hint_type_list = cls.filter_hint_type_list(hint_type_list=hint_type_list)

        return hint_type_list

    @classmethod
    def get_path_hint_type_list(cls, path: str) -> List[Type]:
        """Get the hint type list from the path."""
        route_map = PathHandler.build_route_map()
        path_list = PathHandler.build_path_list(route_map=route_map)
        child_path_list = PathHandler.get_child_path_list(
            path=path, path_list=path_list
        )
        hint_type_list = []
        for child_path in child_path_list:
            route = PathHandler.get_route(path=child_path, route_map=route_map)
            if route:
                if route.deprecated:
                    hint_type_list.append(type(route.summary.metadata))
                function_hint_type_list = cls.get_function_hint_type_list(func=route.endpoint)  # type: ignore
                hint_type_list.extend(function_hint_type_list)

        hint_type_list = list(set(hint_type_list))
        return hint_type_list

    @classmethod
    def build(cls, path: str) -> str:
        """Build the import definition."""
        hint_type_list = cls.get_path_hint_type_list(path=path)
        code = "from openbb_core.app.static.container import Container"
        code += "\nfrom openbb_core.app.model.obbject import OBBject"
        code += "\nfrom openbb_core.app.model.custom_parameter import OpenBBCustomParameter, OpenBBCustomChoices"

        # These imports were not detected before build, so we add them manually and
        # ruff --fix the resulting code to remove unused imports.
        # TODO: Find a better way to handle this. This is a temporary solution.
        code += "\nimport openbb_core.provider"
        code += "\nimport pandas"
        code += "\nimport numpy"
        code += "\nimport datetime"
        code += "\nimport pydantic"
        code += "\nfrom pydantic import BaseModel"
        code += "\nfrom inspect import Parameter"
        code += "\nimport typing"
        code += "\nfrom typing import List, Dict, Union, Optional, Literal, Any"
        code += "\nfrom annotated_types import Ge, Le, Gt, Lt"
        code += "\nfrom warnings import warn, simplefilter"
        if sys.version_info < (3, 9):
            code += "\nimport typing_extensions"
        else:
            code += "\nfrom typing_extensions import Annotated, deprecated"
        code += "\nfrom openbb_core.app.utils import df_to_basemodel"
        code += "\nfrom openbb_core.app.static.utils.decorators import exception_handler, validate\n"
        code += "\nfrom openbb_core.app.static.utils.filters import filter_inputs\n"
        code += "\nfrom openbb_core.provider.abstract.data import Data"
        code += "\nfrom openbb_core.app.deprecation import OpenBBDeprecationWarning\n"
        if path.startswith("/quantitative"):
            code += "\nfrom openbb_quantitative.models import "
            code += "(CAPMModel,NormalityModel,OmegaModel,SummaryModel,UnitRootModel)"

        module_list = [hint_type.__module__ for hint_type in hint_type_list]
        module_list = list(set(module_list))
        module_list.sort()

        code += "\n"
        for module in module_list:
            code += f"import {module}\n"

        return code


class ClassDefinition:
    """Build the class definition for the Platform."""

    @staticmethod
    def build(path: str, ext_map: Optional[Dict[str, List[str]]] = None) -> str:
        """Build the class definition."""
        class_name = PathHandler.build_module_class(path=path)
        code = f"class {class_name}(Container):\n"

        route_map = PathHandler.build_route_map()
        path_list = PathHandler.build_path_list(route_map=route_map)
        child_path_list = sorted(
            PathHandler.get_child_path_list(
                path=path,
                path_list=path_list,
            )
        )

        doc = f'    """{path}\n' if path else '    # fmt: off\n    """\nRouters:\n'
        methods = ""
        for c in child_path_list:
            route = PathHandler.get_route(path=c, route_map=route_map)
            if route:
                doc += f"    {route.name}\n"
                methods += MethodDefinition.build_command_method(
                    path=route.path,
                    func=route.endpoint,
                    model_name=(
                        route.openapi_extra.get("model", None)
                        if route.openapi_extra
                        else None
                    ),
                    examples=(route.openapi_extra.get("examples", []) or []),
                )
            else:
                doc += "    /" if path else "    /"
                doc += c.split("/")[-1] + "\n"
                methods += MethodDefinition.build_class_loader_method(path=c)

        if not path:
            if ext_map:
                doc += "\n"
                doc += "Extensions:\n"
                doc += "\n".join(
                    [f"    - {ext}" for ext in ext_map.get("openbb_core_extension", [])]
                )
                doc += "\n\n"
                doc += "\n".join(
                    [
                        f"    - {ext}"
                        for ext in ext_map.get("openbb_provider_extension", [])
                    ]
                )
            doc += '    """\n'
            doc += "    # fmt: on\n"
        else:
            doc += '    """\n'

        code += doc + "\n"
        code += "    def __repr__(self) -> str:\n"
        code += '        return self.__doc__ or ""\n'
        code += methods

        return code


class MethodDefinition:
    """Build the method definition for the Platform."""

    # These are types we want to expand.
    # For example, start_date is always a 'date', but we also accept 'str' as input.
    # Be careful, if the type is not coercible by pydantic to the original type, you
    # will need to add some conversion code in the input filter.
    TYPE_EXPANSION = {
        "data": DataProcessingSupportedTypes,
        "start_date": str,
        "end_date": str,
        "date": str,
        "provider": None,
    }

    @staticmethod
    def build_class_loader_method(path: str) -> str:
        """Build the class loader method."""
        module_name = PathHandler.build_module_name(path=path)
        class_name = PathHandler.build_module_class(path=path)
        function_name = path.rsplit("/", maxsplit=1)[-1].strip("/")

        code = "\n    @property\n"
        code += f"    def {function_name}(self):\n"
        code += "        # pylint: disable=import-outside-toplevel\n"
        code += f"        from . import {module_name}\n\n"
        code += f"        return {module_name}.{class_name}(command_runner=self._command_runner)\n"

        return code

    @staticmethod
    def get_type(field: FieldInfo) -> type:
        """Get the type of the field."""
        field_type = getattr(
            field, "annotation", getattr(field, "type", Parameter.empty)
        )
        if isclass(field_type):
            name = field_type.__name__
            if name.startswith("Constrained") and name.endswith("Value"):
                name = name[11:-5].lower()
                return getattr(builtins, name, field_type)
            return field_type
        return field_type

    @staticmethod
    def get_default(field: FieldInfo):
        """Get the default value of the field."""
        field_default = getattr(field, "default", None)
        if field_default is None or field_default is PydanticUndefined:
            return Parameter.empty

        default_default = getattr(field_default, "default", None)
        if default_default is PydanticUndefined or default_default is Ellipsis:
            return Parameter.empty

        return default_default

    @staticmethod
    def get_extra(field: FieldInfo) -> dict:
        """Get json schema extra."""
        field_default = getattr(field, "default", None)
        if field_default:
            # Getting json_schema_extra without changing the original dict
            json_schema_extra = getattr(field_default, "json_schema_extra", {}).copy()
            json_schema_extra.pop("choices", None)
            return json_schema_extra
        return {}

    @staticmethod
    def is_annotated_dc(annotation) -> bool:
        """Check if the annotation is an annotated dataclass."""
        return isinstance(annotation, _AnnotatedAlias) and hasattr(
            annotation.__args__[0], "__dataclass_fields__"
        )

    @staticmethod
    def is_data_processing_function(path: str) -> bool:
        """Check if the function is a data processing function."""
        methods = PathHandler.build_route_map()[path].methods  # type: ignore
        return "POST" in methods

    @staticmethod
    def is_deprecated_function(path: str) -> bool:
        """Check if the function is deprecated."""
        return getattr(PathHandler.build_route_map()[path], "deprecated", False)

    @staticmethod
    def get_deprecation_message(path: str) -> str:
        """Get the deprecation message."""
        return getattr(PathHandler.build_route_map()[path], "summary", "")

    @staticmethod
    def reorder_params(
<<<<<<< HEAD
        params: Dict[str, Parameter], var_kw: List[str]
    ) -> "OrderedDict[str, Parameter]":
        """Reorder the params and make sure VAR_KEYWORD come after 'provider."""
        formatted_keys = list(params.keys())
        for k in ["provider"] + var_kw:
=======
        params: Dict[str, Parameter], var_kw: Optional[List[str]] = None
    ) -> "OrderedDict[str, Parameter]":
        """Reorder the params and make sure VAR_KEYWORD come after 'provider."""
        formatted_keys = list(params.keys())
        for k in ["provider"] + (var_kw or []):
>>>>>>> 0f441287
            if k in formatted_keys:
                formatted_keys.remove(k)
                formatted_keys.append(k)

        od: OrderedDict[str, Parameter] = OrderedDict()
        for k in formatted_keys:
            od[k] = params[k]

        return od

    @staticmethod
    def format_params(
        path: str, parameter_map: Dict[str, Parameter]
    ) -> OrderedDict[str, Parameter]:
        """Format the params."""
        parameter_map.pop("cc", None)
        # we need to add the chart parameter here bc of the docstring generation
        if CHARTING_INSTALLED and path.replace("/", "_")[1:] in Charting.functions():
            parameter_map["chart"] = Parameter(
                name="chart",
                kind=Parameter.POSITIONAL_OR_KEYWORD,
                annotation=Annotated[
                    bool,
                    OpenBBCustomParameter(
                        description="Whether to create a chart or not, by default False."
                    ),
                ],
                default=False,
            )

        formatted: Dict[str, Parameter] = {}
        var_kw = []
        for name, param in parameter_map.items():
            if name == "extra_params":
                formatted[name] = Parameter(name="kwargs", kind=Parameter.VAR_KEYWORD)
                var_kw.append(name)
            elif name == "provider_choices":
                fields = param.annotation.__args__[0].__dataclass_fields__
                field = fields["provider"]
                type_ = getattr(field, "type")
                args = getattr(type_, "__args__")
                first = args[0] if args else None
                formatted["provider"] = Parameter(
                    name="provider",
                    kind=Parameter.POSITIONAL_OR_KEYWORD,
                    annotation=Annotated[
                        Union[MethodDefinition.get_type(field), None],
                        OpenBBCustomParameter(
                            description=(
                                "The provider to use for the query, by default None.\n"
                                f"    If None, the provider specified in defaults is selected or '{first}' if there is\n"
                                "    no default."
                                ""
                            )
                        ),
                    ],
                    default=None,
                )
            elif MethodDefinition.is_annotated_dc(param.annotation):
                fields = param.annotation.__args__[0].__dataclass_fields__
                for field_name, field in fields.items():
                    type_ = MethodDefinition.get_type(field)
                    default = MethodDefinition.get_default(field)
                    extra = MethodDefinition.get_extra(field)
                    new_type = MethodDefinition.get_expanded_type(
                        field_name, extra, type_
                    )
                    updated_type = type_ if new_type is ... else Union[type_, new_type]

                    formatted[field_name] = Parameter(
                        name=field_name,
                        kind=Parameter.POSITIONAL_OR_KEYWORD,
                        annotation=updated_type,
                        default=default,
                    )
            else:
                new_type = MethodDefinition.get_expanded_type(name)
                if hasattr(new_type, "__constraints__"):
                    types = new_type.__constraints__ + (param.annotation,)
                    updated_type = Union[types]  # type: ignore
                else:
                    updated_type = (
                        param.annotation
                        if new_type is ...
                        else Union[param.annotation, new_type]
                    )

                formatted[name] = Parameter(
                    name=name,
                    kind=param.kind,
                    annotation=updated_type,
                    default=param.default,
                )
                if param.kind == Parameter.VAR_KEYWORD:
                    var_kw.append(name)

        return MethodDefinition.reorder_params(params=formatted, var_kw=var_kw)

    @staticmethod
    def add_field_custom_annotations(
        od: OrderedDict[str, Parameter], model_name: Optional[str] = None
    ):
        """Add the field custom description and choices to the param signature as annotations."""
        if model_name:
            available_fields: Dict[str, Field] = (
                ProviderInterface().params[model_name]["standard"].__dataclass_fields__
            )

            for param, value in od.items():
                if param not in available_fields:
                    continue

                field_default = available_fields[param].default

                choices = getattr(field_default, "json_schema_extra", {}).get(
                    "choices", []
                )
                description = getattr(field_default, "description", "")

                if choices:
                    new_value = value.replace(
                        annotation=Annotated[
                            value.annotation,
                            OpenBBCustomParameter(description=description),
                            OpenBBCustomChoices(choices=choices),
                        ],
                    )
                else:
                    new_value = value.replace(
                        annotation=Annotated[
                            value.annotation,
                            OpenBBCustomParameter(description=description),
                        ],
                    )

                od[param] = new_value

    @staticmethod
    def build_func_params(formatted_params: OrderedDict[str, Parameter]) -> str:
        """Stringify function params."""
        func_params = ",\n        ".join(
            str(param) for param in formatted_params.values()
        )
        func_params = func_params.replace("NoneType", "None")
        func_params = func_params.replace(
            "pandas.core.frame.DataFrame", "pandas.DataFrame"
        )
        func_params = func_params.replace(
            "openbb_core.provider.abstract.data.Data", "Data"
        )

        return func_params

    @staticmethod
    def build_func_returns(return_type: type) -> str:
        """Build the function returns."""
        if return_type == _empty:
            func_returns = "None"
        elif return_type.__module__ == "builtins":
            func_returns = return_type.__name__
        else:
            func_returns = "OBBject"

        return func_returns

    @staticmethod
    def build_command_method_signature(
        func_name: str,
        formatted_params: OrderedDict[str, Parameter],
        return_type: type,
        path: str,
        model_name: Optional[str] = None,
    ) -> str:
        """Build the command method signature."""
        MethodDefinition.add_field_custom_annotations(
            od=formatted_params, model_name=model_name
        )  # this modified `od` in place
        func_params = MethodDefinition.build_func_params(formatted_params)
        func_returns = MethodDefinition.build_func_returns(return_type)

        args = (
            "(config=dict(arbitrary_types_allowed=True))"
            if "pandas.DataFrame" in func_params
            else ""
        )

        code = ""
        deprecated = ""

        if MethodDefinition.is_deprecated_function(path):
            deprecation_message = MethodDefinition.get_deprecation_message(path)
            deprecation_type_class = type(
                deprecation_message.metadata  # type: ignore
            ).__name__

            deprecated = "\n    @deprecated("
            deprecated += f'\n        "{deprecation_message}",'
            deprecated += f"\n        category={deprecation_type_class},"
            deprecated += "\n    )"

        code += "\n    @exception_handler"
        code += f"\n    @validate{args}"
        code += deprecated
        code += f"\n    def {func_name}("
        code += f"\n        self,\n        {func_params}\n    ) -> {func_returns}:\n"

        return code

    @staticmethod
    def build_command_method_doc(
        path: str,
        func: Callable,
        formatted_params: OrderedDict[str, Parameter],
        model_name: Optional[str] = None,
        examples: Optional[List[Example]] = None,
    ):
        """Build the command method docstring."""
        doc = func.__doc__
        doc = DocstringGenerator.generate(
            path=path,
            func=func,
            formatted_params=formatted_params,
            model_name=model_name,
            examples=examples,
        )
        code = (
            f'{create_indent(2)}"""{doc}{create_indent(2)}"""  # noqa: E501\n\n'
            if doc
            else ""
        )

        return code

    @staticmethod
    def build_command_method_body(path: str, func: Callable):
        """Build the command method implementation."""
        sig = signature(func)
        parameter_map = dict(sig.parameters)
        parameter_map.pop("cc", None)
        code = ""

        if CHARTING_INSTALLED and path.replace("/", "_")[1:] in Charting.functions():
            parameter_map["chart"] = Parameter(
                name="chart",
                kind=Parameter.POSITIONAL_OR_KEYWORD,
                annotation=bool,
                default=False,
            )

        if MethodDefinition.is_deprecated_function(path):
            deprecation_message = MethodDefinition.get_deprecation_message(path)
            code += "        simplefilter('always', DeprecationWarning)\n"
            code += f"""        warn("{deprecation_message}", category=DeprecationWarning, stacklevel=2)\n\n"""

        extra_info = {}

        code += "        return self._run(\n"
        code += f"""            "{path}",\n"""
        code += "            **filter_inputs(\n"
        for name, param in parameter_map.items():
            if name == "extra_params":
                code += f"                {name}=kwargs,\n"
            elif name == "provider_choices":
                field = param.annotation.__args__[0].__dataclass_fields__["provider"]
                available = field.type.__args__
                code += "                provider_choices={\n"
                code += '                    "provider": self._get_provider(\n'
                code += "                        provider,\n"
                code += f'                        "{path}",\n'
                code += f"                        {available},\n"
                code += "                    )\n"
                code += "                },\n"
            elif MethodDefinition.is_annotated_dc(param.annotation):
                fields = param.annotation.__args__[0].__dataclass_fields__
                value = {k: k for k in fields}
                code += f"                {name}={{\n"
                for k, v in value.items():
                    code += f'                    "{k}": {v},\n'
                    # TODO: Extend this to extra_params
                    if extra := MethodDefinition.get_extra(fields[k]):
                        extra_info[k] = extra
                code += "                },\n"
            else:
                code += f"                {name}={name},\n"

        if extra_info:
            code += f"                extra_info={extra_info},\n"

        if MethodDefinition.is_data_processing_function(path):
            code += "                data_processing=True,\n"

        code += "            )\n"
        code += "        )\n"

        return code

    @classmethod
    def get_expanded_type(
        cls,
        field_name: str,
        extra: Optional[dict] = None,
        original_type: Optional[type] = None,
    ) -> object:
        """Expand the original field type."""
        if extra and "multiple_items_allowed" in extra:
            if original_type is None:
                raise ValueError(
                    "multiple_items_allowed requires the original type to be specified."
                )
            return List[original_type]  # type: ignore
        return cls.TYPE_EXPANSION.get(field_name, ...)

    @classmethod
    def build_command_method(
        cls,
        path: str,
        func: Callable,
        model_name: Optional[str] = None,
        examples: Optional[List[Example]] = None,
    ) -> str:
        """Build the command method."""
        func_name = func.__name__

        sig = signature(func)
        parameter_map = dict(sig.parameters)

        formatted_params = cls.format_params(path=path, parameter_map=parameter_map)

        code = cls.build_command_method_signature(
            func_name=func_name,
            formatted_params=formatted_params,
            return_type=sig.return_annotation,
            path=path,
            model_name=model_name,
        )
        code += cls.build_command_method_doc(
            path=path,
            func=func,
            formatted_params=formatted_params,
            model_name=model_name,
            examples=examples,
        )

        code += cls.build_command_method_body(path=path, func=func)

        return code


class DocstringGenerator:
    """Dynamically generate docstrings for the commands."""

    provider_interface = ProviderInterface()

    @staticmethod
    def get_field_type(
        field_type: Any,
        is_required: bool,
        target: Literal["docstring", "website"] = "docstring",
    ) -> str:
        """Get the implicit data type of a defined Pydantic field.

        Parameters
        ----------
            field_type (Any):
                Typing object containing the field type.
            is_required (bool):
                Flag to indicate if the field is required.
            target (Literal["docstring", "website"], optional):
                Target to return type for. Defaults to "docstring".

        Returns
        -------
            str:
                String representation of the field type.
        """
        is_optional = not is_required

        try:
            _type = field_type

            if "BeforeValidator" in str(_type):
                _type = "Optional[int]" if is_optional else "int"  # type: ignore

            _type = (
                str(_type)
                .replace("<class '", "")
                .replace("'>", "")
                .replace("typing.", "")
                .replace("pydantic.types.", "")
                .replace("datetime.datetime", "datetime")
                .replace("datetime.date", "date")
                .replace("NoneType", "None")
                .replace(", None", "")
            )

            if "openbb_" in str(_type):
                _type = (
                    str(_type).split(".", maxsplit=1)[0].split("openbb_")[0]
                    + str(_type).rsplit(".", maxsplit=1)[-1]
                )

            _type = (
                f"Optional[{_type}]"
                if is_optional and "Optional" not in str(_type)
                else _type
            )

            if target == "website":
                _type = re.sub(r"Optional\[(.*)\]", r"\1", _type)

            return _type

        except TypeError:
            # Fallback to the annotation if the repr fails
            return field_type  # type: ignore

    @staticmethod
    def get_OBBject_description(
        results_type: str,
        providers: Optional[str],
    ) -> str:
        """Get the command output description."""
        available_providers = providers or "Optional[str]"
        indent = 2

        obbject_description = (
            f"{create_indent(indent)}OBBject\n"
            f"{create_indent(indent+1)}results : {results_type}\n"
            f"{create_indent(indent+2)}Serializable results.\n"
            f"{create_indent(indent+1)}provider : {available_providers}\n"
            f"{create_indent(indent+2)}Provider name.\n"
            f"{create_indent(indent+1)}warnings : Optional[List[Warning_]]\n"
            f"{create_indent(indent+2)}List of warnings.\n"
            f"{create_indent(indent+1)}chart : Optional[Chart]\n"
            f"{create_indent(indent+2)}Chart object.\n"
            f"{create_indent(indent+1)}extra : Dict[str, Any]\n"
            f"{create_indent(indent+2)}Extra info.\n"
        )

        obbject_description = obbject_description.replace("NoneType", "None")

        return obbject_description

    @staticmethod
    def build_examples(
        func_path: str,
        param_types: Dict[str, type],
        examples: Optional[List[Example]],
        target: Literal["docstring", "website"] = "docstring",
    ) -> str:
        """Get the example section from the examples."""
        if examples:
            if target == "docstring":
                prompt = ">>> "
                indent = create_indent(2)
            else:
                prompt = "\n```python\n"
                indent = create_indent(0)

            doc = f"\n{indent}Examples\n"
            doc += f"{indent}--------\n"
            doc += f"{indent}{prompt}from openbb import obb\n"

            for e in examples:
                doc += e.to_python(
                    func_path=func_path,
                    param_types=param_types,
                    indentation=indent,
                    prompt=">>> " if target == "docstring" else "",
                )
            return doc if target == "docstring" else doc + "```\n\n"
        return ""

    @classmethod
    def generate_model_docstring(
        cls,
        model_name: str,
        summary: str,
        explicit_params: dict,
        kwarg_params: dict,
        returns: Dict[str, FieldInfo],
        results_type: str,
    ) -> str:
        """Create the docstring for model."""

        def format_type(type_: str, char_limit: Optional[int] = None) -> str:
            """Format type in docstrings."""
            type_str = str(type_)
            type_str = type_str.replace("NoneType", "None")
            if char_limit:
                type_str = type_str[:char_limit] + (
                    "..." if len(str(type_str)) > char_limit else ""
                )
            return type_str

        def format_description(description: str) -> str:
            """Format description in docstrings."""
            description = description.replace("\n", f"\n{create_indent(2)}")
            return description

        def get_param_info(parameter: Parameter) -> Tuple[str, str]:
            """Get the parameter info."""
            annotation = getattr(parameter, "_annotation", None)
            if isinstance(annotation, _AnnotatedAlias):
                args = getattr(annotation, "__args__", []) if annotation else []
                p_type = args[0] if args else None
            else:
                p_type = annotation
            type_ = (
                getattr(p_type, "__name__", "") if inspect.isclass(p_type) else p_type
            )
            metadata = getattr(annotation, "__metadata__", [])
            description = getattr(metadata[0], "description", "") if metadata else ""
            return type_, description

        docstring = summary.strip("\n").replace("\n    ", f"\n{create_indent(2)}")
        docstring += "\n\n"
        docstring += f"{create_indent(2)}Parameters\n"
        docstring += f"{create_indent(2)}----------\n"

        # Explicit parameters
        for param_name, param in explicit_params.items():
            type_, description = get_param_info(param)
            type_str = format_type(str(type_), char_limit=79)
            docstring += f"{create_indent(2)}{param_name} : {type_str}\n"
            docstring += f"{create_indent(3)}{format_description(description)}\n"

        # Kwargs
        for param_name, param in kwarg_params.items():
            p_type = getattr(param, "type", "")
            type_ = (
                getattr(p_type, "__name__", "") if inspect.isclass(p_type) else p_type
            )

            if "NoneType" in str(type_):
                type_ = f"Optional[{type_}]".replace(", NoneType", "")

            default = getattr(param, "default", "")
            description = getattr(default, "description", "")
            docstring += f"{create_indent(2)}{param_name} : {type_}\n"
            docstring += f"{create_indent(3)}{format_description(description)}\n"

        # Returns
        docstring += "\n"
        docstring += f"{create_indent(2)}Returns\n"
        docstring += f"{create_indent(2)}-------\n"
        providers, _ = get_param_info(explicit_params.get("provider", None))
        docstring += cls.get_OBBject_description(results_type, providers)

        # Schema
        underline = "-" * len(model_name)
        docstring += f"\n{create_indent(2)}{model_name}\n"
        docstring += f"{create_indent(2)}{underline}\n"

        for name, field in returns.items():
            field_type = cls.get_field_type(field.annotation, field.is_required())
            description = getattr(field, "description", "")
            docstring += f"{create_indent(2)}{field.alias or name} : {field_type}\n"
            docstring += f"{create_indent(3)}{format_description(description)}\n"
        return docstring

    @classmethod
    def generate(
        cls,
        path: str,
        func: Callable,
        formatted_params: OrderedDict[str, Parameter],
        model_name: Optional[str] = None,
        examples: Optional[List[Example]] = None,
    ) -> Optional[str]:
        """Generate the docstring for the function."""
        doc = func.__doc__ or ""
        param_types = {}

        # Parameters explicit in the function signature
        explicit_params = dict(formatted_params)
        explicit_params.pop("extra_params", None)
        # Map of parameter names to types
        param_types = {k: v.annotation for k, v in explicit_params.items()}

        if model_name:
            params = cls.provider_interface.params.get(model_name, {})
            return_schema = cls.provider_interface.return_schema.get(model_name, None)
            if params and return_schema:
                # Parameters passed as **kwargs
                kwarg_params = params["extra"].__dataclass_fields__
                param_types.update({k: v.type for k, v in kwarg_params.items()})

                returns = return_schema.model_fields
                results_type = func.__annotations__.get("return", model_name)
                if hasattr(results_type, "results_type_repr"):
                    results_type = results_type.results_type_repr()

                doc = cls.generate_model_docstring(
                    model_name=model_name,
                    summary=func.__doc__ or "",
                    explicit_params=explicit_params,
                    kwarg_params=kwarg_params,
                    returns=returns,
                    results_type=results_type,
                )
        else:
            doc = doc.replace("\n    ", f"\n{create_indent(2)}")

        if doc and examples:
            doc += cls.build_examples(
                path.replace("/", "."),
                param_types,
                examples,
            )

        return doc


class PathHandler:
    """Handle the paths for the Platform."""

    @staticmethod
    def build_route_map() -> Dict[str, BaseRoute]:
        """Build the route map."""
        router = RouterLoader.from_extensions()
        route_map = {route.path: route for route in router.api_router.routes}  # type: ignore

        return route_map

    @staticmethod
    def build_path_list(route_map: Dict[str, BaseRoute]) -> List[str]:
        """Build the path list."""
        path_list = []
        for route_path in route_map:
            if route_path not in path_list:
                path_list.append(route_path)

                sub_path_list = route_path.split("/")

                for length in range(len(sub_path_list)):
                    sub_path = "/".join(sub_path_list[:length])
                    if sub_path not in path_list:
                        path_list.append(sub_path)

        return path_list

    @staticmethod
    def get_route(path: str, route_map: Dict[str, BaseRoute]):
        """Get the route from the path."""
        return route_map.get(path, None)

    @staticmethod
    def get_child_path_list(path: str, path_list: List[str]) -> List[str]:
        """Get the child path list."""
        direct_children = []
        for p in path_list:
            if p.startswith(path):
                path_reminder = p[len(path) :]  # noqa: E203
                if path_reminder.count("/") == 1:
                    direct_children.append(p)

        return direct_children

    @staticmethod
    def clean_path(path: str) -> str:
        """Clean the path."""
        if path.startswith("/"):
            path = path[1:]
        return path.replace("-", "_").replace("/", "_")

    @classmethod
    def build_module_name(cls, path: str) -> str:
        """Build the module name."""
        if not path:
            return "__extensions__"
        return cls.clean_path(path=path)

    @classmethod
    def build_module_class(cls, path: str) -> str:
        """Build the module class."""
        if not path:
            return "Extensions"
        return f"ROUTER_{cls.clean_path(path=path)}"


class ReferenceGenerator:
    """Generate the reference for the Platform."""

    REFERENCE_FIELDS = [
        "deprecated",
        "description",
        "examples",
        "parameters",
        "returns",
        "data",
    ]

    # pylint: disable=protected-access
    pi = DocstringGenerator.provider_interface

    @classmethod
    def get_endpoint_examples(
        cls,
        path: str,
        func: Callable,
        examples: Optional[List[Example]],
    ) -> str:
        """Get the examples for the given standard model or function.

        For a given standard model or function, the examples are fetched from the
        list of Example objects and formatted into a string.

        Parameters
        ----------
            path (str):
                Path of the router.
            func (Callable):
                Router endpoint function.
            examples (Optional[List[Example]]):
                List of Examples (APIEx or PythonEx type)
            for the endpoint.

        Returns
        -------
            str:
                Formatted string containing the examples for the endpoint.
        """
        sig = signature(func)
        parameter_map = dict(sig.parameters)
        formatted_params = MethodDefinition.format_params(
            path=path, parameter_map=parameter_map
        )
        explicit_params = dict(formatted_params)
        explicit_params.pop("extra_params", None)
        param_types = {k: v.annotation for k, v in explicit_params.items()}

        return DocstringGenerator.build_examples(
            path.replace("/", "."),
            param_types,
            examples,
            "website",
        )

    @classmethod
    def get_provider_parameter_info(cls, model: str) -> Dict[str, str]:
        """Get the name, type, description, default value and optionality information for the provider parameter.

        Parameters
        ----------
            model (str):
                Standard model to access the model providers.

        Returns
        -------
            Dict[str, str]:
                Dictionary of the provider parameter information
        """
        pi_model_provider = cls.pi.model_providers[model]
        provider_params_field = pi_model_provider.__dataclass_fields__["provider"]

        name = provider_params_field.name
        field_type = DocstringGenerator.get_field_type(
            provider_params_field.type, False, "website"
        )
        default = provider_params_field.type.__args__[0]
        description = (
            "The provider to use for the query, by default None. "
            "If None, the provider specified in defaults is selected "
            f"or '{default}' if there is no default."
        )

        provider_parameter_info = {
            "name": name,
            "type": field_type,
            "description": description,
            "default": default,
            "optional": True,
        }

        return provider_parameter_info

    @classmethod
    def get_provider_field_params(
        cls,
        model: str,
        params_type: str,
        provider: str = "openbb",
    ) -> List[Dict[str, Any]]:
        """Get the fields of the given parameter type for the given provider of the standard_model.

        Parameters
        ----------
            model (str):
                Model name to access the provider interface
            params_type (str):
                Parameters to fetch data for (QueryParams or Data)
            provider (str, optional):
                Provider name. Defaults to "openbb".

        Returns
        -------
            List[Dict[str, str]]:
                List of dictionaries containing the field name, type, description, default,
                optional flag and standard flag for each provider.
        """
        provider_field_params = []
        expanded_types = MethodDefinition.TYPE_EXPANSION
        model_map = cls.pi._map[model]  # pylint: disable=protected-access

        for field, field_info in model_map[provider][params_type]["fields"].items():
            # Determine the field type, expanding it if necessary and if params_type is "Parameters"
            field_type = field_info.annotation
            is_required = field_info.is_required()
            field_type = DocstringGenerator.get_field_type(
                field_type, is_required, "website"
            )

            if params_type == "QueryParams" and field in expanded_types:
                expanded_type = DocstringGenerator.get_field_type(
                    expanded_types[field], is_required, "website"
                )
                field_type = f"Union[{field_type}, {expanded_type}]"

            cleaned_description = (
                str(field_info.description)
                .strip().replace("\n", " ").replace("  ", " ").replace('"', "'")
            )  # fmt: skip

            # Add information for the providers supporting multiple symbols
            if params_type == "QueryParams" and field_info.json_schema_extra:
                multiple_items_list = field_info.json_schema_extra.get(
                    "multiple_items_allowed", None
                )
                if multiple_items_list:
                    multiple_items = ", ".join(multiple_items_list)
                    cleaned_description += (
                        f" Multiple items allowed for provider(s): {multiple_items}."
                    )
                    # Manually setting to List[<field_type>] for multiple items
                    # Should be removed if TYPE_EXPANSION is updated to include this
                    field_type = f"Union[{field_type}, List[{field_type}]]"

            default_value = "" if field_info.default is PydanticUndefined else field_info.default  # fmt: skip

            provider_field_params.append(
                {
                    "name": field,
                    "type": field_type,
                    "description": cleaned_description,
                    "default": default_value,
                    "optional": not is_required,
                }
            )

        return provider_field_params

    @staticmethod
    def get_obbject_returns_fields(
        model: str,
        providers: str,
    ) -> List[Dict[str, str]]:
        """Get the fields of the OBBject returns object for the given standard_model.

        Args
        ----
            model (str):
                Standard model of the returned object.
            providers (str):
                Available providers for the model.

        Returns
        -------
            List[Dict[str, str]]:
                List of dictionaries containing the field name, type, description, default
                and optionality of each field.
        """
        obbject_list = [
            {
                "name": "results",
                "type": f"List[{model}]",
                "description": "Serializable results.",
            },
            {
                "name": "provider",
                "type": f"Optional[{providers}]",
                "description": "Provider name.",
            },
            {
                "name": "warnings",
                "type": "Optional[List[Warning_]]",
                "description": "List of warnings.",
            },
            {
                "name": "chart",
                "type": "Optional[Chart]",
                "description": "Chart object.",
            },
            {
                "name": "extra",
                "type": "Dict[str, Any]",
                "description": "Extra info.",
            },
        ]

        return obbject_list

    @staticmethod
    def get_post_method_parameters_info(
        docstring: str,
    ) -> List[Dict[str, Union[bool, str]]]:
        """Get the parameters for the POST method endpoints.

        Parameters
        ----------
            docstring (str):
                Router endpoint function's docstring

        Returns
        -------
            List[Dict[str, str]]:
                List of dictionaries containing the name,type, description, default
                and optionality of each parameter.
        """
        parameters_list = []

        # Define a regex pattern to match parameter blocks
        # This pattern looks for a parameter name followed by " : ", then captures the type and description
        pattern = re.compile(
            r"\n\s*(?P<name>\w+)\s*:\s*(?P<type>[^\n]+?)(?:\s*=\s*(?P<default>[^\n]+))?\n\s*(?P<description>[^\n]+)"
        )

        # Find all matches in the docstring
        matches = pattern.finditer(docstring)

        if matches:
            # Iterate over the matches to extract details
            for match in matches:
                # Extract named groups as a dictionary
                param_info = match.groupdict()

                # Determine if the parameter is optional
                is_optional = "Optional" in param_info["type"]

                # If no default value is captured, set it to an empty string
                default_value = (
                    param_info["default"] if param_info["default"] is not None else ""
                )

                # Create a new dictionary with fields in the desired order
                param_dict = {
                    "name": param_info["name"],
                    "type": param_info["type"],
                    "description": param_info["description"],
                    "default": default_value,
                    "optional": is_optional,
                }

                # Append the dictionary to the list
                parameters_list.append(param_dict)

        return parameters_list

    @staticmethod
    def get_post_method_returns_info(docstring: str) -> List[Dict[str, str]]:
        """Get the returns information for the POST method endpoints.

        Parameters
        ----------
            docstring (str):
                Router endpoint function's docstring

        Returns
        -------
            List[Dict[str, str]]:
                Single element list having a dictionary containing the name, type,
                description of the return value
        """
        returns_list = []

        # Define a regex pattern to match the Returns section
        # This pattern captures the model name inside "OBBject[]" and its description
        match = re.search(r"Returns\n\s*-------\n\s*([^\n]+)\n\s*([^\n]+)", docstring)

        if match:
            return_type = match.group(1).strip()  # type: ignore
            # Remove newlines and indentation from the description
            description = match.group(2).strip().replace("\n", "").replace("    ", "")  # type: ignore
            # Adjust regex to correctly capture content inside brackets, including nested brackets
            content_inside_brackets = re.search(
                r"OBBject\[\s*((?:[^\[\]]|\[[^\[\]]*\])*)\s*\]", return_type
            )
            return_type = content_inside_brackets.group(1)  # type: ignore

            returns_list = [
                {
                    "name": "results",
                    "type": return_type,
                    "description": description,
                }
            ]

        return returns_list

    @classmethod
    def get_reference_data(cls) -> Dict[str, Dict[str, Any]]:
        """Get the reference data for the Platform.

        The reference data is a dictionary containing the description, parameters,
        returns and examples for each endpoint. This is currently useful for
        automating the creation of the website documentation files.

        Returns
        -------
            Dict[str, Dict[str, Any]]:
                Dictionary containing the description, parameters, returns and
                examples for each endpoint.
        """
        reference: Dict[str, Dict] = {}
        route_map = PathHandler.build_route_map()

        for path, route in route_map.items():
            # Initialize the reference fields as empty dictionaries
            reference[path] = {field: {} for field in cls.REFERENCE_FIELDS}
            # Route method is used to distinguish between GET and POST methods
            route_method = getattr(route, "methods", None)
            # Route endpoint is the callable function
            route_func = getattr(route, "endpoint", lambda: None)
            # Attribute contains the model and examples info for the endpoint
            openapi_extra = getattr(route, "openapi_extra", {})
            # Standard model is used as the key for the ProviderInterface Map dictionary
            standard_model = openapi_extra.get("model", "")
            # Add endpoint model for GET methods
            reference[path]["model"] = standard_model
            # Add endpoint deprecation details
            reference[path]["deprecated"] = {
                "flag": MethodDefinition.is_deprecated_function(path),
                "message": MethodDefinition.get_deprecation_message(path),
            }
            # Add endpoint examples
            examples = openapi_extra.get("examples", [])
            reference[path]["examples"] = cls.get_endpoint_examples(
                path,
                route_func,
                examples,  # type: ignore
            )
            # Add data for the endpoints having a standard model
            if route_method == {"GET"}:
                reference[path]["description"] = getattr(
                    route, "description", "No description available."
                )
                # Access model map from the ProviderInterface
                model_map = cls.pi._map[
                    standard_model
                ]  # pylint: disable=protected-access

                for provider in model_map:
                    if provider == "openbb":
                        # openbb provider is always present hence its the standard field
                        reference[path]["parameters"]["standard"] = (
                            cls.get_provider_field_params(standard_model, "QueryParams")
                        )
                        # Add `provider` parameter fields to the openbb provider
                        provider_parameter_fields = cls.get_provider_parameter_info(
                            standard_model
                        )
                        reference[path]["parameters"]["standard"].append(
                            provider_parameter_fields
                        )

                        # Add endpoint data fields for standard provider
                        reference[path]["data"]["standard"] = (
                            cls.get_provider_field_params(standard_model, "Data")
                        )
                        continue
                    # Adds provider specific parameter fields to the reference
                    reference[path]["parameters"][provider] = (
                        cls.get_provider_field_params(
                            standard_model, "QueryParams", provider
                        )
                    )
                    # Adds provider specific data fields to the reference
                    reference[path]["data"][provider] = cls.get_provider_field_params(
                        standard_model, "Data", provider
                    )
                # Add endpoint returns data
                # Currently only OBBject object is returned
                providers = provider_parameter_fields["type"]
                reference[path]["returns"]["OBBject"] = cls.get_obbject_returns_fields(
                    standard_model, providers
                )
            # Add data for the endpoints without a standard model (data processing endpoints)
            elif route_method == {"POST"}:
                # POST method router `description` attribute is unreliable as it may or
                # may not contain the "Parameters" and "Returns" sections. Hence, the
                # endpoint function docstring is used instead.
                docstring = getattr(route_func, "__doc__", "")
                description = docstring.split("Parameters")[0].strip()
                # Remove extra spaces in between the string
                reference[path]["description"] = re.sub(" +", " ", description)
                # Add endpoint parameters fields for POST methods
                reference[path]["parameters"]["standard"] = (
                    ReferenceGenerator.get_post_method_parameters_info(docstring)
                )
                # Add endpoint returns data
                # Currently only OBBject object is returned
                reference[path]["returns"]["OBBject"] = (
                    cls.get_post_method_returns_info(docstring)
                )

        return reference<|MERGE_RESOLUTION|>--- conflicted
+++ resolved
@@ -529,19 +529,11 @@
 
     @staticmethod
     def reorder_params(
-<<<<<<< HEAD
-        params: Dict[str, Parameter], var_kw: List[str]
-    ) -> "OrderedDict[str, Parameter]":
-        """Reorder the params and make sure VAR_KEYWORD come after 'provider."""
-        formatted_keys = list(params.keys())
-        for k in ["provider"] + var_kw:
-=======
         params: Dict[str, Parameter], var_kw: Optional[List[str]] = None
     ) -> "OrderedDict[str, Parameter]":
         """Reorder the params and make sure VAR_KEYWORD come after 'provider."""
         formatted_keys = list(params.keys())
         for k in ["provider"] + (var_kw or []):
->>>>>>> 0f441287
             if k in formatted_keys:
                 formatted_keys.remove(k)
                 formatted_keys.append(k)
