--- conflicted
+++ resolved
@@ -72,12 +72,9 @@
     _standard_params: Optional[Dict[str, Any]] = PrivateAttr(
         default_factory=dict,
     )
-<<<<<<< HEAD
-=======
     _extra_params: Optional[Dict[str, Any]] = PrivateAttr(
         default_factory=dict,
     )
->>>>>>> fdfacc83
 
     def __repr__(self) -> str:
         """Human readable representation of the object."""
