--- conflicted
+++ resolved
@@ -155,12 +155,8 @@
                     else:
                         dict_of_df[k] = DataFrame(v)
 
-<<<<<<< HEAD
                 df = concat(dict_of_df, axis=1)
 
-=======
-                df = pd.concat(dict_of_df, axis=1)
->>>>>>> 83e73145
             # List[BaseModel]
             elif is_list_of_basemodel(res):
                 dt: Union[List[Data], Data] = res  # type: ignore
