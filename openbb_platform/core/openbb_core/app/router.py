--- conflicted
+++ resolved
@@ -276,7 +276,6 @@
 
             # For custom deprecation
             if kwargs.get("deprecated", False):
-<<<<<<< HEAD
                 deprecation: OpenBBDeprecationWarning = kwargs.pop("deprecation")
 
                 class DeprecationSummary(str):
@@ -288,14 +287,6 @@
                 kwargs["summary"] = DeprecationSummary(
                     deprecation.long_message, deprecation
                 )
-=======
-                if deprecation_message:
-                    kwargs["summary"] = deprecation_message
-                else:
-                    kwargs["summary"] = (
-                        "This functionality will be deprecated in the future releases."
-                    )
->>>>>>> 94ea6d81
 
             api_router.add_api_route(**kwargs)
 
