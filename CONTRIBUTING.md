# CONTRIBUTING

First off, thanks for taking the time to contribute (or at least read the Contributing Guidelines)! 🚀

The following is a set of guidelines for contributing to OpenBB Terminal. These are mostly guidelines, not rules.
Use your best judgment, and feel free to propose changes to this document in a pull request.

- [CONTRIBUTING](#contributing)
- [BASIC](#basic)
  - [Adding a new command](#adding-a-new-command)
    - [Select Feature](#select-feature)
    - [Model](#model)
    - [View](#view)
    - [Controller](#controller)
    - [Add API endpoint](#add-api-endpoint)
    - [Add Documentation](#add-documentation)
    - [Open a Pull Request](#open-a-pull-request)
    - [Review Process](#review-process)
  - [Understand Code Structure](#understand-code-structure)
    - [Backend](#backend)
    - [Frontend](#frontend)
  - [Follow Coding Guidelines](#follow-coding-guidelines)
    - [General Code Requirements](#general-code-requirements)
    - [File Specific Requirements](#file-specific-requirements)
    - [Coding Style](#coding-style)
      - [OpenBB Style Guide](#openbb-style-guide)
      - [Flags](#flags)
      - [Output format](#output-format)
      - [Time-related](#time-related)
      - [Data selection and manipulation](#data-selection-and-manipulation)
      - [Financial instrument characteristics](#financial-instrument-characteristics)
      - [Naming Convention](#naming-convention)
      - [Docstrings](#docstrings)
      - [Linters](#linters)
      - [Command names](#command-names)
  - [External API Keys](#external-api-keys)
    - [Creating API key](#creating-api-key)
    - [Setting and checking API key](#setting-and-checking-api-key)
- [ADVANCED](#advanced)
  - [Important functions and classes](#important-functions-and-classes)
    - [Base controller class](#base-controller-class)
  - [Default Data Sources](#default-data-sources)
    - [Export Data](#export-data)
    - [Queue and pipeline](#queue-and-pipeline)
    - [Auto Completer](#auto-completer)
    - [Logging](#logging)
    - [Internationalization](#internationalization)
  - [Write Code and Commit](#write-code-and-commit)
    - [Pre Commit Hooks](#pre-commit-hooks)
    - [Coding](#coding)
    - [Git Process](#git-process)
  - [Add a Test](#add-a-test)
<<<<<<< HEAD
  - [Installers](#installers)
=======
>>>>>>> 0254d787

# BASIC
## Adding a new command

Before implementing a new command we highly recommend that you go through [Understand Code Structure](#understand-code-structure) and [Follow Coding Guidelines](#follow-coding-guidelines). This will allow you to get your PR merged faster and keep consistency of our code base.

In the next sections we describe the process to add a new command. `shorted` command from category `dark_pool_shorts` and context `stocks` will be used as
example. Since this command uses data from Yahoo Finance, a `yahoofinance_view.py` and a `yahoofinance_model.py` files
will be implemented.

### Select Feature

- Pick a feature you want to implement or a bug you want to fix from [our issues](https://github.com/OpenBB-finance/OpenBBTerminal/issues).
- Feel free to discuss what you'll be working on either directly on [the issue](https://github.com/OpenBB-finance/OpenBBTerminal/issues) or on [our Discord](www.openbb.co/discord).
  - This ensures someone from the team can help you and there isn't duplicated work.

### Model

1. Create a file with the source of data as the name followed by `_model` if it doesn't exist, e.g. `yahoofinance_model`
2. Add the documentation header
3. Do the necessary imports to get the data
4. Define a function starting with `get_`
5. In that function:
   1. Use typing hints
   2. Write a descriptive description where at the end the source is specified
   3. Utilizing a third party API, get and return the data.

```python
""" Yahoo Finance Model """
__docformat__ = "numpy"

import logging

import pandas as pd
import requests

from openbb_terminal.decorators import log_start_end
from openbb_terminal.helper_funcs import get_user_agent

logger = logging.getLogger(__name__)

@log_start_end(log=logger)
def get_most_shorted() -> pd.DataFrame:
    """Get most shorted stock screener [Source: Yahoo Finance]

    Returns
    -------
    pd.DataFrame
        Most Shorted Stocks
    """
    url = "https://finance.yahoo.com/screener/predefined/most_shorted_stocks"

    data = pd.read_html(
        requests.get(url, headers={"User-Agent": get_user_agent()}).text
    )[0]
    data = data.iloc[:, :-1]
    return data
```

Note:

1. As explained before, it is possible that this file needs to be created under `common/` directory rather than
   `stocks/`, which means that when that happens this function should be done in a generic way, i.e. not mentioning stocks
   or a specific context.
2. If the model require an API key, make sure to handle the error and output relevant message.

In the example below, you can see that we explicitly handle 4 important error types:

- Invalid API Keys
- API Keys not authorized for Premium feature
- Empty return payload
- Invalid arguments (Optional)

It's not always possible to distinguish error types using status_code. So depending on the API provider, you can use either error messages or exception.

```python
def get_economy_calendar_events() -> pd.DataFrame:
    """Get economic calendar events

    Returns
    -------
    pd.DataFrame
        Get dataframe with economic calendar events
    """
    response = requests.get(
        f"https://finnhub.io/api/v1/calendar/economic?token={cfg.API_FINNHUB_KEY}"
    )

    df = pd.DataFrame()

    if response.status_code == 200:
        d_data = response.json()
        if "economicCalendar" in d_data:
            df = pd.DataFrame(d_data["economicCalendar"])
        else:
            console.print("No latest economy calendar events found\n")
    elif response.status_code == 401:
        console.print("[red]Invalid API Key[/red]\n")
    elif response.status_code == 403:
        console.print("[red]API Key not authorized for Premium Feature[/red]\n")
    else:
        console.print(f"Error in request: {response.json()['error']}", "\n")

    return df
```

### View

1. Create a file with the source of data as the name followed by `_view` if it doesn't exist, e.g. `yahoofinance_view`
2. Add the documentation header
3. Do the necessary imports to display the data. One of these is the `_model` associated with this `_view`. I.e. from same data source.
4. Define a function starting with `display_`
5. In this function:
   - Use typing hints
   - Write a descriptive description where at the end the source is specified
   - Get the data from the `_model` and parse it to be output in a more meaningful way.
   - Ensure that the data that comes through is reasonable, i.e. at least that we aren't displaying an empty dataframe.
   - Do not degrade the main data dataframe coming from model if there's an export flag. This is so that the export can
     have all the data rather than the short amount of information we may show to the user. Thus, in order to do so
     `df_data = df.copy()` can be useful as if you change `df_data`, `df` remains intact.
6. If the source requires an API Key or some sort of tokens, add `check_api_key` decorator on that specific view. This will throw a warning if users forget to set their API Keys
7. Finally, call `export_data` where the variables are export variable, current filename, command name, and dataframe.

```python
""" Yahoo Finance View """
__docformat__ = "numpy"

import logging
import os

from openbb_terminal.decorators import log_start_end
from openbb_terminal.helper_funcs import export_data, print_rich_table
from openbb_terminal.rich_config import console
from openbb_terminal.stocks.dark_pool_shorts import yahoofinance_model

logger = logging.getLogger(__name__)

@log_start_end(log=logger)
def display_most_shorted(limit: int = 10, export: str = ""):
    """Display most shorted stocks screener. [Source: Yahoo Finance]

    Parameters
    ----------
    limit: int
        Number of stocks to display
    export : str
        Export dataframe data to csv,json,xlsx file
    """
    df = yahoofinance_model.get_most_shorted().head(limit)
    df.dropna(how="all", axis=1, inplace=True)
    df = df.replace(float("NaN"), "")

    if df.empty:
        console.print("No data found.")
    else:
        print_rich_table(
            df, headers=list(df.columns), show_index=False, title="Most Shorted Stocks"
        )

    export_data(
        export,
        os.path.dirname(os.path.abspath(__file__)),
        "shorted",
        df,
    )

```

Note: As explained before, it is possible that this file needs to be created under `common/` directory rather than
`stocks/`, which means that when that happens this function should be done in a generic way, i.e. not mentioning stocks
or a specific context. The arguments will need to be parsed by `stocks_controller,py` and the other controller this
function shares the data output with.

### Controller

1. Import `_view` associated with command we want to allow user to select.
2. Add command name to variable `CHOICES` from `DarkPoolShortsController` class.
3. Add command and source to `print_help()`.

   ```python
   def print_help(self):
        """Print help"""
        mt = MenuText("stocks/dps/")
        mt.add_cmd("load")
        mt.add_raw("\n")
        mt.add_cmd("shorted")
   ```

4. If there is a condition to display or not the command, this is something that can be leveraged through this `add_cmd` method, e.g. `mt.add_cmd("shorted", self.ticker_is_loaded)`.

5. Add command description to file `i18n/en.yml`. Use the path and command name as key, e.g. `stocks/dps/shorted` and the value as description. Please fill in other languages if this is something that you know.

6. Add a method to `DarkPoolShortsController` class with name: `call_` followed by command name.
   - This method must start defining a parser with arguments `add_help=False` and
     `formatter_class=argparse.ArgumentDefaultsHelpFormatter`. In addition `prog` must have the same name as the command,
     and `description` should be self-explanatory ending with a mention of the data source.
   - Add parser arguments after defining parser. One important argument to add is the export capability. All commands should be able to export data.
   - If there is a single or even a main argument, a block of code must be used to insert a fake argument on the list of
     args provided by the user. This makes the terminal usage being faster.

      ```python
      if other_args and "-" not in other_args[0][0]:
            other_args.insert(0, "-l")
      ```

   - Parse known args from list of arguments and values provided by the user.
   - Call the function contained in a `_view.py` file with the arguments parsed by argparse.

```python
def call_shorted(self, other_args: List[str]):
        """Process shorted command"""
        parser = argparse.ArgumentParser(
            add_help=False,
            formatter_class=argparse.ArgumentDefaultsHelpFormatter,
            prog="shorted",
            description="Print up to 25 top ticker most shorted. [Source: Yahoo Finance]",
        )
        if other_args and "-" not in other_args[0]:
            other_args.insert(0, "-l")

        ns_parser = parse_known_args_and_warn(
            parser,
            other_args,
            limit=10,
            export=EXPORT_ONLY_RAW_DATA_ALLOWED
        )

        if ns_parser:
          yahoofinance_view.display_most_shorted(
              num_stocks=ns_parser.num,
              export=ns_parser.export,
          )
```

If a new menu is being added the code looks like this:

```python
@log_start_end(log=logger)
def call_dps(self, _):
    """Process dps command"""
    from openbb_terminal.stocks.dark_pool_shorts.dps_controller import (
        DarkPoolShortsController,
    )

    self.queue = self.load_class(
        DarkPoolShortsController, self.ticker, self.start, self.stock, self.queue
    )
```

The **import only occurs inside this menu call**, this is so that the loading time only happens here and not at the terminal startup. This is to avoid slow loading times for users that are not interested in `stocks/dps` menu.

In addition, note the `self.load_class` which allows to not create a new DarkPoolShortsController instance but re-load the previous created one. Unless the arguments `self.ticker, self.start, self.stock` have changed since. The `self.queue` list of commands is passed around as it contains the commands that the terminal must perform.

### Add API endpoint

In order to add a command to the API, follow these steps:

1. Go to the `api.py` file and scroll to the `functions` dictionary, it should look like this:

    ```python
    functions = {
        "stocks.get_news": {
            "model": "openbb_terminal.common.newsapi_model.get_news",
        },
        "stocks.load": {
            "model": "openbb_terminal.stocks.stocks_helper.load",
        },
        "stocks.candle": {
            "model": "openbb_terminal.stocks.stocks_helper.load",
            "view": "openbb_terminal.stocks.stocks_helper.display_candle",
        },

    ...
    ```

2. Add a new key to the dictionary, which corresponds to the way the added command shall be accessed from the api.
This is called the `virtual path`. In this case it should be `stocks.dps.shorted`.
3. Now it is time to add the value to the key. This key shall be another dictionary with a `model` key and possibly a
`view` key.
   1. The model keys value should be the path from project root to the new commands model function as a string. This
   case it is `openbb_terminal.stocks.dark_pool_shorts.yahoofinance_model.get_most_shorted`.
   2. If and **only if** the view function of the command **displays a chart**, then the `view` key and its value is
   the view functions path from the project root as a string. In this example the view function of the only prints a
   table and thus this step can be ignored.
4. Done!!! The final new dictionary looks like this after the added example:

    ```python
    functions = {
        ...

        "stocks.dps.shorted": {
            "model": "openbb_terminal.stocks.dark_pool_shorts.yahoofinance_model.get_most_shorted",
        },

        ...
    ```

### Add Documentation

To check whether documentation is added correctly follow [Hugo Server instructions](/website/README.md).

This is the structure that the documentation follows:

```txt
website/content/_index.md
               /stocks/_index.md
                      /load/_index.md
                      /candle/_index.md
                      /discovery/_index.md
                                /ipo/_index.md
                                    /...
                                /...
                      /...
               /cryptocurrency/_index.md
                              /chart/_index.md
                              /defi/_index.md
                                   /borrow/_index.md
                                   /...
                              /...
               /...
               /common/_index.md
                      /technical_analysis/_index.md
                                         /ema/_index.md
                                         /...
                      /...
```

Note that the `common` folder holds features that are common across contexts, e.g. `technical analysis` can be performed on both `stocks` or `crytpo`.

To add a new command, there are two main actions that need to be done:

1. Create a directory with the name of the command and a `_index.md` file within. Examples:

   - When adding `ipo`, since this command belongs to context `stocks` and category `discovery`, we added a `ipo` folder with a `_index.md` file within to `website/content/stocks/discovery`.

   - When adding `candle`, since this command belongs to context `stocks`, we added a `candle` folder with a `_index.md` file within to `website/content/stocks/`.

2. The `_index.md` file should have the output of the `command -h` followed by a screenshot example of what the user can expect. Note that you can now drag and drop the images while editing the readme file on the remote web version of your PR branch. Github will create a link for it with format (<https://user-images.githubusercontent.com/***/***.file_format>).

    Example:

    ---

    ```shell
    usage: ipo [--past PAST_DAYS] [--future FUTURE_DAYS]
    ```

    Past and future IPOs. [Source: <https://finnhub.io>]

    - --past : Number of past days to look for IPOs. Default 0.
    - --future : Number of future days to look for IPOs. Default 10.

    <IMAGE HERE - Use drag and drop hint mentioned above>

    ---

3. Update the Navigation bar to match the content you've added. This is done by adding 2 lines of code to `website/data/menu/`, i.e. a `name` and a `ref`. Example:

    ```python
    ---
    main:
      - name: stocks
        ref: "/stocks"
        sub:
          - name: load
            ref: "/stocks/load"
          - name: candle
            ref: "/stocks/candle"
          - name: discovery
            ref: "/stocks/discovery"
            sub:
              - name: ipo
                ref: "/stocks/discovery/ipo"
              - name: map
                ref: "/stocks/discovery/map"
    ```

### Open a Pull Request

Once you're happy with what you have, push your branch to remote. E.g. `git push origin feature/AmazingFeature`
A user may create a **Draft Pull Request** when he/she wants to discuss implementation with the team.

The team will then assign your PR one of the following labels:

| Label name     | Description                         | Example                                        |
| -------------- | ----------------------------------- | ---------------------------------------------- |
| `feat XS`      | Extra small feature                 | Add a preset                                   |
| `feat S`       | Small T-Shirt size Feature          | New single command added                       |
| `feat M`       | Medium T-Shirt size feature         | Multiple commands added from same data source  |
| `feat L`       | Large T-Shirt size Feature          | New category added under context               |
| `feat XL`      | Extra Large feature                 | New context added                              |
| `enhancement`  | Enhancement                         | Add new parameter to existing command          |
| `bug`          | Fix a bug                           | Fixes terminal crashing or warning message     |
| `build`        | Build-related work                  | Fix a github action that is breaking the build |
| `tests`        | Test-related work                   | Add/improve tests                              |
| `docs`         | Improvements on documentation       | Add/improve documentation                      |
| `refactor`     | Refactor code                       | Changing argparse location                     |
| `docker`       | Docker-related work                 | Add/improve docker                             |
| `help wanted`  | Extra attention is needed           | When a contributor needs help                  |
| `do not merge` | Label to prevent pull request merge | When PR is not ready to be merged just yet     |

### Review Process

As soon as the Pull Request is opened, our repository has a specific set of github actions that will not only run
linters on the branch just pushed, but also run pytest on it. This allows for another layer of safety on the code developed.

In addition, our team is known for performing `diligent` code reviews. This not only allows us to reduce the amount of
iterations on that code and have it to be more future proof, but also allows the developer to learn/improve his coding skills.

Often in the past the reviewers have suggested better coding practices, e.g. using `1_000_000` instead of `1000000` for
better visibility, or suggesting a speed optimization improvement.

## Understand Code Structure

### Backend

CLI :computer: → `_controller.py` :robot: →&nbsp;`_view.py` :art: &nbsp;&nbsp;&nbsp; → &nbsp;&nbsp;&nbsp;&nbsp;&nbsp;`_model.py` :brain:<br />
&nbsp;&nbsp;&nbsp;&nbsp;&nbsp;&nbsp;&nbsp;&nbsp;&nbsp;&nbsp;&nbsp;&nbsp;&nbsp;&nbsp;&nbsp;&nbsp;&nbsp;&nbsp;&nbsp;&nbsp;&nbsp;&nbsp;&nbsp;&nbsp;
  &nbsp;&nbsp;&nbsp;&nbsp;&nbsp;&nbsp;&nbsp;&nbsp;&nbsp;&nbsp;&nbsp;&nbsp;&nbsp;&nbsp;&nbsp;&nbsp;&nbsp;&nbsp;&nbsp;&nbsp;&nbsp;&nbsp;&nbsp;&nbsp;
  &nbsp;&nbsp;&nbsp;
`chart=True`
  &nbsp;&nbsp;&nbsp;&nbsp;&nbsp;&nbsp;&nbsp;&nbsp;&nbsp;&nbsp;&nbsp;&nbsp;&nbsp;&nbsp;&nbsp;
`chart=False`
<br/>
  &nbsp;&nbsp;&nbsp;&nbsp;&nbsp;&nbsp;&nbsp;&nbsp;&nbsp;&nbsp;&nbsp;&nbsp;&nbsp;&nbsp;&nbsp;&nbsp;&nbsp;&nbsp;&nbsp;&nbsp;&nbsp;&nbsp;&nbsp;&nbsp;&nbsp;
  &nbsp;&nbsp;&nbsp;&nbsp;&nbsp;&nbsp;&nbsp;&nbsp;&nbsp;&nbsp;&nbsp;&nbsp;&nbsp;&nbsp;&nbsp;&nbsp;&nbsp;&nbsp;&nbsp;&nbsp;&nbsp;&nbsp;&nbsp;&nbsp;&nbsp;
  &nbsp;&nbsp;&nbsp;&nbsp;&nbsp;&nbsp;&nbsp;&nbsp;&nbsp;&nbsp;&nbsp;&nbsp;&nbsp;&nbsp;&nbsp;
  &#8593;
  &nbsp;&nbsp;
`api.py` :factory:
  &nbsp;
  &#8593;

| **File&nbsp;&nbsp;&nbsp;&nbsp;&nbsp;&nbsp;&nbsp;&nbsp;&nbsp;&nbsp;&nbsp;&nbsp;&nbsp;&nbsp;&nbsp;&nbsp;&nbsp;&nbsp;&nbsp;&nbsp;&nbsp;&nbsp;&nbsp;&nbsp;&nbsp;&nbsp;&nbsp;**           | **Role**       | **Description**                                        |
| :------------------------- | :------------- | :----------------------------------------------------- |
| **_controller.py** :robot: | The router/input validator | The controller file should hold the least amount of logic possible. Its role is to be a stupid (no logic) router and redirect the command correctly while checking the input with argparser.   |
| **_view.py** :art:         | The artist     | The view file should only output or visualise the data it gets from the `_model` file! The `_view` can limit the data coming from the `_model`, otherwise the data object should be identical in the `_view` and the `_model` files. |
| **_model.py** 🧠           |The brain       | The model file is where everything fun happens. The data is gathered (external APIs), processed and returned here.                                                                |
| **api.py** 🏭              |The API Factory | The API file is where the callable functions are created for the API. There is only one api file in the openbb_terminal folder.                                                                                |

### Frontend

| **Item**     | **Description**                                                                                                                                                                                | **Example**                                      |
| :----------- | :--------------------------------------------------------------------------------------------------------------------------------------------------------------------------------------------- | :----------------------------------------------- |
| **CONTEXT**  | Specific instrument _world_ to analyse.                                                                                                                                                        | `stocks`, `crypto`, `economy`                    |
| **CATEGORY** | Group of similar COMMANDS to do on the instrument <br /> There are the specialized categories, specific to each CONTEXT and there are common categories which are not specific to one CONTEXT. | `due_diligence`, `technical_analysis`, `insider` |
| **COMMAND**  | Operation on one or no instrument that retrieves data in form of string, table or plot.                                                                                                        | `rating`, `supplier`, `sentiment`                |

The following layout is expected: `/<context>/<category>/<command_files>`

If there are sub-categories, the layout will be: `/<context>/<category>/<sub-category>/<command_files>`

**Example:**

```text
openbb_terminal/stocks/stocks_controller.py
                      /stocks_helper.py
                      /due_diligence/dd_controller.py
                                    /marketwatch_view.py
                                    /marketwatch_model.py
                                    /finviz_view.py
                                    /finviz_model.py
                      /technical_analysis/ta_controller.py
                                         /tradingview_view.py
                                         /tradingview_model.py
                /common/technical_analysis/overlap_view.py
                                          /overlap_model.py
                /crypto/crypto_controller.py
                       /crypto_helper.py
                       /due_diligence/dd_controller.py
                                     /binance_view.py
                                     /binance_model.py
                       /technical_analysis/ta_controller.py
```

With:

| **Context** | **Category**          | **File**               | **Description**                                                                                                                                                                                                                                                                                                                                                                                                                                                                                                                                                                                                                                                                                                                                       |
| :---------- | :-------------------- | :--------------------- | :---------------------------------------------------------------------------------------------------------------------------------------------------------------------------------------------------------------------------------------------------------------------------------------------------------------------------------------------------------------------------------------------------------------------------------------------------------------------------------------------------------------------------------------------------------------------------------------------------------------------------------------------------------------------------------------------------------------------------------------------------- |
| `stocks/`   |                       | `stocks_controller.py` | Manages **stocks** _context_ from a user perspective, i.e. routing _commands_ and arguments to output data, or, more importantly, redirecting to the selected _category_.                                                                                                                                                                                                                                                                                                                                                                                                                                                                                                                                                                             |
| `stocks/`   |                       | `stocks_helper.py`     | Helper to `stocks` menu. This file is meant to hold generic purpose  `stocks` functionalities.                                                                                                                                                                                                                                                                                                                                                                                                                                                                                                                                                                                                                                                                                   |
| `stocks/`   | `due_diligence/`      | `dd_controller.py`     | Manages **due_diligence** _category_ from **stocks** _context_ from a user perspective, i.e. routing _commands_ and arguments to output data.
| `stocks/`   | `due_diligence/`      | `marketwatch_view.py`  | This file contains functions that rely on **Market Watch** data. These functions represent _commands_ that belong to **due_diligence** _category_ from **stocks** _context_. These functions are called by `dd_controller.py` using the arguments given by the user and will output either a string, table or plot.
| `stocks/`   | `due_diligence/`      | `marketwatch_model.py` | This file contains functions that rely on **Market Watch** data. These functions represent _commands_ that belong to **due_diligence** _category_ from **stocks** _context_. These functions are called by `marketwatch_view.py` and will return data to be processed in either a string, dictionary or dataframe format.                                                                                                                                                                                                                                                                                                                                                                                                                             |
| `stocks/`   | `due_diligence/`      | `finviz_view.py`       | This file contains functions that rely on **Finviz** data. These functions represent _commands_ that belong to **due_diligence** _category_ from **stocks** _context_. These functions are called by `dd_controller.py` using the arguments given by the user and will output either a string, table or plot.                                                                                                                                                                                                                                                                                                                                                                                                                                         |
| `stocks/`   | `due_diligence/`      | `finviz_model.py`      | This file contains functions that rely on **Finviz** data. These functions represent _commands_ that belong to **due_diligence** _category_ from **stocks** _context_. These functions are called by `finviz_view.py` and will return data to be processed in either a string, dictionary or dataframe format.                                                                                                                                                                                                                                                                                                                                                                                                                                        |
| `stocks/`   | `technical_analysis/` | `ta_controller.py`     | Manages **technical_analysis** _category_ from **stocks** _context_ from a user perspective, i.e. routing _commands_ and arguments to output data.
| `stocks/`   | `technical_analysis/` | `tradingview_view.py`  | This file contains functions that rely on **TradingView** data. These functions represent _commands_ that belong to **technical_analysis** _category_ from **stocks** _context_. These functions are called by `ta_controller.py` using the arguments given by the user and will output either a string, table or plot.                                                                                                                                                                                                                                                                                                                                                                                                                               |
| `stocks/`   | `technical_analysis/` | `tradingview_model.py` | This file contains functions that rely on **TradingView** data. These functions represent _commands_ that belong to **technical_analysis** _category_ from **stocks** _context_. These functions are called by `tradingview_view.py` and will return data to be processed in either a string, dictionary or dataframe format.                                                                                                                                                                                                                                                                                                                                                                                                                         |
| `common/`   | `technical_analysis/` | `overlap_view.py`      | This file contains functions that rely on **overlap** data. In this case **overlap** is not a data source, but the type of technical analysis performed. These functions represent _commands_ that belong to **technical_analysis** _category_ from **MULTIPLE** _contexts_. These functions are called by `ta_controller.py`, from **MULTIPLE** _contexts_, using the arguments given by the user and will output either a string, table or plot. Due to the fact that this file is **common** to multiple _contexts_ the functions need to be generic enough to accommodate for this. E.g. if we are providing a dataframe to these functions, we should make sure that `stocks/ta_controller.py` and `crypto/ta_controller` use the same formatting. |
| `common/`   | `technical_analysis/` | `overlap_model.py`     | This file contains functions that rely on **overlap** data. In this case **overlap** is not a data source, but the type of technical analysis performed. These functions represent _commands_ that belong to **technical_analysis** _category_ from **MULTIPLE** _contexts_. These functions are called by `overlap_view.py`, and will return data to be processed in either a string, dictionary or dataframe format. Due to the fact that this file is **common** to multiple _contexts_ the functions need to be generic enough to accommodate for this. E.g. if we are getting the sentiment of an instrument, we should ensure that these functions accept both a "GME" or a "BTC", for `stocks` and `crypto`, respectively.                     |

## Follow Coding Guidelines

### General Code Requirements

1. Each function should have default values for non critical kwargs

    - Why? It increases code readability and acts as an input example for the functions arguments. This increases the ease of use of the functions through the api, but also just generally.

    <br>

    <table>
    <tr>
    <td> Good code :white_check_mark: </td> <td> Bad code :x: </td>
    </tr>
    <tr>
    <td>

    ```python
    def display_last_uni_swaps(
      top: int = 10,
      sortby: str = "timestamp",
      descend: bool = False,
      export: str = "",) -> None:
    ```

    </td>
    <td>

    ```python
    def display_last_uni_swaps(
      top: int,
      sortby: str,
      descend: bool,
      export: str,) -> None:
    ```

    </td>
    </tr>
    </table>

    <br>

2. Simple and understandable input objects; avoid for example weird dictionaries packed with data: {“title”: DataFrame}

    - Why? Ease of use and often these complex formats are clumsy, prone to error and the formatting required for complex parameters is time consuming and unneeded.

    <br>

    <table>
    <tr>
    <td> Good code :white_check_mark: </td> <td> Bad code :x: </td>
    </tr>
    <tr>
    <td>

    ```python
    def get_coins(
      top: int = 250,
      category: str = "") -> pd.DataFrame:
    ```

    </td>
    <td>

    ```python
    def load(
      file: str,
      file_types: list,
      data_files: Dict[Any, Any],
      data_examples: Dict[Any, Any],) -> pd.DataFrame:
    ```

    </td>
    </tr>
    </table>

    <br>

3. Each function needs to have a docstring explaining what it does, its parameters and what it returns.

    - Why? You can use the function without reading its source code. This improves the developing experience and api usage. The api factory also can’t handle functions with out docstrings.

    <br>

4. Consistent and clear argument naming; not `symbol` in _view and then `ticker` in `_file` -> ticker everywhere; the name should be descriptive of what information it hold (see Style Guide section below)

    - Why? You can quickly understand what the input it should be; example: tickers and stock names are fundamentally different, but they’re both strings so they should be named accordingly.

    <br>

    <table>
    <tr>
    <td> Good code :white_check_mark: </td> <td> Bad code :x: </td>
    </tr>
    <tr>
    <td>

    ```python
    data: pd.Series, dataset_name: str, y_label: str,
    ```

    </td>
    <td>

    ```python
    data: pd.Series, dataset: str, column: str,
    ```

    </td>
    </tr>
    </table>

    <br>

5. Classes (for example the portfolio class) should hold the relevant data and perform no other calculations, these calculations should be done in an independent function.

    - Why? Two reasons:

    These calculations can then be used outside of the class with custom data; for example via the api or for tests.

    ```python
    from openbb_terminal.portfolio.portfolio_helper import get_gaintopain_ratio

    # Direct function access
    get_gaintopain_ratio(historical_trade_data, benchmark_trades, benchmark_returns)
    ```

    The function can be loaded in API factory as an endpoint and user can get result by passing the class instance.

    ```python
    from openbb_terminal.api import openbb
    from openbb_terminal.api import Portfolio

    transactions = Portfolio.read_orderbook("../../portfolio/holdings/example.csv")
    P = Portfolio(transactions)
    P.generate_portfolio_data()
    P.load_benchmark()

    # API endpoint access
    openbb.portfolio.gaintopain(P)
    ```

    <table>
    <tr>
    <td> Good code :white_check_mark: </td> <td> Bad code :x: </td>
    </tr>
    <tr>
    <td>

    ```python
    def get_gaintopain_ratio(portfolio: PortfolioModel) -> pd.DataFrame:

    """..."""

    gtp_period_df = portfolio_helper.get_gaintopain_ratio(
      portfolio.historical_trade_data,
      portfolio.benchmark_trades,
      portfolio.benchmark_returns)

    return gtp_period_df
    ```

    </td>
    <td>

    ```python
    def get_gaintopain_ratio(self) -> pd.DataFrame:

    """..."""

    vals = list()

    for period in portfolio_helper.PERIODS:
           port_rets = portfolio_helper.filter_df_by_period(self.returns, period)
           bench_rets =  portfolio_helper.filter_df_by_period(self.benchmark_returns, period)

    ...
    ```

    </td>
    </tr>
    </table>

    <br>

6. Naming among related model and view functions should be obvious; just different prefix if possible

    - Why? Eases API factory mapping and keeps code clean.

    <br>

    <table>
    <tr>
    <td> Good code :white_check_mark: </td> <td> Bad code :x: </td>
    </tr>
    <tr>
    <td>

    ```python
    # [fred_view.py]

    def display_yieldcurve(country: str):

          df = fred_model.get_yieldcurve(country)

          …

    # [fred_model.py]

    def get_yieldcurve(country: str) -> pd.Dataframe:

          …
    ```

    </td>
    <td>

    ```python
    # [fred_view.py]

    def display_bondscrv(country: str):

          df = fred_model.get_yieldcurve(country)

          …

    # [fred_model.py]

    def get_yldcurve(country: str) -> pd.Dataframe:

          …
    ```

    </td>
    </tr>
    </table>

    <br>

### File Specific Requirements

1. No data altering in the view file or controller file (view and model with same args)

    - Why? Consistency and good code structure. This also improves the api user experience. Thus follows that view and model files will have the same arguments (except for output options like raw, export, external_axes), since no data changes shall be done in the view file.

    <br>

2. Each model (get_) should almost always have its own view function (display_)

    - Why? To respect the principles laid out in Code Structure and the previous bullet point. If your code does not have this `get_` → `display_` map it’s likely that i. and/or ii. fail to hold.

        i. Data is processed in _model files and displayed in `_view` files

        ii. `_view` and `_model` files will have the same arguments (except for output options)

    <br>

### Coding Style

When in doubt, follow <https://www.python.org/dev/peps/pep-0008/>.

#### OpenBB Style Guide

The style guide is a reverse dictionary for argument names, where a brief definition is mapped to an OpenBB recommended argument name and type. When helpful a code snippet example is added below. Following this guide will help keep argument naming consistent and improve API users experience.

Style guide structure:

```python
<definition> : <argument_name (argument_type)> e.g. <examples>

def func(..., argument_name: argument_type = default, ...):
    ...
```

<br>

#### Flags

Show raw data : `raw` *(bool)*

```python
def display_data(..., raw: bool = False, ...):
    ...
    if raw:
        print_rich_table(...)
```

Sort in ascending order : `ascend` *(bool)*

```python
def display_data(..., sortby: str = "", ascend: bool = False, ...):
    ...
    if sortby:
        data = data.sort_values(by=sortby, ascend=ascend)
```

Show plot : `plot` *(bool)*

```python
def display_data(..., plot: bool = False, ...):
    ...
    if plot:
        ...
        ax.plot(...)
```

<br>

#### Output format

Format to export data : `export` *(str), e.g. csv, json, xlsx*

```python
def display_data(..., export: str = "", ...):
    ...
    export_data(export, os.path.dirname(os.path.abspath(__file__)), "func", data)
```

List of external axes to include in a plot : `external_axes` *(Optional[List[plt.Axes]])*

```python
def display_data(..., external_axes: Optional[List[plt.Axes]] = None, ...):
    ...
    if external_axes is None:
        _, ax = plt.subplots(figsize=plot_autoscale(), dpi=PLOT_DPI)
    else:
        ax = external_axes[0]
    ax.plot(...)
```

Field by which to sort : `sortby` *(str), e.g. "Volume"*

```python
def display_data(..., sortby: str = "col", ...):
    ...
    if sortby:
        data = data.sort_values(by=sortby)
```

Maximum limit number of output items : `limit` *(int)*

```python
def display_data(..., limit = 10, ...):
    ...
    print_rich_table(
        data[:limit],
        ...
    )
```

<br>

#### Time-related

Date from which data is fetched (YYYY-MM-DD) : `start_date` *(str), e.g. 2022-01-01*

Date up to which data is fetched (YYYY-MM-DD) : `end_date` *(str), e.g. 2022-12-31*

Note: We want to accept dates in string because it is easier to deal from user standpoint. Inside the function you can convert it to datetime and check its validity. Please specify date format in docstring.

```python
def get_historical_data(..., start_date: str = "2022-01-01", end_date: str = "2022-12-31",):
    """
    ...
    Parameters
    ----------
    start_date: str
        Date from which data is fetched in format YYYY-MM-DD
    end_date: str
        Date up to which data is fetched in format YYYY-MM-DD
    ...
    """
    data = source_model.get_data(data_name, start_date, end_date, ...)
```

Year from which data is fetched (YYYY) : `start_year` *(str), e.g. 2022*

Year up to which data is fetched (YYYY) : `end_year` *(str), e.g. 2023*

```python
def get_historical_data(..., start_year: str = "2022", end_year str = "2023", ...):
    ...
    data = source_model.get_data(data_name, start_year, end_year, ...)
```

Interval for data observations : `interval` *(str), e.g. 60m, 90m, 1h*

```python
def get_prices(interval: str = "60m", ...):
    ...
    data = source.download(
        ...,
        interval=interval,
        ...
    )
```

Rolling window length : `window` *(int/str), e.g. 252, 252d*

```python
def get_rolling_sum(returns: pd.Series, window: str = "252d"):
    rolling_sum = returns.rolling(window=window).sum()
```

<br>

#### Data selection and manipulation

Search term used to query : `query` (str)

Maximum limit of search items/periods in data source: `limit` *(int)*

Note: please specify limit application in docstring

```python
def get_data_from_source(..., limit: int = 10, ...):
    """
    Parameters
    ----------
    ...
    limit: int
        Number of results to fetch from source
    ...
    """
    data = source.get_data(data_name, n_results=limit, ...)
```

Dictionary of input datasets : `datasets` *(Dict[str, pd.DataFrame])*

Note: Most occurrences are on the econometrics menu and might be refactored in near future

Input dataset : `data` *(pd.DataFrame)*

```python
def process_data(..., data: pd.DataFrame, ...):
    """
    ...
    Parameters
    ----------
    ...
    data : pd.DataFrame
        Dataframe of ...
    ...
    """
    col_data = pd.DataFrame(data["Col"])
```

Dataset name : `dataset_name` *(str)*

Input series : `data` *(pd.Series)*

Dependent variable series : `dependent_series` *(pd.Series)*

Independent variable series : `independent_series` *(pd.Series)*

```python
def get_econometric_test(dependent_series, independent_series, ...):
    ...
    dataset = pd.concat([dependent_series, independent_series], axis=1)
    result = econometric_test(dataset, ...)
```

Country name : `country` *(str), e.g. United States, Portugal*

Country initials or abbreviation : `country_code` *(str) e.g. US, PT, USA, POR*

Currency to convert data : `currency` *(str) e.g. EUR, USD*

<br>

#### Financial instrument characteristics

Instrument ticker, name or currency pair : `symbol` *(str), e.g. AAPL, ethereum, ETH, ETH-USD*

```python
def get_prices(symbol: str = "AAPL", ...):
    ...
    data = source.download(
        tickers=symbol,
        ...
    )
```

Instrument name: `name` *(str)*

Note: If a function has both name and symbol as parameter, we should distinguish them and call it name

List of instrument tickers, names or currency pairs : `symbols` *(List/List[str]), e.g. ["AAPL", "MSFT"]*

Base currency under ***BASE***-QUOTE → ***XXX***-YYY convention : `from_symbol` *(str), e.g. ETH in ETH-USD*

Quote currency under BASE-***QUOTE*** → XXX-***YYY*** convention : `to_symbol` *(str), e.g. USD in ETH-USD*

```python
def get_exchange_rate(from_symbol: str = "", to_symbol: str = "", ...):
    ...
    df = source.get_quotes(from_symbol, to_symbol, ...)
```

Instrument price : `price` *(float)*

Instrument implied volatility : `implied_volatility` *(float)*

Option strike price : `strike_price` *(float)*

Option days until expiration : `time_to_expiration` *(float/str)*

Risk free rate : `risk_free_rate` *(float)*

Options expiry date : `expiry` *(str)*

<br>

#### Naming Convention

- The name of the variables must be descriptive of what they stand for. I.e. `ticker` is descriptive, `aux` is not.
- Single character variables **must** be avoided. Except if they correspond to the iterator of a loop.

#### Docstrings

The docstring format used in **numpy**, an example is shown below:

```python
def command_foo(var1: str, var2: List[int], var3: bool = False) -> Tuple[int, pd.DataFrame]:
"""Small description

[Optional: Longer description]

Parameters
----------
var1 : str
    var1 description
var2 : List[int]
    var2 description
var3 : bool, optional
    var3 description

Returns
-------
foo : int
    returned foo description
pd.DataFrame
    dataframe returned
"""
```

#### Linters

The following linters are used by our codebase:

| Linter       | Description                       |
| ------------ | --------------------------------- |
| bandit       | security analyzer                 |
| black        | code formatter                    |
| codespell    | spelling checker                  |
| flake8       | style guide enforcer              |
| mypy         | static typing checker             |
| pyupgrade    | upgrade syntax for newer versions |
| safety       | checks security vulnerabilities   |
| pylint       | bug and quality checker           |
| markdownlint | markdown linter                   |

#### Command names

- The command name should be as short as possible.
- The command name should allow the user to know what the command refers to without needing to read description. (e.g. `earn`)

  - If this is not possible, then the command name should be an abbreviation of what the functionality corresponds to (e.g. `ycrv` for `yield curve`)

- The command name **should not** have the data source explicit

## External API Keys

### Creating API key

OpenBB Terminal currently has over 100 different data sources. Most of these require an API key that allows access to some free tier features from the data provider, but also paid ones.

When a new API data source is added to the platform, it must be added through [config_terminal.py](/openbb_terminal/config_terminal.py). E.g.

```python
# https://messari.io/
API_MESSARI_KEY = os.getenv("OPENBB_API_MESSARI_KEY") or "REPLACE_ME"
```

Note that a `OPENBB_` is added so that the user knows that that environment variable is used by our terminal.

### Setting and checking API key

One of the first steps once adding a new data source that requires an API key is to add that key to our [keys_controller.py](/openbb_terminal/keys_controller.py). This menu allows the user to set API keys and check their validity.

The following code allows to check the validity of the IEX Cloud API key.

```python
def check_iex_key(show_output: bool = False) -> str:
    """Check IEX Cloud key

    Parameters
    ----------
        show_output: bool
            Display status string or not.

    Returns
    -------
    status: str

    """

    if cfg.API_IEX_TOKEN == "REPLACE_ME":  # nosec
        logger.info("IEX Cloud key not defined")
        status = KeyStatus.NOT_DEFINED
    else:
        try:
            pyEX.Client(api_token=cfg.API_IEX_TOKEN, version="v1").quote(symbol="AAPL")
            logger.info("IEX Cloud key defined, test passed")
            status = KeyStatus.DEFINED_TEST_PASSED
        except Exception as _:  # noqa: F841
            logger.warning("IEX Cloud key defined, test failed")
            status = KeyStatus.DEFINED_TEST_FAILED

    if show_output:
        console.print(status.colorize() + "\n")

    return status
```

Note that there are usually 3 states:

- **defined, test passed**: The user has set their API key and it is valid.
- **defined, test failed**: The user has set their API key but it is not valid.
- **not defined**: The user has not defined any API key.

Note: Sometimes the user may have the correct API key but still not have access to a feature from that data source, and that may be because such feature required an API key of a higher level.

A function can then be created with the following format to allow the user to change its environment key directly from the terminal.

```python
@log_start_end(log=logger)
def call_iex(self, other_args: List[str]):
    """Process iex command"""
    parser = argparse.ArgumentParser(
        add_help=False,
        formatter_class=argparse.ArgumentDefaultsHelpFormatter,
        prog="iex",
        description="Set IEX Cloud API key.",
    )
    parser.add_argument(
        "-k",
        "--key",
        type=str,
        dest="key",
        help="key",
    )
    if not other_args:
        console.print("For your API Key, visit: https://iexcloud.io\n")
        return
    if other_args and "-" not in other_args[0][0]:
        other_args.insert(0, "-k")
    ns_parser = parse_simple_args(parser, other_args)
    if ns_parser:
        self.status_dict["iex"] = keys_model.set_iex_key(
            key=ns_parser.key, persist=True, show_output=True
        )
```

# ADVANCED

## Important functions and classes

### Base controller class

This `BaseController` class is inherited by all controllers on the terminal.

This class contains both important variables and methods that are common across all terminal controllers.

**CHOICES_COMMON**: List of common commands across all controllers

- `cls`: clear screen
- `home`: go back to the main root
- `about`: allows to open our documentation directly on the menu or command
- `h`, `?` and `help`: display the help menu the user is in
- `q`, `quit` and `..`: go back to one menu above
- `exit`: exit the platform
- `r` and `reset`: reset the platform (reading code and settings again but going into the same state)
- `support`: create a support request ticket

All of these variables have a `call_FUNCTION` associated with them.

Worthy methods to mention are:

- `load_class`: Checks for an existing instance of the controller before creating a new one to speed up access to that menu.
- `custom_reset`: Should be used by controllers that rely on a state variable - meant to be overridden. They should add the commands necessary to have the same data loaded.
- `print_help`: Meant to be overridden by each controller
- `parse_input`: Processes the string the user inputs into a list of actionable commands
- `switch`: Acts upon the command action received
- `parse_known_args_and_warn`: Parses the command with the `-` and `--` flags and variables. Some built-in flags are:
  - `export_allowed`: Which can be set to `_NO_EXPORT_`, `_EXPORT_ONLY_RAW_DATA_ALLOWED_`, `_EXPORT_ONLY_FIGURES_ALLOWED_` and `_EXPORT_BOTH_RAW_DATA_AND_FIGURES_`
  - `raw`: Displaying the data raw
  - `limit`: Number of rows to display
- `menu`: Most important method. When a menu is executed, the way to call it is through `stocks_menu.menu()`

## Default Data Sources

The document [data_sources_default.json](/data_sources_default.json) contains all data sources that the terminal has access to and specifies the data source utilized by default for each command.

The convention is as follows:

```python
{
    "stocks": {
        "search": ["FinanceDatabase"],
        "quote": ["YahooFinance"],
        "candle": [],
        "load": [
            "YahooFinance",
            "IEXCloud",
            "AlphaVantage",
            "Polygon",
            "EODHD"
        ],
        "options": {
            "unu": ["FDScanner"],
            "calc": [],
            "screen": {
                "view": ["Syncretism"],
                "set": [],
                "scr": ["Syncretism"]
            },
             "load": [
                "YahooFinance",
                "Tradier",
                "Nasdaq"
            ],
            "exp": [
                "YahooFinance",
                "Tradier",
                "Nasdaq"
            ],
            ...
```

The way to interpret this file is by following the path to a data source, e.g.

- `stocks/search` relies on `FinanceDatabase`
- `stocks/candle` does not rely on any data source. This means that it relies on data that has been loaded before.
- `stocks/load` relies on `YahooFinance`, `IEXCloud`, `AlphaVantage`, `Polygon` or `EODHD`.
  - **The order is important as the first data source is the one utilized by default.**
- `stoks/options/unu` relies on `FDScanner`.
- `stocks/options/exp` relies on `YahooFinance` by default but `Tradier` and `Nasdaq` sources are allowed.

### Export Data

In the `_view.py` files it is common having at the end of each function `export_data` being called. This tipycally looks like:

```python
    export_data(
        export,
        os.path.dirname(os.path.abspath(__file__)),
        "contracts",
        df_contracts
    )
```

Let's go into each of these arguments:

- `export` corresponds to the type of file we are exporting.
  - If the user doesn't has anything selected, then this function doesn't do anything.
  - The user can export multiple files and even name the files.
  - The allowed type of files `json,csv,xlsx` for raw data and `jpg,png,svg` for figures depends on the `export_allowed` variable defined in `parse_known_args_and_warn`.
- `os.path.dirname(os.path.abspath(__file__))` corresponds to the directory path
  - This is important when `export folder` selected is the default because the data gets stored based on where it is called.
  - If this is called from a `common` folder, we can use `os.path.dirname(os.path.abspath(__file__)).replace("common", "stocks")` insteaad
- `"contracts"` corresponds to the name of the exported file (+ unique datetime) if the user doesn't provide one
- `df_contracts` corresponds to the dataframe with data. Although we don't call this function with the figure reference, because it is open, we can use `plt.savefig` to achieve that.

If `export_allowed=EXPORT_BOTH_RAW_DATA_AND_FIGURES` in `parse_known_args_and_warn`, valid examples are:

- `cmd --export csv`
- `cmd --export csv,png,jpg`
- `cmd --export mydata.csv`
- `cmd --export mydata.txt,alsomydata.csv,alsoalsomydata.png`

Note that these files are saved on a location based on the environment variable: `EXPORT_FOLDER_PATH`. Which can be set in `settings/export`.

The default location is the `exports` folder and the data will be stored with the same organization of the terminal. But, if the user specifies the name of the file, then that will be dropped onto the folder as is with the datetime attached.

### Queue and pipeline

The variable `self.queue` contains a list of all actions to be run on the platform. That is the reason why this variable is always passed as an argument to a new controller class and received back.

```python
  self.queue = self.load_class(
      DarkPoolShortsController, self.ticker, self.start, self.stock, self.queue
  )
```

Example:

If a user is in the root of the terminal and runs:

```shell
stocks/load AAPL/dps/psi -l 90
```

The queue created becomes:
`self.queue = ["stocks", "load AAPL", "dps", "psi -l 90"]`

And the user goes into the `stocks` menu and runs `load AAPL`. Then the queue is updated to
`self.queue = ["dps", "psi -l 90"]`

At that point the user goes into the `dps` menu and runs the command `psi` with the argument `-l 90` therefore displaying price vs short interest of the past 90 days.

### Auto Completer

In order to help users with a powerful autocomplete, we have implemented our own (which can be found [here](/openbb_terminal/custom_prompt_toolkit.py)).

This **STATIC** list of options is meant to be defined on the `__init__` method of a class as follows.

```python
if session and obbff.USE_PROMPT_TOOLKIT:
  self.choices: dict = {c: {} for c in self.controller_choices}
  self.choices["overview"] = {
     "--type": {c: None for c in self.overview_options},
     "-t": "--type",
  }
  self.choices["futures"] = {
     "--commodity": {c: None for c in self.futures_commodities},
     "-c": "--commodity",
     "--sortby": {c: None for c in self.wsj_sortby_cols_dict.keys()},
     "-s": "--sortby",
     "--ascend": {},
     "-a": "--ascend",
  }
  self.choices["map"] = {
     "--period": {c: None for c in self.map_period_list},
     "-p": "--period",
     "--type": {c: None for c in self.map_filter_list},
     "-t": "--type",
  }
  self.completer = NestedCompleter.from_nested_dict(self.choices)
```

Important things to note:

- `self.choices: dict = {c: {} for c in self.controller_choices}`: this allows users to have autocomplete on the command that they are allowed to select in each menu
- `self.choices["overview"]`: this corresponds to the list of choices that the user is allowed to select after specifying `$ overview`
- `"--commodity": {c: None for c in self.futures_commodities}`: this allows the user to select several commodity values after `--commodity` flag
- `"-c": "--commodity"`: this is interpreted as `-c` having the same effect as `--commodity`
- `"--ascend": {}`: corresponds to a boolean flag (does not expect any value after)
- `"--start": None`: corresponds to a flag where the values allowed are not easily discrete due to vast range
- `self.completer = NestedCompleter.from_nested_dict(self.choices)`: from the choices create our custom completer

In case the user is interested in a **DYNAMIC** list of options which changes based on user's state, then a class method must be defined.

The example below shows the `update_runtime_choices` method being defined in the options controller.

```python
def update_runtime_choices(self):
    """Update runtime choices"""
    if self.expiry_dates and session and obbff.USE_PROMPT_TOOLKIT:
        self.choices["exp"] = {str(c): {} for c in range(len(self.expiry_dates))}
        self.choices["exp"]["-d"] = {c: {} for c in self.expiry_dates + [""]}

        self.completer = NestedCompleter.from_nested_dict(self.choices)
```

This method should only be called when the user's state changes leads to the auto-complete not being accurate.

In this case, this method is called as soon as the user successfully loads a new ticker since the options expiry dates vary based on the ticker. Note that the completer is recreated from it.

### Logging

A logging system is used to help tracking errors inside the OpenBBTerminal.

This is storing every logged message inside the following location :

`$HOME/OpenBBUserData/logs`

Where $HOME is the user home directory, for instance:

- `C:\Users\foo` if your are in Windows and your name is foo
- `/home/bar/` if you are is macOS or Linux and your name is bar

The user can override this location using the settings key `OPENBB_USER_DATA_DIRECTORY`.

If you want to log a particular message inside a function you can do like so:

```python
import logging

logger = logging.getLogger(__name__)

def your_function() -> pd.DataFrame:
    logger.info("Some log message with the level INFO")
    logger.warning("Some log message with the level WARNING")
    logger.fatal("Some log message with the level FATAL")
```

You can also use the decorator `@log_start_end` to automatically record a message every time a function starts and ends, like this:

```python
import logging

from openbb_terminal.decorators import log_start_end

logger = logging.getLogger(__name__)

@log_start_end(log=logger)
def your_function() -> pd.DataFrame:
    pass
```

### Internationalization

WORK IN PROGRESS - The menu can be internationalised BUT we do not support yet help commands`-h` internationalization.

In order to add support for a new language, the best approach is to:

1. Copy-paste `i18n/en.yml`
2. Rename that file to a short version of language you are translating to, e.g. `i18n/pt.yml` for portuguese
3. Then just update the text on the right. E.g.

```text
  stocks/NEWS: latest news of the company
```

becomes

```text
  stocks/NEWS: mais recentes notícias da empresa
```

Note: To speed up translation, the team developed a [script](/i18n/help_translation.ipynb) that uses Google translator API to help translating the entire `en.yml` document to the language of choice. Then the output still needs to be reviewed, but this can be an useful bootstrap.

This is the convention in use for creating a new key/value pair:

- `stocks/search` - Under `stocks` context, short command `search` description on the `help menu`
- `stocks/SEARCH` - Under `stocks` context, long command `search` description, when `search -h`
- `stocks/SEARCH_query` - Under `stocks` context, `query` description when inquiring about `search` command with `search -h`
- `stocks/_ticker` - Under `stocks` context, `_ticker` is used as a key of a parameter, and the displayed parameter description is given as value
- `crypto/dd/_tokenomics_` - Under `crypto` context and under `dd` menu, `_tokenomics_` is used as a key of an additional information, and the displayed information is given as value

## Write Code and Commit

At this stage it is assumed that you have already forked the project and are ready to start working.

### Pre Commit Hooks

Git hook scripts are useful for identifying simple issues before submission to code review. We run our hooks on every
commit to automatically point out issues in code such as missing semicolons, trailing whitespace, and debug statements.
By pointing these issues out before code review, this allows a code reviewer to focus on the architecture of a change
while not wasting time with trivial style nitpicks.

Install the pre-commit hooks by running: `pre-commit install`.

### Coding

Although the Coding Guidelines section has been already explained. It is worth mentioning that if you want to be faster
at developing a new feature, you may implement it first on a `jupyter notebook` and then carry it across to the
terminal. This is mostly useful when the feature relies on scraping data from a website, or implementing a Neural
Network model.

### Git Process

1. Create your Feature Branch, e.g. `git checkout -b feature/AmazingFeature`
2. Check the files you have touched using `git status`
3. Stage the files you want to commit, e.g.
   `git add openbb_terminal/stocks/stocks_controller.py openbb_terminal/stocks/stocks_helper.py`.
   Note: **DON'T** add `config_terminal.py` or `.env` files with personal information, or even `feature_flags.py` which is user-dependent.
4. Write a concise commit message under 50 characters, e.g. `git commit -m "meaningful commit message"`. If your PR
   solves an issue raised by a user, you may specify such issue by adding #ISSUE_NUMBER to the commit message, so that
   these get linked. Note: If you installed pre-commit hooks and one of the formatters re-formats your code, you'll need
   to go back to step 3 to add these.

## Add a Test

Unit tests minimize errors in code and quickly find errors when they do arise. Integration tests are standard usage examples, which are also used to identify errors.

A thorough introduction on the usage of unit tests and integration tests in OpenBBTerminal can be found on the following page respectively:

[Unit Test README](tests/README.md)

[Integration Test README](scripts/README.md)

In short:

- Pytest: is the tool we are using to run our tests, with the command: `pytest tests/`
- Coverage: can be checked like running `coverage run -m pytest` or `coverage html`

## Installers

When implementing a new feature or fixing something within the codebase, it is necessary to ensure that it is working appropriately on the terminal. However, it is equally as important to ensure that new features or fixes work on the installer terminal too. This is because a large portion of users utilize the installer to use OpenBB Terminal. More information on how to build an installer can be found [here](build/README.md).<|MERGE_RESOLUTION|>--- conflicted
+++ resolved
@@ -50,10 +50,7 @@
     - [Coding](#coding)
     - [Git Process](#git-process)
   - [Add a Test](#add-a-test)
-<<<<<<< HEAD
   - [Installers](#installers)
-=======
->>>>>>> 0254d787
 
 # BASIC
 ## Adding a new command
