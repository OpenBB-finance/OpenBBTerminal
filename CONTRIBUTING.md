--- conflicted
+++ resolved
@@ -5,87 +5,6 @@
 The following is a set of guidelines for contributing to OpenBB Terminal. These are mostly guidelines, not rules.
 Use your best judgment, and feel free to propose changes to this document in a pull request.
 
-<<<<<<< HEAD
-=======
-[How Can I Contribute?](#how-can-i-contribute)
-
-- [Community](#community)
-- [Retail Trader](#retail-trader)
-- [Software Developer](#software-developer)
-
-[Development Process](#development-process)
-
-- [CONTRIBUTING](#contributing)
-  - [How Can I Contribute?](#how-can-i-contribute)
-    - [Community](#community)
-    - [Retail Trader](#retail-trader)
-    - [Software Developer](#software-developer)
-  - [Development Process](#development-process)
-    - [Select Feature](#select-feature)
-  - [Understand Code Structure](#understand-code-structure)
-  - [Follow Coding Guidelines](#follow-coding-guidelines)
-    - [Model](#model)
-      - [View](#view)
-    - [Controller](#controller)
-    - [API](#api)
-  - [Remember Coding Style](#remember-coding-style)
-    - [Naming Convention](#naming-convention)
-    - [Docstrings](#docstrings)
-    - [Linters](#linters)
-  - [Write Code and Commit](#write-code-and-commit)
-    - [Pre Commit Hooks](#pre-commit-hooks)
-    - [Coding](#coding)
-    - [Git Process](#git-process)
-  - [Add a Test](#add-a-test)
-    - [Pytest](#pytest)
-    - [Coverage](#coverage)
-    - [VCR](#vcr)
-  - [Add Documentation](#add-documentation)
-  - [Add support for a new language](#add-support-for-a-new-language)
-  - [Open a Pull Request](#open-a-pull-request)
-  - [Review Process](#review-process)
-
-## How Can I Contribute?
-
-### Community
-
-Increase OpenBB Terminal reach:
-
-- Star the repo.
-- Pass the word to your friends/family.
-- Create content (e.g. youtube videos) using OpenBB Terminal.
-- Share your terminal graphs and interpretations with other Reddit users ([example](https://www.reddit.com/r/amcstock/comments/of6g83/dark_pool_guy_here_to_kick_off_the_shortened_week/)).
-- Join our discord and interact with other users.
-
-### Retail Trader
-
-If you are the typical retail trader that uses the terminal on a daily basis, there are a lot of ways you can con contribute:
-
-- Test Terminal's features.
-- Report bugs or even sketch new feature ideas (we have a large dev community since we're open source, hence there's a
-  lot we can do).
-- Improve our documentation or even features by suggesting enhancements.
-- Search for more APIs that we can add to our terminal.
-- Search websites that we can scrape useful data for free.
-- Contact interesting people in our behalf towards partnerships which will provide our user base with more data.
-- Reach out to developers/mathematicians/data scientists/finance people to help us build the #1 Retail Trader terminal.
-
-### Software Developer
-
-For a 1h coding session where the (old) architecture of the repo is explained while a new feature is added, check [here](https://www.youtube.com/watch?v=9BMI9cleTTg).
-
-The fact that this is an Open Source project makes the possibilities of contributing pretty much unlimited. In here you
-should consider what you want to gain out of this experience of contributing, some examples we've seen since the
-repository is live:
-
-- Machine Learning engineers working on our prediction models
-- Data Scientists improving our algorithms to make sense out of the data
-- Mathematicians exploring our residual analysis menu
-- Finance students evaluating a DCF spreadsheet from terminal's data
-- DevOps engineers making the repository more robust and ensuring good practices
-
-## Development Process
->>>>>>> 8731fbd6
 
 - [CONTRIBUTING](#contributing)
   - [BASIC](#basic)
@@ -372,7 +291,6 @@
 
 If a new menu is being added the code looks like this:
 
-```
 @log_start_end(log=logger)
 def call_dps(self, _):
     """Process dps command"""
@@ -546,7 +464,6 @@
 | **_model.py** 🧠           |The brain       | The model file is where everything fun happens. The data is gathered here (api, web scraped, …), processed here and returned to be used.                                                                |
 | **api.py** 🏭              |The API Factory | The API file is where the callable functions are created for the API. There is only one api file in the openbb_terminal folder.                                                                                |
 
-<<<<<<< HEAD
 
 ### Front-end
 | **Item**     | **Description**                                                                                                                                                                                | **Example**                                      |
@@ -841,59 +758,6 @@
 <br>
 
 ### Coding Style
-=======
-        yahoofinance_view.display_most_shorted(
-            num_stocks=ns_parser.num,
-            export=ns_parser.export,
-        )
-```
-
-### API
-
-In order to add a command to the API, follow these steps:
-
-1. Go to the `api.py` file and scroll to the `functions` dictionary, it should look like this:
-
-    ```python
-    functions = {
-        "stocks.get_news": {
-            "model": "openbb_terminal.common.newsapi_model.get_news",
-        },
-        "stocks.load": {
-            "model": "openbb_terminal.stocks.stocks_helper.load",
-        },
-        "stocks.candle": {
-            "model": "openbb_terminal.stocks.stocks_helper.load",
-            "view": "openbb_terminal.stocks.stocks_helper.display_candle",
-        },
-    
-    ...
-    ```
-
-2. Add a new key to the dictionary, which corresponds to the way the added command shall be accessed from the api.
-This is called the `virtual path`. In this case it should be `stocks.dps.shorted`.
-3. Now it is time to add the value to the key. This key shall be another dictionary with a `model` key and possibly a
-`view` key.
-   1. The model keys value should be the path from project root to the new commands model function as a string. This
-   case it is `openbb_terminal.stocks.dark_pool_shorts.yahoofinance_model.get_most_shorted`.
-   2. If and **only if** the view function of the command **displays a chart**, then the `view` key and its value is
-   the view functions path from the project root as a string. In this example the view function of the only prints a
-   table and thus this step can be ignored.
-4. Done!!! The final new dictionary looks like this after the added example:
-
-    ```python
-    functions = {
-        ...
-    
-        "stocks.dps.shorted": {
-            "model": "openbb_terminal.stocks.dark_pool_shorts.yahoofinance_model.get_most_shorted",
-        },
-    
-        ...
-    ```
-
-## Remember Coding Style
->>>>>>> 8731fbd6
 
 When in doubt, follow <https://www.python.org/dev/peps/pep-0008/>.
 
