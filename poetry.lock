[[package]]
name = "absl-py"
version = "1.3.0"
description = "Abseil Python Common Libraries, see https://github.com/abseil/abseil-py."
category = "main"
optional = true
python-versions = ">=3.6"

[[package]]
name = "aiodns"
version = "3.0.0"
description = "Simple DNS resolver for asyncio"
category = "main"
optional = false
python-versions = "*"

[package.dependencies]
pycares = ">=4.0.0"

[[package]]
name = "aiohttp"
version = "3.8.3"
description = "Async http client/server framework (asyncio)"
category = "main"
optional = false
python-versions = ">=3.6"

[package.dependencies]
aiosignal = ">=1.1.2"
async-timeout = ">=4.0.0a3,<5.0"
attrs = ">=17.3.0"
charset-normalizer = ">=2.0,<3.0"
frozenlist = ">=1.1.1"
multidict = ">=4.5,<7.0"
yarl = ">=1.0,<2.0"

[package.extras]
speedups = ["aiodns", "brotli", "cchardet"]

[[package]]
name = "aiosignal"
version = "1.2.0"
description = "aiosignal: a list of registered asynchronous callbacks"
category = "main"
optional = false
python-versions = ">=3.6"

[package.dependencies]
frozenlist = ">=1.1.0"

[[package]]
name = "alabaster"
version = "0.7.12"
description = "A configurable sidebar-enabled Sphinx theme"
category = "dev"
optional = false
python-versions = "*"

[[package]]
name = "alpha-vantage"
version = "2.3.1"
description = "Python module to get stock data from the Alpha Vantage Api"
category = "main"
optional = false
python-versions = "*"

[package.dependencies]
aiohttp = "*"
requests = "*"

[[package]]
name = "altair"
version = "4.2.0"
description = "Altair: A declarative statistical visualization library for Python."
category = "main"
optional = false
python-versions = ">=3.7"

[package.dependencies]
entrypoints = "*"
jinja2 = "*"
jsonschema = ">=3.0"
numpy = "*"
pandas = ">=0.18"
toolz = "*"

[package.extras]
dev = ["black", "docutils", "ipython", "flake8", "pytest", "sphinx", "mistune (<2.0.0)", "m2r", "vega-datasets", "recommonmark"]

[[package]]
name = "altgraph"
version = "0.17.3"
description = "Python graph (network) package"
category = "main"
optional = true
python-versions = "*"

[[package]]
name = "anyio"
version = "3.6.2"
description = "High level compatibility layer for multiple asynchronous event loop implementations"
category = "main"
optional = false
python-versions = ">=3.6.2"

[package.dependencies]
idna = ">=2.8"
sniffio = ">=1.1"

[package.extras]
doc = ["packaging", "sphinx-rtd-theme", "sphinx-autodoc-typehints (>=1.2.0)"]
test = ["coverage[toml] (>=4.5)", "hypothesis (>=4.0)", "pytest (>=7.0)", "pytest-mock (>=3.6.1)", "trustme", "contextlib2", "uvloop (<0.15)", "mock (>=4)", "uvloop (>=0.15)"]
trio = ["trio (>=0.16,<0.22)"]

[[package]]
name = "appdirs"
version = "1.4.4"
description = "A small Python module for determining appropriate platform-specific dirs, e.g. a \"user data dir\"."
category = "main"
optional = false
python-versions = "*"

[[package]]
name = "appnope"
version = "0.1.3"
description = "Disable App Nap on macOS >= 10.9"
category = "main"
optional = false
python-versions = "*"

[[package]]
name = "arch"
version = "5.3.1"
description = "ARCH for Python"
category = "main"
optional = true
python-versions = ">=3.7"

[package.dependencies]
numpy = ">=1.17"
pandas = ">=1.0"
property_cached = ">=1.6.4"
scipy = ">=1.3"
statsmodels = ">=0.11"

[[package]]
name = "argon2-cffi"
version = "21.3.0"
description = "The secure Argon2 password hashing algorithm."
category = "main"
optional = false
python-versions = ">=3.6"

[package.dependencies]
argon2-cffi-bindings = "*"

[package.extras]
dev = ["pre-commit", "cogapp", "tomli", "coverage[toml] (>=5.0.2)", "hypothesis", "pytest", "sphinx", "sphinx-notfound-page", "furo"]
docs = ["sphinx", "sphinx-notfound-page", "furo"]
tests = ["coverage[toml] (>=5.0.2)", "hypothesis", "pytest"]

[[package]]
name = "argon2-cffi-bindings"
version = "21.2.0"
description = "Low-level CFFI bindings for Argon2"
category = "main"
optional = false
python-versions = ">=3.6"

[package.dependencies]
cffi = ">=1.0.1"

[package.extras]
dev = ["pytest", "cogapp", "pre-commit", "wheel"]
tests = ["pytest"]

[[package]]
name = "ascii-magic"
version = "1.6"
description = "Converts pictures into ASCII art"
category = "main"
optional = false
python-versions = ">=3.5"

[package.dependencies]
colorama = "*"
Pillow = "*"

[[package]]
name = "astor"
version = "0.8.1"
description = "Read/rewrite/write Python ASTs"
category = "main"
optional = false
python-versions = "!=3.0.*,!=3.1.*,!=3.2.*,!=3.3.*,>=2.7"

[[package]]
name = "astroid"
version = "2.12.12"
description = "An abstract syntax tree for Python with inference support."
category = "dev"
optional = false
python-versions = ">=3.7.2"

[package.dependencies]
lazy-object-proxy = ">=1.4.0"
typing-extensions = {version = ">=3.10", markers = "python_version < \"3.10\""}
wrapt = {version = ">=1.11,<2", markers = "python_version < \"3.11\""}

[[package]]
name = "astropy"
version = "5.1.1"
description = "Astronomy and astrophysics core library"
category = "main"
optional = true
python-versions = ">=3.8"

[package.dependencies]
numpy = ">=1.18"
packaging = ">=19.0"
pyerfa = ">=2.0"
PyYAML = ">=3.13"

[package.extras]
all = ["scipy (>=1.3)", "matplotlib (>=3.1,!=3.4.0,!=3.5.2)", "certifi", "dask", "h5py", "pyarrow (>=5.0.0)", "beautifulsoup4", "html5lib", "bleach", "pandas", "sortedcontainers", "pytz", "jplephem", "mpmath", "asdf (>=2.10.0)", "bottleneck", "ipython (>=4.2)", "pytest (>=7.0)", "typing-extensions (>=3.10.0.1)"]
docs = ["sphinx (<4)", "sphinx-astropy (>=1.6)", "pytest (>=7.0)", "scipy (>=1.3)", "matplotlib (>=3.1,!=3.4.0,!=3.5.2)", "sphinx-changelog (>=1.2.0)", "Jinja2 (<3.1)"]
recommended = ["scipy (>=1.3)", "matplotlib (>=3.1,!=3.4.0,!=3.5.2)"]
test = ["pytest (>=7.0)", "pytest-doctestplus (>=0.12)", "pytest-astropy-header (>=0.2.1)", "pytest-astropy (>=0.10)", "pytest-xdist"]
test_all = ["pytest (>=7.0)", "pytest-doctestplus (>=0.12)", "pytest-astropy-header (>=0.2.1)", "pytest-astropy (>=0.10)", "pytest-xdist", "objgraph", "ipython (>=4.2)", "coverage", "skyfield (>=1.20)", "sgp4 (>=2.3)", "pooch"]

[[package]]
name = "asttokens"
version = "2.0.8"
description = "Annotate AST trees with source code positions"
category = "main"
optional = false
python-versions = "*"

[package.dependencies]
six = "*"

[package.extras]
test = ["astroid (<=2.5.3)", "pytest"]

[[package]]
name = "async-timeout"
version = "4.0.2"
description = "Timeout context manager for asyncio programs"
category = "main"
optional = false
python-versions = ">=3.6"

[[package]]
name = "atomicwrites"
version = "1.4.1"
description = "Atomic file writes."
category = "dev"
optional = false
python-versions = ">=2.7, !=3.0.*, !=3.1.*, !=3.2.*, !=3.3.*"

[[package]]
name = "attrs"
version = "21.4.0"
description = "Classes Without Boilerplate"
category = "main"
optional = false
python-versions = ">=2.7, !=3.0.*, !=3.1.*, !=3.2.*, !=3.3.*, !=3.4.*"

[package.extras]
dev = ["coverage[toml] (>=5.0.2)", "hypothesis", "pympler", "pytest (>=4.3.0)", "six", "mypy", "pytest-mypy-plugins", "zope.interface", "furo", "sphinx", "sphinx-notfound-page", "pre-commit", "cloudpickle"]
docs = ["furo", "sphinx", "zope.interface", "sphinx-notfound-page"]
tests = ["coverage[toml] (>=5.0.2)", "hypothesis", "pympler", "pytest (>=4.3.0)", "six", "mypy", "pytest-mypy-plugins", "zope.interface", "cloudpickle"]
tests_no_zope = ["coverage[toml] (>=5.0.2)", "hypothesis", "pympler", "pytest (>=4.3.0)", "six", "mypy", "pytest-mypy-plugins", "cloudpickle"]

[[package]]
name = "babel"
version = "2.10.3"
description = "Internationalization utilities"
category = "main"
optional = false
python-versions = ">=3.6"

[package.dependencies]
pytz = ">=2015.7"

[[package]]
name = "backcall"
version = "0.2.0"
description = "Specifications for callback functions passed in to an API"
category = "main"
optional = false
python-versions = "*"

[[package]]
name = "backoff"
version = "2.2.1"
description = "Function decoration for backoff and retry"
category = "main"
optional = false
python-versions = ">=3.7,<4.0"

[[package]]
name = "backports.zoneinfo"
version = "0.2.1"
description = "Backport of the standard library zoneinfo module"
category = "main"
optional = false
python-versions = ">=3.6"

[package.extras]
tzdata = ["tzdata"]

[[package]]
name = "bandit"
version = "1.7.4"
description = "Security oriented static analyser for python code."
category = "dev"
optional = false
python-versions = ">=3.7"

[package.dependencies]
colorama = {version = ">=0.3.9", markers = "platform_system == \"Windows\""}
GitPython = ">=1.0.1"
PyYAML = ">=5.3.1"
stevedore = ">=1.20.0"

[package.extras]
test = ["coverage (>=4.5.4)", "fixtures (>=3.0.0)", "flake8 (>=4.0.0)", "stestr (>=2.5.0)", "testscenarios (>=0.5.0)", "testtools (>=2.3.0)", "toml", "beautifulsoup4 (>=4.8.0)", "pylint (==1.9.4)"]
toml = ["toml"]
yaml = ["pyyaml"]

[[package]]
name = "base58"
version = "2.1.1"
description = "Base58 and Base58Check implementation."
category = "main"
optional = false
python-versions = ">=3.5"

[package.extras]
tests = ["mypy", "PyHamcrest (>=2.0.2)", "pytest (>=4.6)", "pytest-benchmark", "pytest-cov", "pytest-flake8"]

[[package]]
name = "beartype"
version = "0.7.1"
description = "Unbearably fast runtime type checking in pure Python."
category = "main"
optional = false
python-versions = ">=3.6.0"

[package.extras]
dev = ["coverage (>=5.5)", "mypy (>=0.800)", "pytest (>=4.0.0)", "tox (>=3.20.1)", "sphinx (>=3.4.3)"]
doc-rtd = ["sphinx (==3.4.3)", "sphinx-rtd-theme (==0.5.1)"]
test-tox = ["mypy (>=0.800)", "pytest (>=4.0.0)"]
test-tox-coverage = ["coverage (>=5.5)"]

[[package]]
name = "beautifulsoup4"
version = "4.11.1"
description = "Screen-scraping library"
category = "main"
optional = false
python-versions = ">=3.6.0"

[package.dependencies]
soupsieve = ">1.2"

[package.extras]
html5lib = ["html5lib"]
lxml = ["lxml"]

[[package]]
name = "black"
version = "22.12.0"
description = "The uncompromising code formatter."
category = "dev"
optional = false
python-versions = ">=3.7"

[package.dependencies]
click = ">=8.0.0"
ipython = {version = ">=7.8.0", optional = true, markers = "extra == \"jupyter\""}
mypy-extensions = ">=0.4.3"
pathspec = ">=0.9.0"
platformdirs = ">=2"
tokenize-rt = {version = ">=3.2.0", optional = true, markers = "extra == \"jupyter\""}
tomli = {version = ">=1.1.0", markers = "python_full_version < \"3.11.0a7\""}
typing-extensions = {version = ">=3.10.0.0", markers = "python_version < \"3.10\""}

[package.extras]
colorama = ["colorama (>=0.4.3)"]
d = ["aiohttp (>=3.7.4)"]
jupyter = ["ipython (>=7.8.0)", "tokenize-rt (>=3.2.0)"]
uvloop = ["uvloop (>=0.15.2)"]

[[package]]
name = "bleach"
version = "5.0.1"
description = "An easy safelist-based HTML-sanitizing tool."
category = "main"
optional = false
python-versions = ">=3.7"

[package.dependencies]
six = ">=1.9.0"
webencodings = "*"

[package.extras]
css = ["tinycss2 (>=1.1.0,<1.2)"]
dev = ["build (==0.8.0)", "flake8 (==4.0.1)", "hashin (==0.17.0)", "pip-tools (==6.6.2)", "pytest (==7.1.2)", "Sphinx (==4.3.2)", "tox (==3.25.0)", "twine (==4.0.1)", "wheel (==0.37.1)", "black (==22.3.0)", "mypy (==0.961)"]

[[package]]
name = "blinker"
version = "1.5"
description = "Fast, simple object-to-object and broadcast signaling"
category = "main"
optional = false
python-versions = ">=2.7, !=3.0.*, !=3.1.*, !=3.2.*, !=3.3.*, !=3.4.*"

[[package]]
name = "bs4"
version = "0.0.1"
description = "Dummy package for Beautiful Soup"
category = "main"
optional = false
python-versions = "*"

[package.dependencies]
beautifulsoup4 = "*"

[[package]]
name = "bt"
version = "0.2.9"
description = "A flexible backtesting framework for Python"
category = "main"
optional = false
python-versions = ">=2.7, !=3.0.*, !=3.1.*, !=3.2.*, !=3.3.*, !=3.4.*, !=3.5.*"

[package.dependencies]
ffn = ">=0.3.5"
pyprind = ">=2.11"

[package.extras]
dev = ["black (>=20.8b1)", "codecov", "coverage", "cython (>=0.25)", "flake8", "flake8-black", "future", "mock", "nose", "numpy (>=1)", "pandas (>=0.19)", "matplotlib (>=2)", "ffn (>=0.3.5)", "pyprind (>=2.11)"]

[[package]]
name = "cachetools"
version = "5.2.0"
description = "Extensible memoizing collections and decorators"
category = "main"
optional = false
python-versions = "~=3.7"

[[package]]
name = "catboost"
version = "1.1.1"
description = "Catboost Python Package"
category = "main"
optional = true
python-versions = "*"

[package.dependencies]
graphviz = "*"
matplotlib = "*"
numpy = ">=1.16.0"
pandas = ">=0.24.0"
plotly = "*"
scipy = "*"
six = "*"

[[package]]
name = "ccxt"
<<<<<<< HEAD
version = "2.6.7"
=======
version = "2.5.80"
>>>>>>> 162c7271
description = "A JavaScript / Python / PHP cryptocurrency trading library with support for 130+ exchanges"
category = "main"
optional = false
python-versions = "*"

[package.dependencies]
aiodns = {version = ">=1.1.1", markers = "python_version >= \"3.5.2\""}
aiohttp = {version = ">=3.8", markers = "python_version >= \"3.5.2\""}
certifi = ">=2018.1.18"
cryptography = ">=2.6.1"
requests = ">=2.18.4"
yarl = {version = ">=1.7.2", markers = "python_version >= \"3.5.2\""}

[package.extras]
doc = ["Sphinx (==4.0)", "mistune (==0.8.4)", "m2r2 (==0.2.7)", "sphinx-rtd-theme (==0.5.2)", "readthedocs-sphinx-search (==0.1.0)"]
qa = ["flake8 (==3.7.9)"]

[[package]]
name = "certifi"
version = "2022.9.24"
description = "Python package for providing Mozilla's CA Bundle."
category = "main"
optional = false
python-versions = ">=3.6"

[[package]]
name = "cffi"
version = "1.15.1"
description = "Foreign Function Interface for Python calling C code."
category = "main"
optional = false
python-versions = "*"

[package.dependencies]
pycparser = "*"

[[package]]
name = "cfgv"
version = "3.3.1"
description = "Validate configuration and produce human readable error messages."
category = "dev"
optional = false
python-versions = ">=3.6.1"

[[package]]
name = "charset-normalizer"
version = "2.1.1"
description = "The Real First Universal Charset Detector. Open, modern and actively maintained alternative to Chardet."
category = "main"
optional = false
python-versions = ">=3.6.0"

[package.extras]
unicode_backport = ["unicodedata2"]

[[package]]
name = "click"
version = "8.1.3"
description = "Composable command line interface toolkit"
category = "main"
optional = false
python-versions = ">=3.7"

[package.dependencies]
colorama = {version = "*", markers = "platform_system == \"Windows\""}

[[package]]
name = "cloudpickle"
version = "2.2.0"
description = "Extended pickling support for Python objects"
category = "main"
optional = true
python-versions = ">=3.6"

[[package]]
name = "cmdstanpy"
version = "1.0.8"
description = "Python interface to CmdStan"
category = "main"
optional = true
python-versions = ">=3.7"

[package.dependencies]
numpy = ">=1.21"
pandas = "*"
tqdm = "*"

[package.extras]
all = ["xarray"]
docs = ["sphinx", "sphinx-gallery", "sphinx-rtd-theme", "numpydoc", "matplotlib"]
tests = ["flake8", "pylint", "pytest", "pytest-cov", "pytest-order", "mypy", "testfixtures", "tqdm", "xarray"]

[[package]]
name = "codespell"
version = "2.2.2"
description = "Codespell"
category = "dev"
optional = false
python-versions = ">=3.7"

[package.extras]
dev = ["check-manifest", "flake8", "pytest", "pytest-cov", "pytest-dependency", "tomli"]
hard-encoding-detection = ["chardet"]
toml = ["tomli"]

[[package]]
name = "colorama"
version = "0.4.6"
description = "Cross-platform colored terminal text."
category = "main"
optional = false
python-versions = "!=3.0.*,!=3.1.*,!=3.2.*,!=3.3.*,!=3.4.*,!=3.5.*,!=3.6.*,>=2.7"

[[package]]
name = "commonmark"
version = "0.9.1"
description = "Python parser for the CommonMark Markdown spec"
category = "main"
optional = false
python-versions = "*"

[package.extras]
test = ["flake8 (==3.7.8)", "hypothesis (==3.55.3)"]

[[package]]
name = "convertdate"
version = "2.4.0"
description = "Converts between Gregorian dates and other calendar systems"
category = "main"
optional = false
python-versions = "<4,>=3.7"

[package.dependencies]
pymeeus = ">=0.3.13,<=1"

[package.extras]
dev = ["build", "black", "isort", "pylint"]
docs = ["sphinx", "sphinx-rtd-theme", "myst-parser"]
tests = ["coverage"]

[[package]]
name = "coverage"
version = "6.5.0"
description = "Code coverage measurement for Python"
category = "dev"
optional = false
python-versions = ">=3.7"

[package.dependencies]
tomli = {version = "*", optional = true, markers = "python_full_version <= \"3.11.0a6\" and extra == \"toml\""}

[package.extras]
toml = ["tomli"]

[[package]]
name = "cryptography"
version = "38.0.2"
description = "cryptography is a package which provides cryptographic recipes and primitives to Python developers."
category = "main"
optional = false
python-versions = ">=3.6"

[package.dependencies]
cffi = ">=1.12"

[package.extras]
docs = ["sphinx (>=1.6.5,!=1.8.0,!=3.1.0,!=3.1.1)", "sphinx-rtd-theme"]
docstest = ["pyenchant (>=1.6.11)", "twine (>=1.12.0)", "sphinxcontrib-spelling (>=4.0.1)"]
pep8test = ["black", "flake8", "flake8-import-order", "pep8-naming"]
sdist = ["setuptools-rust (>=0.11.4)"]
ssh = ["bcrypt (>=3.1.5)"]
test = ["pytest (>=6.2.0)", "pytest-benchmark", "pytest-cov", "pytest-subtests", "pytest-xdist", "pretend", "iso8601", "pytz", "hypothesis (>=1.11.4,!=3.79.2)"]

[[package]]
name = "cssselect"
version = "1.1.0"
description = "cssselect parses CSS3 Selectors and translates them to XPath 1.0"
category = "main"
optional = false
python-versions = ">=2.7, !=3.0.*, !=3.1.*, !=3.2.*, !=3.3.*"

[[package]]
name = "cvxpy"
version = "1.2.1"
description = "A domain-specific language for modeling convex optimization problems in Python."
category = "main"
optional = true
python-versions = ">=3.7"

[package.dependencies]
ecos = ">=2"
numpy = ">=1.15"
osqp = ">=0.4.1"
scipy = ">=1.1.0"
scs = ">=1.1.6"

[[package]]
name = "cycler"
version = "0.11.0"
description = "Composable style cycles"
category = "main"
optional = false
python-versions = ">=3.6"

[[package]]
name = "cython"
version = "0.29.32"
description = "The Cython compiler for writing C extensions for the Python language."
category = "main"
optional = false
python-versions = ">=2.6, !=3.0.*, !=3.1.*, !=3.2.*"

[[package]]
name = "dateparser"
version = "1.1.2"
description = "Date parsing library designed to parse dates from HTML pages"
category = "main"
optional = false
python-versions = ">=3.5"

[package.dependencies]
python-dateutil = "*"
pytz = "*"
regex = "<2019.02.19 || >2019.02.19,<2021.8.27 || >2021.8.27,<2022.3.15"
tzlocal = "*"

[package.extras]
calendars = ["convertdate", "hijri-converter", "convertdate"]
fasttext = ["fasttext"]
langdetect = ["langdetect"]

[[package]]
name = "datetime"
version = "4.7"
description = "This package provides a DateTime data type, as known from Zope. Unless you need to communicate with Zope APIs, you're probably better off using Python's built-in datetime module."
category = "main"
optional = false
python-versions = "*"

[package.dependencies]
pytz = "*"
"zope.interface" = "*"

[[package]]
name = "debugpy"
version = "1.6.3"
description = "An implementation of the Debug Adapter Protocol for Python"
category = "main"
optional = false
python-versions = ">=3.7"

[[package]]
name = "decorator"
version = "5.1.1"
description = "Decorators for Humans"
category = "main"
optional = false
python-versions = ">=3.5"

[[package]]
name = "defusedxml"
version = "0.7.1"
description = "XML bomb protection for Python stdlib modules"
category = "main"
optional = false
python-versions = ">=2.7, !=3.0.*, !=3.1.*, !=3.2.*, !=3.3.*, !=3.4.*"

[[package]]
name = "degiro-connector"
version = "2.0.21"
description = "This is yet another library to access Degiro's API."
category = "main"
optional = false
python-versions = ">=3.7.1,<4.0.0"

[package.dependencies]
grpcio = ">=1.41.1,<2.0.0"
onetimepass = ">=1.0.1,<2.0.0"
pandas = ">=1.1.5,<2.0.0"
protobuf = ">=3.19.1,<4.0.0"
requests = ">=2.26.0,<3.0.0"
wrapt = ">=1.12.1,<2.0.0"

[[package]]
name = "deprecation"
version = "2.1.0"
description = "A library to handle automated deprecations"
category = "main"
optional = false
python-versions = "*"

[package.dependencies]
packaging = "*"

[[package]]
name = "detecta"
version = "0.0.5"
description = "Detect events in data"
category = "main"
optional = false
python-versions = ">=3.6"

[[package]]
name = "dill"
version = "0.3.6"
description = "serialize all of python"
category = "dev"
optional = false
python-versions = ">=3.7"

[package.extras]
graph = ["objgraph (>=1.7.2)"]

[[package]]
name = "distlib"
version = "0.3.6"
description = "Distribution utilities"
category = "dev"
optional = false
python-versions = "*"

[[package]]
name = "dnspython"
version = "2.2.1"
description = "DNS toolkit"
category = "main"
optional = false
python-versions = ">=3.6,<4.0"

[package.extras]
dnssec = ["cryptography (>=2.6,<37.0)"]
curio = ["curio (>=1.2,<2.0)", "sniffio (>=1.1,<2.0)"]
doh = ["h2 (>=4.1.0)", "httpx (>=0.21.1)", "requests (>=2.23.0,<3.0.0)", "requests-toolbelt (>=0.9.1,<0.10.0)"]
idna = ["idna (>=2.1,<4.0)"]
trio = ["trio (>=0.14,<0.20)"]
wmi = ["wmi (>=1.5.1,<2.0.0)"]

[[package]]
name = "docstring-parser"
version = "0.15"
description = "Parse Python docstrings in reST, Google and Numpydoc format"
category = "main"
optional = true
python-versions = ">=3.6,<4.0"

[[package]]
name = "docstring-to-markdown"
version = "0.10"
description = "On the fly conversion of Python docstrings to markdown"
category = "main"
optional = true
python-versions = ">=3.6"

[[package]]
name = "docutils"
version = "0.17.1"
description = "Docutils -- Python Documentation Utilities"
category = "dev"
optional = false
python-versions = ">=2.7, !=3.0.*, !=3.1.*, !=3.2.*, !=3.3.*, !=3.4.*"

[[package]]
name = "ecos"
version = "2.0.10"
description = "This is the Python package for ECOS: Embedded Cone Solver. See Github page for more information."
category = "main"
optional = true
python-versions = "*"

[package.dependencies]
numpy = ">=1.6"
scipy = ">=0.9"

[[package]]
name = "entrypoints"
version = "0.4"
description = "Discover and load entry points from installed packages."
category = "main"
optional = false
python-versions = ">=3.6"

[[package]]
name = "ephem"
version = "4.1.3"
description = "Compute positions of the planets and stars"
category = "main"
optional = true
python-versions = "*"

[[package]]
name = "et-xmlfile"
version = "1.1.0"
description = "An implementation of lxml.xmlfile for the standard library"
category = "main"
optional = false
python-versions = ">=3.6"

[[package]]
name = "exchange-calendars"
version = "4.2.3"
description = "Calendars for securities exchanges"
category = "main"
optional = false
python-versions = "~=3.8"

[package.dependencies]
korean-lunar-calendar = "*"
numpy = "*"
pandas = ">=1.1"
pyluach = "*"
python-dateutil = "*"
pytz = "*"
toolz = "*"

[package.extras]
dev = ["flake8", "hypothesis", "pytest", "pytest-benchmark", "pytest-xdist", "pip-tools"]

[[package]]
name = "executing"
version = "1.1.1"
description = "Get the currently executing AST node of a frame, and other information"
category = "main"
optional = false
python-versions = "*"

[package.extras]
tests = ["asttokens", "pytest", "littleutils", "rich"]

[[package]]
name = "fastjsonschema"
version = "2.16.2"
description = "Fastest Python implementation of JSON schema"
category = "main"
optional = false
python-versions = "*"

[package.extras]
devel = ["colorama", "jsonschema", "json-spec", "pylint", "pytest", "pytest-benchmark", "pytest-cache", "validictory"]

[[package]]
name = "feedparser"
version = "6.0.10"
description = "Universal feed parser, handles RSS 0.9x, RSS 1.0, RSS 2.0, CDF, Atom 0.3, and Atom 1.0 feeds"
category = "main"
optional = false
python-versions = ">=3.6"

[package.dependencies]
sgmllib3k = "*"

[[package]]
name = "ffn"
version = "0.3.6"
description = "Financial functions for Python"
category = "main"
optional = false
python-versions = "*"

[package.dependencies]
decorator = ">=4"
future = ">=0.15"
matplotlib = ">=1"
numpy = ">=1.5"
pandas = ">=0.19"
pandas-datareader = ">=0.2"
scikit-learn = ">=0.15"
scipy = ">=0.15"
tabulate = ">=0.7.5"

[package.extras]
dev = ["black (>=20.8b1)", "codecov", "coverage", "flake8", "flake8-black", "future", "mock", "nose"]

[[package]]
name = "filelock"
version = "3.8.0"
description = "A platform independent file lock."
category = "dev"
optional = false
python-versions = ">=3.7"

[package.extras]
docs = ["furo (>=2022.6.21)", "sphinx (>=5.1.1)", "sphinx-autodoc-typehints (>=1.19.1)"]
testing = ["covdefaults (>=2.2)", "coverage (>=6.4.2)", "pytest (>=7.1.2)", "pytest-cov (>=3)", "pytest-timeout (>=2.1)"]

[[package]]
name = "financedatabase"
version = "1.0.2"
description = "This is a database of 300.000+ symbols containing Equities, ETFs, Funds, Indices, Currencies, Cryptocurrencies and Money Markets."
category = "main"
optional = false
python-versions = "*"

[[package]]
name = "finnhub-python"
version = "2.4.15"
description = "Finnhub API"
category = "main"
optional = false
python-versions = "*"

[package.dependencies]
requests = ">=2.22.0"

[[package]]
name = "finviz"
version = "1.4.4"
description = "Unofficial API for FinViz.com"
category = "main"
optional = false
python-versions = "*"

[package.dependencies]
aiohttp = "*"
beautifulsoup4 = "*"
cssselect = "*"
lxml = "*"
requests = "*"
tenacity = "*"
tqdm = "*"
urllib3 = "*"
user_agent = "*"

[[package]]
name = "finvizfinance"
version = "0.14.4"
description = "Finviz Finance. Information downloader."
category = "main"
optional = false
python-versions = ">=3.5"

[package.dependencies]
bs4 = "*"
datetime = "*"
lxml = "*"
pandas = "*"
requests = "*"

[[package]]
name = "flake8"
version = "3.9.2"
description = "the modular source code checker: pep8 pyflakes and co"
category = "main"
optional = false
python-versions = "!=3.0.*,!=3.1.*,!=3.2.*,!=3.3.*,!=3.4.*,>=2.7"

[package.dependencies]
mccabe = ">=0.6.0,<0.7.0"
pycodestyle = ">=2.7.0,<2.8.0"
pyflakes = ">=2.3.0,<2.4.0"

[[package]]
name = "fonttools"
version = "4.38.0"
description = "Tools to manipulate font files"
category = "main"
optional = false
python-versions = ">=3.7"

[package.extras]
all = ["fs (>=2.2.0,<3)", "lxml (>=4.0,<5)", "zopfli (>=0.1.4)", "lz4 (>=1.7.4.2)", "matplotlib", "sympy", "skia-pathops (>=0.5.0)", "uharfbuzz (>=0.23.0)", "brotlicffi (>=0.8.0)", "scipy", "brotli (>=1.0.1)", "munkres", "unicodedata2 (>=14.0.0)", "xattr"]
graphite = ["lz4 (>=1.7.4.2)"]
interpolatable = ["scipy", "munkres"]
lxml = ["lxml (>=4.0,<5)"]
pathops = ["skia-pathops (>=0.5.0)"]
plot = ["matplotlib"]
repacker = ["uharfbuzz (>=0.23.0)"]
symfont = ["sympy"]
type1 = ["xattr"]
ufo = ["fs (>=2.2.0,<3)"]
unicode = ["unicodedata2 (>=14.0.0)"]
woff = ["zopfli (>=0.1.4)", "brotlicffi (>=0.8.0)", "brotli (>=1.0.1)"]

[[package]]
name = "formulaic"
version = "0.3.4"
description = "An implementation of Wilkinson formulas."
category = "main"
optional = false
python-versions = ">=3.7.1,<4.0.0"

[package.dependencies]
astor = ">=0.8"
interface-meta = ">=1.2.0,<2.0.0"
numpy = ">=1.3"
pandas = ">=1.2"
scipy = ">=1.6"
wrapt = ">=1.0"

[package.extras]
arrow = ["pyarrow (>=1)"]
calculus = ["sympy (>=1.3,<1.10)"]

[[package]]
name = "fred"
version = "3.1"
description = "St. Louis Federal Reserve FRED API"
category = "main"
optional = false
python-versions = "*"

[package.dependencies]
requests = "*"

[[package]]
name = "fredapi"
version = "0.4.3"
description = "Python API for Federal Reserve Economic Data (FRED) from St. Louis Fed"
category = "main"
optional = false
python-versions = "*"

[package.dependencies]
pandas = "*"

[[package]]
name = "frozendict"
version = "2.3.4"
description = "A simple immutable dictionary"
category = "main"
optional = false
python-versions = ">=3.6"

[[package]]
name = "frozenlist"
version = "1.3.1"
description = "A list-like structure which implements collections.abc.MutableSequence"
category = "main"
optional = false
python-versions = ">=3.7"

[[package]]
name = "fsspec"
version = "2022.11.0"
description = "File-system specification"
category = "main"
optional = true
python-versions = ">=3.7"

[package.dependencies]
aiohttp = {version = "<4.0.0a0 || >4.0.0a0,<4.0.0a1 || >4.0.0a1", optional = true, markers = "extra == \"http\""}
requests = {version = "*", optional = true, markers = "extra == \"http\""}

[package.extras]
abfs = ["adlfs"]
adl = ["adlfs"]
arrow = ["pyarrow (>=1)"]
dask = ["dask", "distributed"]
dropbox = ["dropboxdrivefs", "requests", "dropbox"]
entrypoints = ["importlib-metadata"]
fuse = ["fusepy"]
gcs = ["gcsfs"]
git = ["pygit2"]
github = ["requests"]
gs = ["gcsfs"]
gui = ["panel"]
hdfs = ["pyarrow (>=1)"]
http = ["requests", "aiohttp (!=4.0.0a0,!=4.0.0a1)"]
libarchive = ["libarchive-c"]
oci = ["ocifs"]
s3 = ["s3fs"]
sftp = ["paramiko"]
smb = ["smbprotocol"]
ssh = ["paramiko"]
tqdm = ["tqdm"]

[[package]]
name = "fundamentalanalysis"
version = "0.2.14"
description = "Fully-fledged Fundamental Analysis package capable of collecting 20 years of Company Profiles,    Financial Statements, Ratios and Stock Data of 20.000+ companies."
category = "main"
optional = false
python-versions = "*"

[[package]]
name = "future"
version = "0.18.2"
description = "Clean single-source support for Python 3 and 2"
category = "main"
optional = false
python-versions = ">=2.6, !=3.0.*, !=3.1.*, !=3.2.*"

[[package]]
name = "gitdb"
version = "4.0.9"
description = "Git Object Database"
category = "main"
optional = false
python-versions = ">=3.6"

[package.dependencies]
smmap = ">=3.0.1,<6"

[[package]]
name = "gitpython"
version = "3.1.29"
description = "GitPython is a python library used to interact with Git repositories"
category = "main"
optional = false
python-versions = ">=3.7"

[package.dependencies]
gitdb = ">=4.0.1,<5"

[[package]]
name = "google-auth"
version = "2.14.1"
description = "Google Authentication Library"
category = "main"
optional = true
python-versions = ">=2.7,!=3.0.*,!=3.1.*,!=3.2.*,!=3.3.*,!=3.4.*,!=3.5.*"

[package.dependencies]
cachetools = ">=2.0.0,<6.0"
pyasn1-modules = ">=0.2.1"
rsa = {version = ">=3.1.4,<5", markers = "python_version >= \"3.6\""}
six = ">=1.9.0"

[package.extras]
aiohttp = ["requests (>=2.20.0,<3.0.0dev)", "aiohttp (>=3.6.2,<4.0.0dev)"]
enterprise_cert = ["cryptography (==36.0.2)", "pyopenssl (==22.0.0)"]
pyopenssl = ["pyopenssl (>=20.0.0)", "cryptography (>=38.0.3)"]
reauth = ["pyu2f (>=0.1.5)"]

[[package]]
name = "google-auth-oauthlib"
version = "0.4.6"
description = "Google Authentication Library"
category = "main"
optional = true
python-versions = ">=3.6"

[package.dependencies]
google-auth = ">=1.0.0"
requests-oauthlib = ">=0.7.0"

[package.extras]
tool = ["click (>=6.0.0)"]

[[package]]
name = "graphviz"
version = "0.20.1"
description = "Simple Python interface for Graphviz"
category = "main"
optional = true
python-versions = ">=3.7"

[package.extras]
dev = ["tox (>=3)", "flake8", "pep8-naming", "wheel", "twine"]
docs = ["sphinx (>=5)", "sphinx-autodoc-typehints", "sphinx-rtd-theme"]
test = ["pytest (>=7)", "pytest-mock (>=3)", "mock (>=4)", "pytest-cov", "coverage"]

[[package]]
name = "grpcio"
version = "1.51.1"
description = "HTTP/2-based RPC framework"
category = "main"
optional = false
python-versions = ">=3.7"

[package.extras]
protobuf = ["grpcio-tools (>=1.51.1)"]

[[package]]
name = "h11"
version = "0.12.0"
description = "A pure-Python, bring-your-own-I/O implementation of HTTP/1.1"
category = "main"
optional = false
python-versions = ">=3.6"

[[package]]
name = "hijri-converter"
version = "2.2.4"
description = "Accurate Hijri-Gregorian dates converter based on the Umm al-Qura calendar"
category = "main"
optional = false
python-versions = ">=3.6"

[[package]]
name = "holidays"
version = "0.14.2"
description = "Generate and work with holidays in Python"
category = "main"
optional = false
python-versions = ">=3.7"

[package.dependencies]
convertdate = ">=2.3.0"
hijri-converter = "*"
korean-lunar-calendar = "*"
python-dateutil = "*"

[[package]]
name = "html5lib"
version = "1.1"
description = "HTML parser based on the WHATWG HTML specification"
category = "main"
optional = false
python-versions = ">=2.7, !=3.0.*, !=3.1.*, !=3.2.*, !=3.3.*, !=3.4.*"

[package.dependencies]
six = ">=1.9"
webencodings = "*"

[package.extras]
all = ["genshi", "chardet (>=2.2)", "lxml"]
chardet = ["chardet (>=2.2)"]
genshi = ["genshi"]
lxml = ["lxml"]

[[package]]
name = "httpcore"
version = "0.15.0"
description = "A minimal low-level HTTP client."
category = "main"
optional = false
python-versions = ">=3.7"

[package.dependencies]
anyio = ">=3.0.0,<4.0.0"
certifi = "*"
h11 = ">=0.11,<0.13"
sniffio = ">=1.0.0,<2.0.0"

[package.extras]
http2 = ["h2 (>=3,<5)"]
socks = ["socksio (>=1.0.0,<2.0.0)"]

[[package]]
name = "httpx"
version = "0.23.0"
description = "The next generation HTTP client."
category = "main"
optional = false
python-versions = ">=3.7"

[package.dependencies]
certifi = "*"
httpcore = ">=0.15.0,<0.16.0"
rfc3986 = {version = ">=1.3,<2", extras = ["idna2008"]}
sniffio = "*"

[package.extras]
brotli = ["brotlicffi", "brotli"]
cli = ["click (>=8.0.0,<9.0.0)", "rich (>=10,<13)", "pygments (>=2.0.0,<3.0.0)"]
http2 = ["h2 (>=3,<5)"]
socks = ["socksio (>=1.0.0,<2.0.0)"]

[[package]]
name = "identify"
version = "2.5.7"
description = "File identification library for Python"
category = "dev"
optional = false
python-versions = ">=3.7"

[package.extras]
license = ["ukkonen"]

[[package]]
name = "idna"
version = "3.4"
description = "Internationalized Domain Names in Applications (IDNA)"
category = "main"
optional = false
python-versions = ">=3.5"

[[package]]
name = "imagesize"
version = "1.4.1"
description = "Getting image size from png/jpeg/jpeg2000/gif file"
category = "dev"
optional = false
python-versions = ">=2.7, !=3.0.*, !=3.1.*, !=3.2.*, !=3.3.*"

[[package]]
name = "importlib-metadata"
version = "5.0.0"
description = "Read metadata from Python packages"
category = "main"
optional = false
python-versions = ">=3.7"

[package.dependencies]
zipp = ">=0.5"

[package.extras]
docs = ["sphinx (>=3.5)", "jaraco.packaging (>=9)", "rst.linker (>=1.9)", "furo", "jaraco.tidelift (>=1.4)"]
perf = ["ipython"]
testing = ["pytest (>=6)", "pytest-checkdocs (>=2.4)", "pytest-flake8", "flake8 (<5)", "pytest-cov", "pytest-enabler (>=1.3)", "packaging", "pyfakefs", "flufl.flake8", "pytest-perf (>=0.9.2)", "pytest-black (>=0.3.7)", "pytest-mypy (>=0.9.1)", "importlib-resources (>=1.3)"]

[[package]]
name = "inflection"
version = "0.5.1"
description = "A port of Ruby on Rails inflector to Python"
category = "main"
optional = false
python-versions = ">=3.5"

[[package]]
name = "iniconfig"
version = "1.1.1"
description = "iniconfig: brain-dead simple config-ini parsing"
category = "dev"
optional = false
python-versions = "*"

[[package]]
name = "interface-meta"
version = "1.3.0"
description = "`interface_meta` provides a convenient way to expose an extensible API with enforced method signatures and consistent documentation."
category = "main"
optional = false
python-versions = ">=3.7,<4.0"

[[package]]
name = "investiny"
version = "0.5.0"
description = "🤏🏻 `investpy` but made tiny."
category = "main"
optional = false
python-versions = ">=3.8,<4.0"

[package.dependencies]
httpx = ">=0.23.0,<0.24.0"

[package.extras]
docs = ["mkdocs (>=1.4.0,<2.0.0)", "mkdocs-material (>=8.5.4,<9.0.0)", "mkdocs-git-revision-date-localized-plugin (>=1.1.0,<2.0.0)", "mkdocstrings[python] (>=0.19.0,<0.20.0)"]

[[package]]
name = "investpy"
version = "1.0.8"
description = "Financial Data Extraction from Investing.com with Python"
category = "main"
optional = false
python-versions = ">=3.7"

[package.dependencies]
lxml = ">=4.4.1"
numpy = [
    ">=1.17.2",
    ">=1.21.2",
]
pandas = ">=0.25.1"
pytz = ">=2019.3"
requests = ">=2.22.0"
Unidecode = ">=1.1.1"

[package.extras]
docs = ["sphinx (==3.4.3)", "recommonmark (==0.7.1)", "furo (==2021.4.11b34)", "investpy (==1.0.8)"]
tests = ["pytest (==6.2.5)"]

[[package]]
name = "ipyflex"
version = "0.2.4"
description = "Jupyter Widget Flex Layout"
category = "main"
optional = false
python-versions = ">=3.6"

[package.dependencies]
ipywidgets = ">=7.0.0"

[package.extras]
docs = ["jupyter-sphinx", "nbsphinx", "nbsphinx-link", "pytest-check-links", "pypandoc", "recommonmark", "sphinx (>=1.5)", "sphinx-rtd-theme"]
test = ["pytest (>=4.6)", "pytest-cov", "nbval"]

[[package]]
name = "ipykernel"
version = "6.16.1"
description = "IPython Kernel for Jupyter"
category = "main"
optional = false
python-versions = ">=3.7"

[package.dependencies]
appnope = {version = "*", markers = "platform_system == \"Darwin\""}
debugpy = ">=1.0"
ipython = ">=7.23.1"
jupyter-client = ">=6.1.12"
matplotlib-inline = ">=0.1"
nest-asyncio = "*"
packaging = "*"
psutil = "*"
pyzmq = ">=17"
tornado = ">=6.1"
traitlets = ">=5.1.0"

[package.extras]
docs = ["myst-parser", "pydata-sphinx-theme", "sphinx", "sphinxcontrib-github-alt"]
test = ["flaky", "ipyparallel", "pre-commit", "pytest-cov", "pytest-timeout", "pytest (>=7.0)"]

[[package]]
name = "ipympl"
version = "0.8.4"
description = "Matplotlib Jupyter Extension"
category = "main"
optional = false
python-versions = "*"

[package.dependencies]
ipykernel = ">=4.7"
ipywidgets = ">=7.6.0"
matplotlib = ">=2.0.0"

[[package]]
name = "ipython"
version = "8.5.0"
description = "IPython: Productive Interactive Computing"
category = "main"
optional = false
python-versions = ">=3.8"

[package.dependencies]
appnope = {version = "*", markers = "sys_platform == \"darwin\""}
backcall = "*"
colorama = {version = "*", markers = "sys_platform == \"win32\""}
decorator = "*"
jedi = ">=0.16"
matplotlib-inline = "*"
pexpect = {version = ">4.3", markers = "sys_platform != \"win32\""}
pickleshare = "*"
prompt-toolkit = ">3.0.1,<3.1.0"
pygments = ">=2.4.0"
stack-data = "*"
traitlets = ">=5"

[package.extras]
all = ["black", "Sphinx (>=1.3)", "ipykernel", "nbconvert", "nbformat", "ipywidgets", "notebook", "ipyparallel", "qtconsole", "pytest (<7.1)", "pytest-asyncio", "testpath", "curio", "matplotlib (!=3.2.0)", "numpy (>=1.19)", "pandas", "trio"]
black = ["black"]
doc = ["Sphinx (>=1.3)"]
kernel = ["ipykernel"]
nbconvert = ["nbconvert"]
nbformat = ["nbformat"]
notebook = ["ipywidgets", "notebook"]
parallel = ["ipyparallel"]
qtconsole = ["qtconsole"]
test = ["pytest (<7.1)", "pytest-asyncio", "testpath"]
test_extra = ["pytest (<7.1)", "pytest-asyncio", "testpath", "curio", "matplotlib (!=3.2.0)", "nbformat", "numpy (>=1.19)", "pandas", "trio"]

[[package]]
name = "ipython-genutils"
version = "0.2.0"
description = "Vestigial utilities from IPython"
category = "main"
optional = false
python-versions = "*"

[[package]]
name = "ipywidgets"
version = "8.0.2"
description = "Jupyter interactive widgets"
category = "main"
optional = false
python-versions = ">=3.7"

[package.dependencies]
ipykernel = ">=4.5.1"
ipython = ">=6.1.0"
jupyterlab-widgets = ">=3.0,<4.0"
traitlets = ">=4.3.1"
widgetsnbextension = ">=4.0,<5.0"

[package.extras]
test = ["jsonschema", "pytest (>=3.6.0)", "pytest-cov", "pytz"]

[[package]]
name = "iso8601"
version = "0.1.16"
description = "Simple module to parse ISO 8601 dates"
category = "main"
optional = false
python-versions = "*"

[[package]]
name = "isort"
version = "5.10.1"
description = "A Python utility / library to sort Python imports."
category = "dev"
optional = false
python-versions = ">=3.6.1,<4.0"

[package.extras]
pipfile_deprecated_finder = ["pipreqs", "requirementslib"]
requirements_deprecated_finder = ["pipreqs", "pip-api"]
colors = ["colorama (>=0.4.3,<0.5.0)"]
plugins = ["setuptools"]

[[package]]
name = "jedi"
version = "0.18.1"
description = "An autocompletion tool for Python that can be used for text editors."
category = "main"
optional = false
python-versions = ">=3.6"

[package.dependencies]
parso = ">=0.8.0,<0.9.0"

[package.extras]
qa = ["flake8 (==3.8.3)", "mypy (==0.782)"]
testing = ["Django (<3.1)", "colorama", "docopt", "pytest (<7.0.0)"]

[[package]]
name = "jedi-language-server"
version = "0.35.1"
description = "A language server for Jedi!"
category = "main"
optional = true
python-versions = ">=3.6,<4.0"

[package.dependencies]
docstring-to-markdown = "<1.0.0"
jedi = ">=0.18.0,<0.19.0"
pydantic = ">=1.7,<2.0"
pygls = ">=0.11.1,<0.12.0"

[[package]]
name = "jinja2"
version = "3.1.2"
description = "A very fast and expressive template engine."
category = "main"
optional = false
python-versions = ">=3.7"

[package.dependencies]
MarkupSafe = ">=2.0"

[package.extras]
i18n = ["Babel (>=2.7)"]

[[package]]
name = "joblib"
version = "1.2.0"
description = "Lightweight pipelining with Python functions"
category = "main"
optional = false
python-versions = ">=3.7"

[[package]]
name = "json5"
version = "0.9.10"
description = "A Python implementation of the JSON5 data format."
category = "main"
optional = false
python-versions = "*"

[package.extras]
dev = ["hypothesis"]

[[package]]
name = "jsonschema"
version = "3.2.0"
description = "An implementation of JSON Schema validation for Python"
category = "main"
optional = false
python-versions = "*"

[package.dependencies]
attrs = ">=17.4.0"
pyrsistent = ">=0.14.0"
six = ">=1.11.0"

[package.extras]
format = ["idna", "jsonpointer (>1.13)", "rfc3987", "strict-rfc3339", "webcolors"]
format_nongpl = ["idna", "jsonpointer (>1.13)", "webcolors", "rfc3986-validator (>0.1.0)", "rfc3339-validator"]

[[package]]
name = "jupyter-client"
version = "7.4.1"
description = "Jupyter protocol implementation and client libraries"
category = "main"
optional = false
python-versions = ">=3.7"

[package.dependencies]
entrypoints = "*"
jupyter-core = ">=4.9.2"
nest-asyncio = ">=1.5.4"
python-dateutil = ">=2.8.2"
pyzmq = ">=23.0"
tornado = ">=6.2"
traitlets = "*"

[package.extras]
doc = ["ipykernel", "myst-parser", "sphinx-rtd-theme", "sphinx (>=1.3.6)", "sphinxcontrib-github-alt"]
test = ["codecov", "coverage", "ipykernel (>=6.5)", "ipython", "mypy", "pre-commit", "pytest", "pytest-asyncio (>=0.18)", "pytest-cov", "pytest-timeout"]

[[package]]
name = "jupyter-core"
version = "4.11.2"
description = "Jupyter core package. A base package on which Jupyter projects rely."
category = "main"
optional = false
python-versions = ">=3.7"

[package.dependencies]
pywin32 = {version = ">=1.0", markers = "sys_platform == \"win32\" and platform_python_implementation != \"PyPy\""}
traitlets = "*"

[package.extras]
test = ["ipykernel", "pre-commit", "pytest", "pytest-cov", "pytest-timeout"]

[[package]]
name = "jupyter-lsp"
version = "1.5.1"
description = "Multi-Language Server WebSocket proxy for Jupyter Notebook/Lab server"
category = "main"
optional = true
python-versions = ">=3.6"

[package.dependencies]
entrypoints = "*"
jupyter-server = ">=1.1.2"

[[package]]
name = "jupyter-server"
version = "1.21.0"
description = "The backend—i.e. core services, APIs, and REST endpoints—to Jupyter web applications."
category = "main"
optional = false
python-versions = ">=3.7"

[package.dependencies]
anyio = ">=3.1.0,<4"
argon2-cffi = "*"
jinja2 = "*"
jupyter-client = ">=6.1.12"
jupyter-core = ">=4.7.0"
nbconvert = ">=6.4.4"
nbformat = ">=5.2.0"
packaging = "*"
prometheus-client = "*"
pywinpty = {version = "*", markers = "os_name == \"nt\""}
pyzmq = ">=17"
Send2Trash = "*"
terminado = ">=0.8.3"
tornado = ">=6.1.0"
traitlets = ">=5.1"
websocket-client = "*"

[package.extras]
test = ["coverage", "ipykernel", "pre-commit", "pytest-console-scripts", "pytest-cov", "pytest-mock", "pytest-timeout", "pytest-tornasync", "pytest (>=7.0)", "requests"]

[[package]]
name = "jupyterlab"
version = "3.5.0"
description = "JupyterLab computational environment"
category = "main"
optional = false
python-versions = ">=3.7"

[package.dependencies]
ipython = "*"
jinja2 = ">=2.1"
jupyter-core = "*"
jupyter-server = ">=1.16.0,<3"
jupyterlab-server = ">=2.10,<3.0"
nbclassic = "*"
notebook = "<7"
packaging = "*"
tomli = "*"
tornado = ">=6.1.0"

[package.extras]
test = ["check-manifest", "coverage", "jupyterlab-server", "pre-commit", "pytest (>=6.0)", "pytest-cov", "pytest-console-scripts", "pytest-check-links (>=0.5)", "requests", "requests-cache", "virtualenv"]
ui-tests = ["build"]

[[package]]
name = "jupyterlab-code-formatter"
version = "1.5.3"
description = "Code formatter for JupyterLab"
category = "main"
optional = true
python-versions = ">=3.6"

[package.dependencies]
jupyterlab = ">=3.0,<4.0"

[[package]]
name = "jupyterlab-lsp"
version = "3.10.2"
description = "Coding assistance for JupyterLab with Language Server Protocol"
category = "main"
optional = true
python-versions = ">=3.7"

[package.dependencies]
jupyter-lsp = ">=1.4.0"
jupyterlab = ">=3.1.0,<4.0.0a0"

[[package]]
name = "jupyterlab-pygments"
version = "0.2.2"
description = "Pygments theme using JupyterLab CSS variables"
category = "main"
optional = false
python-versions = ">=3.7"

[[package]]
name = "jupyterlab-server"
version = "2.16.1"
description = "A set of server components for JupyterLab and JupyterLab like applications."
category = "main"
optional = false
python-versions = ">=3.7"

[package.dependencies]
babel = "*"
importlib-metadata = {version = ">=4.8.3", markers = "python_version < \"3.10\""}
jinja2 = ">=3.0.3"
json5 = "*"
jsonschema = ">=3.0.1"
jupyter-server = ">=1.8,<3"
packaging = "*"
requests = "*"

[package.extras]
docs = ["autodoc-traits", "docutils (<0.19)", "jinja2 (<3.1.0)", "mistune (<1)", "myst-parser", "pydata-sphinx-theme", "sphinx", "sphinx-copybutton", "sphinxcontrib-openapi"]
openapi = ["openapi-core (>=0.14.2)", "ruamel-yaml"]
test = ["codecov", "ipykernel", "jupyter-server", "openapi-core (>=0.14.2,<0.15.0)", "openapi-spec-validator (<0.5)", "pytest-console-scripts", "pytest-cov", "pytest (>=7.0)", "ruamel-yaml", "strict-rfc3339"]

[[package]]
name = "jupyterlab-widgets"
version = "3.0.3"
description = "Jupyter interactive widgets for JupyterLab"
category = "main"
optional = false
python-versions = ">=3.7"

[[package]]
name = "kiwisolver"
version = "1.4.4"
description = "A fast implementation of the Cassowary constraint solver"
category = "main"
optional = false
python-versions = ">=3.7"

[[package]]
name = "korean-lunar-calendar"
version = "0.3.1"
description = "Korean Lunar Calendar"
category = "main"
optional = false
python-versions = "*"

[[package]]
name = "lazy-object-proxy"
version = "1.7.1"
description = "A fast and thorough lazy object proxy."
category = "dev"
optional = false
python-versions = ">=3.6"

[[package]]
name = "lightgbm"
version = "3.3.3"
description = "LightGBM Python Package"
category = "main"
optional = true
python-versions = "*"

[package.dependencies]
numpy = "*"
scikit-learn = "!=0.22.0"
scipy = "*"

[package.extras]
dask = ["dask[array] (>=2.0.0)", "dask[dataframe] (>=2.0.0)", "dask[distributed] (>=2.0.0)", "pandas"]

[[package]]
name = "linearmodels"
version = "4.27"
description = "Linear Panel, Instrumental Variable, Asset Pricing, and System Regression models for Python"
category = "main"
optional = false
python-versions = ">=3.8"

[package.dependencies]
Cython = ">=0.29.21"
formulaic = ">=0.3.2,<0.4.0"
mypy-extensions = ">=0.4"
numpy = ">=1.16"
pandas = ">=0.24"
property-cached = ">=1.6.3"
pyhdfe = ">=0.1"
scipy = ">=1.2"
setuptools-scm = ">=6.4.2,<7.0.0"
statsmodels = ">=0.11"

[[package]]
name = "llvmlite"
version = "0.39.1"
description = "lightweight wrapper around basic LLVM functionality"
category = "main"
optional = true
python-versions = ">=3.7"

[[package]]
name = "loguru"
version = "0.6.0"
description = "Python logging made (stupidly) simple"
category = "main"
optional = false
python-versions = ">=3.5"

[package.dependencies]
colorama = {version = ">=0.3.4", markers = "sys_platform == \"win32\""}
win32-setctime = {version = ">=1.0.0", markers = "sys_platform == \"win32\""}

[package.extras]
dev = ["colorama (>=0.3.4)", "docutils (==0.16)", "flake8 (>=3.7.7)", "tox (>=3.9.0)", "pytest (>=4.6.2)", "pytest-cov (>=2.7.1)", "black (>=19.10b0)", "isort (>=5.1.1)", "Sphinx (>=4.1.1)", "sphinx-autobuild (>=0.7.1)", "sphinx-rtd-theme (>=0.4.3)"]

[[package]]
name = "lunarcalendar"
version = "0.0.9"
description = "A lunar calendar converter, including a number of lunar and solar holidays, mainly from China."
category = "main"
optional = true
python-versions = ">=2.7, <4"

[package.dependencies]
ephem = ">=3.7.5.3"
python-dateutil = ">=2.6.1"
pytz = "*"

[[package]]
name = "lxml"
version = "4.9.2"
description = "Powerful and Pythonic XML processing library combining libxml2/libxslt with the ElementTree API."
category = "main"
optional = false
python-versions = ">=2.7, !=3.0.*, !=3.1.*, !=3.2.*, !=3.3.*, != 3.4.*"

[package.extras]
cssselect = ["cssselect (>=0.7)"]
html5 = ["html5lib"]
htmlsoup = ["beautifulsoup4"]
source = ["Cython (>=0.29.7)"]

[[package]]
name = "macholib"
version = "1.16.2"
description = "Mach-O header analysis and editing"
category = "main"
optional = true
python-versions = "*"

[package.dependencies]
altgraph = ">=0.17"

[[package]]
name = "markdown"
version = "3.4.1"
description = "Python implementation of Markdown."
category = "main"
optional = true
python-versions = ">=3.7"

[package.dependencies]
importlib-metadata = {version = ">=4.4", markers = "python_version < \"3.10\""}

[package.extras]
testing = ["coverage", "pyyaml"]

[[package]]
name = "markdown-it-py"
version = "1.1.0"
description = "Python port of markdown-it. Markdown parsing, done right!"
category = "dev"
optional = false
python-versions = "~=3.6"

[package.dependencies]
attrs = ">=19,<22"

[package.extras]
code_style = ["pre-commit (==2.6)"]
compare = ["commonmark (>=0.9.1,<0.10.0)", "markdown (>=3.2.2,<3.3.0)", "mistletoe-ebp (>=0.10.0,<0.11.0)", "mistune (>=0.8.4,<0.9.0)", "panflute (>=1.12,<2.0)"]
linkify = ["linkify-it-py (>=1.0,<2.0)"]
plugins = ["mdit-py-plugins"]
rtd = ["myst-nb (==0.13.0a1)", "pyyaml", "sphinx (>=2,<4)", "sphinx-copybutton", "sphinx-panels (>=0.4.0,<0.5.0)", "sphinx-book-theme"]
testing = ["coverage", "psutil", "pytest (>=3.6,<4)", "pytest-benchmark (>=3.2,<4.0)", "pytest-cov", "pytest-regressions"]

[[package]]
name = "markupsafe"
version = "2.1.1"
description = "Safely add untrusted strings to HTML/XML markup."
category = "main"
optional = false
python-versions = ">=3.7"

[[package]]
name = "matplotlib"
version = "3.5.3"
description = "Python plotting package"
category = "main"
optional = false
python-versions = ">=3.7"

[package.dependencies]
cycler = ">=0.10"
fonttools = ">=4.22.0"
kiwisolver = ">=1.0.1"
numpy = ">=1.17"
packaging = ">=20.0"
pillow = ">=6.2.0"
pyparsing = ">=2.2.1"
python-dateutil = ">=2.7"
setuptools_scm = ">=4,<7"

[[package]]
name = "matplotlib-inline"
version = "0.1.6"
description = "Inline Matplotlib backend for Jupyter"
category = "main"
optional = false
python-versions = ">=3.5"

[package.dependencies]
traitlets = "*"

[[package]]
name = "mccabe"
version = "0.6.1"
description = "McCabe checker, plugin for flake8"
category = "main"
optional = false
python-versions = "*"

[[package]]
name = "mdit-py-plugins"
version = "0.2.8"
description = "Collection of plugins for markdown-it-py"
category = "dev"
optional = false
python-versions = "~=3.6"

[package.dependencies]
markdown-it-py = ">=1.0,<2.0"

[package.extras]
code_style = ["pre-commit (==2.6)"]
rtd = ["myst-parser (==0.14.0a3)", "sphinx-book-theme (>=0.1.0,<0.2.0)"]
testing = ["coverage", "pytest (>=3.6,<4)", "pytest-cov", "pytest-regressions"]

[[package]]
name = "mistune"
version = "0.8.4"
description = "The fastest markdown parser in pure Python"
category = "main"
optional = false
python-versions = "*"

[[package]]
name = "mock"
version = "4.0.3"
description = "Rolling backport of unittest.mock for all Pythons"
category = "dev"
optional = false
python-versions = ">=3.6"

[package.extras]
build = ["twine", "wheel", "blurb"]
docs = ["sphinx"]
test = ["pytest (<5.4)", "pytest-cov"]

[[package]]
name = "more-itertools"
version = "9.0.0"
description = "More routines for operating on iterables, beyond itertools"
category = "main"
optional = false
python-versions = ">=3.7"

[[package]]
name = "mplfinance"
version = "0.12.9b1"
description = "Utilities for the visualization, and visual analysis, of financial data"
category = "main"
optional = false
python-versions = "*"

[package.dependencies]
matplotlib = "*"
pandas = "*"

[[package]]
name = "multidict"
version = "6.0.2"
description = "multidict implementation"
category = "main"
optional = false
python-versions = ">=3.7"

[[package]]
name = "multitasking"
version = "0.0.11"
description = "Non-blocking Python methods using decorators"
category = "main"
optional = false
python-versions = "*"

[[package]]
name = "mypy"
version = "0.930"
description = "Optional static typing for Python"
category = "dev"
optional = false
python-versions = ">=3.6"

[package.dependencies]
mypy-extensions = ">=0.4.3"
tomli = ">=1.1.0"
typing-extensions = ">=3.10"

[package.extras]
dmypy = ["psutil (>=4.0)"]
python2 = ["typed-ast (>=1.4.0,<2)"]

[[package]]
name = "mypy-extensions"
version = "0.4.3"
description = "Experimental type system extensions for programs checked with the mypy typechecker."
category = "main"
optional = false
python-versions = "*"

[[package]]
name = "myst-parser"
version = "0.15.2"
description = "An extended commonmark compliant parser, with bridges to docutils & sphinx."
category = "dev"
optional = false
python-versions = ">=3.6"

[package.dependencies]
docutils = ">=0.15,<0.18"
jinja2 = "*"
markdown-it-py = ">=1.0.0,<2.0.0"
mdit-py-plugins = ">=0.2.8,<0.3.0"
pyyaml = "*"
sphinx = ">=3.1,<5"

[package.extras]
code_style = ["pre-commit (>=2.12,<3.0)"]
linkify = ["linkify-it-py (>=1.0,<2.0)"]
rtd = ["ipython", "sphinx-book-theme (>=0.1.0,<0.2.0)", "sphinx-panels (>=0.5.2,<0.6.0)", "sphinxcontrib-bibtex (>=2.1,<3.0)", "sphinxext-rediraffe (>=0.2,<1.0)", "sphinxcontrib.mermaid (>=0.6.3,<0.7.0)", "sphinxext-opengraph (>=0.4.2,<0.5.0)"]
testing = ["beautifulsoup4", "coverage", "docutils (>=0.17.0,<0.18.0)", "pytest (>=3.6,<4)", "pytest-cov", "pytest-regressions"]

[[package]]
name = "nbclassic"
version = "0.4.5"
description = "A web-based notebook environment for interactive computing"
category = "main"
optional = false
python-versions = ">=3.7"

[package.dependencies]
argon2-cffi = "*"
ipykernel = "*"
ipython-genutils = "*"
jinja2 = "*"
jupyter-client = ">=6.1.1"
jupyter-core = ">=4.6.1"
jupyter-server = ">=1.8"
nbconvert = ">=5"
nbformat = "*"
nest-asyncio = ">=1.5"
notebook-shim = ">=0.1.0"
prometheus-client = "*"
pyzmq = ">=17"
Send2Trash = ">=1.8.0"
terminado = ">=0.8.3"
tornado = ">=6.1"
traitlets = ">=4.2.1"

[package.extras]
docs = ["sphinx", "nbsphinx", "sphinxcontrib-github-alt", "sphinx-rtd-theme", "myst-parser"]
json-logging = ["json-logging"]
test = ["pytest", "coverage", "requests", "testpath", "nbval", "selenium (==4.1.5)", "pytest-cov", "pytest-tornasync", "requests-unixsocket"]

[[package]]
name = "nbclient"
version = "0.5.13"
description = "A client library for executing notebooks. Formerly nbconvert's ExecutePreprocessor."
category = "main"
optional = false
python-versions = ">=3.7.0"

[package.dependencies]
jupyter-client = ">=6.1.5"
nbformat = ">=5.0"
nest-asyncio = "*"
traitlets = ">=5.0.0"

[package.extras]
sphinx = ["Sphinx (>=1.7)", "sphinx-book-theme", "mock", "moto", "myst-parser"]
test = ["ipython (<8.0.0)", "ipykernel", "ipywidgets (<8.0.0)", "pytest (>=4.1)", "pytest-asyncio", "pytest-cov (>=2.6.1)", "check-manifest", "flake8", "mypy", "xmltodict", "black", "pip (>=18.1)", "wheel (>=0.31.0)", "setuptools (>=38.6.0)", "twine (>=1.11.0)"]

[[package]]
name = "nbconvert"
version = "6.5.4"
description = "Converting Jupyter Notebooks"
category = "main"
optional = false
python-versions = ">=3.7"

[package.dependencies]
beautifulsoup4 = "*"
bleach = "*"
defusedxml = "*"
entrypoints = ">=0.2.2"
jinja2 = ">=3.0"
jupyter-core = ">=4.7"
jupyterlab-pygments = "*"
lxml = "*"
MarkupSafe = ">=2.0"
mistune = ">=0.8.1,<2"
nbclient = ">=0.5.0"
nbformat = ">=5.1"
packaging = "*"
pandocfilters = ">=1.4.1"
pygments = ">=2.4.1"
tinycss2 = "*"
traitlets = ">=5.0"

[package.extras]
all = ["pytest", "pytest-cov", "pytest-dependency", "ipykernel", "ipywidgets (>=7)", "pre-commit", "pyppeteer (>=1,<1.1)", "tornado (>=6.1)", "sphinx (>=1.5.1)", "sphinx-rtd-theme", "nbsphinx (>=0.2.12)", "ipython"]
docs = ["sphinx (>=1.5.1)", "sphinx-rtd-theme", "nbsphinx (>=0.2.12)", "ipython"]
serve = ["tornado (>=6.1)"]
test = ["pytest", "pytest-cov", "pytest-dependency", "ipykernel", "ipywidgets (>=7)", "pre-commit", "pyppeteer (>=1,<1.1)"]
webpdf = ["pyppeteer (>=1,<1.1)"]

[[package]]
name = "nbformat"
version = "5.7.0"
description = "The Jupyter Notebook format"
category = "main"
optional = false
python-versions = ">=3.7"

[package.dependencies]
fastjsonschema = "*"
jsonschema = ">=2.6"
jupyter-core = "*"
traitlets = ">=5.1"

[package.extras]
test = ["check-manifest", "pep440", "pre-commit", "pytest", "testpath"]

[[package]]
name = "nbmake"
version = "1.3.0"
description = "Pytest plugin for testing notebooks"
category = "dev"
optional = false
python-versions = ">=3.7.0,<4.0.0"

[package.dependencies]
ipykernel = ">=5.4.0"
nbclient = ">=0.5.13,<0.6.0"
nbformat = ">=5.0.8,<6.0.0"
pydantic = ">=1.7.2,<2.0.0"
Pygments = ">=2.7.3,<3.0.0"
pytest = ">=6.1.0"

[[package]]
name = "nest-asyncio"
version = "1.5.6"
description = "Patch asyncio to allow nested event loops"
category = "main"
optional = false
python-versions = ">=3.5"

[[package]]
name = "networkx"
version = "2.8.7"
description = "Python package for creating and manipulating graphs and networks"
category = "main"
optional = true
python-versions = ">=3.8"

[package.extras]
default = ["numpy (>=1.19)", "scipy (>=1.8)", "matplotlib (>=3.4)", "pandas (>=1.3)"]
developer = ["pre-commit (>=2.20)", "mypy (>=0.981)"]
doc = ["sphinx (>=5)", "pydata-sphinx-theme (>=0.9)", "sphinx-gallery (>=0.10)", "numpydoc (>=1.4)", "pillow (>=9.1)", "nb2plots (>=0.6)", "texext (>=0.6.6)"]
extra = ["lxml (>=4.6)", "pygraphviz (>=1.9)", "pydot (>=1.4.2)", "sympy (>=1.10)"]
test = ["pytest (>=7.1)", "pytest-cov (>=3.0)", "codecov (>=2.1)"]

[[package]]
name = "nfoursid"
version = "1.0.1"
description = "Implementation of N4SID, Kalman filtering and state-space models"
category = "main"
optional = true
python-versions = ">=3.7"

[package.dependencies]
matplotlib = ">=3.3"
numpy = ">=1.19"
pandas = ">=1.1"

[[package]]
name = "nodeenv"
version = "1.7.0"
description = "Node.js virtual environment builder"
category = "dev"
optional = false
python-versions = ">=2.7,!=3.0.*,!=3.1.*,!=3.2.*,!=3.3.*,!=3.4.*,!=3.5.*,!=3.6.*"

[[package]]
name = "notebook"
version = "6.5.1"
description = "A web-based notebook environment for interactive computing"
category = "main"
optional = false
python-versions = ">=3.7"

[package.dependencies]
argon2-cffi = "*"
ipykernel = "*"
ipython-genutils = "*"
jinja2 = "*"
jupyter-client = ">=5.3.4"
jupyter-core = ">=4.6.1"
nbclassic = "0.4.5"
nbconvert = ">=5"
nbformat = "*"
nest-asyncio = ">=1.5"
prometheus-client = "*"
pyzmq = ">=17"
Send2Trash = ">=1.8.0"
terminado = ">=0.8.3"
tornado = ">=6.1"
traitlets = ">=4.2.1"

[package.extras]
docs = ["sphinx", "nbsphinx", "sphinxcontrib-github-alt", "sphinx-rtd-theme", "myst-parser"]
json-logging = ["json-logging"]
test = ["pytest", "coverage", "requests", "testpath", "nbval", "selenium (==4.1.5)", "pytest-cov", "requests-unixsocket"]

[[package]]
name = "notebook-shim"
version = "0.2.0"
description = "A shim layer for notebook traits and config"
category = "main"
optional = false
python-versions = ">=3.7"

[package.dependencies]
jupyter-server = ">=1.8,<3"

[package.extras]
test = ["pytest", "pytest-console-scripts", "pytest-tornasync"]

[[package]]
name = "numba"
version = "0.56.4"
description = "compiling Python code using LLVM"
category = "main"
optional = true
python-versions = ">=3.7"

[package.dependencies]
importlib-metadata = {version = "*", markers = "python_version < \"3.9\""}
llvmlite = ">=0.39.0dev0,<0.40"
numpy = ">=1.18,<1.24"

[[package]]
name = "numpy"
version = "1.23.4"
description = "NumPy is the fundamental package for array computing with Python."
category = "main"
optional = false
python-versions = ">=3.8"

[[package]]
name = "oandapyv20"
version = "0.6.3"
description = "Python wrapper for the OANDA REST-V20 API"
category = "main"
optional = false
python-versions = "*"

[[package]]
name = "oauthlib"
version = "3.2.2"
description = "A generic, spec-compliant, thorough implementation of the OAuth request-signing logic"
category = "main"
optional = false
python-versions = ">=3.6"

[package.extras]
rsa = ["cryptography (>=3.0.0)"]
signals = ["blinker (>=1.4.0)"]
signedtoken = ["cryptography (>=3.0.0)", "pyjwt (>=2.0.0,<3)"]

[[package]]
name = "onetimepass"
version = "1.0.1"
description = "Module for generating and validating HOTP and TOTP tokens"
category = "main"
optional = false
python-versions = "*"

[package.dependencies]
six = "*"

[[package]]
name = "openpyxl"
version = "3.0.10"
description = "A Python library to read/write Excel 2010 xlsx/xlsm files"
category = "main"
optional = false
python-versions = ">=3.6"

[package.dependencies]
et-xmlfile = "*"

[[package]]
name = "osqp"
version = "0.6.2.post5"
description = "OSQP: The Operator Splitting QP Solver"
category = "main"
optional = true
python-versions = "*"

[package.dependencies]
numpy = ">=1.7"
qdldl = "*"
scipy = ">=0.13.2"

[[package]]
name = "packaging"
version = "22.0"
description = "Core utilities for Python packages"
category = "main"
optional = false
python-versions = ">=3.7"

[[package]]
name = "pandas"
version = "1.5.1"
description = "Powerful data structures for data analysis, time series, and statistics"
category = "main"
optional = false
python-versions = ">=3.8"

[package.dependencies]
numpy = [
    {version = ">=1.20.3", markers = "python_version < \"3.10\""},
    {version = ">=1.21.0", markers = "python_version >= \"3.10\""},
]
python-dateutil = ">=2.8.1"
pytz = ">=2020.1"

[package.extras]
test = ["hypothesis (>=5.5.3)", "pytest (>=6.0)", "pytest-xdist (>=1.31)"]

[[package]]
name = "pandas-datareader"
version = "0.10.0"
description = "Data readers extracted from the pandas codebase,should be compatible with recent pandas versions"
category = "main"
optional = false
python-versions = ">=3.6"

[package.dependencies]
lxml = "*"
pandas = ">=0.23"
requests = ">=2.19.0"

[[package]]
name = "pandas-market-calendars"
version = "3.2"
description = "Market and exchange trading calendars for pandas"
category = "main"
optional = false
python-versions = ">=3.7.0"

[package.dependencies]
exchange-calendars = ">=3.3"
pandas = ">=0.18"
python-dateutil = "*"
pytz = "*"

[[package]]
name = "pandas-ta"
version = "0.3.14b"
description = "An easy to use Python 3 Pandas Extension with 130+ Technical Analysis Indicators. Can be called from a Pandas DataFrame or standalone like TA-Lib. Correlation tested with TA-Lib."
category = "main"
optional = false
python-versions = "*"

[package.dependencies]
pandas = "*"

[package.extras]
dev = ["alphavantage-api", "matplotlib", "mplfinance", "scipy", "sklearn", "statsmodels", "stochastic", "talib", "tqdm", "vectorbt", "yfinance"]
test = ["ta-lib"]

[[package]]
name = "pandocfilters"
version = "1.5.0"
description = "Utilities for writing pandoc filters in python"
category = "main"
optional = false
python-versions = ">=2.7, !=3.0.*, !=3.1.*, !=3.2.*, !=3.3.*"

[[package]]
name = "papermill"
version = "2.4.0"
description = "Parametrize and run Jupyter and nteract Notebooks"
category = "main"
optional = false
python-versions = ">=3.7"
develop = false

[package.dependencies]
click = "*"
entrypoints = "*"
nbclient = ">=0.2.0"
nbformat = ">=5.1.2"
pyyaml = "*"
requests = "*"
tenacity = ">=5.0.2"
tqdm = ">=4.32.2"

[package.extras]
all = ["azure-datalake-store (>=0.0.30)", "azure-storage-blob (>=12.1.0)", "black (>=19.3b0)", "boto3", "gcsfs (>=0.2.0)", "pyarrow (>=2.0)", "requests (>=2.21.0)"]
azure = ["azure-datalake-store (>=0.0.30)", "azure-storage-blob (>=12.1.0)", "requests (>=2.21.0)"]
black = ["black (>=19.3b0)"]
dev = ["attrs (>=17.4.0)", "azure-datalake-store (>=0.0.30)", "azure-storage-blob (>=12.1.0)", "black (>=19.3b0)", "boto3", "botocore", "bumpversion", "check-manifest", "codecov", "coverage", "flake8", "gcsfs (>=0.2.0)", "google-compute-engine", "ipython (>=5.0)", "ipywidgets", "moto", "notebook", "pip (>=18.1)", "pre-commit", "pyarrow (>=2.0)", "pytest (>=4.1)", "pytest-cov (>=2.6.1)", "pytest-env (>=0.6.2)", "pytest-mock (>=1.10)", "recommonmark", "requests (>=2.21.0)", "setuptools (>=38.6.0)", "tox", "twine (>=1.11.0)", "wheel (>=0.31.0)"]
gcs = ["gcsfs (>=0.2.0)"]
github = ["PyGithub (>=1.55)"]
hdfs = ["pyarrow (>=2.0)"]
s3 = ["boto3"]
test = ["attrs (>=17.4.0)", "azure-datalake-store (>=0.0.30)", "azure-storage-blob (>=12.1.0)", "black (>=19.3b0)", "boto3", "botocore", "bumpversion", "check-manifest", "codecov", "coverage", "flake8", "gcsfs (>=0.2.0)", "google-compute-engine", "ipython (>=5.0)", "ipywidgets", "moto", "notebook", "pip (>=18.1)", "pre-commit", "pyarrow (>=2.0)", "pytest (>=4.1)", "pytest-cov (>=2.6.1)", "pytest-env (>=0.6.2)", "pytest-mock (>=1.10)", "recommonmark", "requests (>=2.21.0)", "setuptools (>=38.6.0)", "tox", "twine (>=1.11.0)", "wheel (>=0.31.0)"]

[package.source]
type = "git"
url = "https://github.com/nteract/papermill.git"
reference = "main"
resolved_reference = "54f6c038cdae0c70d5fb04691fa465e12aeb62cb"

[[package]]
name = "parso"
version = "0.8.3"
description = "A Python Parser"
category = "main"
optional = false
python-versions = ">=3.6"

[package.extras]
qa = ["flake8 (==3.8.3)", "mypy (==0.782)"]
testing = ["docopt", "pytest (<6.0.0)"]

[[package]]
name = "pathspec"
version = "0.10.2"
description = "Utility library for gitignore style pattern matching of file paths."
category = "dev"
optional = false
python-versions = ">=3.7"

[[package]]
name = "patsy"
version = "0.5.3"
description = "A Python package for describing statistical models and for building design matrices."
category = "main"
optional = false
python-versions = "*"

[package.dependencies]
numpy = ">=1.4"
six = "*"

[package.extras]
test = ["pytest", "pytest-cov", "scipy"]

[[package]]
name = "pbr"
version = "5.11.0"
description = "Python Build Reasonableness"
category = "dev"
optional = false
python-versions = ">=2.6"

[[package]]
name = "pefile"
version = "2022.5.30"
description = "Python PE parsing module"
category = "main"
optional = true
python-versions = ">=3.6.0"

[package.dependencies]
future = "*"

[[package]]
name = "pexpect"
version = "4.8.0"
description = "Pexpect allows easy control of interactive console applications."
category = "main"
optional = false
python-versions = "*"

[package.dependencies]
ptyprocess = ">=0.5"

[[package]]
name = "pickleshare"
version = "0.7.5"
description = "Tiny 'shelve'-like database with concurrency support"
category = "main"
optional = false
python-versions = "*"

[[package]]
name = "pillow"
version = "9.2.0"
description = "Python Imaging Library (Fork)"
category = "main"
optional = false
python-versions = ">=3.7"

[package.extras]
docs = ["furo", "olefile", "sphinx (>=2.4)", "sphinx-copybutton", "sphinx-issues (>=3.0.1)", "sphinx-removed-in", "sphinxext-opengraph"]
tests = ["check-manifest", "coverage", "defusedxml", "markdown2", "olefile", "packaging", "pyroma", "pytest", "pytest-cov", "pytest-timeout"]

[[package]]
name = "platformdirs"
version = "2.5.2"
description = "A small Python module for determining appropriate platform-specific dirs, e.g. a \"user data dir\"."
category = "dev"
optional = false
python-versions = ">=3.7"

[package.extras]
docs = ["furo (>=2021.7.5b38)", "proselint (>=0.10.2)", "sphinx-autodoc-typehints (>=1.12)", "sphinx (>=4)"]
test = ["appdirs (==1.4.4)", "pytest-cov (>=2.7)", "pytest-mock (>=3.6)", "pytest (>=6)"]

[[package]]
name = "plotly"
version = "5.10.0"
description = "An open-source, interactive data visualization library for Python"
category = "main"
optional = false
python-versions = ">=3.6"

[package.dependencies]
tenacity = ">=6.2.0"

[[package]]
name = "pluggy"
version = "1.0.0"
description = "plugin and hook calling mechanisms for python"
category = "dev"
optional = false
python-versions = ">=3.6"

[package.extras]
dev = ["pre-commit", "tox"]
testing = ["pytest", "pytest-benchmark"]

[[package]]
name = "pmdarima"
version = "2.0.1"
description = "Python's forecast::auto.arima equivalent"
category = "main"
optional = true
python-versions = ">=3.7"

[package.dependencies]
Cython = ">=0.29,<0.29.18 || >0.29.18,<0.29.31 || >0.29.31"
joblib = ">=0.11"
numpy = ">=1.21"
pandas = ">=0.19"
scikit-learn = ">=0.22"
scipy = ">=1.3.2"
statsmodels = ">=0.13.2"
urllib3 = "*"

[[package]]
name = "praw"
version = "7.6.0"
description = "PRAW, an acronym for `Python Reddit API Wrapper`, is a python package that allows for simple access to  Reddit's API."
category = "main"
optional = false
python-versions = "~=3.7"

[package.dependencies]
prawcore = ">=2.1,<3"
update-checker = ">=0.18"
websocket-client = ">=0.54.0"

[package.extras]
ci = ["coveralls"]
dev = ["packaging", "pre-commit", "sphinx", "sphinx-rtd-theme", "betamax (>=0.8,<0.9)", "betamax-matchers (>=0.3.0,<0.5)", "pytest (>=2.7.3)", "requests (>=2.20.1,<3)"]
lint = ["pre-commit", "sphinx", "sphinx-rtd-theme"]
readthedocs = ["sphinx", "sphinx-rtd-theme"]
test = ["betamax (>=0.8,<0.9)", "betamax-matchers (>=0.3.0,<0.5)", "pytest (>=2.7.3)", "requests (>=2.20.1,<3)"]

[[package]]
name = "prawcore"
version = "2.3.0"
description = "Low-level communication layer for PRAW 4+."
category = "main"
optional = false
python-versions = "~=3.6"

[package.dependencies]
requests = ">=2.6.0,<3.0"

[package.extras]
ci = ["coveralls"]
dev = ["black", "flake8", "pre-commit", "pydocstyle", "flynt", "betamax (>=0.8,<0.9)", "betamax-matchers (>=0.4.0,<0.5)", "betamax-serializers (>=0.2.0,<0.3)", "mock (>=0.8)", "pytest", "testfixtures (>4.13.2,<7)"]
lint = ["black", "flake8", "pre-commit", "pydocstyle", "flynt"]
test = ["betamax (>=0.8,<0.9)", "betamax-matchers (>=0.4.0,<0.5)", "betamax-serializers (>=0.2.0,<0.3)", "mock (>=0.8)", "pytest", "testfixtures (>4.13.2,<7)"]

[[package]]
name = "pre-commit"
version = "2.20.0"
description = "A framework for managing and maintaining multi-language pre-commit hooks."
category = "dev"
optional = false
python-versions = ">=3.7"

[package.dependencies]
cfgv = ">=2.0.0"
identify = ">=1.0.0"
nodeenv = ">=0.11.1"
pyyaml = ">=5.1"
toml = "*"
virtualenv = ">=20.0.8"

[[package]]
name = "prometheus-client"
version = "0.15.0"
description = "Python client for the Prometheus monitoring system."
category = "main"
optional = false
python-versions = ">=3.6"

[package.extras]
twisted = ["twisted"]

[[package]]
name = "prompt-toolkit"
version = "3.0.31"
description = "Library for building powerful interactive command lines in Python"
category = "main"
optional = false
python-versions = ">=3.6.2"

[package.dependencies]
wcwidth = "*"

[[package]]
name = "property-cached"
version = "1.6.4"
description = "A decorator for caching properties in classes (forked from cached-property)."
category = "main"
optional = false
python-versions = ">= 3.5"

[[package]]
name = "prophet"
version = "1.1.1"
description = "Automatic Forecasting Procedure"
category = "main"
optional = true
python-versions = ">=3.7"

[package.dependencies]
cmdstanpy = ">=1.0.4"
convertdate = ">=2.1.2"
holidays = ">=0.14.2"
LunarCalendar = ">=0.0.9"
matplotlib = ">=2.0.0"
numpy = ">=1.15.4"
pandas = ">=1.0.4"
python-dateutil = ">=2.8.0"
setuptools-git = ">=1.2"
tqdm = ">=4.36.1"

[[package]]
name = "protobuf"
version = "3.20.1"
description = "Protocol Buffers"
category = "main"
optional = false
python-versions = ">=3.7"

[[package]]
name = "psaw"
version = "0.0.12"
description = "Pushshift.io API Wrapper for reddit.com public comment/submission search"
category = "main"
optional = false
python-versions = ">=3"

[package.dependencies]
Click = "*"
requests = "*"

[[package]]
name = "psutil"
version = "5.9.3"
description = "Cross-platform lib for process and system monitoring in Python."
category = "main"
optional = false
python-versions = ">=2.7, !=3.0.*, !=3.1.*, !=3.2.*, !=3.3.*"

[package.extras]
test = ["ipaddress", "mock", "enum34", "pywin32", "wmi"]

[[package]]
name = "ptyprocess"
version = "0.7.0"
description = "Run a subprocess in a pseudo terminal"
category = "main"
optional = false
python-versions = "*"

[[package]]
name = "pure-eval"
version = "0.2.2"
description = "Safely evaluate AST nodes without side effects"
category = "main"
optional = false
python-versions = "*"

[package.extras]
tests = ["pytest"]

[[package]]
name = "py"
version = "1.11.0"
description = "library with cross-python path, ini-parsing, io, code, log facilities"
category = "main"
optional = false
python-versions = ">=2.7, !=3.0.*, !=3.1.*, !=3.2.*, !=3.3.*, !=3.4.*"

[[package]]
name = "pyally"
version = "1.1.2"
description = "Ally Invest API Wrapper"
category = "main"
optional = false
python-versions = "*"

[package.dependencies]
pytz = "*"
requests = "*"
requests-oauthlib = "*"

[[package]]
name = "pyarrow"
version = "9.0.0"
description = "Python library for Apache Arrow"
category = "main"
optional = false
python-versions = ">=3.7"

[package.dependencies]
numpy = ">=1.16.6"

[[package]]
name = "pyasn1"
version = "0.4.8"
description = "ASN.1 types and codecs"
category = "main"
optional = true
python-versions = "*"

[[package]]
name = "pyasn1-modules"
version = "0.2.8"
description = "A collection of ASN.1-based protocols modules."
category = "main"
optional = true
python-versions = "*"

[package.dependencies]
pyasn1 = ">=0.4.6,<0.5.0"

[[package]]
name = "pycares"
version = "4.2.2"
description = "Python interface for c-ares"
category = "main"
optional = false
python-versions = "*"

[package.dependencies]
cffi = ">=1.5.0"

[package.extras]
idna = ["idna (>=2.1)"]

[[package]]
name = "pycodestyle"
version = "2.7.0"
description = "Python style guide checker"
category = "main"
optional = false
python-versions = ">=2.7, !=3.0.*, !=3.1.*, !=3.2.*, !=3.3.*"

[[package]]
name = "pycoingecko"
version = "2.3.0"
description = "Python wrapper around the CoinGecko API"
category = "main"
optional = false
python-versions = "*"

[package.dependencies]
requests = "*"

[[package]]
name = "pycparser"
version = "2.21"
description = "C parser in Python"
category = "main"
optional = false
python-versions = ">=2.7, !=3.0.*, !=3.1.*, !=3.2.*, !=3.3.*"

[[package]]
name = "pydantic"
version = "1.8.2"
description = "Data validation and settings management using python 3.6 type hinting"
category = "main"
optional = false
python-versions = ">=3.6.1"

[package.dependencies]
typing-extensions = ">=3.7.4.3"

[package.extras]
dotenv = ["python-dotenv (>=0.10.4)"]
email = ["email-validator (>=1.0.3)"]

[[package]]
name = "pydeck"
version = "0.8.0b4"
description = "Widget for deck.gl maps"
category = "main"
optional = false
python-versions = ">=3.7"

[package.dependencies]
jinja2 = ">=2.10.1"
numpy = ">=1.16.4"

[package.extras]
carto = ["pydeck-carto"]
jupyter = ["ipywidgets (>=7,<8)", "traitlets (>=4.3.2)", "ipython (>=5.8.0)", "ipykernel (>=5.1.2)"]

[[package]]
name = "pydeprecate"
version = "0.3.2"
description = "Deprecation tooling"
category = "main"
optional = true
python-versions = ">=3.6"

[[package]]
name = "pyerfa"
version = "2.0.0.1"
description = "Python bindings for ERFA"
category = "main"
optional = true
python-versions = ">=3.7"

[package.dependencies]
numpy = ">=1.17"

[package.extras]
docs = ["sphinx-astropy (>=1.3)"]
test = ["pytest", "pytest-doctestplus (>=0.7)"]

[[package]]
name = "pyex"
version = "0.5.0"
description = "Rest API to IEX"
category = "main"
optional = false
python-versions = "*"

[package.dependencies]
deprecation = ">=2.0.6"
ipython = ">=7.2.0"
pandas = ">=0.22"
Pillow = ">=5.3.0"
pytz = ">=2019.1"
requests = ">=2.21.0"
six = "*"
socketIO-client-nexus = ">=0.7.6"
sseclient = ">=0.0.22"
temporal-cache = ">=0.1.1"

[package.extras]
async = ["deprecation (>=2.0.6)", "ipython (>=7.2.0)", "Pillow (>=5.3.0)", "pandas (>=0.22)", "pytz (>=2019.1)", "requests (>=2.21.0)", "six", "socketIO-client-nexus (>=0.7.6)", "sseclient (>=0.0.22)", "temporal-cache (>=0.1.1)", "aiohttp (>=3.2)", "aiohttp-sse-client (>=0.2.0)", "aiostream (>=0.3.1)"]
dev = ["deprecation (>=2.0.6)", "ipython (>=7.2.0)", "Pillow (>=5.3.0)", "pandas (>=0.22)", "pytz (>=2019.1)", "requests (>=2.21.0)", "six", "socketIO-client-nexus (>=0.7.6)", "sseclient (>=0.0.22)", "temporal-cache (>=0.1.1)", "aiohttp (>=3.2)", "aiohttp-sse-client (>=0.2.0)", "aiostream (>=0.3.1)", "TA-Lib (>=0.4.17)", "black (>=20)", "bump2version (>=1.0.0)", "flake8 (>=3.7.8)", "flake8-black (>=0.2.1)", "mock", "pytest (>=4.3.0)", "pytest-cov (>=2.6.1)", "recommonmark", "Sphinx (>=1.8.4)", "sphinx-markdown-builder (>=0.5.2)", "sphinx-rtd-theme"]
studies = ["TA-Lib (>=0.4.17)"]

[[package]]
name = "pyflakes"
version = "2.3.1"
description = "passive checker of Python programs"
category = "main"
optional = false
python-versions = ">=2.7, !=3.0.*, !=3.1.*, !=3.2.*, !=3.3.*"

[[package]]
name = "pygls"
version = "0.11.3"
description = "a pythonic generic language server (pronounced like \"pie glass\")."
category = "main"
optional = true
python-versions = "*"

[package.dependencies]
pydantic = ">=1.7,<1.9"
typeguard = ">=2.10.0,<3"

[package.extras]
dev = ["bandit (==1.6.0)", "flake8 (==3.7.7)", "mypy (==0.812)"]
docs = ["sphinx (==2.0.1)", "sphinx-rtd-theme (==0.4.3)"]
test = ["mock (==3.0.5)", "pytest (==4.5.0)", "pytest-asyncio (==0.10.0)"]
ws = ["websockets (>=9.0.0,<10.0.0)"]

[[package]]
name = "pygments"
version = "2.13.0"
description = "Pygments is a syntax highlighting package written in Python."
category = "main"
optional = false
python-versions = ">=3.6"

[package.extras]
plugins = ["importlib-metadata"]

[[package]]
name = "pyhdfe"
version = "0.1.0"
description = "High dimensional fixed effect absorption with Python 3"
category = "main"
optional = false
python-versions = ">=3.6"

[package.dependencies]
numpy = ">=1.12.0"
scipy = ">=1.0.0"

[package.extras]
docs = ["sphinx", "ipython", "astunparse", "sphinx-rtd-theme", "nbsphinx", "jupyter-client"]
tests = ["pytest", "pytest-xdist"]

[[package]]
name = "pyinstaller"
version = "4.10"
description = "PyInstaller bundles a Python application and all its dependencies into a single package."
category = "main"
optional = true
python-versions = "<3.11,>=3.6"

[package.dependencies]
altgraph = "*"
macholib = {version = ">=1.8", markers = "sys_platform == \"darwin\""}
pefile = {version = ">=2017.8.1", markers = "sys_platform == \"win32\""}
pyinstaller-hooks-contrib = ">=2020.6"
pywin32-ctypes = {version = ">=0.2.0", markers = "sys_platform == \"win32\""}

[package.extras]
encryption = ["tinyaes (>=1.0.0)"]
hook_testing = ["pytest (>=2.7.3)", "execnet (>=1.5.0)", "psutil"]

[[package]]
name = "pyinstaller-hooks-contrib"
version = "2022.10"
description = "Community maintained hooks for PyInstaller"
category = "main"
optional = true
python-versions = ">=3.7"

[[package]]
name = "pylint"
version = "2.15.2"
description = "python code static checker"
category = "dev"
optional = false
python-versions = ">=3.7.2"

[package.dependencies]
astroid = ">=2.12.9,<=2.14.0-dev0"
colorama = {version = ">=0.4.5", markers = "sys_platform == \"win32\""}
dill = ">=0.2"
isort = ">=4.2.5,<6"
mccabe = ">=0.6,<0.8"
platformdirs = ">=2.2.0"
tomli = {version = ">=1.1.0", markers = "python_version < \"3.11\""}
tomlkit = ">=0.10.1"
typing-extensions = {version = ">=3.10.0", markers = "python_version < \"3.10\""}

[package.extras]
spelling = ["pyenchant (>=3.2,<4.0)"]
testutils = ["gitpython (>3)"]

[[package]]
name = "pyluach"
version = "2.0.2"
description = "Pyluach is a Python package for manipulating Hebrew dates,"
category = "main"
optional = false
python-versions = ">=3.7"

[[package]]
name = "pymeeus"
version = "0.5.11"
description = "Python implementation of Jean Meeus astronomical routines"
category = "main"
optional = false
python-versions = "*"

[[package]]
name = "pympler"
version = "1.0.1"
description = "A development tool to measure, monitor and analyze the memory behavior of Python objects."
category = "main"
optional = false
python-versions = ">=3.6"

[[package]]
name = "pyobjc-core"
version = "8.5.1"
description = "Python<->ObjC Interoperability Module"
category = "main"
optional = false
python-versions = ">=3.6"

[[package]]
name = "pyobjc-framework-cocoa"
version = "8.5.1"
description = "Wrappers for the Cocoa frameworks on macOS"
category = "main"
optional = false
python-versions = ">=3.6"

[package.dependencies]
pyobjc-core = ">=8.5.1"

[[package]]
name = "pyod"
version = "1.0.7"
description = "A Comprehensive and Scalable Python Library for Outlier Detection (Anomaly Detection)"
category = "main"
optional = true
python-versions = "*"

[package.dependencies]
joblib = "*"
matplotlib = "*"
numba = ">=0.51"
numpy = ">=1.19"
scikit_learn = ">=0.20.0"
scipy = ">=1.5.1"
six = "*"
statsmodels = "*"

[[package]]
name = "pyotp"
version = "2.7.0"
description = "Python One Time Password Library"
category = "main"
optional = false
python-versions = ">=3.6"

[[package]]
name = "pyparsing"
version = "3.0.9"
description = "pyparsing module - Classes and methods to define and execute parsing grammars"
category = "main"
optional = false
python-versions = ">=3.6.8"

[package.extras]
diagrams = ["railroad-diagrams", "jinja2"]

[[package]]
name = "pyprind"
version = "2.11.3"
description = "Python Progress Bar and Percent Indicator Utility"
category = "main"
optional = false
python-versions = "*"

[[package]]
name = "pyrsistent"
version = "0.18.1"
description = "Persistent/Functional/Immutable data structures"
category = "main"
optional = false
python-versions = ">=3.7"

[[package]]
name = "pytest"
version = "6.2.5"
description = "pytest: simple powerful testing with Python"
category = "dev"
optional = false
python-versions = ">=3.6"

[package.dependencies]
atomicwrites = {version = ">=1.0", markers = "sys_platform == \"win32\""}
attrs = ">=19.2.0"
colorama = {version = "*", markers = "sys_platform == \"win32\""}
iniconfig = "*"
packaging = "*"
pluggy = ">=0.12,<2.0"
py = ">=1.8.2"
toml = "*"

[package.extras]
testing = ["argcomplete", "hypothesis (>=3.56)", "mock", "nose", "requests", "xmlschema"]

[[package]]
name = "pytest-cov"
version = "3.0.0"
description = "Pytest plugin for measuring coverage."
category = "dev"
optional = false
python-versions = ">=3.6"

[package.dependencies]
coverage = {version = ">=5.2.1", extras = ["toml"]}
pytest = ">=4.6"

[package.extras]
testing = ["fields", "hunter", "process-tests", "six", "pytest-xdist", "virtualenv"]

[[package]]
name = "pytest-mock"
version = "3.10.0"
description = "Thin-wrapper around the mock package for easier use with pytest"
category = "dev"
optional = false
python-versions = ">=3.7"

[package.dependencies]
pytest = ">=5.0"

[package.extras]
dev = ["pre-commit", "tox", "pytest-asyncio"]

[[package]]
name = "pytest-recording"
version = "0.12.1"
description = "A pytest plugin that allows you recording of network interactions via VCR.py"
category = "dev"
optional = false
python-versions = ">=3.5"

[package.dependencies]
attrs = "*"
pytest = ">=3.5.0"
vcrpy = ">=2.0.1"

[[package]]
name = "pythclient"
version = "0.1.2"
description = "A library to retrieve Pyth account structures off the Solana blockchain."
category = "main"
optional = false
python-versions = ">=3.7.0"

[package.dependencies]
aiodns = "*"
aiohttp = ">=3.7.4"
backoff = "*"
base58 = "*"
dnspython = "*"
flake8 = "*"
loguru = "*"
typing-extensions = "*"

[package.extras]
testing = ["aiodns", "aiohttp (>=3.7.4)", "backoff", "base58", "dnspython", "flake8", "loguru", "typing-extensions", "mock", "pytest", "pytest-cov", "pytest-socket", "pytest-mock", "pytest-asyncio"]

[[package]]
name = "python-binance"
version = "1.0.16"
description = "Binance REST API python implementation"
category = "main"
optional = false
python-versions = "*"

[package.dependencies]
aiohttp = "*"
dateparser = "*"
requests = "*"
six = "*"
ujson = "*"
websockets = "*"

[[package]]
name = "python-coinmarketcap"
version = "0.2"
description = "CoinMarketCap Python API Wrapper"
category = "main"
optional = false
python-versions = "*"

[[package]]
name = "python-dateutil"
version = "2.8.2"
description = "Extensions to the standard Python datetime module"
category = "main"
optional = false
python-versions = "!=3.0.*,!=3.1.*,!=3.2.*,>=2.7"

[package.dependencies]
six = ">=1.5"

[[package]]
name = "python-dotenv"
version = "0.19.2"
description = "Read key-value pairs from a .env file and set them as environment variables"
category = "main"
optional = false
python-versions = ">=3.5"

[package.extras]
cli = ["click (>=5.0)"]

[[package]]
name = "python-i18n"
version = "0.3.9"
description = "Translation library for Python"
category = "main"
optional = false
python-versions = "*"

[package.extras]
yaml = ["pyyaml (>=3.10)"]

[[package]]
name = "pytorch-lightning"
version = "1.6.5"
description = "PyTorch Lightning is the lightweight PyTorch wrapper for ML researchers. Scale your models. Write less boilerplate."
category = "main"
optional = true
python-versions = ">=3.7"

[package.dependencies]
fsspec = {version = ">=2021.05.0,<2021.06.0 || >2021.06.0", extras = ["http"]}
numpy = ">=1.17.2"
packaging = ">=17.0"
protobuf = "<=3.20.1"
pyDeprecate = ">=0.3.1"
PyYAML = ">=5.4"
tensorboard = ">=2.2.0"
torch = ">=1.8"
torchmetrics = ">=0.4.1"
tqdm = ">=4.57.0"
typing-extensions = ">=4.0.0"

[package.extras]
all = ["matplotlib (>3.1)", "torchtext (>=0.9)", "omegaconf (>=2.0.5)", "hydra-core (>=1.0.5)", "jsonargparse[signatures] (>=4.7.1)", "gcsfs (>=2021.5.0)", "rich (>=10.2.2,!=10.15.0.a)", "neptune-client (>=0.10.0)", "comet-ml (>=3.1.12)", "mlflow (>=1.0.0)", "test-tube (>=0.7.5)", "wandb (>=0.8.21)", "coverage (>=6.4)", "codecov (>=2.1)", "pytest (>=6.0)", "pytest-rerunfailures (>=10.2)", "mypy (>=0.920)", "flake8 (>=3.9.2)", "pre-commit (>=1.0)", "pytest-forked", "cloudpickle (>=1.3)", "scikit-learn (>0.22.1)", "onnxruntime", "pandas", "torchvision (>=0.9)", "gym[classic_control] (>=0.17.0)", "ipython", "fairscale (>=0.4.5)", "deepspeed", "horovod (>=0.21.2,!=0.24.0)", "hivemind (>=1.0.1)"]
deepspeed = ["deepspeed"]
dev = ["matplotlib (>3.1)", "torchtext (>=0.9)", "omegaconf (>=2.0.5)", "hydra-core (>=1.0.5)", "jsonargparse[signatures] (>=4.7.1)", "gcsfs (>=2021.5.0)", "rich (>=10.2.2,!=10.15.0.a)", "neptune-client (>=0.10.0)", "comet-ml (>=3.1.12)", "mlflow (>=1.0.0)", "test-tube (>=0.7.5)", "wandb (>=0.8.21)", "coverage (>=6.4)", "codecov (>=2.1)", "pytest (>=6.0)", "pytest-rerunfailures (>=10.2)", "mypy (>=0.920)", "flake8 (>=3.9.2)", "pre-commit (>=1.0)", "pytest-forked", "cloudpickle (>=1.3)", "scikit-learn (>0.22.1)", "onnxruntime", "pandas"]
examples = ["torchvision (>=0.9)", "gym[classic_control] (>=0.17.0)", "ipython"]
extra = ["matplotlib (>3.1)", "torchtext (>=0.9)", "omegaconf (>=2.0.5)", "hydra-core (>=1.0.5)", "jsonargparse[signatures] (>=4.7.1)", "gcsfs (>=2021.5.0)", "rich (>=10.2.2,!=10.15.0.a)"]
fairscale = ["fairscale (>=0.4.5)"]
hivemind = ["hivemind (>=1.0.1)"]
horovod = ["horovod (>=0.21.2,!=0.24.0)"]
loggers = ["neptune-client (>=0.10.0)", "comet-ml (>=3.1.12)", "mlflow (>=1.0.0)", "test-tube (>=0.7.5)", "wandb (>=0.8.21)"]
strategies = ["fairscale (>=0.4.5)", "deepspeed", "horovod (>=0.21.2,!=0.24.0)", "hivemind (>=1.0.1)"]
test = ["coverage (>=6.4)", "codecov (>=2.1)", "pytest (>=6.0)", "pytest-rerunfailures (>=10.2)", "mypy (>=0.920)", "flake8 (>=3.9.2)", "pre-commit (>=1.0)", "pytest-forked", "cloudpickle (>=1.3)", "scikit-learn (>0.22.1)", "onnxruntime", "pandas"]

[[package]]
name = "pytrends"
version = "4.8.0"
description = "Pseudo API for Google Trends"
category = "main"
optional = false
python-versions = "*"

[package.dependencies]
lxml = "*"
pandas = ">=0.25"
requests = ">=2.0"

[[package]]
name = "pytz"
version = "2022.5"
description = "World timezone definitions, modern and historical"
category = "main"
optional = false
python-versions = "*"

[[package]]
name = "pytz-deprecation-shim"
version = "0.1.0.post0"
description = "Shims to make deprecation of pytz easier"
category = "main"
optional = false
python-versions = "!=3.0.*,!=3.1.*,!=3.2.*,!=3.3.*,!=3.4.*,!=3.5.*,>=2.7"

[package.dependencies]
"backports.zoneinfo" = {version = "*", markers = "python_version >= \"3.6\" and python_version < \"3.9\""}
tzdata = {version = "*", markers = "python_version >= \"3.6\""}

[[package]]
name = "pyupgrade"
version = "2.38.4"
description = "A tool to automatically upgrade syntax for newer versions."
category = "dev"
optional = false
python-versions = ">=3.7"

[package.dependencies]
tokenize-rt = "<5"

[[package]]
name = "pywin32"
version = "304"
description = "Python for Window Extensions"
category = "main"
optional = false
python-versions = "*"

[[package]]
name = "pywin32-ctypes"
version = "0.2.0"
description = ""
category = "main"
optional = true
python-versions = "*"

[[package]]
name = "pywinpty"
version = "2.0.8"
description = "Pseudo terminal support for Windows from Python."
category = "main"
optional = false
python-versions = ">=3.7"

[[package]]
name = "pyyaml"
version = "6.0"
description = "YAML parser and emitter for Python"
category = "main"
optional = false
python-versions = ">=3.6"

[[package]]
name = "pyzmq"
version = "24.0.1"
description = "Python bindings for 0MQ"
category = "main"
optional = false
python-versions = ">=3.6"

[package.dependencies]
cffi = {version = "*", markers = "implementation_name == \"pypy\""}
py = {version = "*", markers = "implementation_name == \"pypy\""}

[[package]]
name = "qdldl"
version = "0.1.5.post2"
description = "QDLDL, a free LDL factorization routine."
category = "main"
optional = true
python-versions = "*"

[package.dependencies]
numpy = ">=1.7"
scipy = ">=0.13.2"

[[package]]
name = "quandl"
version = "3.7.0"
description = "Package for quandl API access"
category = "main"
optional = false
python-versions = ">= 3.6"

[package.dependencies]
inflection = ">=0.3.1"
more-itertools = "*"
numpy = ">=1.8"
pandas = ">=0.14"
python-dateutil = "*"
requests = ">=2.7.0"
six = "*"

[[package]]
name = "rapidfuzz"
version = "1.9.1"
description = "rapid fuzzy string matching"
category = "main"
optional = false
python-versions = ">=2.7"

[package.extras]
full = ["numpy"]

[[package]]
name = "regex"
version = "2022.3.2"
description = "Alternative regular expression module, to replace re."
category = "main"
optional = false
python-versions = ">=3.6"

[[package]]
name = "requests"
version = "2.28.1"
description = "Python HTTP for Humans."
category = "main"
optional = false
python-versions = ">=3.7, <4"

[package.dependencies]
certifi = ">=2017.4.17"
charset-normalizer = ">=2,<3"
idna = ">=2.5,<4"
urllib3 = ">=1.21.1,<1.27"

[package.extras]
socks = ["PySocks (>=1.5.6,!=1.5.7)"]
use_chardet_on_py3 = ["chardet (>=3.0.2,<6)"]

[[package]]
name = "requests-oauthlib"
version = "1.3.1"
description = "OAuthlib authentication support for Requests."
category = "main"
optional = false
python-versions = ">=2.7, !=3.0.*, !=3.1.*, !=3.2.*, !=3.3.*"

[package.dependencies]
oauthlib = ">=3.0.0"
requests = ">=2.0.0"

[package.extras]
rsa = ["oauthlib[signedtoken] (>=3.0.0)"]

[[package]]
name = "rfc3986"
version = "1.5.0"
description = "Validating URI References per RFC 3986"
category = "main"
optional = false
python-versions = "*"

[package.dependencies]
idna = {version = "*", optional = true, markers = "extra == \"idna2008\""}

[package.extras]
idna2008 = ["idna"]

[[package]]
name = "rich"
version = "12.6.0"
description = "Render rich text, tables, progress bars, syntax highlighting, markdown and more to the terminal"
category = "main"
optional = false
python-versions = ">=3.6.3,<4.0.0"

[package.dependencies]
commonmark = ">=0.9.0,<0.10.0"
pygments = ">=2.6.0,<3.0.0"
typing-extensions = {version = ">=4.0.0,<5.0", markers = "python_version < \"3.9\""}

[package.extras]
jupyter = ["ipywidgets (>=7.5.1,<8.0.0)"]

[[package]]
name = "riskfolio-lib"
version = "3.3.0"
description = "Portfolio Optimization and Quantitative Strategic Asset Allocation in Python"
category = "main"
optional = true
python-versions = ">=3.7"

[package.dependencies]
arch = ">=4.15"
astropy = ">=4.3.1"
cvxpy = ">=1.0.25"
matplotlib = ">=3.3.0"
networkx = ">=2.5.1"
numpy = ">=1.17.0"
pandas = ">=1.0.0"
scikit-learn = ">=0.22.0"
scipy = ">=1.0.1"
statsmodels = ">=0.10.1"
xlsxwriter = ">=1.3.7"

[[package]]
name = "robin-stocks"
version = "2.1.0"
description = "A Python wrapper around the Robinhood API"
category = "main"
optional = false
python-versions = ">=3"

[package.dependencies]
cryptography = "*"
pyotp = "*"
python-dotenv = "*"
requests = "*"

[[package]]
name = "rsa"
version = "4.9"
description = "Pure-Python RSA implementation"
category = "main"
optional = true
python-versions = ">=3.6,<4"

[package.dependencies]
pyasn1 = ">=0.1.3"

[[package]]
name = "ruamel.yaml"
version = "0.17.21"
description = "ruamel.yaml is a YAML parser/emitter that supports roundtrip preservation of comments, seq/map flow style, and map key order"
category = "main"
optional = false
python-versions = ">=3"

[package.dependencies]
"ruamel.yaml.clib" = {version = ">=0.2.6", markers = "platform_python_implementation == \"CPython\" and python_version < \"3.11\""}

[package.extras]
docs = ["ryd"]
jinja2 = ["ruamel.yaml.jinja2 (>=0.2)"]

[[package]]
name = "ruamel.yaml.clib"
version = "0.2.7"
description = "C version of reader, parser and emitter for ruamel.yaml derived from libyaml"
category = "main"
optional = false
python-versions = ">=3.5"

[[package]]
name = "ruff"
version = "0.0.210"
description = "An extremely fast Python linter, written in Rust."
category = "dev"
optional = false
python-versions = ">=3.7"

[[package]]
name = "scikit-learn"
version = "1.1.2"
description = "A set of python modules for machine learning and data mining"
category = "main"
optional = false
python-versions = ">=3.8"

[package.dependencies]
joblib = ">=1.0.0"
numpy = ">=1.17.3"
scipy = ">=1.3.2"
threadpoolctl = ">=2.0.0"

[package.extras]
benchmark = ["matplotlib (>=3.1.2)", "pandas (>=1.0.5)", "memory-profiler (>=0.57.0)"]
docs = ["matplotlib (>=3.1.2)", "scikit-image (>=0.16.2)", "pandas (>=1.0.5)", "seaborn (>=0.9.0)", "memory-profiler (>=0.57.0)", "sphinx (>=4.0.1)", "sphinx-gallery (>=0.7.0)", "numpydoc (>=1.2.0)", "Pillow (>=7.1.2)", "sphinx-prompt (>=1.3.0)", "sphinxext-opengraph (>=0.4.2)"]
examples = ["matplotlib (>=3.1.2)", "scikit-image (>=0.16.2)", "pandas (>=1.0.5)", "seaborn (>=0.9.0)"]
tests = ["matplotlib (>=3.1.2)", "scikit-image (>=0.16.2)", "pandas (>=1.0.5)", "pytest (>=5.0.1)", "pytest-cov (>=2.9.0)", "flake8 (>=3.8.2)", "black (>=22.3.0)", "mypy (>=0.961)", "pyamg (>=4.0.0)", "numpydoc (>=1.2.0)"]

[[package]]
name = "scipy"
version = "1.9.3"
description = "Fundamental algorithms for scientific computing in Python"
category = "main"
optional = false
python-versions = ">=3.8"

[package.dependencies]
numpy = ">=1.18.5,<1.26.0"

[package.extras]
test = ["pytest", "pytest-cov", "pytest-xdist", "asv", "mpmath", "gmpy2", "threadpoolctl", "scikit-umfpack"]
doc = ["sphinx (!=4.1.0)", "pydata-sphinx-theme (==0.9.0)", "sphinx-panels (>=0.5.2)", "matplotlib (>2)", "numpydoc", "sphinx-tabs"]
dev = ["mypy", "typing-extensions", "pycodestyle", "flake8"]

[[package]]
name = "screeninfo"
version = "0.6.7"
description = "Fetch location and size of physical screens."
category = "main"
optional = false
python-versions = "*"

[package.dependencies]
Cython = {version = "*", markers = "sys_platform == \"darwin\""}
pyobjc-framework-Cocoa = {version = "*", markers = "sys_platform == \"darwin\""}

[[package]]
name = "scs"
version = "3.2.0"
description = "scs: splitting conic solver"
category = "main"
optional = true
python-versions = "*"

[package.dependencies]
numpy = ">=1.7"
scipy = ">=0.13.2"

[[package]]
name = "seaborn"
version = "0.11.2"
description = "seaborn: statistical data visualization"
category = "main"
optional = false
python-versions = ">=3.6"

[package.dependencies]
matplotlib = ">=2.2"
numpy = ">=1.15"
pandas = ">=0.23"
scipy = ">=1.0"

[[package]]
name = "semver"
version = "2.13.0"
description = "Python helper for Semantic Versioning (http://semver.org/)"
category = "main"
optional = false
python-versions = ">=2.7, !=3.0.*, !=3.1.*, !=3.2.*, !=3.3.*"

[[package]]
name = "send2trash"
version = "1.8.0"
description = "Send file to trash natively under Mac OS X, Windows and Linux."
category = "main"
optional = false
python-versions = "*"

[package.extras]
nativelib = ["pyobjc-framework-cocoa", "pywin32"]
objc = ["pyobjc-framework-cocoa"]
win32 = ["pywin32"]

[[package]]
name = "sentiment-investor"
version = "2.1.0"
description = "Access the Sentiment Investor API through Python"
category = "main"
optional = false
python-versions = ">=3.8,<4.0"

[package.dependencies]
beartype = ">=0.7.1,<0.8.0"
requests = ">=2.26.0,<3.0.0"
websocket-client = ">=1.1.0,<2.0.0"

[[package]]
name = "setuptools-git"
version = "1.2"
description = "Setuptools revision control system plugin for Git"
category = "main"
optional = true
python-versions = "*"

[[package]]
name = "setuptools-scm"
version = "6.4.2"
description = "the blessed package to manage your versions by scm tags"
category = "main"
optional = false
python-versions = ">=3.6"

[package.dependencies]
packaging = ">=20.0"
tomli = ">=1.0.0"

[package.extras]
test = ["pytest (>=6.2)", "virtualenv (>20)"]
toml = ["setuptools (>=42)"]

[[package]]
name = "sgmllib3k"
version = "1.0.0"
description = "Py3k port of sgmllib."
category = "main"
optional = false
python-versions = "*"

[[package]]
name = "shap"
version = "0.41.0"
description = "A unified approach to explain the output of any machine learning model."
category = "main"
optional = true
python-versions = "*"

[package.dependencies]
cloudpickle = "*"
numba = "*"
numpy = "*"
packaging = ">20.9"
pandas = "*"
scikit-learn = "*"
scipy = "*"
slicer = "0.0.7"
tqdm = ">4.25.0"

[package.extras]
all = ["transformers", "ipython", "lime", "pyod", "pyspark", "sphinx-rtd-theme", "pytest-mpl", "nbsphinx", "pytest", "opencv-python", "numpydoc", "xgboost", "torch", "sentencepiece", "matplotlib", "pytest-cov", "catboost", "lightgbm", "sphinx"]
docs = ["matplotlib", "ipython", "numpydoc", "sphinx-rtd-theme", "sphinx", "nbsphinx"]
others = ["lime"]
plots = ["matplotlib", "ipython"]
test = ["pytest", "pytest-mpl", "pytest-cov", "xgboost", "lightgbm", "catboost", "pyspark", "pyod", "transformers", "torch", "sentencepiece", "opencv-python"]

[[package]]
name = "six"
version = "1.16.0"
description = "Python 2 and 3 compatibility utilities"
category = "main"
optional = false
python-versions = ">=2.7, !=3.0.*, !=3.1.*, !=3.2.*"

[[package]]
name = "slicer"
version = "0.0.7"
description = "A small package for big slicing."
category = "main"
optional = true
python-versions = ">=3.6"

[[package]]
name = "smmap"
version = "5.0.0"
description = "A pure Python implementation of a sliding window memory map manager"
category = "main"
optional = false
python-versions = ">=3.6"

[[package]]
name = "sniffio"
version = "1.3.0"
description = "Sniff out which async library your code is running under"
category = "main"
optional = false
python-versions = ">=3.7"

[[package]]
name = "snowballstemmer"
version = "2.2.0"
description = "This package provides 29 stemmers for 28 languages generated from Snowball algorithms."
category = "dev"
optional = false
python-versions = "*"

[[package]]
name = "socketio-client-nexus"
version = "0.7.6"
description = "A socket.io client library"
category = "main"
optional = false
python-versions = "*"

[package.dependencies]
requests = ">=2.7.0"
six = "*"
websocket-client = "*"

[[package]]
name = "soupsieve"
version = "2.3.2.post1"
description = "A modern CSS selector implementation for Beautiful Soup."
category = "main"
optional = false
python-versions = ">=3.6"

[[package]]
name = "sphinx"
version = "4.5.0"
description = "Python documentation generator"
category = "dev"
optional = false
python-versions = ">=3.6"

[package.dependencies]
alabaster = ">=0.7,<0.8"
babel = ">=1.3"
colorama = {version = ">=0.3.5", markers = "sys_platform == \"win32\""}
docutils = ">=0.14,<0.18"
imagesize = "*"
importlib-metadata = {version = ">=4.4", markers = "python_version < \"3.10\""}
Jinja2 = ">=2.3"
packaging = "*"
Pygments = ">=2.0"
requests = ">=2.5.0"
snowballstemmer = ">=1.1"
sphinxcontrib-applehelp = "*"
sphinxcontrib-devhelp = "*"
sphinxcontrib-htmlhelp = ">=2.0.0"
sphinxcontrib-jsmath = "*"
sphinxcontrib-qthelp = "*"
sphinxcontrib-serializinghtml = ">=1.1.5"

[package.extras]
docs = ["sphinxcontrib-websupport"]
lint = ["flake8 (>=3.5.0)", "isort", "mypy (>=0.931)", "docutils-stubs", "types-typed-ast", "types-requests"]
test = ["pytest", "pytest-cov", "html5lib", "cython", "typed-ast"]

[[package]]
name = "sphinxcontrib-applehelp"
version = "1.0.2"
description = "sphinxcontrib-applehelp is a sphinx extension which outputs Apple help books"
category = "dev"
optional = false
python-versions = ">=3.5"

[package.extras]
lint = ["flake8", "mypy", "docutils-stubs"]
test = ["pytest"]

[[package]]
name = "sphinxcontrib-devhelp"
version = "1.0.2"
description = "sphinxcontrib-devhelp is a sphinx extension which outputs Devhelp document."
category = "dev"
optional = false
python-versions = ">=3.5"

[package.extras]
lint = ["flake8", "mypy", "docutils-stubs"]
test = ["pytest"]

[[package]]
name = "sphinxcontrib-htmlhelp"
version = "2.0.0"
description = "sphinxcontrib-htmlhelp is a sphinx extension which renders HTML help files"
category = "dev"
optional = false
python-versions = ">=3.6"

[package.extras]
lint = ["flake8", "mypy", "docutils-stubs"]
test = ["pytest", "html5lib"]

[[package]]
name = "sphinxcontrib-jsmath"
version = "1.0.1"
description = "A sphinx extension which renders display math in HTML via JavaScript"
category = "dev"
optional = false
python-versions = ">=3.5"

[package.extras]
test = ["pytest", "flake8", "mypy"]

[[package]]
name = "sphinxcontrib-qthelp"
version = "1.0.3"
description = "sphinxcontrib-qthelp is a sphinx extension which outputs QtHelp document."
category = "dev"
optional = false
python-versions = ">=3.5"

[package.extras]
lint = ["flake8", "mypy", "docutils-stubs"]
test = ["pytest"]

[[package]]
name = "sphinxcontrib-serializinghtml"
version = "1.1.5"
description = "sphinxcontrib-serializinghtml is a sphinx extension which outputs \"serialized\" HTML files (json and pickle)."
category = "dev"
optional = false
python-versions = ">=3.5"

[package.extras]
lint = ["flake8", "mypy", "docutils-stubs"]
test = ["pytest"]

[[package]]
name = "squarify"
version = "0.4.3"
description = "Pure Python implementation of the squarify treemap layout algorithm"
category = "main"
optional = false
python-versions = "*"

[[package]]
name = "sseclient"
version = "0.0.27"
description = "Python client library for reading Server Sent Event streams."
category = "main"
optional = false
python-versions = "*"

[package.dependencies]
requests = ">=2.9"
six = "*"

[[package]]
name = "stack-data"
version = "0.5.1"
description = "Extract data from python stack frames and tracebacks for informative displays"
category = "main"
optional = false
python-versions = "*"

[package.dependencies]
asttokens = "*"
executing = "*"
pure-eval = "*"

[package.extras]
tests = ["pytest", "typeguard", "pygments", "littleutils", "cython"]

[[package]]
name = "statsforecast"
version = "1.3.1"
description = "Time series forecasting suite using statistical models"
category = "main"
optional = true
python-versions = ">=3.7"

[package.dependencies]
matplotlib = "*"
numba = ">=0.55.0"
numpy = ">=1.21.6"
pandas = ">=1.3.5"
scipy = ">=1.7.3"
statsmodels = ">=0.13.2"
tqdm = "*"

[package.extras]
dev = ["nbdev", "black", "mypy", "flake8", "ray", "protobuf (>=3.15.3,<4.0.0)", "fugue (>=0.7.0)", "matplotlib", "neuralforecast", "pmdarima", "prophet", "sklearn", "dask"]
fugue = ["fugue[ray] (>=0.7.0)"]
ray = ["ray", "protobuf (>=3.15.3,<4.0.0)"]

[[package]]
name = "statsmodels"
version = "0.13.2"
description = "Statistical computations and models for Python"
category = "main"
optional = false
python-versions = ">=3.7"

[package.dependencies]
numpy = ">=1.17"
packaging = ">=21.3"
pandas = ">=0.25"
patsy = ">=0.5.2"
scipy = ">=1.3"

[package.extras]
build = ["cython (>=0.29.26)"]
develop = ["cython (>=0.29.26)"]
docs = ["sphinx", "nbconvert", "jupyter-client", "ipykernel", "matplotlib", "nbformat", "numpydoc", "pandas-datareader"]

[[package]]
name = "stevedore"
version = "4.1.0"
description = "Manage dynamic plugins for Python applications"
category = "dev"
optional = false
python-versions = ">=3.8"

[package.dependencies]
pbr = ">=2.0.0,<2.1.0 || >2.1.0"

[[package]]
name = "stocksera"
version = "0.1.21"
description = "Official Stocksera API"
category = "main"
optional = false
python-versions = ">=3.6"

[package.dependencies]
pandas = "*"
requests = "*"

[[package]]
name = "streamlit"
version = "1.13.0"
description = "The fastest way to build data apps in Python"
category = "main"
optional = false
python-versions = ">=3.7, !=3.9.7"

[package.dependencies]
altair = ">=3.2.0"
blinker = ">=1.0.0"
cachetools = ">=4.0"
click = ">=7.0"
gitpython = "!=3.1.19"
importlib-metadata = ">=1.4"
numpy = "*"
packaging = ">=14.1"
pandas = ">=0.21.0"
pillow = ">=6.2.0"
protobuf = ">=3.12,<3.20.2 || >3.20.2,<4"
pyarrow = ">=4.0"
pydeck = ">=0.1.dev5"
pympler = ">=0.9"
python-dateutil = "*"
requests = ">=2.4"
rich = ">=10.11.0"
semver = "*"
toml = "*"
tornado = ">=5.0"
typing-extensions = ">=3.10.0.0"
tzlocal = ">=1.1"
validators = ">=0.2"
watchdog = {version = "*", markers = "platform_system != \"Darwin\""}

[[package]]
name = "tabulate"
version = "0.9.0"
description = "Pretty-print tabular data"
category = "main"
optional = false
python-versions = ">=3.7"

[package.extras]
widechars = ["wcwidth"]

[[package]]
name = "tbats"
version = "1.1.1"
description = "BATS and TBATS for time series forecasting"
category = "main"
optional = true
python-versions = "*"

[package.dependencies]
numpy = "*"
pmdarima = "*"
scikit-learn = "*"
scipy = "*"

[package.extras]
dev = ["pip-tools", "pytest", "rpy2"]

[[package]]
name = "temporal-cache"
version = "0.1.4"
description = "Time based function caching"
category = "main"
optional = false
python-versions = "*"

[package.dependencies]
frozendict = ">=1.2"
tzlocal = ">=2.0.0"

[package.extras]
dev = ["black (>=20)", "bump2version (>=1.0.0)", "flake8 (>=3.7.8)", "flake8-black (>=0.2.1)", "mock", "pytest (>=4.3.0)", "pytest-cov (>=2.6.1)", "Sphinx (>=1.8.4)", "sphinx-markdown-builder (>=0.5.2)", "frozendict (>=1.2)", "tzlocal (>=2.0.0)"]

[[package]]
name = "tenacity"
version = "8.1.0"
description = "Retry code until it succeeds"
category = "main"
optional = false
python-versions = ">=3.6"

[package.extras]
doc = ["reno", "sphinx", "tornado (>=4.5)"]

[[package]]
name = "tensorboard"
version = "2.11.0"
description = "TensorBoard lets you watch Tensors Flow"
category = "main"
optional = true
python-versions = ">=3.7"

[package.dependencies]
absl-py = ">=0.4"
google-auth = ">=1.6.3,<3"
google-auth-oauthlib = ">=0.4.1,<0.5"
grpcio = ">=1.24.3"
markdown = ">=2.6.8"
numpy = ">=1.12.0"
protobuf = ">=3.9.2,<4"
requests = ">=2.21.0,<3"
tensorboard-data-server = ">=0.6.0,<0.7.0"
tensorboard-plugin-wit = ">=1.6.0"
werkzeug = ">=1.0.1"

[[package]]
name = "tensorboard-data-server"
version = "0.6.1"
description = "Fast data loading for TensorBoard"
category = "main"
optional = true
python-versions = ">=3.6"

[[package]]
name = "tensorboard-plugin-wit"
version = "1.8.1"
description = "What-If Tool TensorBoard plugin."
category = "main"
optional = true
python-versions = "*"

[[package]]
name = "terminado"
version = "0.16.0"
description = "Tornado websocket backend for the Xterm.js Javascript terminal emulator library."
category = "main"
optional = false
python-versions = ">=3.7"

[package.dependencies]
ptyprocess = {version = "*", markers = "os_name != \"nt\""}
pywinpty = {version = ">=1.1.0", markers = "os_name == \"nt\""}
tornado = ">=6.1.0"

[package.extras]
test = ["pre-commit", "pytest-timeout", "pytest (>=6.0)"]

[[package]]
name = "thepassiveinvestor"
version = "1.0.11"
description = "Passive Investing for the Average Joe."
category = "main"
optional = false
python-versions = "*"

[[package]]
name = "threadpoolctl"
version = "3.1.0"
description = "threadpoolctl"
category = "main"
optional = false
python-versions = ">=3.6"

[[package]]
name = "tinycss2"
version = "1.2.1"
description = "A tiny CSS parser"
category = "main"
optional = false
python-versions = ">=3.7"

[package.dependencies]
webencodings = ">=0.4"

[package.extras]
doc = ["sphinx", "sphinx-rtd-theme"]
test = ["pytest", "isort", "flake8"]

[[package]]
name = "tokenize-rt"
version = "4.2.1"
description = "A wrapper around the stdlib `tokenize` which roundtrips."
category = "dev"
optional = false
python-versions = ">=3.6.1"

[[package]]
name = "tokenterminal"
version = "1.0.1"
description = "Unofficial Token Terminal API client."
category = "main"
optional = false
python-versions = "*"

[package.dependencies]
requests = ">=2.18.4"

[[package]]
name = "toml"
version = "0.10.2"
description = "Python Library for Tom's Obvious, Minimal Language"
category = "main"
optional = false
python-versions = ">=2.6, !=3.0.*, !=3.1.*, !=3.2.*"

[[package]]
name = "tomli"
version = "2.0.1"
description = "A lil' TOML parser"
category = "main"
optional = false
python-versions = ">=3.7"

[[package]]
name = "tomlkit"
version = "0.11.5"
description = "Style preserving TOML library"
category = "dev"
optional = false
python-versions = ">=3.6,<4.0"

[[package]]
name = "toolz"
version = "0.12.0"
description = "List processing tools and functional utilities"
category = "main"
optional = false
python-versions = ">=3.5"

[[package]]
name = "torch"
version = "1.11.0"
description = "Tensors and Dynamic neural networks in Python with strong GPU acceleration"
category = "main"
optional = true
python-versions = ">=3.7.0"

[package.dependencies]
typing-extensions = "*"

[[package]]
name = "torchmetrics"
version = "0.10.3"
description = "PyTorch native Metrics"
category = "main"
optional = true
python-versions = ">=3.7"

[package.dependencies]
numpy = ">=1.17.2"
packaging = "*"
torch = ">=1.3.1"
typing-extensions = {version = "*", markers = "python_version < \"3.9\""}

[package.extras]
all = ["pystoi", "pycocotools", "torchvision (>=0.8)", "torchvision", "lpips", "scipy", "torch-fidelity", "pytorch-lightning (>=1.5)", "nltk (>=3.6)", "tqdm (>=4.41.0)", "regex (>=2021.9.24)"]
audio = ["pystoi"]
detection = ["pycocotools", "torchvision (>=0.8)"]
docs = ["myst-parser", "pandoc (>=1.0)", "sphinxcontrib-fulltoc (>=1.0)", "docutils (>=0.16)", "sphinx-autodoc-typehints (>=1.0)", "sphinx-copybutton (>=0.3)", "sphinx-paramlinks (>=0.5.1)", "nbsphinx (>=0.8)", "sphinx-togglebutton (>=0.2)", "sphinx (>=4.0,<5.0)", "sphinxcontrib-mockautodoc"]
image = ["torchvision", "lpips", "scipy", "torch-fidelity"]
integrate = ["pytorch-lightning (>=1.5)"]
test = ["rouge-score (>=0.0.4)", "netcal", "requests", "transformers (>=4.0)", "fire", "scikit-image (>0.17.1)", "pypesq (>1.2)", "scikit-learn (>1.0,<1.1.1)", "pytest (>=6.0.0,<7.0.0)", "fast-bss-eval (>=0.1.0)", "pytest-doctestplus (>=0.9.0)", "cloudpickle (>=1.3)", "pytorch-msssim (==0.2.1)", "huggingface-hub (<0.7)", "check-manifest", "pytest-timeout", "bert-score (==0.3.10)", "jiwer (>=2.3.0)", "coverage (>5.2)", "sacrebleu (>=2.0.0)", "torch-complex", "psutil", "pycocotools", "phmdoctest (>=1.1.1)", "pytest-cov (>2.10)", "pre-commit (>=1.0)", "mir-eval (>=0.6)"]
text = ["nltk (>=3.6)", "tqdm (>=4.41.0)", "regex (>=2021.9.24)"]

[[package]]
name = "tornado"
version = "6.2"
description = "Tornado is a Python web framework and asynchronous networking library, originally developed at FriendFeed."
category = "main"
optional = false
python-versions = ">= 3.7"

[[package]]
name = "tqdm"
version = "4.64.1"
description = "Fast, Extensible Progress Meter"
category = "main"
optional = false
python-versions = "!=3.0.*,!=3.1.*,!=3.2.*,!=3.3.*,>=2.7"

[package.dependencies]
colorama = {version = "*", markers = "platform_system == \"Windows\""}

[package.extras]
dev = ["py-make (>=0.1.0)", "twine", "wheel"]
notebook = ["ipywidgets (>=6)"]
slack = ["slack-sdk"]
telegram = ["requests"]

[[package]]
name = "tradingview-ta"
version = "3.3.0"
description = "Unofficial TradingView technical analysis API wrapper."
category = "main"
optional = false
python-versions = ">=3.6"

[package.dependencies]
requests = "*"

[[package]]
name = "traitlets"
version = "5.5.0"
description = ""
category = "main"
optional = false
python-versions = ">=3.7"

[package.extras]
docs = ["myst-parser", "pydata-sphinx-theme", "sphinx"]
test = ["pre-commit", "pytest"]

[[package]]
name = "typeguard"
version = "2.13.3"
description = "Run-time type checker for Python"
category = "main"
optional = true
python-versions = ">=3.5.3"

[package.extras]
doc = ["sphinx-rtd-theme", "sphinx-autodoc-typehints (>=1.2.0)"]
test = ["pytest", "typing-extensions", "mypy"]

[[package]]
name = "types-python-dateutil"
version = "2.8.19.2"
description = "Typing stubs for python-dateutil"
category = "dev"
optional = false
python-versions = "*"

[[package]]
name = "types-pytz"
version = "2021.3.8"
description = "Typing stubs for pytz"
category = "dev"
optional = false
python-versions = "*"

[[package]]
name = "types-pyyaml"
version = "6.0.12"
description = "Typing stubs for PyYAML"
category = "dev"
optional = false
python-versions = "*"

[[package]]
name = "types-requests"
version = "2.28.11.2"
description = "Typing stubs for requests"
category = "dev"
optional = false
python-versions = "*"

[package.dependencies]
types-urllib3 = "<1.27"

[[package]]
name = "types-setuptools"
version = "57.4.18"
description = "Typing stubs for setuptools"
category = "dev"
optional = false
python-versions = "*"

[[package]]
name = "types-six"
version = "1.16.21"
description = "Typing stubs for six"
category = "dev"
optional = false
python-versions = "*"

[[package]]
name = "types-urllib3"
version = "1.26.25.1"
description = "Typing stubs for urllib3"
category = "dev"
optional = false
python-versions = "*"

[[package]]
name = "typing-extensions"
version = "4.4.0"
description = "Backported and Experimental Type Hints for Python 3.7+"
category = "main"
optional = false
python-versions = ">=3.7"

[[package]]
name = "tzdata"
version = "2022.5"
description = "Provider of IANA time zone data"
category = "main"
optional = false
python-versions = ">=2"

[[package]]
name = "tzlocal"
version = "4.2"
description = "tzinfo object for the local timezone"
category = "main"
optional = false
python-versions = ">=3.6"

[package.dependencies]
"backports.zoneinfo" = {version = "*", markers = "python_version < \"3.9\""}
pytz-deprecation-shim = "*"
tzdata = {version = "*", markers = "platform_system == \"Windows\""}

[package.extras]
devenv = ["black", "pyroma", "pytest-cov", "zest.releaser"]
test = ["pytest-mock (>=3.3)", "pytest (>=4.3)"]

[[package]]
name = "u8darts"
version = "0.23.0"
description = "A python library for easy manipulation and forecasting of time series."
category = "main"
optional = true
python-versions = ">=3.7"

[package.dependencies]
catboost = ">=1.0.6"
holidays = ">=0.11.1"
joblib = ">=0.16.0"
lightgbm = ">=3.2.0"
matplotlib = ">=3.3.0"
nfoursid = ">=1.0.0"
numpy = ">=1.19.0"
pandas = ">=1.0.5"
pmdarima = ">=1.8.0"
prophet = ">=1.1.1"
pyod = ">=0.9.5"
pytorch-lightning = {version = ">=1.5.0", optional = true, markers = "extra == \"torch\""}
requests = ">=2.22.0"
scikit-learn = ">=1.0.1"
scipy = ">=1.3.2"
shap = ">=0.40.0"
statsforecast = ">=1.0.0"
statsmodels = ">=0.13.0"
tbats = ">=1.1.0"
torch = {version = ">=1.8.0", optional = true, markers = "extra == \"torch\""}
tqdm = ">=4.60.0"
xarray = ">=0.17.0"
xgboost = ">=1.6.0"

[package.extras]
all = ["catboost (>=1.0.6)", "holidays (>=0.11.1)", "joblib (>=0.16.0)", "lightgbm (>=3.2.0)", "matplotlib (>=3.3.0)", "nfoursid (>=1.0.0)", "numpy (>=1.19.0)", "pandas (>=1.0.5)", "pmdarima (>=1.8.0)", "prophet (>=1.1.1)", "pyod (>=0.9.5)", "requests (>=2.22.0)", "scikit-learn (>=1.0.1)", "scipy (>=1.3.2)", "shap (>=0.40.0)", "statsforecast (>=1.0.0)", "statsmodels (>=0.13.0)", "tbats (>=1.1.0)", "tqdm (>=4.60.0)", "xarray (>=0.17.0)", "xgboost (>=1.6.0)", "pytorch-lightning (>=1.5.0)", "torch (>=1.8.0)"]
torch = ["pytorch-lightning (>=1.5.0)", "torch (>=1.8.0)"]

[[package]]
name = "ujson"
version = "5.5.0"
description = "Ultra fast JSON encoder and decoder for Python"
category = "main"
optional = false
python-versions = ">=3.7"

[[package]]
name = "unidecode"
version = "1.3.6"
description = "ASCII transliterations of Unicode text"
category = "main"
optional = false
python-versions = ">=3.5"

[[package]]
name = "update-checker"
version = "0.18.0"
description = "A python module that will check for package updates."
category = "main"
optional = false
python-versions = "*"

[package.dependencies]
requests = ">=2.3.0"

[package.extras]
dev = ["black", "flake8", "pytest (>=2.7.3)"]
lint = ["black", "flake8"]
test = ["pytest (>=2.7.3)"]

[[package]]
name = "urllib3"
version = "1.26.12"
description = "HTTP library with thread-safe connection pooling, file post, and more."
category = "main"
optional = false
python-versions = ">=2.7, !=3.0.*, !=3.1.*, !=3.2.*, !=3.3.*, !=3.4.*, !=3.5.*, <4"

[package.extras]
brotli = ["brotlicffi (>=0.8.0)", "brotli (>=1.0.9)", "brotlipy (>=0.6.0)"]
secure = ["pyOpenSSL (>=0.14)", "cryptography (>=1.3.4)", "idna (>=2.0.0)", "certifi", "urllib3-secure-extra", "ipaddress"]
socks = ["PySocks (>=1.5.6,!=1.5.7,<2.0)"]

[[package]]
name = "user-agent"
version = "0.1.10"
description = "User-Agent generator"
category = "main"
optional = false
python-versions = "*"

[package.dependencies]
six = "*"

[[package]]
name = "vadersentiment"
version = "3.3.2"
description = "VADER Sentiment Analysis. VADER (Valence Aware Dictionary and sEntiment Reasoner) is a lexicon and rule-based sentiment analysis tool that is specifically attuned to sentiments expressed in social media, and works well on texts from other domains."
category = "main"
optional = false
python-versions = "*"

[package.dependencies]
requests = "*"

[[package]]
name = "validators"
version = "0.20.0"
description = "Python Data Validation for Humans™."
category = "main"
optional = false
python-versions = ">=3.4"

[package.dependencies]
decorator = ">=3.4.0"

[package.extras]
test = ["pytest (>=2.2.3)", "flake8 (>=2.4.0)", "isort (>=4.2.2)"]

[[package]]
name = "valinvest"
version = "0.0.2"
description = "A value investing tool based on Warren Buffett, Joseph Piotroski and Benjamin Graham thoughts"
category = "main"
optional = false
python-versions = ">=3.6"

[[package]]
name = "vcrpy"
version = "4.2.1"
description = "Automatically mock your HTTP interactions to simplify and speed up testing"
category = "dev"
optional = false
python-versions = ">=3.7"

[package.dependencies]
PyYAML = "*"
six = ">=1.5"
wrapt = "*"
yarl = "*"

[[package]]
name = "virtualenv"
version = "20.16.5"
description = "Virtual Python Environment builder"
category = "dev"
optional = false
python-versions = ">=3.6"

[package.dependencies]
distlib = ">=0.3.5,<1"
filelock = ">=3.4.1,<4"
platformdirs = ">=2.4,<3"

[package.extras]
docs = ["proselint (>=0.13)", "sphinx (>=5.1.1)", "sphinx-argparse (>=0.3.1)", "sphinx-rtd-theme (>=1)", "towncrier (>=21.9)"]
testing = ["coverage (>=6.2)", "coverage-enable-subprocess (>=1)", "flaky (>=3.7)", "packaging (>=21.3)", "pytest (>=7.0.1)", "pytest-env (>=0.6.2)", "pytest-freezegun (>=0.4.2)", "pytest-mock (>=3.6.1)", "pytest-randomly (>=3.10.3)", "pytest-timeout (>=2.1)"]

[[package]]
name = "voila"
version = "0.4.0"
description = "Voilà turns Jupyter notebooks into standalone web applications"
category = "main"
optional = false
python-versions = ">=3.7"

[package.dependencies]
jupyter-client = ">=6.1.3,<=7.4.1"
jupyter-core = ">=4.11.0"
jupyter-server = ">=1.18,<2.0.0"
jupyterlab-server = ">=2.3.0,<3"
nbclient = ">=0.4.0,<0.8"
nbconvert = ">=6.4.5,<8"
traitlets = ">=5.0.3,<6"
websockets = ">=9.0"

[package.extras]
dev = ["black", "hatch", "jupyter-releaser"]
test = ["ipywidgets", "matplotlib", "mock", "numpy", "pandas", "papermill", "pytest", "pytest-rerunfailures", "pytest-tornasync"]

[[package]]
name = "watchdog"
version = "2.1.9"
description = "Filesystem events monitoring"
category = "main"
optional = false
python-versions = ">=3.6"

[package.extras]
watchmedo = ["PyYAML (>=3.10)"]

[[package]]
name = "wcwidth"
version = "0.2.5"
description = "Measures the displayed width of unicode strings in a terminal"
category = "main"
optional = false
python-versions = "*"

[[package]]
name = "webencodings"
version = "0.5.1"
description = "Character encoding aliases for legacy web content"
category = "main"
optional = false
python-versions = "*"

[[package]]
name = "websocket-client"
version = "1.4.1"
description = "WebSocket client for Python with low level API options"
category = "main"
optional = false
python-versions = ">=3.7"

[package.extras]
docs = ["Sphinx (>=3.4)", "sphinx-rtd-theme (>=0.5)"]
optional = ["python-socks", "wsaccel"]
test = ["websockets"]

[[package]]
name = "websockets"
version = "10.3"
description = "An implementation of the WebSocket Protocol (RFC 6455 & 7692)"
category = "main"
optional = false
python-versions = ">=3.7"

[[package]]
name = "werkzeug"
version = "2.2.2"
description = "The comprehensive WSGI web application library."
category = "main"
optional = true
python-versions = ">=3.7"

[package.dependencies]
MarkupSafe = ">=2.1.1"

[package.extras]
watchdog = ["watchdog"]

[[package]]
name = "widgetsnbextension"
version = "4.0.3"
description = "Jupyter interactive widgets for Jupyter Notebook"
category = "main"
optional = false
python-versions = ">=3.7"

[[package]]
name = "win32-setctime"
version = "1.1.0"
description = "A small Python utility to set file creation time on Windows"
category = "main"
optional = false
python-versions = ">=3.5"

[package.extras]
dev = ["pytest (>=4.6.2)", "black (>=19.3b0)"]

[[package]]
name = "wrapt"
version = "1.14.1"
description = "Module for decorators, wrappers and monkey patching."
category = "main"
optional = false
python-versions = "!=3.0.*,!=3.1.*,!=3.2.*,!=3.3.*,!=3.4.*,>=2.7"

[[package]]
name = "xarray"
version = "2022.11.0"
description = "N-D labeled arrays and datasets in Python"
category = "main"
optional = true
python-versions = ">=3.8"

[package.dependencies]
numpy = ">=1.20"
packaging = ">=21.0"
pandas = ">=1.3"

[package.extras]
accel = ["scipy", "bottleneck", "numbagg", "flox"]
complete = ["netcdf4", "h5netcdf", "scipy", "zarr", "fsspec", "cftime", "rasterio", "cfgrib", "pooch", "bottleneck", "numbagg", "flox", "dask", "matplotlib", "seaborn", "nc-time-axis", "pydap"]
docs = ["netcdf4", "h5netcdf", "scipy", "zarr", "fsspec", "cftime", "rasterio", "cfgrib", "pooch", "bottleneck", "numbagg", "flox", "dask", "matplotlib", "seaborn", "nc-time-axis", "sphinx-autosummary-accessors", "sphinx-rtd-theme", "ipython", "ipykernel", "jupyter-client", "nbsphinx", "scanpydoc", "pydap"]
io = ["netcdf4", "h5netcdf", "scipy", "zarr", "fsspec", "cftime", "rasterio", "cfgrib", "pooch", "pydap"]
parallel = ["dask"]
viz = ["matplotlib", "seaborn", "nc-time-axis"]

[[package]]
name = "xgboost"
version = "1.7.2"
description = "XGBoost Python Package"
category = "main"
optional = true
python-versions = ">=3.8"

[package.dependencies]
numpy = "*"
scipy = "*"

[package.extras]
dask = ["dask", "pandas", "distributed"]
datatable = ["datatable"]
pandas = ["pandas"]
plotting = ["graphviz", "matplotlib"]
pyspark = ["pyspark", "scikit-learn", "cloudpickle"]
scikit-learn = ["scikit-learn"]

[[package]]
name = "xlsxwriter"
version = "3.0.3"
description = "A Python module for creating Excel XLSX files."
category = "main"
optional = true
python-versions = ">=3.4"

[[package]]
name = "yarl"
version = "1.7.2"
description = "Yet another URL library"
category = "main"
optional = false
python-versions = ">=3.6"

[package.dependencies]
idna = ">=2.0"
multidict = ">=4.0"

[[package]]
name = "yfinance"
version = "0.2.4"
description = "Download market data from Yahoo! Finance API"
category = "main"
optional = false
python-versions = "*"

[package.dependencies]
appdirs = ">=1.4.4"
beautifulsoup4 = ">=4.11.1"
cryptography = ">=3.3.2"
frozendict = ">=2.3.4"
html5lib = ">=1.1"
lxml = ">=4.9.1"
multitasking = ">=0.0.7"
numpy = ">=1.16.5"
pandas = ">=1.3.0"
pytz = ">=2022.5"
requests = ">=2.26"

[[package]]
name = "zipp"
version = "3.10.0"
description = "Backport of pathlib-compatible object wrapper for zip files"
category = "main"
optional = false
python-versions = ">=3.7"

[package.extras]
docs = ["sphinx (>=3.5)", "jaraco.packaging (>=9)", "rst.linker (>=1.9)", "furo", "jaraco.tidelift (>=1.4)"]
testing = ["pytest (>=6)", "pytest-checkdocs (>=2.4)", "pytest-flake8", "flake8 (<5)", "pytest-cov", "pytest-enabler (>=1.3)", "jaraco.itertools", "func-timeout", "jaraco.functools", "more-itertools", "pytest-black (>=0.3.7)", "pytest-mypy (>=0.9.1)"]

[[package]]
name = "zope.interface"
version = "5.5.0"
description = "Interfaces for Python"
category = "main"
optional = false
python-versions = ">=2.7, !=3.0.*, !=3.1.*, !=3.2.*, !=3.3.*, !=3.4.*"

[package.extras]
docs = ["sphinx", "repoze.sphinx.autointerface"]
test = ["coverage (>=5.0.3)", "zope.event", "zope.testing"]
testing = ["coverage (>=5.0.3)", "zope.event", "zope.testing"]

[extras]
all = ["torch", "pytorch-lightning", "u8darts", "Riskfolio-Lib"]
doc = ["docstring-parser"]
installer = ["pyinstaller"]
jupyterlab = ["jupyterlab-code-formatter", "jupyterlab-lsp", "jedi-language-server"]
optimization = ["Riskfolio-Lib"]
prediction = ["torch", "pytorch-lightning", "u8darts"]

[metadata]
lock-version = "1.1"
python-versions = "^3.8,<3.11, !=3.9.7"
<<<<<<< HEAD
content-hash = "209bc9475e1b2e3ed38608035dd80a14176702ee682b79cb52c22b083e7c4818"
=======
content-hash = "77d8bec0f896363a577f4cbdcd9345705a9c9ea22395c44df71b7f3799c0618d"
>>>>>>> 162c7271

[metadata.files]
absl-py = []
aiodns = []
aiohttp = []
aiosignal = []
alabaster = []
alpha-vantage = []
altair = []
altgraph = []
anyio = []
appdirs = []
appnope = []
arch = []
argon2-cffi = []
argon2-cffi-bindings = []
ascii-magic = []
astor = []
astroid = []
astropy = []
asttokens = []
async-timeout = []
atomicwrites = []
attrs = []
babel = []
backcall = []
backoff = []
"backports.zoneinfo" = []
bandit = []
base58 = []
beartype = []
beautifulsoup4 = []
black = []
bleach = []
blinker = []
bs4 = []
bt = []
cachetools = []
catboost = []
ccxt = []
certifi = []
cffi = []
cfgv = []
charset-normalizer = []
click = []
cloudpickle = []
cmdstanpy = []
codespell = []
colorama = []
commonmark = []
convertdate = []
coverage = []
cryptography = []
cssselect = []
cvxpy = []
cycler = []
cython = []
dateparser = []
datetime = []
debugpy = []
decorator = []
defusedxml = []
degiro-connector = []
deprecation = []
detecta = []
dill = []
distlib = []
dnspython = []
docstring-parser = []
docstring-to-markdown = []
docutils = []
ecos = []
entrypoints = []
ephem = []
et-xmlfile = []
exchange-calendars = []
executing = []
fastjsonschema = []
feedparser = []
ffn = []
filelock = []
financedatabase = []
finnhub-python = []
finviz = []
finvizfinance = []
flake8 = []
fonttools = []
formulaic = []
fred = []
fredapi = []
frozendict = []
frozenlist = []
fsspec = []
fundamentalanalysis = []
future = []
gitdb = []
gitpython = []
google-auth = []
google-auth-oauthlib = []
graphviz = []
grpcio = []
h11 = []
hijri-converter = []
holidays = []
html5lib = []
httpcore = []
httpx = []
identify = []
idna = []
imagesize = []
importlib-metadata = []
inflection = []
iniconfig = []
interface-meta = []
investiny = []
investpy = []
ipyflex = []
ipykernel = []
ipympl = []
ipython = []
ipython-genutils = []
ipywidgets = []
iso8601 = []
isort = []
jedi = []
jedi-language-server = []
jinja2 = []
joblib = []
json5 = []
jsonschema = []
jupyter-client = []
jupyter-core = []
jupyter-lsp = []
jupyter-server = []
jupyterlab = []
jupyterlab-code-formatter = []
jupyterlab-lsp = []
jupyterlab-pygments = []
jupyterlab-server = []
jupyterlab-widgets = []
kiwisolver = []
korean-lunar-calendar = []
lazy-object-proxy = []
lightgbm = []
linearmodels = []
llvmlite = []
loguru = []
lunarcalendar = []
lxml = []
macholib = []
markdown = []
markdown-it-py = []
markupsafe = []
matplotlib = []
matplotlib-inline = []
mccabe = []
mdit-py-plugins = []
mistune = []
mock = []
more-itertools = []
mplfinance = []
multidict = []
multitasking = []
mypy = []
mypy-extensions = []
myst-parser = []
nbclassic = []
nbclient = []
nbconvert = []
nbformat = []
nbmake = []
nest-asyncio = []
networkx = []
nfoursid = []
nodeenv = []
notebook = []
notebook-shim = []
numba = []
numpy = []
oandapyv20 = []
oauthlib = []
onetimepass = []
openpyxl = []
osqp = []
packaging = []
pandas = []
pandas-datareader = []
pandas-market-calendars = []
pandas-ta = []
pandocfilters = []
papermill = []
parso = []
pathspec = []
patsy = []
pbr = []
pefile = []
pexpect = []
pickleshare = []
pillow = []
platformdirs = []
plotly = []
pluggy = []
pmdarima = []
praw = []
prawcore = []
pre-commit = []
prometheus-client = []
prompt-toolkit = []
property-cached = []
prophet = []
protobuf = []
psaw = []
psutil = []
ptyprocess = []
pure-eval = []
py = []
pyally = []
pyarrow = []
pyasn1 = []
pyasn1-modules = []
pycares = []
pycodestyle = []
pycoingecko = []
pycparser = []
pydantic = []
pydeck = []
pydeprecate = []
pyerfa = []
pyex = []
pyflakes = []
pygls = []
pygments = []
pyhdfe = []
pyinstaller = []
pyinstaller-hooks-contrib = []
pylint = []
pyluach = []
pymeeus = []
pympler = []
pyobjc-core = []
pyobjc-framework-cocoa = []
pyod = []
pyotp = []
pyparsing = []
pyprind = []
pyrsistent = []
pytest = []
pytest-cov = []
pytest-mock = []
pytest-recording = []
pythclient = []
python-binance = []
python-coinmarketcap = []
python-dateutil = []
python-dotenv = []
python-i18n = []
pytorch-lightning = []
pytrends = []
pytz = []
pytz-deprecation-shim = []
pyupgrade = []
pywin32 = []
pywin32-ctypes = []
pywinpty = []
pyyaml = []
pyzmq = []
qdldl = []
quandl = []
rapidfuzz = []
regex = []
requests = []
requests-oauthlib = []
rfc3986 = []
rich = []
riskfolio-lib = []
robin-stocks = []
rsa = []
"ruamel.yaml" = []
"ruamel.yaml.clib" = []
ruff = []
scikit-learn = []
scipy = []
screeninfo = []
scs = []
seaborn = []
semver = []
send2trash = []
sentiment-investor = []
setuptools-git = []
setuptools-scm = []
sgmllib3k = []
shap = []
six = []
slicer = []
smmap = []
sniffio = []
snowballstemmer = []
socketio-client-nexus = []
soupsieve = []
sphinx = []
sphinxcontrib-applehelp = []
sphinxcontrib-devhelp = []
sphinxcontrib-htmlhelp = []
sphinxcontrib-jsmath = []
sphinxcontrib-qthelp = []
sphinxcontrib-serializinghtml = []
squarify = []
sseclient = []
stack-data = []
statsforecast = []
statsmodels = []
stevedore = []
stocksera = []
streamlit = []
tabulate = []
tbats = []
temporal-cache = []
tenacity = []
tensorboard = []
tensorboard-data-server = []
tensorboard-plugin-wit = []
terminado = []
thepassiveinvestor = []
threadpoolctl = []
tinycss2 = []
tokenize-rt = []
tokenterminal = []
toml = []
tomli = []
tomlkit = []
toolz = []
torch = []
torchmetrics = []
tornado = []
tqdm = []
tradingview-ta = []
traitlets = []
typeguard = []
types-python-dateutil = []
types-pytz = []
types-pyyaml = []
types-requests = []
types-setuptools = []
types-six = []
types-urllib3 = []
typing-extensions = []
tzdata = []
tzlocal = []
u8darts = []
ujson = []
unidecode = []
update-checker = []
urllib3 = []
user-agent = []
vadersentiment = []
validators = []
valinvest = []
vcrpy = []
virtualenv = []
voila = []
watchdog = []
wcwidth = []
webencodings = []
websocket-client = []
websockets = []
werkzeug = []
widgetsnbextension = []
win32-setctime = []
wrapt = []
xarray = []
xgboost = []
xlsxwriter = []
yarl = []
yfinance = []
zipp = []
"zope.interface" = []<|MERGE_RESOLUTION|>--- conflicted
+++ resolved
@@ -470,11 +470,7 @@
 
 [[package]]
 name = "ccxt"
-<<<<<<< HEAD
-version = "2.6.7"
-=======
 version = "2.5.80"
->>>>>>> 162c7271
 description = "A JavaScript / Python / PHP cryptocurrency trading library with support for 130+ exchanges"
 category = "main"
 optional = false
@@ -4860,11 +4856,7 @@
 [metadata]
 lock-version = "1.1"
 python-versions = "^3.8,<3.11, !=3.9.7"
-<<<<<<< HEAD
-content-hash = "209bc9475e1b2e3ed38608035dd80a14176702ee682b79cb52c22b083e7c4818"
-=======
 content-hash = "77d8bec0f896363a577f4cbdcd9345705a9c9ea22395c44df71b7f3799c0618d"
->>>>>>> 162c7271
 
 [metadata.files]
 absl-py = []
