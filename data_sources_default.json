{
    "stocks": {
        "load": [
            "yf",
            "iex",
            "av",
            "polygon"
        ],
        "dps": {
            "psi": [
                "stockgrid",
                "quandl"
            ]
        },
        "fa": {
            "income": [
                "yf",
                "polygon",
                "av"
            ],
            "balance": [
                "yf",
                "polygon",
                "av"
            ]
        },
        "options": {
            "load": [
                "tradier",
                "yf"
            ],
            "hist": [
                "chartexchange",
                "tradier"
            ],
            "vol": [
                "tradier",
                "yf"
            ],
            "voi": [
                "tradier",
                "yf"
            ],
            "oi": [
                "tradier",
                "yf"
            ]
        },
        "disc": {
            "load": [
                "yf",
                "av",
                "iex",
                "polygon"
            ]
        },
        "sia": {
            "load": [
                "yf",
                "av",
                "iex",
                "polygon"
            ]
        },
        "scr": {
            "load": [
                "yf",
                "av",
                "iex",
                "polygon"
            ]
        },
        "ins": {
            "load": [
                "yf",
                "av",
                "iex",
                "polygon"
            ]
        },
        "gov": {
            "load": [
                "yf",
                "av",
                "iex",
                "polygon"
            ]
        },
        "ba": {
            "load": [
                "yf",
                "av",
                "iex",
                "polygon"
            ]
        },
        "ca": {
            "load": [
                "yf",
                "av",
                "iex",
                "polygon"
            ]
        },
        "res": {
            "load": [
                "yf",
                "av",
                "iex",
                "polygon"
            ]
        },
        "dd": {
            "load": [
                "yf",
                "av",
                "iex",
                "polygon"
            ]
        },
        "bt": {
            "load": [
                "yf",
                "av",
                "iex",
                "polygon"
            ]
        },
        "ta": {
            "load": [
                "yf",
                "av",
                "iex",
                "polygon"
            ]
        },
        "qa": {
            "load": [
                "yf",
                "av",
                "iex",
                "polygon"
            ]
        },
        "pred": {
            "load": [
                "yf",
                "av",
                "iex",
                "polygon"
            ]
        }
    },
    "crypto": {
        "load": [
            "cg"
        ],
        "find": [
            "cg",
            "cp",
            "bin",
            "cb",
            "yf"
        ]
    },
    "economy": {
        "ycrv": [
            "investpy",
            "FRED"
        ]
    },
    "etf": {
        "ln": [
            "sa",
            "fd"
        ]
    },
    "forex": {
        "load": [
            "yf",
            "av",
            "polygon"
        ]
    }
<<<<<<< HEAD
=======
  },
  "crypto": {
    "load": "cg",
    "find": "cg"
  },
  "economy": {
    "ycrv": "investpy",
    "ecocal": "investpy"
  },
  "etf": {
    "ln": "fd"
  },
  "forex": {
    "load": "yf"
  }
>>>>>>> 4c0b1135
}<|MERGE_RESOLUTION|>--- conflicted
+++ resolved
@@ -182,22 +182,4 @@
             "polygon"
         ]
     }
-<<<<<<< HEAD
-=======
-  },
-  "crypto": {
-    "load": "cg",
-    "find": "cg"
-  },
-  "economy": {
-    "ycrv": "investpy",
-    "ecocal": "investpy"
-  },
-  "etf": {
-    "ln": "fd"
-  },
-  "forex": {
-    "load": "yf"
-  }
->>>>>>> 4c0b1135
 }