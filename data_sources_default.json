<<<<<<< HEAD
{
    "stocks": {
        "news": [
            "feedparser",
            "newsapi"
        ],
        "load": [
            "yf",
            "iex",
            "av",
            "polygon"
        ],
        "dps": {
            "psi": [
                "stockgrid",
                "quandl"
            ],
            "ctb": [
                "stocksera",
                "ibkr"
            ]
        },
        "fa": {
            "income": [
                "yf",
                "polygon",
                "av",
                "fmp"
            ],
            "balance": [
                "yf",
                "polygon",
                "av",
                "fmp"
            ],
            "cash": [
                "yf",
                "polygon",
                "av",
                "fmp"
            ]
        },
        "options": {
            "load": [
                "yf",
                "tradier"
            ],
            "hist": [
                "chartexchange",
                "tradier"
            ],
            "vol": [
                "yf",
                "tradier"
            ],
            "voi": [
                "yf",
                "tradier"
            ],
            "oi": [
                "yf",
                "tradier"
            ],
            "chains": [
                "yf",
                "tradier"
            ]
        },
        "disc": {
            "load": [
                "yf",
                "av",
                "iex",
                "polygon"
            ],
            "hotpenny": [
                "yf",
                "psf"
            ]
        },
        "sia": {
            "load": [
                "yf",
                "av",
                "iex",
                "polygon"
            ]
        },
        "scr": {
            "load": [
                "yf",
                "av",
                "iex",
                "polygon"
            ]
        },
        "ins": {
            "load": [
                "yf",
                "av",
                "iex",
                "polygon"
            ]
        },
        "gov": {
            "load": [
                "yf",
                "av",
                "iex",
                "polygon"
            ]
        },
        "ba": {
            "load": [
                "yf",
                "av",
                "iex",
                "polygon"
            ]
        },
        "ca": {
            "load": [
                "yf",
                "av",
                "iex",
                "polygon"
            ]
        },
        "res": {
            "load": [
                "yf",
                "av",
                "iex",
                "polygon"
            ]
        },
        "dd": {
            "load": [
                "yf",
                "av",
                "iex",
                "polygon"
            ]
        },
        "bt": {
            "load": [
                "yf",
                "av",
                "iex",
                "polygon"
            ]
        },
        "ta": {
            "load": [
                "yf",
                "av",
                "iex",
                "polygon"
            ]
        },
        "qa": {
            "load": [
                "yf",
                "av",
                "iex",
                "polygon"
            ]
        },
        "pred": {
            "load": [
                "yf",
                "av",
                "iex",
                "polygon"
            ]
        }
    },
    "crypto": {
        "load": [
            "cg"
        ],
        "find": [
            "cg",
            "cp",
            "bin",
            "cb",
            "yf"
        ]
    },
    "economy": {
        "ycrv": [
            "investpy",
            "FRED"
        ]
    },
    "etf": {
        "ln": [
            "sa",
            "fd"
        ]
    },
    "forex": {
        "load": [
            "yf",
            "av",
            "polygon"
        ]
    }
}
=======
{
    "stocks": {
        "news": [
            "feedparser",
            "newsapi"
        ],
        "load": [
            "yf",
            "iex",
            "av",
            "polygon"
        ],
        "dps": {
            "psi": [
                "stockgrid",
                "quandl"
            ]
        },
        "fa": {
            "income": [
                "yf",
                "polygon",
                "av",
                "fmp"
            ],
            "balance": [
                "yf",
                "polygon",
                "av",
                "fmp"
            ],
            "cash": [
                "yf",
                "polygon",
                "av",
                "fmp"
            ]
        },
        "options": {
            "load": [
                "yf",
                "tradier",
                "nasdaq"
            ],
            "hist": [
                "chartexchange",
                "tradier"
            ],
            "vol": [
                "yf",
                "tradier",
                "nasdaq"
            ],
            "voi": [
                "yf",
                "tradier",
                "nasdaq"
            ],
            "oi": [
                "yf",
                "tradier",
                "nasdaq"
            ],
            "chains": [
                "yf",
                "tradier",
                "nasdaq"
            ],
            "greeks": [
                "yf"
            ]
        },
        "disc": {
            "load": [
                "yf",
                "av",
                "iex",
                "polygon"
            ],
            "hotpenny": [
                "yf",
                "psf"
            ]
        },
        "sia": {
            "load": [
                "yf",
                "av",
                "iex",
                "polygon"
            ]
        },
        "scr": {
            "load": [
                "yf",
                "av",
                "iex",
                "polygon"
            ]
        },
        "ins": {
            "load": [
                "yf",
                "av",
                "iex",
                "polygon"
            ]
        },
        "gov": {
            "load": [
                "yf",
                "av",
                "iex",
                "polygon"
            ]
        },
        "ba": {
            "load": [
                "yf",
                "av",
                "iex",
                "polygon"
            ]
        },
        "ca": {
            "load": [
                "yf",
                "av",
                "iex",
                "polygon"
            ]
        },
        "res": {
            "load": [
                "yf",
                "av",
                "iex",
                "polygon"
            ]
        },
        "dd": {
            "load": [
                "yf",
                "av",
                "iex",
                "polygon"
            ]
        },
        "bt": {
            "load": [
                "yf",
                "av",
                "iex",
                "polygon"
            ]
        },
        "ta": {
            "load": [
                "yf",
                "av",
                "iex",
                "polygon"
            ]
        },
        "qa": {
            "load": [
                "yf",
                "av",
                "iex",
                "polygon"
            ]
        },
        "pred": {
            "load": [
                "yf",
                "av",
                "iex",
                "polygon"
            ]
        }
    },
    "crypto": {
        "load": [
            "cg"
        ],
        "find": [
            "cg",
            "cp",
            "bin",
            "cb",
            "yf"
        ]
    },
    "economy": {
        "ycrv": [
            "investpy",
            "FRED"
        ]
    },
    "etf": {
        "ln": [
            "sa",
            "fd"
        ]
    },
    "forex": {
        "load": [
            "yf",
            "av",
            "polygon"
        ]
    }
}
>>>>>>> a0e969d3
<|MERGE_RESOLUTION|>--- conflicted
+++ resolved
@@ -1,4 +1,3 @@
-<<<<<<< HEAD
 {
     "stocks": {
         "news": [
@@ -17,8 +16,8 @@
                 "quandl"
             ],
             "ctb": [
-                "stocksera",
-                "ibkr"
+                "ibkr", 
+                "stocksera"
             ]
         },
         "fa": {
@@ -44,7 +43,8 @@
         "options": {
             "load": [
                 "yf",
-                "tradier"
+                "tradier",
+                "nasdaq"
             ],
             "hist": [
                 "chartexchange",
@@ -52,19 +52,26 @@
             ],
             "vol": [
                 "yf",
-                "tradier"
+                "tradier",
+                "nasdaq"
             ],
             "voi": [
                 "yf",
-                "tradier"
+                "tradier",
+                "nasdaq"
             ],
             "oi": [
                 "yf",
-                "tradier"
+                "tradier",
+                "nasdaq"
             ],
             "chains": [
                 "yf",
-                "tradier"
+                "tradier",
+                "nasdaq"
+            ],
+            "greeks": [
+                "yf"
             ]
         },
         "disc": {
@@ -207,219 +214,4 @@
             "polygon"
         ]
     }
-}
-=======
-{
-    "stocks": {
-        "news": [
-            "feedparser",
-            "newsapi"
-        ],
-        "load": [
-            "yf",
-            "iex",
-            "av",
-            "polygon"
-        ],
-        "dps": {
-            "psi": [
-                "stockgrid",
-                "quandl"
-            ]
-        },
-        "fa": {
-            "income": [
-                "yf",
-                "polygon",
-                "av",
-                "fmp"
-            ],
-            "balance": [
-                "yf",
-                "polygon",
-                "av",
-                "fmp"
-            ],
-            "cash": [
-                "yf",
-                "polygon",
-                "av",
-                "fmp"
-            ]
-        },
-        "options": {
-            "load": [
-                "yf",
-                "tradier",
-                "nasdaq"
-            ],
-            "hist": [
-                "chartexchange",
-                "tradier"
-            ],
-            "vol": [
-                "yf",
-                "tradier",
-                "nasdaq"
-            ],
-            "voi": [
-                "yf",
-                "tradier",
-                "nasdaq"
-            ],
-            "oi": [
-                "yf",
-                "tradier",
-                "nasdaq"
-            ],
-            "chains": [
-                "yf",
-                "tradier",
-                "nasdaq"
-            ],
-            "greeks": [
-                "yf"
-            ]
-        },
-        "disc": {
-            "load": [
-                "yf",
-                "av",
-                "iex",
-                "polygon"
-            ],
-            "hotpenny": [
-                "yf",
-                "psf"
-            ]
-        },
-        "sia": {
-            "load": [
-                "yf",
-                "av",
-                "iex",
-                "polygon"
-            ]
-        },
-        "scr": {
-            "load": [
-                "yf",
-                "av",
-                "iex",
-                "polygon"
-            ]
-        },
-        "ins": {
-            "load": [
-                "yf",
-                "av",
-                "iex",
-                "polygon"
-            ]
-        },
-        "gov": {
-            "load": [
-                "yf",
-                "av",
-                "iex",
-                "polygon"
-            ]
-        },
-        "ba": {
-            "load": [
-                "yf",
-                "av",
-                "iex",
-                "polygon"
-            ]
-        },
-        "ca": {
-            "load": [
-                "yf",
-                "av",
-                "iex",
-                "polygon"
-            ]
-        },
-        "res": {
-            "load": [
-                "yf",
-                "av",
-                "iex",
-                "polygon"
-            ]
-        },
-        "dd": {
-            "load": [
-                "yf",
-                "av",
-                "iex",
-                "polygon"
-            ]
-        },
-        "bt": {
-            "load": [
-                "yf",
-                "av",
-                "iex",
-                "polygon"
-            ]
-        },
-        "ta": {
-            "load": [
-                "yf",
-                "av",
-                "iex",
-                "polygon"
-            ]
-        },
-        "qa": {
-            "load": [
-                "yf",
-                "av",
-                "iex",
-                "polygon"
-            ]
-        },
-        "pred": {
-            "load": [
-                "yf",
-                "av",
-                "iex",
-                "polygon"
-            ]
-        }
-    },
-    "crypto": {
-        "load": [
-            "cg"
-        ],
-        "find": [
-            "cg",
-            "cp",
-            "bin",
-            "cb",
-            "yf"
-        ]
-    },
-    "economy": {
-        "ycrv": [
-            "investpy",
-            "FRED"
-        ]
-    },
-    "etf": {
-        "ln": [
-            "sa",
-            "fd"
-        ]
-    },
-    "forex": {
-        "load": [
-            "yf",
-            "av",
-            "polygon"
-        ]
-    }
-}
->>>>>>> a0e969d3
+}