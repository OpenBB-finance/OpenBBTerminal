absl-py==0.15.0; python_version >= "3.6"
aiohttp==3.8.0; python_version >= "3.6"
aiosignal==1.2.0; python_version >= "3.6"
alabaster==0.7.12; python_full_version >= "3.6.8" and python_full_version < "4.0.0" and python_version >= "3.6"
alpha-vantage==2.3.1
ansiwrap==0.8.4; python_version >= "3.6"
anyio==3.3.4; python_full_version >= "3.6.2" and python_version >= "3.6"
appdirs==1.4.4; python_full_version >= "3.6.2" and python_version >= "3.6"
appnope==0.1.2; platform_system == "Darwin" and python_version >= "3.7" and sys_platform == "darwin"
argcomplete==1.12.3; python_version < "3.8.0" and python_version >= "3.7"
argon2-cffi==21.1.0; python_version >= "3.6"
astroid==2.7.3; python_version >= "3.6" and python_version < "4.0"
astunparse==1.6.3
<<<<<<< HEAD
async-timeout==4.0.0; python_version >= "3.6"
asynctest==0.13.0; python_version < "3.8" and python_version >= "3.6"
attrs==21.2.0; python_version >= "3.6" and python_full_version < "3.0.0" or python_full_version >= "3.5.0" and python_version >= "3.6"
=======
async-timeout==3.0.1; python_full_version >= "3.5.3" and python_version >= "3.6"
atomicwrites==1.4.0; python_version >= "3.6" and python_full_version < "3.0.0" and sys_platform == "win32" or sys_platform == "win32" and python_version >= "3.6" and python_full_version >= "3.4.0"
attrs==21.2.0; python_version >= "3.6" and python_full_version < "3.0.0" and python_version < "4.0" or python_full_version >= "3.5.0" and python_version >= "3.6" and python_version < "4.0"
>>>>>>> 2ea3006c
babel==2.9.1; python_full_version >= "3.6.8" and python_full_version < "4.0.0" and python_version >= "3.6" and (python_version >= "3.6" and python_full_version < "3.0.0" or python_full_version >= "3.4.0" and python_version >= "3.6")
backcall==0.2.0; python_version >= "3.7"
backports.zoneinfo==0.2.1; python_version < "3.9" and python_version >= "3.6" and (python_version >= "3.6" and python_full_version < "3.0.0" or python_full_version >= "3.6.0" and python_version >= "3.6")
beautifulsoup4==4.10.0; python_full_version > "3.0.0" and python_version >= "3.5"
black==21.7b0; python_full_version >= "3.6.2"
bleach==4.1.0; python_version >= "3.7"
bs4==0.0.1
bt==0.2.9; (python_version >= "2.7" and python_full_version < "3.0.0") or (python_full_version >= "3.6.0")
cached-property==1.5.2; python_version < "3.8" and python_version >= "3.6"
cachetools==4.2.4; python_version >= "3.5" and python_version < "4.0" and (python_version >= "3.6" and python_full_version < "3.0.0" or python_full_version >= "3.6.0" and python_version >= "3.6")
certifi==2021.10.8; python_version >= "2.7" and python_full_version < "3.0.0" or python_full_version >= "3.6.0"
cffi==1.15.0; implementation_name == "pypy" and python_version >= "3.6"
charset-normalizer==2.0.1; python_full_version >= "3.5.0"
clang==5.0
click==8.0.3; python_full_version >= "3.6.2" and python_version >= "3.6"
codespell==2.1.0; python_version >= "3.5"
colorama==0.4.4; (python_version >= "2.7" and python_full_version < "3.0.0") or (python_full_version >= "3.5.0")
convertdate==2.3.2; python_version >= "3.6"
coverage==5.5; (python_version >= "2.7" and python_full_version < "3.0.0") or (python_full_version >= "3.5.0" and python_version < "4")
cryptography==35.0.0; python_version >= "3.6"
cssselect==1.1.0; python_version >= "2.7" and python_full_version < "3.0.0" or python_full_version >= "3.4.0"
cvxpy==1.1.12; python_version >= "3.5"
cycler==0.11.0; python_version >= "3.7"
cython==0.29.24; python_version >= "3.6" and python_full_version < "3.0.0" and sys_platform == "darwin" or python_full_version >= "3.3.0" and python_version >= "3.6" and sys_platform == "darwin"
dateparser==1.1.0; python_version >= "3.5"
datetime==4.3; python_version >= "3.5"
debugpy==1.5.1; python_version >= "3.7" and python_full_version < "3.0.0" or python_full_version >= "3.5.0" and python_version >= "3.7"
decorator==5.1.0; python_version >= "3.7" and python_full_version < "3.0.0" or python_full_version >= "3.6.0" and python_version >= "3.7"
defusedxml==0.7.1; python_version >= "3.7" and python_full_version < "3.0.0" or python_full_version >= "3.5.0" and python_version >= "3.7"
degiro-connector==1.0.0; python_version >= "3.6"
deprecation==2.1.0
detecta==0.0.5; python_version >= "3.6"
docutils==0.16; python_full_version >= "3.6.8" and python_full_version < "4.0.0" and python_version >= "3.6" and (python_version >= "3.6" and python_full_version < "3.0.0" or python_full_version >= "3.5.0" and python_version >= "3.6")
ecos==2.0.7.post1; python_full_version >= "3.6.1" and python_full_version < "4.0.0" and python_version >= "3.5"
entrypoints==0.3; python_version >= "3.7"
et-xmlfile==1.1.0; python_version >= "3.6"
fear-greed-index==0.1.3; python_full_version >= "3.6.8" and python_full_version < "4.0.0"
ffn==0.3.6; python_version >= "2.7" and python_full_version < "3.0.0" or python_full_version >= "3.6.0"
financedatabase==1.0.0
finviz==1.4.2
finvizfinance==0.9.10; python_version >= "3.5"
flake8==3.9.2; (python_version >= "2.7" and python_full_version < "3.0.0") or (python_full_version >= "3.5.0")
flatbuffers==1.12
fred==3.1
fredapi==0.4.3
frozendict==2.0.7; python_version >= "3.6"
frozenlist==1.2.0; python_version >= "3.6"
fundamentalanalysis==0.2.12
future==0.18.2; python_version >= "2.7" and python_full_version < "3.0.0" or python_full_version >= "3.6.0"
gast==0.4.0; python_version >= "2.7" and python_full_version < "3.0.0" or python_full_version >= "3.4.0"
gitdb==4.0.9; python_version >= "3.7"
gitpython==3.1.24; python_version >= "3.7"
google-auth-oauthlib==0.4.6; python_version >= "3.6"
google-auth==2.3.2; python_version >= "3.6" and python_full_version < "3.0.0" or python_full_version >= "3.6.0" and python_version >= "3.6"
google-pasta==0.2.0
grpcio==1.41.1; python_version >= "3.6"
h5py==3.1.0; python_version >= "3.6"
hijri-converter==2.2.2; python_version >= "3.6"
holidays==0.11.3.1; python_version >= "3.6"
idna==3.3; python_full_version >= "3.6.2" and python_version >= "3.6"
imagesize==1.2.0; python_full_version >= "3.6.8" and python_full_version < "4.0.0" and python_version >= "3.6"
importlib-metadata==4.8.1; python_version == "3.7" and (python_version >= "3.6" and python_full_version < "3.0.0" and python_version < "3.8" or python_full_version >= "3.5.0" and python_version < "3.8" and python_version >= "3.6")
inflection==0.5.1; python_version >= "3.5"
iniconfig==1.1.1; python_version >= "3.6"
ipykernel==6.4.2; python_version >= "3.7"
ipython-genutils==0.2.0; python_version >= "3.7"
ipython==7.29.0; python_version >= "3.7"
ipywidgets==7.6.5
iso8601==0.1.16
isort==5.9.3; python_full_version >= "3.6.1" and python_version < "4.0" and python_version >= "3.6"
jedi==0.18.0; python_version >= "3.7"
jinja2==3.0.2; python_full_version >= "3.6.8" and python_full_version < "4.0.0" and python_version >= "3.7"
joblib==1.1.0; python_version >= "3.7"
json5==0.9.6; python_version >= "3.6"
jsonschema==3.2.0
jupyter-client==6.1.12; python_version >= "3.5"
jupyter-console==6.4.0; python_version >= "3.6"
jupyter-core==4.9.1; python_full_version >= "3.6.1" and python_version >= "3.7"
jupyter-server==1.11.1; python_version >= "3.6"
jupyter==1.0.0
jupyterlab-pygments==0.1.2; python_version >= "3.7"
jupyterlab-server==2.8.2; python_version >= "3.6"
jupyterlab-widgets==1.0.2; python_version >= "3.6"
jupyterlab==3.2.1; python_version >= "3.6"
keras-preprocessing==1.1.2
keras==2.6.0
kiwisolver==1.3.2; python_version >= "3.7"
korean-lunar-calendar==0.2.1; python_version >= "3.6"
lazy-object-proxy==1.6.0; python_version >= "3.6" and python_full_version < "3.0.0" and python_version < "4.0" or python_version >= "3.6" and python_version < "4.0" and python_full_version >= "3.6.0"
lxml==4.6.3; python_full_version >= "3.6.8" and python_version >= "3.5" and python_full_version < "4.0.0" and (python_version >= "3.6" and python_full_version < "3.0.0" or python_full_version >= "3.6.0" and python_version >= "3.6")
m2r2==0.2.8; python_full_version >= "3.6.8" and python_full_version < "4.0.0"
markdown-it-py==1.1.0; python_version >= "3.6" and python_version < "4.0"
markdown==3.3.4; python_version >= "3.6"
markupsafe==2.0.1; python_version >= "3.6"
matplotlib-inline==0.1.3; python_version >= "3.7"
matplotlib==3.4.3; python_version >= "3.7"
mccabe==0.6.1; python_version >= "3.6" and python_version < "4.0" and (python_version >= "2.7" and python_full_version < "3.0.0" or python_full_version >= "3.5.0")
mdit-py-plugins==0.2.8; python_version >= "3.6" and python_version < "4.0"
mistune==0.8.4; python_full_version >= "3.6.8" and python_full_version < "4.0.0" and python_version >= "3.7"
mock==4.0.3; python_version >= "3.6"
more-itertools==8.10.0; python_version >= "3.5"
mplfinance==0.12.7a17
multidict==5.2.0; python_version >= "3.6"
multitasking==0.0.9
mypy-extensions==0.4.3; python_full_version >= "3.6.2" and python_version >= "3.6"
mypy==0.901; python_version >= "3.5"
myst-parser==0.15.2; python_version >= "3.6"
nbclassic==0.3.4; python_version >= "3.6"
nbclient==0.5.4; python_full_version >= "3.6.1" and python_version >= "3.7"
nbconvert==6.2.0; python_version >= "3.7"
nbformat==5.1.3; python_full_version >= "3.6.1" and python_version >= "3.7"
nest-asyncio==1.5.1; python_full_version >= "3.6.1" and python_version >= "3.6"
notebook==6.4.5; python_version >= "3.6"
numpy==1.19.5; python_version >= "3.6"
oandapyv20==0.6.3
oauthlib==3.1.1; python_version >= "3.6" and python_full_version < "3.0.0" or python_full_version >= "3.4.0" and python_version >= "3.6"
onetimepass==1.0.1; python_version >= "3.6"
openpyxl==3.0.7; python_version >= "3.6"
opt-einsum==3.3.0; python_version >= "3.5"
orjson==3.6.4; python_version >= "3.7"
osqp==0.6.2.post0; python_full_version >= "3.6.1" and python_full_version < "4.0.0" and python_version >= "3.5"
packaging==21.0; python_full_version >= "3.6.8" and python_full_version < "4.0.0" and python_version >= "3.7"
pandas-datareader==0.10.0; python_version >= "3.6" and python_full_version < "3.0.0" or python_full_version >= "3.6.0" and python_version >= "3.6"
pandas-ta==0.2.45b
pandas==1.1.5; python_full_version >= "3.6.1"
pandocfilters==1.5.0; python_version >= "3.7" and python_full_version < "3.0.0" or python_full_version >= "3.4.0" and python_version >= "3.7"
papermill==2.3.3; python_version >= "3.6"
parso==0.8.2; python_version >= "3.7"
pathspec==0.9.0; python_full_version >= "3.6.2" and python_version >= "3.6"
patsy==0.5.2; python_version >= "3.6"
pexpect==4.8.0; sys_platform != "win32" and python_version >= "3.7"
pickleshare==0.7.5; python_version >= "3.7"
pillow==8.4.0; python_version >= "3.6"
platformdirs==2.4.0; python_version >= "3.6" and python_version < "4.0"
plotly==4.14.3
pluggy==1.0.0; python_version >= "3.6"
pmdarima==1.8.3; python_version >= "3.6"
praw==7.4.0; python_version >= "3.6" and python_version < "4.0"
prawcore==2.3.0; python_version >= "3.6" and python_version < "4.0"
prettytable==2.3.0; python_version >= "3.6"
prometheus-client==0.12.0; python_version >= "3.6" and python_full_version < "3.0.0" or python_full_version >= "3.4.0" and python_version >= "3.6"
prompt-toolkit==3.0.21; python_full_version >= "3.6.2"
protobuf==3.19.1; python_version >= "3.6"
psaw==0.0.12; python_version >= "3"
ptyprocess==0.7.0; os_name != "nt" and python_version >= "3.7" and sys_platform != "win32"
py==1.10.0; python_version >= "3.6" and python_full_version < "3.0.0" and implementation_name == "pypy" or python_full_version >= "3.4.0" and python_version >= "3.6" and implementation_name == "pypy"
pyally==1.1.2
pyasn1-modules==0.2.8; python_version >= "3.6" and python_full_version < "3.0.0" or python_full_version >= "3.6.0" and python_version >= "3.6"
pyasn1==0.4.8; python_version >= "3.6" and python_full_version < "3.0.0" and python_version < "4" and (python_version >= "3.6" and python_full_version < "3.0.0" or python_full_version >= "3.6.0" and python_version >= "3.6") or python_full_version >= "3.6.0" and python_version >= "3.6" and python_version < "4" and (python_version >= "3.6" and python_full_version < "3.0.0" or python_full_version >= "3.6.0" and python_version >= "3.6")
pycodestyle==2.7.0; python_version >= "2.7" and python_full_version < "3.0.0" or python_full_version >= "3.5.0"
pycoingecko==1.4.1
pycparser==2.20; python_version >= "3.6" and python_full_version < "3.0.0" or python_full_version >= "3.4.0" and python_version >= "3.6"
pyex==0.5.0
pyflakes==2.3.1; python_version >= "2.7" and python_full_version < "3.0.0" or python_full_version >= "3.5.0"
pygments==2.10.0; python_full_version >= "3.6.8" and python_full_version < "4.0.0" and python_version >= "3.7"
pylint==2.10.2; python_version >= "3.6" and python_version < "4.0"
pymeeus==0.5.11; python_version >= "3.6"
pyobjc-core==7.3; python_version >= "3.6" and sys_platform == "darwin"
pyobjc-framework-cocoa==7.3; python_version >= "3.6" and sys_platform == "darwin"
pyotp==2.6.0; python_version >= "3"
pyparsing==3.0.4; python_version >= "3.7"
pyportfolioopt==1.5.1; python_full_version >= "3.6.1" and python_full_version < "4.0.0"
pyprind==2.11.3; python_version >= "2.7" and python_full_version < "3.0.0" or python_full_version >= "3.6.0"
pyrsistent==0.14.11
pytest==6.2.5; python_version >= "3.6"
python-binance==1.0.15
python-coinmarketcap==0.2
python-dateutil==2.8.2; python_full_version >= "3.6.1" and python_version >= "3.6" and (python_version >= "3.7" and python_full_version < "3.0.0" or python_full_version >= "3.3.0" and python_version >= "3.7") and (python_version >= "3.5" and python_full_version < "3.0.0" or python_full_version >= "3.3.0" and python_version >= "3.5") and (python_version >= "3.6" and python_full_version < "3.0.0" or python_full_version >= "3.3.0" and python_version >= "3.6")
python-dotenv==0.19.1; python_version >= "3.5"
pytrends==4.7.3
pytz-deprecation-shim==0.1.0.post0; python_version >= "3.6" and python_full_version < "3.0.0" or python_full_version >= "3.6.0" and python_version >= "3.6"
pytz==2021.3; python_full_version >= "3.6.8" and python_version >= "3.6" and python_full_version < "4.0.0"
pyupgrade==2.18.2; python_full_version >= "3.6.1"
pywin32==302; sys_platform == "win32" and platform_python_implementation != "PyPy" and python_version >= "3.6"
pywinpty==1.1.5; os_name == "nt" and python_version >= "3.6"
pyyaml==6.0; python_version >= "3.6"
pyzmq==22.3.0; python_full_version >= "3.6.1" and python_version >= "3.6"
qdldl==0.1.5.post0; python_full_version >= "3.6.1" and python_full_version < "4.0.0" and python_version >= "3.5"
qtconsole==5.1.1; python_version >= "3.6"
qtpy==1.11.2; python_version >= "3.6" and python_full_version < "3.0.0" or python_full_version >= "3.6.0" and python_version >= "3.6"
quandl==3.6.1; python_version >= "3.5"
rapidfuzz==1.8.2; python_version >= "2.7"
regex==2020.11.13
reportlab==3.6.2; python_version >= "3.6" and python_version < "4"
requests-oauthlib==1.3.0; python_version >= "3.6" and python_full_version < "3.0.0" or python_full_version >= "3.4.0" and python_version >= "3.6"
requests-unixsocket==0.2.0; python_version >= "3.6"
requests==2.26.0; (python_version >= "2.7" and python_full_version < "3.0.0") or (python_full_version >= "3.6.0")
retrying==1.3.3
robin-stocks==2.1.0; python_version >= "3"
rsa==4.7.2; python_version >= "3.5" and python_version < "4" and (python_version >= "3.6" and python_full_version < "3.0.0" or python_full_version >= "3.6.0" and python_version >= "3.6")
scikit-learn==1.0.1; python_version >= "3.7" and python_full_version < "3.0.0" or python_full_version >= "3.6.0" and python_version >= "3.7"
scipy==1.5.4; python_version >= "3.6"
screeninfo==0.6.7
scs==2.1.4; python_full_version >= "3.6.1" and python_full_version < "4.0.0" and python_version >= "3.5"
seaborn==0.11.2; python_version >= "3.6"
selenium==3.141.0
send2trash==1.8.0; python_version >= "3.6"
sentiment-investor==2.0.0
sentipy==0.2.0; python_version >= "3.6" and python_version < "4.0"
six==1.15.0; python_full_version >= "3.6.1" and python_version >= "3.5" and (python_version >= "2.7" and python_full_version < "3.0.0" or python_full_version >= "3.3.0") and (python_version >= "3.6" and python_full_version < "3.0.0" or python_full_version >= "3.3.0" and python_version >= "3.6") and (python_version >= "3.7" and python_full_version < "3.0.0" or python_full_version >= "3.3.0" and python_version >= "3.7") and (python_version >= "3.6" and python_full_version < "3.0.0" or python_full_version >= "3.6.0" and python_version >= "3.6")
smmap==5.0.0; python_version >= "3.7"
sniffio==1.2.0; python_full_version >= "3.6.2" and python_version >= "3.6"
snowballstemmer==2.1.0; python_full_version >= "3.6.8" and python_full_version < "4.0.0" and python_version >= "3.6"
socketio-client-nexus==0.7.6
soupsieve==2.2.1; python_version >= "3.6" and python_full_version > "3.0.0"
sphinx-rtd-theme==0.5.2; python_full_version >= "3.6.8" and python_full_version < "4.0.0"
sphinx==4.1.1; python_version >= "3.6"
sphinxcontrib-applehelp==1.0.2; python_full_version >= "3.6.8" and python_full_version < "4.0.0" and python_version >= "3.6"
sphinxcontrib-devhelp==1.0.2; python_full_version >= "3.6.8" and python_full_version < "4.0.0" and python_version >= "3.6"
sphinxcontrib-htmlhelp==2.0.0; python_full_version >= "3.6.8" and python_full_version < "4.0.0" and python_version >= "3.6"
sphinxcontrib-jsmath==1.0.1; python_full_version >= "3.6.8" and python_full_version < "4.0.0" and python_version >= "3.6"
sphinxcontrib-qthelp==1.0.3; python_full_version >= "3.6.8" and python_full_version < "4.0.0" and python_version >= "3.6"
sphinxcontrib-serializinghtml==1.1.5; python_full_version >= "3.6.8" and python_full_version < "4.0.0" and python_version >= "3.6"
sseclient==0.0.27
statsmodels==0.12.2; python_version >= "3.6"
tabulate==0.8.9
temporal-cache==0.1.4
tenacity==8.0.1; python_version >= "3.6"
tensorboard-data-server==0.6.1; python_version >= "3.6"
tensorboard-plugin-wit==1.8.0; python_version >= "3.6"
tensorboard==2.7.0; python_version >= "3.6"
tensorflow-estimator==2.7.0
tensorflow==2.6.0
termcolor==1.1.0
terminado==0.12.1; python_version >= "3.6"
testpath==0.5.0; python_version >= "3.7"
textwrap3==0.9.2; python_version >= "3.6"
thepassiveinvestor==1.0.9
threadpoolctl==3.0.0; python_version >= "3.7"
timeseries-cv==0.1.4; python_version >= "3.6" and python_version < "4.0"
tokenize-rt==4.2.1; python_full_version >= "3.6.1"
toml==0.10.2; python_version >= "3.6" and python_full_version < "3.0.0" and python_version < "4.0" or python_full_version >= "3.3.0" and python_version >= "3.6" and python_version < "4.0"
tomli==1.2.2; python_full_version >= "3.6.2" and python_version >= "3.6"
tornado==6.1; python_full_version >= "3.6.1" and python_version >= "3.7"
tqdm==4.62.3; python_version >= "3.6" and python_full_version < "3.0.0" or python_full_version >= "3.4.0" and python_version >= "3.6"
tradingview-ta==3.2.9; python_version >= "3.6"
traitlets==5.1.1; python_full_version >= "3.6.1" and python_version >= "3.7"
typed-ast==1.4.3; python_version < "3.8" and python_version >= "3.6" and python_full_version >= "3.6.2" and implementation_name == "cpython"
typing-extensions==3.7.4.3; python_version < "3.8" and python_version >= "3.7" and python_full_version >= "3.6.2"
tzdata==2021.5; platform_system == "Windows" and python_version >= "3.6" and (python_version >= "3.6" and python_full_version < "3.0.0" or python_full_version >= "3.6.0" and python_version >= "3.6")
tzlocal==4.1; python_version >= "3.6"
ujson==4.2.0; python_version >= "3.6"
update-checker==0.18.0; python_version >= "3.6" and python_version < "4.0"
urllib3==1.26.7; python_version >= "3.6" and python_full_version < "3.0.0" or python_full_version >= "3.6.0" and python_version < "4" and python_version >= "3.6"
user-agent==0.1.9
vadersentiment==3.3.2
valinvest==0.0.2; python_version >= "3.6"
vcrpy==4.1.1; python_version >= "3.5"
wcwidth==0.2.5; python_version >= "3.6" and python_full_version >= "3.6.2"
webencodings==0.5.1; python_version >= "3.7"
websocket-client==1.2.1; python_version >= "3.6" and python_version < "4.0"
websockets==9.1; python_full_version >= "3.6.1"
werkzeug==2.0.2; python_version >= "3.6"
widgetsnbextension==3.5.2
wrapt==1.12.1; python_version >= "3.6" and python_version < "4.0"
yarl==1.7.0; python_version >= "3.6"
yfinance==0.1.64
zipp==3.6.0; python_version < "3.8" and python_version >= "3.6"
zope.interface==5.4.0; python_version >= "3.5" and python_full_version < "3.0.0" or python_full_version >= "3.5.0" and python_version >= "3.5"<|MERGE_RESOLUTION|>--- conflicted
+++ resolved
@@ -11,15 +11,9 @@
 argon2-cffi==21.1.0; python_version >= "3.6"
 astroid==2.7.3; python_version >= "3.6" and python_version < "4.0"
 astunparse==1.6.3
-<<<<<<< HEAD
 async-timeout==4.0.0; python_version >= "3.6"
 asynctest==0.13.0; python_version < "3.8" and python_version >= "3.6"
 attrs==21.2.0; python_version >= "3.6" and python_full_version < "3.0.0" or python_full_version >= "3.5.0" and python_version >= "3.6"
-=======
-async-timeout==3.0.1; python_full_version >= "3.5.3" and python_version >= "3.6"
-atomicwrites==1.4.0; python_version >= "3.6" and python_full_version < "3.0.0" and sys_platform == "win32" or sys_platform == "win32" and python_version >= "3.6" and python_full_version >= "3.4.0"
-attrs==21.2.0; python_version >= "3.6" and python_full_version < "3.0.0" and python_version < "4.0" or python_full_version >= "3.5.0" and python_version >= "3.6" and python_version < "4.0"
->>>>>>> 2ea3006c
 babel==2.9.1; python_full_version >= "3.6.8" and python_full_version < "4.0.0" and python_version >= "3.6" and (python_version >= "3.6" and python_full_version < "3.0.0" or python_full_version >= "3.4.0" and python_version >= "3.6")
 backcall==0.2.0; python_version >= "3.7"
 backports.zoneinfo==0.2.1; python_version < "3.9" and python_version >= "3.6" and (python_version >= "3.6" and python_full_version < "3.0.0" or python_full_version >= "3.6.0" and python_version >= "3.6")
