absl-py==1.0.0; python_version >= "3.6"
aiohttp==3.8.1; python_version >= "3.6"
aiosignal==1.2.0; python_version >= "3.6"
alabaster==0.7.12; python_version >= "3.7"
alpha-vantage==2.3.1
ansiwrap==0.8.4; python_version >= "3.6"
anyio==3.5.0; python_full_version >= "3.6.2" and python_version >= "3.7"
appnope==0.1.3; platform_system == "Darwin" and python_version >= "3.8" and sys_platform == "darwin" and python_full_version >= "3.6.2"
argon2-cffi-bindings==21.2.0; python_version >= "3.7"
argon2-cffi==21.3.0; python_version >= "3.7"
ascii-magic==1.6; python_version >= "3.5"
astor==0.7.1; python_full_version >= "3.7.1" and python_full_version < "4.0.0" and python_version >= "3.8"
astroid==2.11.2; python_full_version >= "3.6.2"
asttokens==2.0.5; python_full_version >= "3.6.2" and python_version >= "3.8"
astunparse==1.6.3
async-generator==1.10; python_version >= "3.7" and python_version < "4.0"
async-timeout==4.0.2; python_version >= "3.6"
atomicwrites==1.4.0; python_version >= "3.7" and python_full_version < "3.0.0" and sys_platform == "win32" or sys_platform == "win32" and python_version >= "3.7" and python_full_version >= "3.4.0"
attrs==21.4.0; python_full_version >= "3.7.0" and python_version >= "3.7" and python_version < "4.0" and (python_version >= "3.7" and python_full_version < "3.0.0" and python_version < "4.0" or python_version >= "3.7" and python_version < "4.0" and python_full_version >= "3.5.0")
babel==2.9.1; python_version >= "3.7" and python_full_version < "3.0.0" or python_full_version >= "3.4.0" and python_version >= "3.7"
backcall==0.2.0; python_full_version >= "3.6.2" and python_version >= "3.8"
backports.zoneinfo==0.2.1; python_version < "3.9" and python_version >= "3.6" and (python_version >= "3.6" and python_full_version < "3.0.0" or python_full_version >= "3.6.0" and python_version >= "3.6")
bandit==1.7.4; python_version >= "3.7"
beartype==0.7.1; python_version >= "3.8" and python_version < "4.0" and python_full_version >= "3.6.0"
beautifulsoup4==4.11.0; python_full_version >= "3.6.0" and python_version >= "3.7"
black==22.3.0; python_full_version >= "3.6.2"
bleach==5.0.0; python_version >= "3.7"
bs4==0.0.1
bt==0.2.9; (python_version >= "2.7" and python_full_version < "3.0.0") or (python_full_version >= "3.6.0")
cachetools==5.0.0; python_version >= "3.7" and python_version < "4.0" and (python_version >= "3.6" and python_full_version < "3.0.0" or python_full_version >= "3.6.0" and python_version >= "3.6")
certifi==2021.10.8; python_full_version >= "3.7.1" and python_version < "4" and python_version >= "3.8" and python_full_version < "4.0.0" and (python_version >= "2.7" and python_full_version < "3.0.0" or python_full_version >= "3.6.0") and (python_version >= "3.7" and python_full_version < "3.0.0" or python_full_version >= "3.6.0" and python_version >= "3.7")
cffi==1.15.0; python_version >= "3.7"
cfgv==3.3.1; python_full_version >= "3.6.1" and python_version >= "3.7"
charset-normalizer==2.0.12; python_full_version >= "3.7.1" and python_version >= "3.8" and python_version < "4.0" and python_full_version < "4.0.0" and (python_version >= "2.7" and python_full_version < "3.0.0" or python_full_version >= "3.6.0") and (python_version >= "3.7" and python_full_version < "3.0.0" or python_full_version >= "3.6.0" and python_version >= "3.7")
<<<<<<< HEAD
click==8.1.2; python_version >= "3.7" and python_full_version >= "3.6.2"
codespell==2.1.0; python_version >= "3.5"
colorama==0.4.4; python_full_version >= "3.6.2" and python_full_version < "4.0.0" and (python_version >= "3.5" and python_full_version < "3.0.0" or python_full_version >= "3.5.0" and python_version >= "3.5") and (python_version >= "3.6" and python_full_version < "3.0.0" and sys_platform == "win32" or sys_platform == "win32" and python_version >= "3.6" and python_full_version >= "3.5.0") and sys_platform == "win32" and (python_version >= "3.7" and python_full_version < "3.0.0" and sys_platform == "win32" or sys_platform == "win32" and python_version >= "3.7" and python_full_version >= "3.5.0") and (python_version >= "3.7" and python_full_version < "3.0.0" and platform_system == "Windows" or platform_system == "Windows" and python_version >= "3.7" and python_full_version >= "3.5.0") and (python_version >= "3.6" and python_full_version < "3.0.0" and platform_system == "Windows" or python_full_version >= "3.5.0" and platform_system == "Windows" and python_version >= "3.6") and platform_system == "Windows" and python_version >= "3.8"
=======
click==8.0.1; python_version >= "3.6"
codespell==2.1.0; python_version >= "3.5"
colorama==0.4.4; python_full_version >= "3.6.2" and python_full_version < "4.0.0" and (python_version >= "3.5" and python_full_version < "3.0.0" or python_full_version >= "3.5.0" and python_version >= "3.5") and platform_system == "Windows" and python_version >= "3.8" and (python_version >= "3.6" and python_full_version < "3.0.0" and sys_platform == "win32" or sys_platform == "win32" and python_version >= "3.6" and python_full_version >= "3.5.0") and sys_platform == "win32" and (python_version >= "3.7" and python_full_version < "3.0.0" and sys_platform == "win32" or sys_platform == "win32" and python_version >= "3.7" and python_full_version >= "3.5.0") and (python_version >= "3.7" and python_full_version < "3.0.0" and platform_system == "Windows" or platform_system == "Windows" and python_version >= "3.7" and python_full_version >= "3.5.0") and (python_version >= "3.6" and python_full_version < "3.0.0" and platform_system == "Windows" or python_full_version >= "3.5.0" and platform_system == "Windows" and python_version >= "3.6")
>>>>>>> 1f52d0fd
commonmark==0.9.1; python_full_version >= "3.6.2" and python_full_version < "4.0.0"
convertdate==2.4.0; python_version >= "3.7" and python_version < "4"
coverage==6.3.2; python_version >= "3.7"
cryptography==36.0.2; python_version >= "3.7" and python_full_version < "3.0.0" and python_version < "4.0" or python_full_version >= "3.6.0" and python_version < "4" and python_version >= "3.7"
cssselect==1.1.0; python_version >= "2.7" and python_full_version < "3.0.0" or python_full_version >= "3.4.0"
cvxpy==1.2.0; python_full_version >= "3.6.1" and python_full_version < "4.0.0" and python_version >= "3.7"
cycler==0.11.0; python_version >= "3.7"
cython==0.29.28; python_version >= "3.8" and python_full_version < "3.0.0" and sys_platform == "darwin" or python_full_version >= "3.3.0" and sys_platform == "darwin" and python_version >= "3.8"
dateparser==1.1.1; python_version >= "3.5"
datetime==4.4; python_version >= "3.5"
debugpy==1.6.0; python_version >= "3.7"
decorator==5.1.1; python_full_version >= "3.6.2" and python_version >= "3.8" and (python_version >= "3.5" and python_full_version < "3.0.0" or python_full_version >= "3.6.0" and python_version >= "3.5")
defusedxml==0.7.1; python_version >= "3.7" and python_full_version < "3.0.0" or python_full_version >= "3.5.0" and python_version >= "3.7"
degiro-connector==2.0.19; python_full_version >= "3.7.1" and python_full_version < "4.0.0"
deprecation==2.1.0
detecta==0.0.5; python_version >= "3.6"
dill==0.3.4; python_full_version >= "3.6.2"
distlib==0.3.4; python_version >= "3.7" and python_full_version < "3.0.0" or python_full_version >= "3.5.0" and python_version >= "3.7"
dnspython==2.2.1; python_version >= "3.6" and python_version < "4.0"
docutils==0.16; python_version >= "3.7" and python_full_version < "3.0.0" or python_full_version >= "3.5.0" and python_version >= "3.7"
ecos==2.0.10; python_full_version >= "3.6.1" and python_full_version < "4.0.0" and python_version >= "3.7"
entrypoints==0.4; python_full_version >= "3.7.0" and python_version >= "3.7"
et-xmlfile==1.1.0; python_version >= "3.6"
exchange-calendars==3.6.1; python_version >= "3.7" and python_full_version >= "3.7.0"
executing==0.8.3; python_full_version >= "3.6.2" and python_version >= "3.8"
fastjsonschema==2.15.3; python_full_version >= "3.7.0" and python_version >= "3.7"
fear-greed-index==0.1.4; python_version >= "3.7"
ffn==0.3.6; python_version >= "2.7" and python_full_version < "3.0.0" or python_full_version >= "3.6.0"
filelock==3.6.0; python_version >= "3.7" and python_full_version < "3.0.0" or python_full_version >= "3.5.0" and python_version >= "3.7"
financedatabase==1.0.2
finnhub-python==2.4.12
finviz==1.4.4
finvizfinance==0.14.0; python_version >= "3.5"
flake8==3.9.2; (python_version >= "2.7" and python_full_version < "3.0.0") or (python_full_version >= "3.5.0")
flatbuffers==2.0
<<<<<<< HEAD
fonttools==4.32.0; python_version >= "3.7"
=======
fonttools==4.31.2; python_version >= "3.7"
>>>>>>> 1f52d0fd
formulaic==0.3.3; python_full_version >= "3.7.1" and python_full_version < "4.0.0" and python_version >= "3.8"
fred==3.1
fredapi==0.4.3
frozendict==2.3.1; python_version >= "3.6"
frozenlist==1.3.0; python_version >= "3.7"
fundamentalanalysis==0.2.12
future==0.18.2; python_version >= "2.7" and python_full_version < "3.0.0" or python_full_version >= "3.6.0"
gast==0.5.3; python_version >= "2.7" and python_full_version < "3.0.0" or python_full_version >= "3.4.0"
gitdb==4.0.9; python_version >= "3.7"
gitpython==3.1.27; python_version >= "3.7"
google-auth-oauthlib==0.4.6; python_version >= "3.6"
google-auth==2.6.3; python_version >= "3.6" and python_full_version < "3.0.0" or python_full_version >= "3.6.0" and python_version >= "3.6"
google-pasta==0.2.0
grpcio==1.45.0; python_full_version >= "3.7.1" and python_full_version < "4.0.0" and python_version >= "3.6"
h11==0.13.0; python_version >= "3.7" and python_version < "4.0" and python_full_version >= "3.7.0"
h5py==3.6.0; python_version >= "3.7"
hijri-converter==2.2.3; python_version >= "3.6"
holidays==0.11.3.1; python_version >= "3.6"
identify==2.4.12; python_version >= "3.7"
idna==3.3; python_full_version >= "3.7.1" and python_version >= "3.8" and python_version < "4" and python_full_version < "4.0.0" and (python_version >= "2.7" and python_full_version < "3.0.0" or python_full_version >= "3.6.0") and (python_version >= "3.7" and python_full_version < "3.0.0" or python_full_version >= "3.6.0" and python_version >= "3.7")
imagesize==1.3.0; python_version >= "3.7" and python_full_version < "3.0.0" or python_full_version >= "3.4.0" and python_version >= "3.7"
importlib-metadata==4.11.3; python_version < "3.10" and python_version >= "3.7"
inflection==0.5.1; python_version >= "3.6"
iniconfig==1.1.1; python_version >= "3.7"
interface-meta==1.3.0; python_version >= "3.8" and python_version < "4.0" and python_full_version >= "3.7.1" and python_full_version < "4.0.0"
investpy==1.0.8; python_version >= "3.7"
ipykernel==6.12.1; python_version >= "3.7"
ipympl==0.8.8
ipython-genutils==0.2.0; python_version >= "3.7"
ipython==8.2.0; python_full_version >= "3.6.2" and python_version >= "3.8"
ipywidgets==7.7.0
iso8601==0.1.16
isort==5.10.1; python_full_version >= "3.6.2" and python_version < "4.0"
jedi==0.18.1; python_full_version >= "3.6.2" and python_version >= "3.8"
jinja2==3.0.3; python_version >= "3.6"
joblib==1.1.0; python_version >= "3.7" and python_full_version < "3.0.0" or python_full_version >= "3.6.0" and python_version >= "3.7"
json5==0.9.6; python_version >= "3.7"
jsonschema==3.2.0
<<<<<<< HEAD
jupyter-client==7.2.2; python_full_version >= "3.7.0" and python_version >= "3.7"
=======
jupyter-client==7.2.1; python_full_version >= "3.7.0" and python_version >= "3.7"
>>>>>>> 1f52d0fd
jupyter-console==6.4.3; python_version >= "3.6"
jupyter-core==4.9.2; python_full_version >= "3.7.0" and python_version >= "3.7"
jupyter-server==1.16.0; python_version >= "3.7"
jupyter==1.0.0
jupyterlab-pygments==0.2.0; python_version >= "3.7"
jupyterlab-server==2.12.0; python_version >= "3.7"
jupyterlab-widgets==1.1.0; python_version >= "3.6"
jupyterlab==3.3.3; python_version >= "3.7"
keras-preprocessing==1.1.2
keras==2.8.0
kiwisolver==1.4.2; python_version >= "3.7"
korean-lunar-calendar==0.2.1; python_version >= "3.7" and python_full_version >= "3.7.0"
lazy-object-proxy==1.7.1; python_version >= "3.6" and python_full_version >= "3.6.2"
libclang==11.1.0
linearmodels==4.26; python_version >= "3.8"
lxml==4.8.0; python_version >= "3.7" and python_full_version < "3.0.0" or python_full_version >= "3.6.0" and python_version >= "3.7"
m2r2==0.2.8; python_version >= "3.7"
markdown-it-py==1.1.0; python_version >= "3.6" and python_version < "4.0"
markdown==3.3.6; python_version >= "3.6"
markupsafe==2.1.1; python_version >= "3.7"
matplotlib-inline==0.1.3; python_full_version >= "3.6.2" and python_version >= "3.8"
matplotlib==3.5.1; python_version >= "3.7"
mccabe==0.6.1; python_full_version >= "3.6.2"
mdit-py-plugins==0.2.8; python_version >= "3.6" and python_version < "4.0"
mistune==0.8.4; python_version >= "3.7"
mock==4.0.3; python_version >= "3.6"
more-itertools==8.12.0; python_version >= "3.6"
mplfinance==0.12.8b9
multidict==6.0.2; python_version >= "3.7"
multitasking==0.0.10
mypy-extensions==0.4.3; python_version >= "3.8" and python_full_version >= "3.6.2"
mypy==0.930; python_version >= "3.6"
myst-parser==0.15.2; python_version >= "3.6"
nbclassic==0.3.7; python_version >= "3.7"
nbclient==0.5.13; python_full_version >= "3.7.0" and python_version >= "3.7"
nbconvert==6.4.5; python_version >= "3.7"
nbformat==5.3.0; python_full_version >= "3.7.0" and python_version >= "3.7"
nest-asyncio==1.5.5; python_full_version >= "3.7.0" and python_version >= "3.7"
nodeenv==1.6.0; python_version >= "3.7"
notebook-shim==0.1.0; python_version >= "3.7"
notebook==6.4.10; python_version >= "3.7"
numpy==1.21.2; python_version >= "3.7" and python_version < "3.11"
oandapyv20==0.6.3
oauthlib==3.2.0; python_version >= "3.6" and python_full_version < "3.0.0" or python_full_version >= "3.4.0" and python_version >= "3.6"
onetimepass==1.0.1; python_full_version >= "3.7.1" and python_full_version < "4.0.0"
openpyxl==3.0.9; python_version >= "3.6"
opt-einsum==3.3.0; python_version >= "3.5"
osqp==0.6.2.post5; python_full_version >= "3.6.1" and python_full_version < "4.0.0" and python_version >= "3.7"
outcome==1.1.0; python_version >= "3.7" and python_version < "4.0"
packaging==21.3; python_version >= "3.8"
pandas-datareader==0.10.0; python_version >= "3.6" and python_full_version < "3.0.0" or python_full_version >= "3.6.0" and python_version >= "3.6"
pandas-market-calendars==3.2; python_full_version >= "3.7.0"
pandas-ta==0.3.14b
pandas==1.3.5; python_full_version >= "3.7.1"
pandocfilters==1.5.0; python_version >= "3.7" and python_full_version < "3.0.0" or python_full_version >= "3.4.0" and python_version >= "3.7"
papermill==2.3.4; python_version >= "3.6"
parso==0.8.3; python_full_version >= "3.6.2" and python_version >= "3.8"
pathspec==0.9.0; python_full_version >= "3.6.2"
patsy==0.5.2; python_version >= "3.8"
pbr==5.8.1; python_version >= "3.7"
pexpect==4.8.0; sys_platform != "win32" and python_version >= "3.8" and python_full_version >= "3.6.2"
pickleshare==0.7.5; python_full_version >= "3.6.2" and python_version >= "3.8"
pillow==9.1.0; python_version >= "3.7" and python_version < "4"
platformdirs==2.5.1; python_version >= "3.7" and python_full_version >= "3.6.2" and (python_version >= "3.7" and python_full_version < "3.0.0" or python_full_version >= "3.5.0" and python_version >= "3.7")
<<<<<<< HEAD
plotly==5.7.0; python_version >= "3.6"
=======
plotly==5.6.0; python_version >= "3.6"
>>>>>>> 1f52d0fd
pluggy==1.0.0; python_version >= "3.7"
pmdarima==1.8.5; python_version >= "3.7"
praw==7.5.0; python_version >= "3.6" and python_version < "4.0"
prawcore==2.3.0; python_version >= "3.6" and python_version < "4.0"
pre-commit==2.18.1; python_version >= "3.7"
<<<<<<< HEAD
prometheus-client==0.14.1; python_version >= "3.7"
=======
prometheus-client==0.13.1; python_version >= "3.7"
>>>>>>> 1f52d0fd
prompt-toolkit==3.0.29; python_full_version >= "3.6.2"
property-cached==1.6.4; python_version >= "3.8"
protobuf==3.20.0; python_full_version >= "3.7.1" and python_full_version < "4.0.0" and python_version >= "3.7"
psaw==0.0.12; python_version >= "3"
psutil==5.9.0; python_version >= "3.7" and python_full_version < "3.0.0" or python_full_version >= "3.4.0" and python_version >= "3.7"
ptyprocess==0.7.0; os_name != "nt" and python_version >= "3.8" and sys_platform != "win32" and python_full_version >= "3.6.2"
pure-eval==0.2.2; python_full_version >= "3.6.2" and python_version >= "3.8"
py==1.11.0; python_full_version >= "3.7.0" and python_version >= "3.7" and implementation_name == "pypy"
pyally==1.1.2
pyasn1-modules==0.2.8; python_version >= "3.6" and python_full_version < "3.0.0" or python_full_version >= "3.6.0" and python_version >= "3.6"
pyasn1==0.4.8; python_version >= "3.6" and python_full_version < "3.0.0" and python_version < "4" and (python_version >= "3.6" and python_full_version < "3.0.0" or python_full_version >= "3.6.0" and python_version >= "3.6") or python_full_version >= "3.6.0" and python_version >= "3.6" and python_version < "4" and (python_version >= "3.6" and python_full_version < "3.0.0" or python_full_version >= "3.6.0" and python_version >= "3.6")
pycodestyle==2.7.0; python_version >= "2.7" and python_full_version < "3.0.0" or python_full_version >= "3.5.0"
pycoingecko==2.2.0
pycparser==2.21; python_version >= "2.7" and python_full_version < "3.0.0" or python_full_version >= "3.4.0"
pyex==0.5.0
pyflakes==2.3.1; python_version >= "2.7" and python_full_version < "3.0.0" or python_full_version >= "3.5.0"
pygments==2.11.2; python_version >= "3.5"
pyhdfe==0.1.0; python_version >= "3.8"
<<<<<<< HEAD
pylint==2.13.5; python_full_version >= "3.6.2"
=======
pylint==2.13.4; python_full_version >= "3.6.2"
>>>>>>> 1f52d0fd
pyluach==1.4.1; python_version >= "3.7" and python_full_version >= "3.7.0"
pymeeus==0.5.11; python_version >= "3.7" and python_version < "4"
pymongo==3.11.0; (python_version >= "2.7" and python_full_version < "3.0.0") or (python_full_version >= "3.4.0")
pyobjc-core==8.4.1; python_version >= "3.6" and sys_platform == "darwin"
pyobjc-framework-cocoa==8.4.1; python_version >= "3.6" and sys_platform == "darwin"
pyopenssl==22.0.0; python_version >= "3.7" and python_full_version < "3.0.0" and python_version < "4.0" or python_full_version >= "3.6.0" and python_version < "4" and python_version >= "3.7"
pyotp==2.6.0; python_version >= "3"
pyparsing==3.0.7; python_version >= "3.7"
pyportfolioopt==1.5.2; python_full_version >= "3.6.1" and python_full_version < "4.0.0"
pyprind==2.11.3; python_version >= "2.7" and python_full_version < "3.0.0" or python_full_version >= "3.6.0"
pyrsistent==0.18.1; python_version >= "3.7"
pysocks==1.7.1; python_version >= "3.7" and python_full_version < "3.0.0" and python_version < "4.0" or python_full_version >= "3.6.0" and python_version < "4" and python_version >= "3.7"
pytest-cov==3.0.0; python_version >= "3.6"
pytest-mock==3.7.0; python_version >= "3.7"
pytest-recording==0.12.0; python_version >= "3.5"
pytest==6.2.5; python_version >= "3.6"
python-binance==1.0.15
python-coinmarketcap==0.2
python-dateutil==2.8.2; python_full_version >= "3.7.1" and python_version >= "3.8" and python_full_version < "4.0.0" and (python_version >= "3.7" and python_full_version < "3.0.0" or python_full_version >= "3.3.0" and python_version >= "3.7") and (python_version >= "3.5" and python_full_version < "3.0.0" or python_full_version >= "3.3.0" and python_version >= "3.5")
python-dotenv==0.19.2; python_version >= "3.5"
pytrends==4.8.0
pytz-deprecation-shim==0.1.0.post0; python_version >= "3.6" and python_full_version < "3.0.0" or python_full_version >= "3.6.0" and python_version >= "3.6"
pytz==2022.1; python_full_version >= "3.7.1" and python_version >= "3.8" and python_full_version < "4.0.0" and (python_version >= "3.7" and python_full_version < "3.0.0" or python_full_version >= "3.4.0" and python_version >= "3.7")
pyupgrade==2.31.1; python_version >= "3.7"
pywin32==303; sys_platform == "win32" and platform_python_implementation != "PyPy" and python_version >= "3.7" and python_full_version >= "3.7.0"
pywinpty==2.0.5; os_name == "nt" and python_version >= "3.7"
pyyaml==6.0; python_version >= "3.7"
pyzmq==22.3.0; python_full_version >= "3.7.0" and python_version >= "3.7"
qdldl==0.1.5.post2; python_full_version >= "3.6.1" and python_full_version < "4.0.0" and python_version >= "3.7"
qtconsole==5.3.0; python_version >= "3.7"
qtpy==2.0.1; python_version >= "3.7"
quandl==3.7.0; python_version >= "3.6"
rapidfuzz==1.9.1; python_version >= "2.7"
regex==2022.3.2; python_version >= "3.6"
reportlab==3.6.9; python_version >= "3.7" and python_version < "4"
requests-oauthlib==1.3.1; python_version >= "3.6" and python_full_version < "3.0.0" or python_full_version >= "3.4.0" and python_version >= "3.6"
requests==2.27.1; (python_version >= "2.7" and python_full_version < "3.0.0") or (python_full_version >= "3.6.0")
rich==10.16.2; python_full_version >= "3.6.2" and python_full_version < "4.0.0"
robin-stocks==2.1.0; python_version >= "3"
rsa==4.8; python_version >= "3.6" and python_version < "4" and (python_version >= "3.6" and python_full_version < "3.0.0" or python_full_version >= "3.6.0" and python_version >= "3.6")
scikit-learn==1.0.2; python_version >= "3.7" and python_full_version < "3.0.0" or python_full_version >= "3.6.0" and python_version >= "3.7"
scipy==1.8.0; python_version >= "3.8" and python_version < "3.11" and python_full_version >= "3.7.1" and python_full_version < "4.0.0" and (python_version >= "2.7" and python_full_version < "3.0.0" or python_full_version >= "3.6.0") and (python_version >= "3.7" and python_full_version < "3.0.0" or python_full_version >= "3.6.0" and python_version >= "3.7")
screeninfo==0.6.7
scs==3.2.0; python_full_version >= "3.6.1" and python_full_version < "4.0.0" and python_version >= "3.7"
seaborn==0.11.2; python_version >= "3.6"
selenium==4.1.3; python_version >= "3.7" and python_version < "4.0"
send2trash==1.8.0; python_version >= "3.7"
sentiment-investor==2.1.0; python_version >= "3.8" and python_version < "4.0"
setuptools-scm==6.4.2; python_version >= "3.8"
six==1.16.0; python_full_version >= "3.7.1" and python_version >= "3.8" and python_full_version < "4.0.0" and (python_version >= "3.8" and python_full_version < "3.0.0" or python_full_version >= "3.3.0" and python_version >= "3.8") and (python_version >= "2.7" and python_full_version < "3.0.0" or python_full_version >= "3.3.0") and (python_version >= "3.6" and python_full_version < "3.0.0" or python_full_version >= "3.3.0" and python_version >= "3.6") and (python_version >= "3.5" and python_full_version < "3.0.0" or python_full_version >= "3.3.0" and python_version >= "3.5") and (python_version >= "3.7" and python_full_version < "3.0.0" or python_full_version >= "3.5.0" and python_version >= "3.7") and (python_version >= "3.7" and python_full_version < "3.0.0" or python_full_version >= "3.3.0" and python_version >= "3.7") and (python_version >= "3.6" and python_full_version < "3.0.0" or python_full_version >= "3.6.0" and python_version >= "3.6")
smmap==5.0.0; python_version >= "3.7"
sniffio==1.2.0; python_version >= "3.7" and python_version < "4.0" and python_full_version >= "3.6.2"
snowballstemmer==2.2.0; python_version >= "3.7"
socketio-client-nexus==0.7.6
sortedcontainers==2.4.0; python_version >= "3.7" and python_version < "4.0"
soupsieve==2.3.2; python_version >= "3.6" and python_full_version >= "3.6.0"
sphinx-rtd-theme==0.5.2; python_version >= "3.7"
sphinx==4.1.1; python_version >= "3.6"
sphinxcontrib-applehelp==1.0.2; python_version >= "3.7"
sphinxcontrib-devhelp==1.0.2; python_version >= "3.7"
sphinxcontrib-htmlhelp==2.0.0; python_version >= "3.7"
sphinxcontrib-jsmath==1.0.1; python_version >= "3.7"
sphinxcontrib-qthelp==1.0.3; python_version >= "3.7"
sphinxcontrib-serializinghtml==1.1.5; python_version >= "3.7"
squarify==0.4.3
sseclient==0.0.27
stack-data==0.2.0; python_full_version >= "3.6.2" and python_version >= "3.8"
statsmodels==0.13.2; python_version >= "3.7"
stevedore==3.5.0; python_version >= "3.7"
tabulate==0.8.9; python_version >= "2.7" and python_full_version < "3.0.0" or python_full_version >= "3.6.0"
temporal-cache==0.1.4
tenacity==8.0.1; python_version >= "3.6"
tensorboard-data-server==0.6.1; python_version >= "3.6"
tensorboard-plugin-wit==1.8.1; python_version >= "3.6"
tensorboard==2.8.0; python_version >= "3.6"
tensorflow-io-gcs-filesystem==0.24.0; python_version >= "3.7" and python_version < "3.11"
tensorflow==2.8.0
termcolor==1.1.0
terminado==0.13.3; python_version >= "3.7"
testpath==0.6.0; python_version >= "3.7"
textwrap3==0.9.2; python_version >= "3.6"
tf-estimator-nightly==2.8.0.dev2021122109
thepassiveinvestor==1.0.10
threadpoolctl==3.1.0; python_version >= "3.7" and python_full_version < "3.0.0" or python_full_version >= "3.6.0" and python_version >= "3.7"
tokenize-rt==4.2.1; python_full_version >= "3.6.2" and python_version >= "3.7"
toml==0.10.2; python_version >= "3.7" and python_full_version < "3.0.0" or python_full_version >= "3.3.0" and python_version >= "3.7"
<<<<<<< HEAD
tomli==2.0.1; python_version < "3.11" and python_full_version >= "3.6.2" and python_version >= "3.8"
=======
tomli==2.0.1; python_version >= "3.8" and python_full_version >= "3.6.2" and python_version < "3.11"
>>>>>>> 1f52d0fd
toolz==0.11.2; python_version >= "3.7" and python_full_version >= "3.7.0"
tornado==6.1; python_full_version >= "3.7.0" and python_version >= "3.7"
tqdm==4.64.0; python_version >= "3.6" and python_full_version < "3.0.0" or python_full_version >= "3.4.0" and python_version >= "3.6"
tradingview-ta==3.2.10; python_version >= "3.6"
traitlets==5.1.1; python_full_version >= "3.7.0" and python_version >= "3.8"
trio-websocket==0.9.2; python_version >= "3.7" and python_version < "4.0"
trio==0.20.0; python_version >= "3.7" and python_version < "4.0"
types-python-dateutil==2.8.10
types-pytz==2021.3.6
types-pyyaml==6.0.5
types-requests==2.27.16
types-setuptools==57.4.12
types-six==1.16.12
types-urllib3==1.26.11
typing-extensions==4.1.1; python_version < "3.10" and python_full_version >= "3.6.2" and python_version >= "3.6"
tzdata==2022.1; platform_system == "Windows" and python_version >= "3.6" and (python_version >= "3.6" and python_full_version < "3.0.0" or python_full_version >= "3.6.0" and python_version >= "3.6")
tzlocal==4.2; python_version >= "3.6"
<<<<<<< HEAD
ujson==5.2.0; python_version >= "3.7"
=======
ujson==5.1.0; python_version >= "3.7"
>>>>>>> 1f52d0fd
unidecode==1.3.4; python_version >= "3.7"
update-checker==0.18.0; python_version >= "3.6" and python_version < "4.0"
urllib3==1.26.9; python_full_version >= "3.7.1" and python_version < "4" and python_version >= "3.8" and python_full_version < "4.0.0" and (python_version >= "2.7" and python_full_version < "3.0.0" or python_full_version >= "3.6.0") and (python_version >= "3.7" and python_full_version < "3.0.0" or python_full_version >= "3.6.0" and python_version >= "3.7")
user-agent==0.1.10
vadersentiment==3.3.2
valinvest==0.0.2; python_version >= "3.6"
vcrpy==4.1.1; python_version >= "3.5"
virtualenv==20.14.0; python_version >= "3.7" and python_full_version < "3.0.0" or python_full_version >= "3.5.0" and python_version >= "3.7"
voila==0.3.5; python_version >= "3.7"
wcwidth==0.2.5; python_full_version >= "3.6.2" and python_version >= "3.8"
webencodings==0.5.1; python_version >= "3.7"
websocket-client==1.3.2; python_version >= "3.8" and python_version < "4.0"
websockets==9.1; python_full_version >= "3.6.1" and python_version >= "3.7"
werkzeug==2.1.1; python_version >= "3.7"
widgetsnbextension==3.6.0
wrapt==1.14.0; python_full_version >= "3.7.1" and python_full_version < "4.0.0" and (python_version >= "2.7" and python_full_version < "3.0.0" or python_full_version >= "3.5.0") and (python_version >= "3.5" and python_full_version < "3.0.0" or python_full_version >= "3.5.0" and python_version >= "3.5") and python_version >= "3.8"
wsproto==1.1.0; python_version >= "3.7" and python_version < "4.0" and python_full_version >= "3.7.0"
yarl==1.7.2; python_version >= "3.6"
yfinance==0.1.70
zipp==3.8.0; python_version < "3.10" and python_version >= "3.7"
zope.interface==5.4.0; python_version >= "3.5" and python_full_version < "3.0.0" or python_full_version >= "3.5.0" and python_version >= "3.5"<|MERGE_RESOLUTION|>--- conflicted
+++ resolved
@@ -32,15 +32,9 @@
 cffi==1.15.0; python_version >= "3.7"
 cfgv==3.3.1; python_full_version >= "3.6.1" and python_version >= "3.7"
 charset-normalizer==2.0.12; python_full_version >= "3.7.1" and python_version >= "3.8" and python_version < "4.0" and python_full_version < "4.0.0" and (python_version >= "2.7" and python_full_version < "3.0.0" or python_full_version >= "3.6.0") and (python_version >= "3.7" and python_full_version < "3.0.0" or python_full_version >= "3.6.0" and python_version >= "3.7")
-<<<<<<< HEAD
 click==8.1.2; python_version >= "3.7" and python_full_version >= "3.6.2"
 codespell==2.1.0; python_version >= "3.5"
 colorama==0.4.4; python_full_version >= "3.6.2" and python_full_version < "4.0.0" and (python_version >= "3.5" and python_full_version < "3.0.0" or python_full_version >= "3.5.0" and python_version >= "3.5") and (python_version >= "3.6" and python_full_version < "3.0.0" and sys_platform == "win32" or sys_platform == "win32" and python_version >= "3.6" and python_full_version >= "3.5.0") and sys_platform == "win32" and (python_version >= "3.7" and python_full_version < "3.0.0" and sys_platform == "win32" or sys_platform == "win32" and python_version >= "3.7" and python_full_version >= "3.5.0") and (python_version >= "3.7" and python_full_version < "3.0.0" and platform_system == "Windows" or platform_system == "Windows" and python_version >= "3.7" and python_full_version >= "3.5.0") and (python_version >= "3.6" and python_full_version < "3.0.0" and platform_system == "Windows" or python_full_version >= "3.5.0" and platform_system == "Windows" and python_version >= "3.6") and platform_system == "Windows" and python_version >= "3.8"
-=======
-click==8.0.1; python_version >= "3.6"
-codespell==2.1.0; python_version >= "3.5"
-colorama==0.4.4; python_full_version >= "3.6.2" and python_full_version < "4.0.0" and (python_version >= "3.5" and python_full_version < "3.0.0" or python_full_version >= "3.5.0" and python_version >= "3.5") and platform_system == "Windows" and python_version >= "3.8" and (python_version >= "3.6" and python_full_version < "3.0.0" and sys_platform == "win32" or sys_platform == "win32" and python_version >= "3.6" and python_full_version >= "3.5.0") and sys_platform == "win32" and (python_version >= "3.7" and python_full_version < "3.0.0" and sys_platform == "win32" or sys_platform == "win32" and python_version >= "3.7" and python_full_version >= "3.5.0") and (python_version >= "3.7" and python_full_version < "3.0.0" and platform_system == "Windows" or platform_system == "Windows" and python_version >= "3.7" and python_full_version >= "3.5.0") and (python_version >= "3.6" and python_full_version < "3.0.0" and platform_system == "Windows" or python_full_version >= "3.5.0" and platform_system == "Windows" and python_version >= "3.6")
->>>>>>> 1f52d0fd
 commonmark==0.9.1; python_full_version >= "3.6.2" and python_full_version < "4.0.0"
 convertdate==2.4.0; python_version >= "3.7" and python_version < "4"
 coverage==6.3.2; python_version >= "3.7"
@@ -76,11 +70,7 @@
 finvizfinance==0.14.0; python_version >= "3.5"
 flake8==3.9.2; (python_version >= "2.7" and python_full_version < "3.0.0") or (python_full_version >= "3.5.0")
 flatbuffers==2.0
-<<<<<<< HEAD
 fonttools==4.32.0; python_version >= "3.7"
-=======
-fonttools==4.31.2; python_version >= "3.7"
->>>>>>> 1f52d0fd
 formulaic==0.3.3; python_full_version >= "3.7.1" and python_full_version < "4.0.0" and python_version >= "3.8"
 fred==3.1
 fredapi==0.4.3
@@ -119,11 +109,7 @@
 joblib==1.1.0; python_version >= "3.7" and python_full_version < "3.0.0" or python_full_version >= "3.6.0" and python_version >= "3.7"
 json5==0.9.6; python_version >= "3.7"
 jsonschema==3.2.0
-<<<<<<< HEAD
 jupyter-client==7.2.2; python_full_version >= "3.7.0" and python_version >= "3.7"
-=======
-jupyter-client==7.2.1; python_full_version >= "3.7.0" and python_version >= "3.7"
->>>>>>> 1f52d0fd
 jupyter-console==6.4.3; python_version >= "3.6"
 jupyter-core==4.9.2; python_full_version >= "3.7.0" and python_version >= "3.7"
 jupyter-server==1.16.0; python_version >= "3.7"
@@ -188,21 +174,13 @@
 pickleshare==0.7.5; python_full_version >= "3.6.2" and python_version >= "3.8"
 pillow==9.1.0; python_version >= "3.7" and python_version < "4"
 platformdirs==2.5.1; python_version >= "3.7" and python_full_version >= "3.6.2" and (python_version >= "3.7" and python_full_version < "3.0.0" or python_full_version >= "3.5.0" and python_version >= "3.7")
-<<<<<<< HEAD
 plotly==5.7.0; python_version >= "3.6"
-=======
-plotly==5.6.0; python_version >= "3.6"
->>>>>>> 1f52d0fd
 pluggy==1.0.0; python_version >= "3.7"
 pmdarima==1.8.5; python_version >= "3.7"
 praw==7.5.0; python_version >= "3.6" and python_version < "4.0"
 prawcore==2.3.0; python_version >= "3.6" and python_version < "4.0"
 pre-commit==2.18.1; python_version >= "3.7"
-<<<<<<< HEAD
 prometheus-client==0.14.1; python_version >= "3.7"
-=======
-prometheus-client==0.13.1; python_version >= "3.7"
->>>>>>> 1f52d0fd
 prompt-toolkit==3.0.29; python_full_version >= "3.6.2"
 property-cached==1.6.4; python_version >= "3.8"
 protobuf==3.20.0; python_full_version >= "3.7.1" and python_full_version < "4.0.0" and python_version >= "3.7"
@@ -221,11 +199,7 @@
 pyflakes==2.3.1; python_version >= "2.7" and python_full_version < "3.0.0" or python_full_version >= "3.5.0"
 pygments==2.11.2; python_version >= "3.5"
 pyhdfe==0.1.0; python_version >= "3.8"
-<<<<<<< HEAD
 pylint==2.13.5; python_full_version >= "3.6.2"
-=======
-pylint==2.13.4; python_full_version >= "3.6.2"
->>>>>>> 1f52d0fd
 pyluach==1.4.1; python_version >= "3.7" and python_full_version >= "3.7.0"
 pymeeus==0.5.11; python_version >= "3.7" and python_version < "4"
 pymongo==3.11.0; (python_version >= "2.7" and python_full_version < "3.0.0") or (python_full_version >= "3.4.0")
@@ -312,11 +286,7 @@
 threadpoolctl==3.1.0; python_version >= "3.7" and python_full_version < "3.0.0" or python_full_version >= "3.6.0" and python_version >= "3.7"
 tokenize-rt==4.2.1; python_full_version >= "3.6.2" and python_version >= "3.7"
 toml==0.10.2; python_version >= "3.7" and python_full_version < "3.0.0" or python_full_version >= "3.3.0" and python_version >= "3.7"
-<<<<<<< HEAD
 tomli==2.0.1; python_version < "3.11" and python_full_version >= "3.6.2" and python_version >= "3.8"
-=======
-tomli==2.0.1; python_version >= "3.8" and python_full_version >= "3.6.2" and python_version < "3.11"
->>>>>>> 1f52d0fd
 toolz==0.11.2; python_version >= "3.7" and python_full_version >= "3.7.0"
 tornado==6.1; python_full_version >= "3.7.0" and python_version >= "3.7"
 tqdm==4.64.0; python_version >= "3.6" and python_full_version < "3.0.0" or python_full_version >= "3.4.0" and python_version >= "3.6"
@@ -334,11 +304,7 @@
 typing-extensions==4.1.1; python_version < "3.10" and python_full_version >= "3.6.2" and python_version >= "3.6"
 tzdata==2022.1; platform_system == "Windows" and python_version >= "3.6" and (python_version >= "3.6" and python_full_version < "3.0.0" or python_full_version >= "3.6.0" and python_version >= "3.6")
 tzlocal==4.2; python_version >= "3.6"
-<<<<<<< HEAD
 ujson==5.2.0; python_version >= "3.7"
-=======
-ujson==5.1.0; python_version >= "3.7"
->>>>>>> 1f52d0fd
 unidecode==1.3.4; python_version >= "3.7"
 update-checker==0.18.0; python_version >= "3.6" and python_version < "4.0"
 urllib3==1.26.9; python_full_version >= "3.7.1" and python_version < "4" and python_version >= "3.8" and python_full_version < "4.0.0" and (python_version >= "2.7" and python_full_version < "3.0.0" or python_full_version >= "3.6.0") and (python_version >= "3.7" and python_full_version < "3.0.0" or python_full_version >= "3.6.0" and python_version >= "3.7")
