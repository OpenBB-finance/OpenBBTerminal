--- conflicted
+++ resolved
@@ -12,11 +12,7 @@
 astunparse==1.6.3
 async-timeout==3.0.1; python_full_version >= "3.5.3" and python_version >= "3.6"
 atomicwrites==1.4.0; python_version >= "3.6" and python_full_version < "3.0.0" and sys_platform == "win32" or sys_platform == "win32" and python_version >= "3.6" and python_full_version >= "3.4.0"
-<<<<<<< HEAD
-attrs==21.2.0; python_version >= "3.6" and python_full_version < "3.0.0" and python_version < "4.0" or python_full_version >= "3.5.0" and python_version >= "3.6" and python_version < "4.0"
-=======
 attrs==21.4.0; python_version >= "3.6" and python_full_version < "3.0.0" and python_version < "4.0" or python_full_version >= "3.5.0" and python_version >= "3.6" and python_version < "4.0"
->>>>>>> b33f830c
 babel==2.9.1; python_full_version >= "3.6.8" and python_full_version < "4.0.0" and python_version >= "3.6" and (python_version >= "3.6" and python_full_version < "3.0.0" or python_full_version >= "3.4.0" and python_version >= "3.6")
 backcall==0.2.0; python_version >= "3.7"
 backports.zoneinfo==0.2.1; python_version < "3.9" and python_version >= "3.6" and (python_version >= "3.6" and python_full_version < "3.0.0" or python_full_version >= "3.6.0" and python_version >= "3.6")
@@ -41,11 +37,7 @@
 coverage==6.2; python_version >= "3.6"
 cryptography==36.0.1; python_version >= "3.6"
 cssselect==1.1.0; python_version >= "2.7" and python_full_version < "3.0.0" or python_full_version >= "3.4.0"
-<<<<<<< HEAD
-cvxpy==1.1.17; python_full_version >= "3.6.1" and python_full_version < "4.0.0" and python_version >= "3.6"
-=======
 cvxpy==1.1.18; python_full_version >= "3.6.1" and python_full_version < "4.0.0" and python_version >= "3.6"
->>>>>>> b33f830c
 cycler==0.11.0; python_version >= "3.7"
 cython==0.29.26; python_version >= "3.6" and python_full_version < "3.0.0" and sys_platform == "darwin" or python_full_version >= "3.3.0" and sys_platform == "darwin" and python_version >= "3.6"
 dateparser==1.1.0; python_version >= "3.5"
@@ -87,11 +79,7 @@
 h5py==3.6.0; python_version >= "3.7"
 hijri-converter==2.2.2; python_version >= "3.6"
 holidays==0.11.3.1; python_version >= "3.6"
-<<<<<<< HEAD
-identify==2.4.0; python_full_version >= "3.6.1"
-=======
 identify==2.4.1; python_full_version >= "3.6.1"
->>>>>>> b33f830c
 idna==3.3; python_full_version >= "3.6.2" and python_version >= "3.6"
 imagesize==1.3.0; python_full_version >= "3.6.8" and python_full_version < "4.0.0" and python_version >= "3.6"
 importlib-metadata==4.10.0; python_version < "3.10" and python_version >= "3.7"
@@ -106,21 +94,13 @@
 iso8601==0.1.16
 isort==5.10.1; python_full_version >= "3.6.2" and python_version < "4.0"
 jedi==0.18.1; python_version >= "3.7"
-<<<<<<< HEAD
-jinja2==3.0.3; python_full_version >= "3.6.8" and python_full_version < "4.0.0" and python_version >= "3.6" and (python_version >= "3.6" and python_full_version < "3.0.0" or python_full_version >= "3.5.0" and python_version >= "3.6")
-=======
 jinja2==3.0.3; python_full_version >= "3.6.8" and python_full_version < "4.0.0" and python_version >= "3.7"
->>>>>>> b33f830c
 joblib==1.1.0; python_version >= "3.7"
 json5==0.9.6; python_version >= "3.6"
 jsonschema==3.2.0
 jupyter-client==7.1.0; python_full_version >= "3.6.1" and python_version >= "3.7"
 jupyter-console==6.4.0; python_version >= "3.6"
-<<<<<<< HEAD
-jupyter-core==4.9.1; python_full_version >= "3.6.1" and python_version >= "3.6"
-=======
 jupyter-core==4.9.1; python_full_version >= "3.6.1" and python_version >= "3.7"
->>>>>>> b33f830c
 jupyter-server==1.13.1; python_version >= "3.6"
 jupyter==1.0.0
 jupyterlab-pygments==0.1.2; python_version >= "3.7"
@@ -130,13 +110,8 @@
 keras-preprocessing==1.1.2
 keras==2.7.0
 kiwisolver==1.3.2; python_version >= "3.7"
-<<<<<<< HEAD
-korean-lunar-calendar==0.2.1; python_version >= "3.6"
-lazy-object-proxy==1.7.1; python_version >= "3.6" and python_version < "4.0" and python_full_version >= "3.6.2"
-=======
 korean-lunar-calendar==0.2.1; python_version >= "3.7" and python_full_version >= "3.7.0"
 lazy-object-proxy==1.7.1; python_version >= "3.6" and python_full_version >= "3.6.2"
->>>>>>> b33f830c
 libclang==12.0.0
 lxml==4.7.1; python_full_version >= "3.6.8" and python_version >= "3.5" and python_full_version < "4.0.0" and (python_version >= "3" and python_full_version < "3.0.0" or python_full_version >= "3.5.0" and python_version >= "3") and (python_version >= "3.6" and python_full_version < "3.0.0" or python_full_version >= "3.6.0" and python_version >= "3.6")
 m2r2==0.2.8; python_full_version >= "3.6.8" and python_full_version < "4.0.0"
@@ -157,15 +132,9 @@
 mypy==0.930; python_version >= "3.6"
 myst-parser==0.15.2; python_version >= "3.6"
 nbclassic==0.3.4; python_version >= "3.6"
-<<<<<<< HEAD
-nbclient==0.5.9; python_full_version >= "3.6.1" and python_version >= "3.6"
-nbconvert==5.5.0; python_version >= "3.6" and python_full_version < "3.0.0" or python_full_version >= "3.5.0" and python_version >= "3.6"
-nbformat==5.1.3; python_full_version >= "3.6.1" and python_version >= "3.6" and (python_version >= "3.5" and python_full_version < "3.0.0" or python_full_version >= "3.5.0" and python_version >= "3.5")
-=======
 nbclient==0.5.9; python_full_version >= "3.6.1" and python_version >= "3.7"
 nbconvert==6.3.0; python_version >= "3.7"
 nbformat==5.1.3; python_full_version >= "3.6.1" and python_version >= "3.7"
->>>>>>> b33f830c
 nest-asyncio==1.5.4; python_full_version >= "3.6.1" and python_version >= "3.6"
 nodeenv==1.6.0; python_full_version >= "3.6.1"
 notebook==6.4.6; python_version >= "3.6"
@@ -208,11 +177,7 @@
 pyasn1-modules==0.2.8; python_version >= "3.6" and python_full_version < "3.0.0" or python_full_version >= "3.6.0" and python_version >= "3.6"
 pyasn1==0.4.8; python_version >= "3.6" and python_full_version < "3.0.0" and python_version < "4" and (python_version >= "3.6" and python_full_version < "3.0.0" or python_full_version >= "3.6.0" and python_version >= "3.6") or python_full_version >= "3.6.0" and python_version >= "3.6" and python_version < "4" and (python_version >= "3.6" and python_full_version < "3.0.0" or python_full_version >= "3.6.0" and python_version >= "3.6")
 pycodestyle==2.7.0; python_version >= "2.7" and python_full_version < "3.0.0" or python_full_version >= "3.5.0"
-<<<<<<< HEAD
 pycoingecko==2.2.0
-=======
-pycoingecko==1.4.1
->>>>>>> b33f830c
 pycparser==2.21; python_version >= "3.6" and python_full_version < "3.0.0" or python_full_version >= "3.4.0" and python_version >= "3.6"
 pyex==0.5.0
 pyflakes==2.3.1; python_version >= "2.7" and python_full_version < "3.0.0" or python_full_version >= "3.5.0"
@@ -237,13 +202,8 @@
 python-dotenv==0.19.2; python_version >= "3.5"
 pytrends==4.7.3
 pytz-deprecation-shim==0.1.0.post0; python_version >= "3.6" and python_full_version < "3.0.0" or python_full_version >= "3.6.0" and python_version >= "3.6"
-<<<<<<< HEAD
-pytz==2021.3; python_full_version >= "3.7.1" and python_version >= "3.6" and python_full_version < "4.0.0"
-pyupgrade==2.29.1; python_full_version >= "3.6.1"
-=======
 pytz==2021.3; python_full_version >= "3.7.1" and python_version >= "3.7" and python_full_version < "4.0.0"
 pyupgrade==2.31.0; python_full_version >= "3.6.1"
->>>>>>> b33f830c
 pywin32==303; sys_platform == "win32" and platform_python_implementation != "PyPy" and python_version >= "3.6"
 pywinpty==1.1.6; os_name == "nt" and python_version >= "3.6"
 pyyaml==6.0; python_version >= "3.6" and python_full_version >= "3.6.1"
@@ -269,11 +229,7 @@
 send2trash==1.8.0; python_version >= "3.6"
 sentiment-investor==2.1.0; python_version >= "3.8" and python_version < "4.0"
 setuptools-scm==6.3.2; python_version >= "3.7"
-<<<<<<< HEAD
-six==1.16.0; python_full_version >= "3.7.1" and python_version >= "3.6" and python_full_version < "4.0.0" and (python_version >= "3.6" and python_full_version < "3.0.0" or python_full_version >= "3.3.0" and python_version >= "3.6") and (python_version >= "2.7" and python_full_version < "3.0.0" or python_full_version >= "3.3.0") and (python_version >= "3.5" and python_full_version < "3.0.0" or python_full_version >= "3.3.0" and python_version >= "3.5") and (python_version >= "3.6" and python_full_version < "3.0.0" or python_full_version >= "3.5.0" and python_version >= "3.6") and (python_version >= "3.6" and python_full_version < "3.0.0" or python_full_version >= "3.6.0" and python_version >= "3.6")
-=======
 six==1.16.0; python_full_version >= "3.7.1" and python_version >= "3.6" and python_full_version < "4.0.0" and (python_version >= "3.6" and python_full_version < "3.0.0" or python_full_version >= "3.3.0" and python_version >= "3.6") and (python_version >= "2.7" and python_full_version < "3.0.0" or python_full_version >= "3.3.0") and (python_version >= "3.5" and python_full_version < "3.0.0" or python_full_version >= "3.3.0" and python_version >= "3.5") and (python_version >= "3.7" and python_full_version < "3.0.0" or python_full_version >= "3.3.0" and python_version >= "3.7") and (python_version >= "3.6" and python_full_version < "3.0.0" or python_full_version >= "3.6.0" and python_version >= "3.6")
->>>>>>> b33f830c
 smmap==5.0.0; python_version >= "3.7"
 sniffio==1.2.0; python_full_version >= "3.6.2" and python_version >= "3.6"
 snowballstemmer==2.2.0; python_full_version >= "3.6.8" and python_full_version < "4.0.0" and python_version >= "3.6"
@@ -312,11 +268,7 @@
 tornado==6.1; python_full_version >= "3.6.1" and python_version >= "3.7"
 tqdm==4.62.3; python_version >= "3.6" and python_full_version < "3.0.0" or python_full_version >= "3.4.0" and python_version >= "3.6"
 tradingview-ta==3.2.10; python_version >= "3.6"
-<<<<<<< HEAD
-traitlets==5.1.1; python_full_version >= "3.6.1" and python_version >= "3.7" and (python_version >= "3.7" and python_full_version < "3.0.0" or python_full_version >= "3.5.0" and python_version >= "3.7")
-=======
 traitlets==5.1.1; python_full_version >= "3.6.1" and python_version >= "3.7"
->>>>>>> b33f830c
 types-python-dateutil==2.8.4
 types-pytz==2021.3.3
 types-pyyaml==6.0.1
@@ -334,15 +286,9 @@
 vadersentiment==3.3.2
 valinvest==0.0.2; python_version >= "3.6"
 vcrpy==4.1.1; python_version >= "3.5"
-<<<<<<< HEAD
-virtualenv==20.10.0; python_full_version >= "3.6.1"
-wcwidth==0.2.5; python_version >= "3.6" and python_full_version >= "3.6.2"
-webencodings==0.5.1; python_version >= "3.6" and python_full_version < "3.0.0" or python_full_version >= "3.5.0" and python_version >= "3.6"
-=======
 virtualenv==20.13.0; python_full_version >= "3.6.1"
 wcwidth==0.2.5; python_version >= "3.6" and python_full_version >= "3.6.2"
 webencodings==0.5.1; python_version >= "3.7"
->>>>>>> b33f830c
 websocket-client==1.2.3; python_version >= "3.8" and python_version < "4.0"
 websockets==9.1; python_full_version >= "3.6.1"
 werkzeug==2.0.2; python_version >= "3.6"
