#!/usr/bin/env python
"""Main Terminal Module"""
__docformat__ = "numpy"

import os
import difflib
import logging
import sys
from typing import List
import pytz

from prompt_toolkit.completion import NestedCompleter

from gamestonk_terminal.rich_config import console
from gamestonk_terminal.parent_classes import BaseController
from gamestonk_terminal import feature_flags as gtff
from gamestonk_terminal.helper_funcs import (
    get_flair,
    get_user_timezone_or_invalid,
    replace_user_timezone,
)
from gamestonk_terminal.loggers import setup_logging
from gamestonk_terminal.menu import session
from gamestonk_terminal.terminal_helper import (
    about_us,
    bootup,
    check_api_keys,
    print_goodbye,
    reset,
    update_terminal,
)

# pylint: disable=too-many-public-methods,import-outside-toplevel

logger = logging.getLogger(__name__)


class TerminalController(BaseController):
    """Terminal Controller class"""

    CHOICES_COMMANDS = [
        "update",
        "about",
        "keys",
        "tz",
    ]
    CHOICES_MENUS = [
        "stocks",
        "economy",
        "crypto",
        "portfolio",
        "forex",
        "etf",
        "jupyter",
        "funds",
        "alternative",
    ]

    PATH = "/"

    all_timezones = pytz.all_timezones

    def __init__(self, jobs_cmds: List[str] = None):
        """Constructor"""
        super().__init__(jobs_cmds)

        if session and gtff.USE_PROMPT_TOOLKIT:
            choices: dict = {c: None for c in self.controller_choices}
            choices["tz"] = {c: None for c in self.all_timezones}
            self.completer = NestedCompleter.from_nested_dict(choices)

        self.queue: List[str] = list()

        if jobs_cmds:
            # close the eyes if the user forgets the initial `/`
            if len(jobs_cmds) > 0:
                if jobs_cmds[0][0] != "/":
                    jobs_cmds[0] = f"/{jobs_cmds[0]}"

            self.queue = " ".join(jobs_cmds).split("/")

        self.update_succcess = False

    def print_help(self):
        """Print help"""
        console.print(
            text=f"""
[info]Multiple jobs queue (where each '/' denotes a new command).[/info]
    E.g. '/stocks $ disc/ugs -n 3/../load tsla/candle'

[info]If you want to jump from crypto/ta to stocks you can use an absolute path that starts with a slash (/).[/info]
    E.g. '/crypto/ta $ /stocks'

[info]The previous logic also holds for when launching the terminal.[/info]
    E.g. '$ python terminal.py /stocks/disc/ugs -n 3/../load tsla/candle'

[info]The main commands you should be aware when navigating through the terminal are:[/info][cmds]
    cls             clear the screen
    help / h / ?    help menu
    quit / q / ..   quit this menu and go one menu above
    exit            exit the terminal
    reset / r       reset the terminal and reload configs from the current location
    resources       only available on main contexts (not sub-menus)

    about           about us
    update          update terminal automatically
    keys            check for status of API keys
    tz              set different timezone[/cmds]

[param]Timezone:[/param] {get_user_timezone_or_invalid()}
[menu]
>   stocks
>   crypto
>   etf
>   economy
>   forex
>   funds
>   alternative
>   portfolio
>   jupyter [/menu]
    """,
            menu="Home",
        )

    def call_update(self, _):
        """Process update command"""
        self.update_succcess = not update_terminal()

    def call_keys(self, _):
        """Process keys command"""
        check_api_keys()

    def call_about(self, _):
        """Process about command"""
        about_us()

    def call_stocks(self, _):
        """Process stocks command"""
        from gamestonk_terminal.stocks.stocks_controller import StocksController

        self.queue = self.load_class(StocksController, self.queue)

    def call_crypto(self, _):
        """Process crypto command"""
        from gamestonk_terminal.cryptocurrency.crypto_controller import CryptoController

        self.queue = self.load_class(CryptoController, self.queue)

    def call_economy(self, _):
        """Process economy command"""
        from gamestonk_terminal.economy.economy_controller import EconomyController

        self.queue = self.load_class(EconomyController, self.queue)

    def call_etf(self, _):
        """Process etf command"""
        from gamestonk_terminal.etf.etf_controller import ETFController

        self.queue = self.load_class(ETFController, self.queue)

    def call_funds(self, _):
        """Process etf command"""
        from gamestonk_terminal.mutual_funds.mutual_fund_controller import (
            FundController,
        )

        self.queue = self.load_class(FundController, self.queue)

    def call_forex(self, _):
        """Process forex command"""
        from gamestonk_terminal.forex.forex_controller import ForexController

        self.queue = self.load_class(ForexController, self.queue)

    def call_jupyter(self, _):
        """Process jupyter command"""
        from gamestonk_terminal.jupyter.jupyter_controller import JupyterController

        self.queue = self.load_class(JupyterController, self.queue)

<<<<<<< HEAD
=======
    def call_resources(self, _):
        """Process resources command"""
        from gamestonk_terminal.resources.resources_controller import (
            ResourceCollectionController,
        )

        self.queue = self.load_class(ResourceCollectionController, self.queue)

>>>>>>> 9e671aeb
    def call_alternative(self, _):
        """Process alternative command"""
        from gamestonk_terminal.alternative.alt_controller import (
            AlternativeDataController,
        )

        self.queue = self.load_class(AlternativeDataController, self.queue)

    def call_portfolio(self, _):
        """Process portfolio command"""
        from gamestonk_terminal.portfolio.portfolio_controller import (
            PortfolioController,
        )

        self.queue = self.load_class(PortfolioController, self.queue)

    def call_tz(self, other_args: List[str]):
        """Process tz command"""
        other_args.append(self.queue[0])
        self.queue = self.queue[1:]
        replace_user_timezone("/".join(other_args))


def terminal(jobs_cmds: List[str] = None):
    """Terminal Menu"""
    setup_logging()

    logger.info("Terminal started")

    ret_code = 1
    t_controller = TerminalController(jobs_cmds)
    an_input = ""

    if not jobs_cmds:
        bootup()

    while ret_code:
        if gtff.ENABLE_QUICK_EXIT:
            console.print("Quick exit enabled")
            break

        # There is a command in the queue
        if t_controller.queue and len(t_controller.queue) > 0:
            # If the command is quitting the menu we want to return in here
            if t_controller.queue[0] in ("q", "..", "quit"):
                print_goodbye()
                break

            if gtff.ENABLE_EXIT_AUTO_HELP and len(t_controller.queue) > 1:
                t_controller.queue = t_controller.queue[1:]

            # Consume 1 element from the queue
            an_input = t_controller.queue[0]
            t_controller.queue = t_controller.queue[1:]

            # Print the current location because this was an instruction and we want user to know what was the action
            if an_input and an_input.split(" ")[0] in t_controller.CHOICES_COMMANDS:
                console.print(f"{get_flair()} / $ {an_input}")

        # Get input command from user
        else:
            # Display help menu when entering on this menu from a level above
            if not an_input:
                t_controller.print_help()

            # Get input from user using auto-completion
            if session and gtff.USE_PROMPT_TOOLKIT:
                try:
                    an_input = session.prompt(
                        f"{get_flair()} / $ ",
                        completer=t_controller.completer,
                        search_ignore_case=True,
                    )
                except KeyboardInterrupt:
                    print_goodbye()
                    break
            # Get input from user without auto-completion
            else:
                an_input = input(f"{get_flair()} / $ ")

        try:
            # Process the input command
            t_controller.queue = t_controller.switch(an_input)
            if an_input in ("q", "quit", "..", "exit"):
                print_goodbye()
                break

            # Check if the user wants to reset application
            if an_input in ("r", "reset") or t_controller.update_succcess:
                ret_code = reset(
                    t_controller.queue if len(t_controller.queue) > 0 else []
                )
                if ret_code != 0:
                    print_goodbye()
                    break

        except SystemExit:
            console.print(
                f"\nThe command '{an_input}' doesn't exist on the / menu", end=""
            )
            similar_cmd = difflib.get_close_matches(
                an_input.split(" ")[0] if " " in an_input else an_input,
                t_controller.controller_choices,
                n=1,
                cutoff=0.7,
            )
            if similar_cmd:
                if " " in an_input:
                    candidate_input = (
                        f"{similar_cmd[0]} {' '.join(an_input.split(' ')[1:])}"
                    )
                    if candidate_input == an_input:
                        an_input = ""
                        t_controller.queue = []
                        console.print("\n")
                        continue
                    an_input = candidate_input
                else:
                    an_input = similar_cmd[0]

                console.print(f" Replacing by '{an_input}'.")
                t_controller.queue.insert(0, an_input)
            else:
                console.print("\n")


if __name__ == "__main__":
    if len(sys.argv) > 1:
        if ".gst" in sys.argv[1]:
            if os.path.isfile(sys.argv[1]):
                with open(sys.argv[1]) as fp:
                    simulate_argv = f"/{'/'.join([line.rstrip() for line in fp])}"
                    terminal(simulate_argv.replace("//", "/home/").split())
            else:
                console.print(
                    f"The file '{sys.argv[1]}' doesn't exist. Launching terminal without any configuration.\n"
                )
                terminal()
        else:
            terminal(sys.argv[1:])
    else:
        terminal()<|MERGE_RESOLUTION|>--- conflicted
+++ resolved
@@ -178,17 +178,6 @@
 
         self.queue = self.load_class(JupyterController, self.queue)
 
-<<<<<<< HEAD
-=======
-    def call_resources(self, _):
-        """Process resources command"""
-        from gamestonk_terminal.resources.resources_controller import (
-            ResourceCollectionController,
-        )
-
-        self.queue = self.load_class(ResourceCollectionController, self.queue)
-
->>>>>>> 9e671aeb
     def call_alternative(self, _):
         """Process alternative command"""
         from gamestonk_terminal.alternative.alt_controller import (
