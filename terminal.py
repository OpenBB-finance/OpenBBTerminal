#!/usr/bin/env python
"""Main Terminal Module"""
__docformat__ = "numpy"

import argparse
import difflib
import logging
import os
import platform
import sys
import webbrowser
from typing import List
import dotenv

from prompt_toolkit import PromptSession
from prompt_toolkit.completion import NestedCompleter
from prompt_toolkit.styles import Style
from prompt_toolkit.formatted_text import HTML

from openbb_terminal.common import feedparser_view
<<<<<<< HEAD
from openbb_terminal.core.config.constants import (
    REPO_DIR,
    ENV_FILE_DEFAULT,
    ENV_FILE_REPO,
    USER_HOME,
=======
from openbb_terminal.core.config.make_paths import create_paths
from openbb_terminal.core.config.paths import (
    REPO_DIRECTORY,
    USER_ENV_FILE,
    ENV_FILE_REPOSITORY,
    HOME_DIRECTORY,
>>>>>>> 3d0190e3
)
from openbb_terminal.core.log.generation.path_tracking_file_handler import (
    PathTrackingFileHandler,
)
from openbb_terminal import feature_flags as obbff
from openbb_terminal.helper_funcs import (
    check_positive,
    get_flair,
    parse_simple_args,
    EXPORT_ONLY_RAW_DATA_ALLOWED,
)
from openbb_terminal.loggers import setup_logging
from openbb_terminal.menu import session
from openbb_terminal.parent_classes import BaseController
from openbb_terminal.rich_config import console, MenuText, translate
from openbb_terminal.terminal_helper import (
    bootup,
    check_for_updates,
    is_reset,
    print_goodbye,
    reset,
    suppress_stdout,
    update_terminal,
    welcome_message,
)
from openbb_terminal.helper_funcs import parse_and_split_input

# pylint: disable=too-many-public-methods,import-outside-toplevel,too-many-branches,no-member,C0302

logger = logging.getLogger(__name__)

<<<<<<< HEAD
env_file = str(ENV_FILE_DEFAULT)
=======
env_file = str(USER_ENV_FILE)
create_paths()
>>>>>>> 3d0190e3


class TerminalController(BaseController):
    """Terminal Controller class"""

    CHOICES_COMMANDS = [
        "keys",
        "settings",
        "survey",
        "update",
        "featflags",
        "exe",
        "guess",
        "news",
    ]
    CHOICES_MENUS = [
        "stocks",
        "economy",
        "crypto",
        "portfolio",
        "forex",
        "etf",
        "reports",
        "dashboards",
        "funds",
        "alternative",
        "econometrics",
        "sources",
    ]

    PATH = "/"
    ROUTINE_CHOICES = {
        file: None
        for file in os.listdir(
            os.path.join(os.path.abspath(os.path.dirname(__file__)), "routines")
        )
        if file.endswith(".openbb")
    }

    GUESS_TOTAL_TRIES = 0
    GUESS_NUMBER_TRIES_LEFT = 0
    GUESS_SUM_SCORE = 0.0
    GUESS_CORRECTLY = 0

    def __init__(self, jobs_cmds: List[str] = None):
        """Constructor"""
        super().__init__(jobs_cmds)

        if session and obbff.USE_PROMPT_TOOLKIT:
            choices: dict = {c: {} for c in self.controller_choices}
            choices["support"] = self.SUPPORT_CHOICES
            choices["exe"] = self.ROUTINE_CHOICES

            self.completer = NestedCompleter.from_nested_dict(choices)

        self.queue: List[str] = list()

        if jobs_cmds:
            self.queue = parse_and_split_input(
                an_input=" ".join(jobs_cmds), custom_filters=[]
            )

        self.update_success = False

    def print_help(self):
        """Print help"""
        mt = MenuText("")
        mt.add_info("_home_")
        mt.add_cmd("about")
        mt.add_cmd("support")
        mt.add_cmd("survey")
        mt.add_cmd("update")
        mt.add_cmd("wiki")
        mt.add_raw("\n")
        mt.add_info("_configure_")
        mt.add_menu("keys")
        mt.add_menu("featflags")
        mt.add_menu("sources")
        mt.add_menu("settings")
        mt.add_raw("\n")
        mt.add_cmd("news")
        mt.add_cmd("exe")
        mt.add_raw("\n")
        mt.add_info("_main_menu_")
        mt.add_menu("stocks")
        mt.add_menu("crypto")
        mt.add_menu("etf")
        mt.add_menu("economy")
        mt.add_menu("forex")
        mt.add_menu("funds")
        mt.add_menu("alternative")
        mt.add_raw("\n")
        mt.add_info("_others_")
        mt.add_menu("econometrics")
        mt.add_menu("portfolio")
        mt.add_menu("dashboards")
        mt.add_menu("reports")
        mt.add_raw("\n")
        console.print(text=mt.menu_text, menu="Home")

    def call_news(self, other_args: List[str]) -> None:
        """Process news command"""
        parse = argparse.ArgumentParser(
            add_help=False,
            prog="news",
            description=translate("news"),
        )
        parse.add_argument(
            "-t",
            "--term",
            dest="term",
            default="",
            nargs="+",
            help="search for a term on the news",
        )
        parse.add_argument(
            "-a",
            "--article",
            dest="article",
            default="bloomberg",
            nargs="+",
            help="articles from where to get news from",
        )
        if other_args and "-" not in other_args[0][0]:
            other_args.insert(0, "-t")
        news_parser = self.parse_known_args_and_warn(
            parse, other_args, EXPORT_ONLY_RAW_DATA_ALLOWED, limit=5
        )
        if news_parser:
            feedparser_view.display_news(
                " ".join(news_parser.term),
                " ".join(news_parser.article),
                news_parser.limit,
                news_parser.export,
            )

    def call_guess(self, other_args: List[str]) -> None:
        """Process guess command"""
        import time
        import json
        import random

        if self.GUESS_NUMBER_TRIES_LEFT == 0 and self.GUESS_SUM_SCORE < 0.01:
            parser_exe = argparse.ArgumentParser(
                add_help=False,
                formatter_class=argparse.ArgumentDefaultsHelpFormatter,
                prog="guess",
                description="Guess command to achieve task successfully.",
            )
            parser_exe.add_argument(
                "-l",
                "--limit",
                type=check_positive,
                help="Number of tasks to attempt.",
                dest="limit",
                default=1,
            )
            if other_args and "-" not in other_args[0][0]:
                other_args.insert(0, "-l")
                ns_parser_guess = parse_simple_args(parser_exe, other_args)

                if self.GUESS_TOTAL_TRIES == 0:
                    self.GUESS_NUMBER_TRIES_LEFT = ns_parser_guess.limit
                    self.GUESS_SUM_SCORE = 0
                    self.GUESS_TOTAL_TRIES = ns_parser_guess.limit

        try:
            with open(obbff.GUESS_EASTER_EGG_FILE) as f:
                # Load the file as a JSON document
                json_doc = json.load(f)

                task = random.choice(list(json_doc.keys()))  # nosec
                solution = json_doc[task]

                start = time.time()
                console.print(f"\n[yellow]{task}[/yellow]\n")
                if isinstance(session, PromptSession):
                    an_input = session.prompt("GUESS / $ ")
                else:
                    an_input = ""
                time_dif = time.time() - start

                # When there are multiple paths to same solution
                if isinstance(solution, List):
                    if an_input.lower() in [s.lower() for s in solution]:
                        self.queue = an_input.split("/") + ["home"]
                        console.print(
                            f"\n[green]You guessed correctly in {round(time_dif, 2)} seconds![green]\n"
                        )
                        # If we are already counting successes
                        if self.GUESS_TOTAL_TRIES > 0:
                            self.GUESS_CORRECTLY += 1
                            self.GUESS_SUM_SCORE += time_dif
                    else:
                        solutions_texts = "\n".join(solution)
                        console.print(
                            f"\n[red]You guessed wrong! The correct paths would have been:\n{solutions_texts}[/red]\n"
                        )

                # When there is a single path to the solution
                else:
                    if an_input.lower() == solution.lower():
                        self.queue = an_input.split("/") + ["home"]
                        console.print(
                            f"\n[green]You guessed correctly in {round(time_dif, 2)} seconds![green]\n"
                        )
                        # If we are already counting successes
                        if self.GUESS_TOTAL_TRIES > 0:
                            self.GUESS_CORRECTLY += 1
                            self.GUESS_SUM_SCORE += time_dif
                    else:
                        console.print(
                            f"\n[red]You guessed wrong! The correct path would have been:\n{solution}[/red]\n"
                        )

                # Compute average score and provide a result if it's the last try
                if self.GUESS_TOTAL_TRIES > 0:

                    self.GUESS_NUMBER_TRIES_LEFT -= 1
                    if self.GUESS_NUMBER_TRIES_LEFT == 0 and self.GUESS_TOTAL_TRIES > 1:
                        color = (
                            "green"
                            if self.GUESS_CORRECTLY == self.GUESS_TOTAL_TRIES
                            else "red"
                        )
                        console.print(
                            f"[{color}]OUTCOME: You got {int(self.GUESS_CORRECTLY)} out of"
                            f" {int(self.GUESS_TOTAL_TRIES)}.[/{color}]\n"
                        )
                        if self.GUESS_CORRECTLY == self.GUESS_TOTAL_TRIES:
                            avg = self.GUESS_SUM_SCORE / self.GUESS_TOTAL_TRIES
                            console.print(
                                f"[green]Average score: {round(avg, 2)} seconds![/green]\n"
                            )
                        self.GUESS_TOTAL_TRIES = 0
                        self.GUESS_CORRECTLY = 0
                        self.GUESS_SUM_SCORE = 0
                    else:
                        self.queue += ["guess"]

        except Exception as e:
            console.print(
                f"[red]Failed to load guess game from file: "
                f"{obbff.GUESS_EASTER_EGG_FILE}[/red]"
            )
            console.print(f"[red]{e}[/red]")

    @staticmethod
    def call_survey(_) -> None:
        """Process survey command"""
        webbrowser.open("https://openbb.co/survey")

    def call_update(self, _):
        """Process update command"""
        if not obbff.PACKAGED_APPLICATION:
            self.update_success = not update_terminal()
        else:
            console.print(
                "Find the most recent release of the OpenBB Terminal here: "
                "https://openbb.co/products/terminal#get-started\n"
            )

    def call_keys(self, _):
        """Process keys command"""
        from openbb_terminal.keys_controller import KeysController

        self.queue = self.load_class(KeysController, self.queue, env_file)

    def call_settings(self, _):
        """Process settings command"""
        from openbb_terminal.settings_controller import SettingsController

        self.queue = self.load_class(SettingsController, self.queue, env_file)

    def call_featflags(self, _):
        """Process feature flags command"""
        from openbb_terminal.featflags_controller import FeatureFlagsController

        self.queue = self.load_class(FeatureFlagsController, self.queue)

    def call_stocks(self, _):
        """Process stocks command"""
        from openbb_terminal.stocks.stocks_controller import StocksController

        self.queue = self.load_class(StocksController, self.queue)

    def call_crypto(self, _):
        """Process crypto command"""
        from openbb_terminal.cryptocurrency.crypto_controller import CryptoController

        self.queue = self.load_class(CryptoController, self.queue)

    def call_economy(self, _):
        """Process economy command"""
        from openbb_terminal.economy.economy_controller import EconomyController

        self.queue = self.load_class(EconomyController, self.queue)

    def call_etf(self, _):
        """Process etf command"""
        from openbb_terminal.etf.etf_controller import ETFController

        self.queue = self.load_class(ETFController, self.queue)

    def call_funds(self, _):
        """Process etf command"""
        from openbb_terminal.mutual_funds.mutual_fund_controller import (
            FundController,
        )

        self.queue = self.load_class(FundController, self.queue)

    def call_forex(self, _):
        """Process forex command"""
        from openbb_terminal.forex.forex_controller import ForexController

        self.queue = self.load_class(ForexController, self.queue)

    def call_reports(self, _):
        """Process reports command"""
        if not obbff.PACKAGED_APPLICATION:
            from openbb_terminal.reports.reports_controller import (
                ReportController,
            )

            self.queue = self.load_class(ReportController, self.queue)
        else:
            console.print("This feature is coming soon.")
            console.print(
                "Use the source code and an Anaconda environment if you are familiar with Python."
            )

    def call_dashboards(self, _):
        """Process dashboards command"""
        if not obbff.PACKAGED_APPLICATION:
            from openbb_terminal.dashboards.dashboards_controller import (
                DashboardsController,
            )

            self.queue = self.load_class(DashboardsController, self.queue)
        else:
            console.print("This feature is coming soon.")
            console.print(
                "Use the source code and an Anaconda environment if you are familiar with Python."
            )

    def call_alternative(self, _):
        """Process alternative command"""
        from openbb_terminal.alternative.alt_controller import (
            AlternativeDataController,
        )

        self.queue = self.load_class(AlternativeDataController, self.queue)

    def call_econometrics(self, _):
        """Process econometrics command"""
        from openbb_terminal.econometrics.econometrics_controller import (
            EconometricsController,
        )

        self.queue = EconometricsController(self.queue).menu()

    def call_portfolio(self, _):
        """Process portfolio command"""
        from openbb_terminal.portfolio.portfolio_controller import (
            PortfolioController,
        )

        self.queue = self.load_class(PortfolioController, self.queue)

    def call_sources(self, _):
        """Process sources command"""
        from openbb_terminal.sources_controller import SourcesController

        self.queue = self.load_class(SourcesController, self.queue)

    def call_exe(self, other_args: List[str]):
        """Process exe command"""
        # Merge rest of string path to other_args and remove queue since it is a dir
        other_args += self.queue

        if not other_args:
            console.print(
                "[red]Provide a path to the routine you wish to execute.\n[/red]"
            )
            return

        full_input = " ".join(other_args)
        if " " in full_input:
            other_args_processed = full_input.split(" ")
        else:
            other_args_processed = [full_input]
        self.queue = []

        path_routine = ""
        args = list()
        for idx, path_dir in enumerate(other_args_processed):
            if path_dir in ("-i", "--input"):
                args = [path_routine[1:]] + other_args_processed[idx:]
                break
            if path_dir not in ("-f", "--file"):
                path_routine += f"/{path_dir}"

        if not args:
            args = [path_routine[1:]]

        parser_exe = argparse.ArgumentParser(
            add_help=False,
            formatter_class=argparse.ArgumentDefaultsHelpFormatter,
            prog="exe",
            description="Execute automated routine script.",
        )
        parser_exe.add_argument(
            "-f",
            "--file",
            help="The path or .openbb file to run.",
            dest="path",
            default="",
            required="-h" not in args,
        )
        parser_exe.add_argument(
            "-i",
            "--input",
            help="Select multiple inputs to be replaced in the routine and separated by commas. E.g. GME,AMC,BTC-USD",
            dest="routine_args",
            type=lambda s: [str(item) for item in s.split(",")],
        )
        if args and "-" not in args[0][0]:
            args.insert(0, "-f")
        ns_parser_exe = parse_simple_args(parser_exe, args)
        if ns_parser_exe:
            if ns_parser_exe.path:
                if ns_parser_exe.path in self.ROUTINE_CHOICES:
                    path = os.path.join(
                        os.path.abspath(os.path.dirname(__file__)),
                        "routines",
                        ns_parser_exe.path,
                    )
                else:
                    path = ns_parser_exe.path

                with open(path) as fp:
                    raw_lines = [
                        x for x in fp if (not is_reset(x)) and ("#" not in x) and x
                    ]
                    raw_lines = [
                        raw_line.strip("\n")
                        for raw_line in raw_lines
                        if raw_line.strip("\n")
                    ]

                    lines = list()
                    for rawline in raw_lines:
                        templine = rawline

                        # Check if dynamic parameter exists in script
                        if "$ARGV" in rawline:
                            # Check if user has provided inputs through -i or --input
                            if ns_parser_exe.routine_args:
                                for i, arg in enumerate(ns_parser_exe.routine_args):
                                    # Check what is the location of the ARGV to be replaced
                                    if f"$ARGV[{i}]" in templine:
                                        templine = templine.replace(f"$ARGV[{i}]", arg)

                                # Check if all ARGV have been removed, otherwise means that there are less inputs
                                # when running the script than the script expects
                                if "$ARGV" in templine:
                                    console.print(
                                        "[red]Not enough inputs were provided to fill in dynamic variables. "
                                        "E.g. --input VAR1,VAR2,VAR3[/red]\n"
                                    )
                                    return

                                lines.append(templine)
                            # The script expects a parameter that the user has not provided
                            else:
                                console.print(
                                    "[red]The script expects parameters, "
                                    "run the script again with --input defined.[/red]\n"
                                )
                                return
                        else:
                            lines.append(templine)

                    simulate_argv = f"/{'/'.join([line.rstrip() for line in lines])}"
                    file_cmds = simulate_argv.replace("//", "/home/").split()
                    file_cmds = (
                        insert_start_slash(file_cmds) if file_cmds else file_cmds
                    )
                    cmds_with_params = " ".join(file_cmds)
                    self.queue = [
                        val
                        for val in parse_and_split_input(
                            an_input=cmds_with_params, custom_filters=[]
                        )
                        if val
                    ]

                    if "export" in self.queue[0]:
                        export_path = self.queue[0].split(" ")[1]
                        # If the path selected does not start from the user root, give relative location from root
                        if export_path[0] == "~":
                            export_path = export_path.replace(
                                "~", HOME_DIRECTORY.as_posix()
                            )
                        elif export_path[0] != "/":
                            export_path = os.path.join(
                                os.path.dirname(os.path.abspath(__file__)), export_path
                            )

                        # Check if the directory exists
                        if os.path.isdir(export_path):
                            console.print(
                                f"Export data to be saved in the selected folder: '{export_path}'"
                            )
                        else:
                            os.makedirs(export_path)
                            console.print(
                                f"[green]Folder '{export_path}' successfully created.[/green]"
                            )
                        obbff.EXPORT_FOLDER_PATH = export_path
                        self.queue = self.queue[1:]


# pylint: disable=global-statement
def terminal(jobs_cmds: List[str] = None, appName: str = "gst"):
    """Terminal Menu"""
    # TODO: HELP WANTED! Refactor the appName setting if a more elegant solution comes up
    if obbff.PACKAGED_APPLICATION:
        appName = "gst_packaged"

    setup_logging(appName)
    logger.info("START")
    log_settings()

    if jobs_cmds is not None and jobs_cmds:
        logger.info("INPUT: %s", "/".join(jobs_cmds))

    export_path = ""
    if jobs_cmds and "export" in jobs_cmds[0]:
        export_path = jobs_cmds[0].split("/")[0].split(" ")[1]
        jobs_cmds = ["/".join(jobs_cmds[0].split("/")[1:])]

    ret_code = 1
    t_controller = TerminalController(jobs_cmds)
    an_input = ""

    if export_path:
        # If the path selected does not start from the user root, give relative location from terminal root
        if export_path[0] == "~":
            export_path = export_path.replace("~", HOME_DIRECTORY.as_posix())
        elif export_path[0] != "/":
            export_path = os.path.join(
                os.path.dirname(os.path.abspath(__file__)), export_path
            )

        # Check if the directory exists
        if os.path.isdir(export_path):
            console.print(
                f"Export data to be saved in the selected folder: '{export_path}'"
            )
        else:
            os.makedirs(export_path)
            console.print(
                f"[green]Folder '{export_path}' successfully created.[/green]"
            )
        obbff.EXPORT_FOLDER_PATH = export_path

    bootup()
    if not jobs_cmds:
        welcome_message()
        t_controller.print_help()
        check_for_updates()

<<<<<<< HEAD
    dotenv.load_dotenv(ENV_FILE_DEFAULT)
    dotenv.load_dotenv(ENV_FILE_REPO, override=True)
=======
    dotenv.load_dotenv(USER_ENV_FILE)
    dotenv.load_dotenv(ENV_FILE_REPOSITORY, override=True)
>>>>>>> 3d0190e3

    while ret_code:
        if obbff.ENABLE_QUICK_EXIT:
            console.print("Quick exit enabled")
            break

        # There is a command in the queue
        if t_controller.queue and len(t_controller.queue) > 0:
            # If the command is quitting the menu we want to return in here
            if t_controller.queue[0] in ("q", "..", "quit"):
                print_goodbye()
                break

            # Consume 1 element from the queue
            an_input = t_controller.queue[0]
            t_controller.queue = t_controller.queue[1:]

            # Print the current location because this was an instruction and we want user to know what was the action
            if an_input and an_input.split(" ")[0] in t_controller.CHOICES_COMMANDS:
                console.print(f"{get_flair()} / $ {an_input}")

        # Get input command from user
        else:
            # Get input from user using auto-completion
            if session and obbff.USE_PROMPT_TOOLKIT:
                try:
                    if obbff.TOOLBAR_HINT:
                        an_input = session.prompt(
                            f"{get_flair()} / $ ",
                            completer=t_controller.completer,
                            search_ignore_case=True,
                            bottom_toolbar=HTML(
                                '<style bg="ansiblack" fg="ansiwhite">[h]</style> help menu    '
                                '<style bg="ansiblack" fg="ansiwhite">[q]</style> return to previous menu    '
                                '<style bg="ansiblack" fg="ansiwhite">[e]</style> exit terminal    '
                                '<style bg="ansiblack" fg="ansiwhite">[cmd -h]</style> '
                                "see usage and available options    "
                                '<style bg="ansiblack" fg="ansiwhite">[about]</style> Getting Started Documentation'
                            ),
                            style=Style.from_dict(
                                {
                                    "bottom-toolbar": "#ffffff bg:#333333",
                                }
                            ),
                        )
                    else:
                        an_input = session.prompt(
                            f"{get_flair()} / $ ",
                            completer=t_controller.completer,
                            search_ignore_case=True,
                        )
                except (KeyboardInterrupt, EOFError):
                    print_goodbye()
                    break
            # Get input from user without auto-completion
            else:
                an_input = input(f"{get_flair()} / $ ")

        try:
            # Process the input command
            t_controller.queue = t_controller.switch(an_input)
            if an_input in ("q", "quit", "..", "exit"):
                print_goodbye()
                break

            # Check if the user wants to reset application
            if an_input in ("r", "reset") or t_controller.update_success:
                ret_code = reset(t_controller.queue if t_controller.queue else [])
                if ret_code != 0:
                    print_goodbye()
                    break

        except SystemExit:
            logger.exception(
                "The command '%s' doesn't exist on the / menu.",
                an_input,
            )
            console.print(
                f"\nThe command '{an_input}' doesn't exist on the / menu", end=""
            )
            similar_cmd = difflib.get_close_matches(
                an_input.split(" ")[0] if " " in an_input else an_input,
                t_controller.controller_choices,
                n=1,
                cutoff=0.7,
            )
            if similar_cmd:
                if " " in an_input:
                    candidate_input = (
                        f"{similar_cmd[0]} {' '.join(an_input.split(' ')[1:])}"
                    )
                    if candidate_input == an_input:
                        an_input = ""
                        t_controller.queue = []
                        console.print("\n")
                        continue
                    an_input = candidate_input
                else:
                    an_input = similar_cmd[0]

                console.print(f" Replacing by '{an_input}'.")
                t_controller.queue.insert(0, an_input)
            else:
                console.print("\n")


def insert_start_slash(cmds: List[str]) -> List[str]:
    if not cmds[0].startswith("/"):
        cmds[0] = f"/{cmds[0]}"
    if cmds[0].startswith("/home"):
        cmds[0] = f"/{cmds[0][5:]}"
    return cmds


def do_rollover():
    """RollOver the log file."""

    for handler in logging.getLogger().handlers:
        if isinstance(handler, PathTrackingFileHandler):
            handler.doRollover()


def log_settings() -> None:
    """Log settings"""
    settings_dict = {}
    settings_dict["tab"] = "True" if obbff.USE_TABULATE_DF else "False"
    settings_dict["cls"] = "True" if obbff.USE_CLEAR_AFTER_CMD else "False"
    settings_dict["color"] = "True" if obbff.USE_COLOR else "False"
    settings_dict["promptkit"] = "True" if obbff.USE_PROMPT_TOOLKIT else "False"
    settings_dict["predict"] = "True" if obbff.ENABLE_PREDICT else "False"
    settings_dict["thoughts"] = "True" if obbff.ENABLE_THOUGHTS_DAY else "False"
    settings_dict["reporthtml"] = "True" if obbff.OPEN_REPORT_AS_HTML else "False"
    settings_dict["exithelp"] = "True" if obbff.ENABLE_EXIT_AUTO_HELP else "False"
    settings_dict["rcontext"] = "True" if obbff.REMEMBER_CONTEXTS else "False"
    settings_dict["rich"] = "True" if obbff.ENABLE_RICH else "False"
    settings_dict["richpanel"] = "True" if obbff.ENABLE_RICH_PANEL else "False"
    settings_dict["ion"] = "True" if obbff.USE_ION else "False"
    settings_dict["watermark"] = "True" if obbff.USE_WATERMARK else "False"
    settings_dict["autoscaling"] = "True" if obbff.USE_PLOT_AUTOSCALING else "False"
    settings_dict["dt"] = "True" if obbff.USE_DATETIME else "False"
    settings_dict["packaged"] = "True" if obbff.PACKAGED_APPLICATION else "False"
    settings_dict["python"] = str(platform.python_version())
    settings_dict["os"] = str(platform.system())

    logger.info("SETTINGS: %s ", str(settings_dict))

    do_rollover()


def run_scripts(
    path: str,
    test_mode: bool = False,
    verbose: bool = False,
    routines_args: List[str] = None,
):
    """Runs a given .openbb scripts

    Parameters
    ----------
    path : str
        The location of the .openbb file
    test_mode : bool
        Whether the terminal is in test mode
    verbose : bool
        Whether to run tests in verbose mode
    routines_args : List[str]
        One or multiple inputs to be replaced in the routine and separated by commas. E.g. GME,AMC,BTC-USD
    """
    if os.path.isfile(path):
        with open(path) as fp:
            raw_lines = [x for x in fp if (not is_reset(x)) and ("#" not in x) and x]
            raw_lines = [
                raw_line.strip("\n") for raw_line in raw_lines if raw_line.strip("\n")
            ]

            if routines_args:
                lines = list()
                for rawline in raw_lines:
                    templine = rawline
                    for i, arg in enumerate(routines_args):
                        templine = templine.replace(f"$ARGV[{i}]", arg)
                    lines.append(templine)
            else:
                lines = raw_lines

            if test_mode and "exit" not in lines[-1]:
                lines.append("exit")

            export_folder = ""
            if "export" in lines[0]:
                export_folder = lines[0].split("export ")[1].rstrip()
                lines = lines[1:]

            simulate_argv = f"/{'/'.join([line.rstrip() for line in lines])}"
            file_cmds = simulate_argv.replace("//", "/home/").split()
            file_cmds = insert_start_slash(file_cmds) if file_cmds else file_cmds
            if export_folder:
                file_cmds = [f"export {export_folder}{' '.join(file_cmds)}"]
            else:
                file_cmds = [" ".join(file_cmds)]

            if not test_mode:
                terminal(file_cmds, appName="openbb_script")
                # TODO: Add way to track how many commands are tested
            else:
                if verbose:
                    terminal(file_cmds, appName="openbb_script")
                else:
                    with suppress_stdout():
                        terminal(file_cmds, appName="openbb_script")

    else:
        console.print(f"File '{path}' doesn't exist. Launching base terminal.\n")
        if not test_mode:
            terminal()


def main(
    debug: bool,
    test: bool,
    filtert: str,
    paths: List[str],
    verbose: bool,
    routines_args: List[str] = None,
):
    """
    Runs the terminal with various options

    Parameters
    ----------
    debug : bool
        Whether to run the terminal in debug mode
    test : bool
        Whether to run the terminal in integrated test mode
    filtert : str
        Filter test files with given string in name
    paths : List[str]
        The paths to run for scripts or to test
    verbose : bool
        Whether to show output from tests
    routines_args : List[str]
        One or multiple inputs to be replaced in the routine and separated by commas. E.g. GME,AMC,BTC-USD
    """

    if test:
        os.environ["DEBUG_MODE"] = "true"

        if paths == []:
            console.print("Please send a path when using test mode")
            return
        test_files = []
        for path in paths:
            if path.endswith(".openbb"):
                file = os.path.join(os.path.abspath(os.path.dirname(__file__)), path)
                test_files.append(file)
            else:
                folder = os.path.join(os.path.abspath(os.path.dirname(__file__)), path)
                files = [
                    f"{folder}/{name}"
                    for name in os.listdir(folder)
                    if os.path.isfile(os.path.join(folder, name))
                    and name.endswith(".openbb")
                    and (filtert in f"{folder}/{name}")
                ]
                test_files += files
        test_files.sort()
        SUCCESSES = 0
        FAILURES = 0
        fails = {}
        length = len(test_files)
        i = 0
        console.print("[green]OpenBB Terminal Integrated Tests:\n[/green]")
        for file in test_files:
            file = file.replace("//", "/")
            repo_path_position = file.rfind(REPO_DIRECTORY.name)
            if repo_path_position >= 0:
                file_name = file[repo_path_position:].replace("\\", "/")
            else:
                file_name = file
            console.print(f"{file_name}  {((i/length)*100):.1f}%")
            try:
                if not os.path.isfile(file):
                    raise ValueError("Given file does not exist")
                run_scripts(file, test_mode=True, verbose=verbose)
                SUCCESSES += 1
            except Exception as e:
                fails[file] = e
                FAILURES += 1
            i += 1
        if fails:
            console.print("\n[red]Failures:[/red]\n")
            for key, value in fails.items():
                repo_path_position = key.rfind(REPO_DIRECTORY.name)
                if repo_path_position >= 0:
                    file_name = key[repo_path_position:].replace("\\", "/")
                else:
                    file_name = key
                logger.error("%s: %s failed", file_name, value)
                console.print(f"{file_name}: {value}\n")
        console.print(
            f"Summary: [green]Successes: {SUCCESSES}[/green] [red]Failures: {FAILURES}[/red]"
        )
    else:
        if debug:
            os.environ["DEBUG_MODE"] = "true"
        if isinstance(paths, list) and paths[0].endswith(".openbb"):
            run_scripts(paths[0], routines_args=routines_args)
        elif paths:
            argv_cmds = list([" ".join(paths).replace(" /", "/home/")])
            argv_cmds = insert_start_slash(argv_cmds) if argv_cmds else argv_cmds
            terminal(argv_cmds)
        else:
            terminal()


if __name__ == "__main__":

    parser = argparse.ArgumentParser(
        formatter_class=argparse.ArgumentDefaultsHelpFormatter,
        prog="terminal",
        description="The gamestonk terminal.",
    )
    parser.add_argument(
        "-d",
        "--debug",
        dest="debug",
        action="store_true",
        default=False,
        help="Runs the terminal in debug mode.",
    )
    parser.add_argument(
        "-f",
        "--file",
        help="The path or .openbb file to run.",
        dest="path",
        nargs="+",
        default="",
        type=str,
    )
    parser.add_argument(
        "-t",
        "--test",
        dest="test",
        action="store_true",
        default=False,
        help="Whether to run in test mode.",
    )
    parser.add_argument(
        "--filter",
        help="Send a keyword to filter in file name",
        dest="filtert",
        default="",
        type=str,
    )
    parser.add_argument(
        "-v", "--verbose", dest="verbose", action="store_true", default=False
    )
    parser.add_argument(
        "-i",
        "--input",
        help="Select multiple inputs to be replaced in the routine and separated by commas. E.g. GME,AMC,BTC-USD",
        dest="routine_args",
        type=lambda s: [str(item) for item in s.split(",")],
        default=None,
    )

    if sys.argv[1:] and "-" not in sys.argv[1][0]:
        sys.argv.insert(1, "-f")
    ns_parser = parser.parse_args()
    main(
        ns_parser.debug,
        ns_parser.test,
        ns_parser.filtert,
        ns_parser.path,
        ns_parser.verbose,
        ns_parser.routine_args,
    )<|MERGE_RESOLUTION|>--- conflicted
+++ resolved
@@ -18,20 +18,12 @@
 from prompt_toolkit.formatted_text import HTML
 
 from openbb_terminal.common import feedparser_view
-<<<<<<< HEAD
-from openbb_terminal.core.config.constants import (
-    REPO_DIR,
-    ENV_FILE_DEFAULT,
-    ENV_FILE_REPO,
-    USER_HOME,
-=======
 from openbb_terminal.core.config.make_paths import create_paths
 from openbb_terminal.core.config.paths import (
     REPO_DIRECTORY,
     USER_ENV_FILE,
     ENV_FILE_REPOSITORY,
     HOME_DIRECTORY,
->>>>>>> 3d0190e3
 )
 from openbb_terminal.core.log.generation.path_tracking_file_handler import (
     PathTrackingFileHandler,
@@ -63,12 +55,8 @@
 
 logger = logging.getLogger(__name__)
 
-<<<<<<< HEAD
-env_file = str(ENV_FILE_DEFAULT)
-=======
 env_file = str(USER_ENV_FILE)
 create_paths()
->>>>>>> 3d0190e3
 
 
 class TerminalController(BaseController):
@@ -643,13 +631,8 @@
         t_controller.print_help()
         check_for_updates()
 
-<<<<<<< HEAD
-    dotenv.load_dotenv(ENV_FILE_DEFAULT)
-    dotenv.load_dotenv(ENV_FILE_REPO, override=True)
-=======
     dotenv.load_dotenv(USER_ENV_FILE)
     dotenv.load_dotenv(ENV_FILE_REPOSITORY, override=True)
->>>>>>> 3d0190e3
 
     while ret_code:
         if obbff.ENABLE_QUICK_EXIT:
