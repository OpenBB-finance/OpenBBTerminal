--- conflicted
+++ resolved
@@ -3,22 +3,14 @@
 # pylint:disable=too-many-lines
 
 import argparse
-<<<<<<< HEAD
-import difflib
-from typing import List, Union
-=======
 from typing import List
->>>>>>> 9d36f84a
 from datetime import datetime, timedelta
 from colorama import Style
 
 import pandas as pd
 from prompt_toolkit.completion import NestedCompleter
 
-<<<<<<< HEAD
-=======
 from gamestonk_terminal.parent_classes import BaseController
->>>>>>> 9d36f84a
 from gamestonk_terminal.cryptocurrency.cryptocurrency_helpers import load
 from gamestonk_terminal import feature_flags as gtff
 from gamestonk_terminal.helper_funcs import (
@@ -27,11 +19,6 @@
     check_positive_list,
     check_positive,
     valid_date,
-<<<<<<< HEAD
-    try_except,
-    system_clear,
-=======
->>>>>>> 9d36f84a
     valid_date_in_past,
 )
 from gamestonk_terminal.menu import session
@@ -86,13 +73,10 @@
         self.stock = stock
         self.stock["Adj Close"] = stock["Close"]
         self.currency = ""
-<<<<<<< HEAD
-=======
 
         if session and gtff.USE_PROMPT_TOOLKIT:
             choices: dict = {c: {} for c in self.controller_choices}
             self.completer = NestedCompleter.from_nested_dict(choices)
->>>>>>> 9d36f84a
 
     def print_help(self):
         """Print help"""
@@ -215,79 +199,6 @@
             )
             print(f"{delta} Days of {self.ticker} vs {self.currency} loaded\n")
 
-    @try_except
-    def call_load(self, other_args):
-        """Process load command"""
-        parser = argparse.ArgumentParser(
-            add_help=False,
-            formatter_class=argparse.ArgumentDefaultsHelpFormatter,
-            prog="load",
-            description="Load crypto currency to perform analysis on."
-            "Available data sources are CoinGecko, CoinPaprika, Binance, Coinbase"
-            "By default main source used for analysis is CoinGecko (cg). To change it use --source flag",
-        )
-        parser.add_argument(
-            "-c",
-            "--coin",
-            help="Coin to get",
-            dest="coin",
-            type=str,
-            required="-h" not in other_args,
-        )
-        parser.add_argument(
-            "--source",
-            help="Source of data",
-            dest="source",
-            choices=("cp", "cg", "bin", "cb"),
-            default="cg",
-            required=False,
-        )
-        parser.add_argument(
-            "-s",
-            "--start",
-            type=valid_date_in_past,
-            default=(datetime.now() - timedelta(days=366)).strftime("%Y-%m-%d"),
-            dest="start",
-            help="The starting date (format YYYY-MM-DD) of the crypto",
-        )
-        parser.add_argument(
-            "--vs",
-            help="Quote currency (what to view coin vs)",
-            dest="vs",
-            default="usd",
-            type=str,
-        )
-        parser.add_argument(
-            "-i",
-            "--interval",
-            help="Interval to get data (Only available on binance/coinbase)",
-            dest="interval",
-            default="1day",
-            type=str,
-        )
-
-        if other_args and "-" not in other_args[0][0]:
-            other_args.insert(0, "-c")
-
-        ns_parser = parse_known_args_and_warn(parser, other_args)
-        delta = (datetime.now() - ns_parser.start).days
-        if ns_parser:
-            source = ns_parser.source
-            for arg in ["--source", source]:
-                if arg in other_args:
-                    other_args.remove(arg)
-
-            # TODO: protections in case None is returned
-            (self.ticker, _, _, _, self.stock, self.currency) = load(
-                coin=ns_parser.coin,
-                source=ns_parser.source,
-                should_load_ta_data=True,
-                days=delta,
-                interval=ns_parser.interval,
-                vs=ns_parser.vs,
-            )
-            print(f"{delta} Days of {self.ticker} vs {self.currency} loaded\n")
-
     # TODO: Go through all models and make sure all needed columns are in dfs
 
     def call_ema(self, other_args: List[str]):
@@ -1120,92 +1031,4 @@
                 start_date=ns_parser.start,
                 end_date=ns_parser.end,
                 export=ns_parser.export,
-<<<<<<< HEAD
-            )
-
-
-def menu(
-    ticker: str,
-    start: datetime,
-    interval: str,
-    stock: pd.DataFrame,
-    queue: List[str] = None,
-):
-    """Technical Analysis Menu"""
-    ta_controller = TechnicalAnalysisController(ticker, start, interval, stock, queue)
-    an_input = "HELP_ME"
-
-    while True:
-        # There is a command in the queue
-        if ta_controller.queue and len(ta_controller.queue) > 0:
-            # If the command is quitting the menu we want to return in here
-            if ta_controller.queue[0] in ("q", "..", "quit"):
-                if len(ta_controller.queue) > 1:
-                    return ta_controller.queue[1:]
-                return []
-
-            # Consume 1 element from the queue
-            an_input = ta_controller.queue[0]
-            ta_controller.queue = ta_controller.queue[1:]
-
-            # Print the current location because this was an instruction and we want user to know what was the action
-            if an_input and an_input.split(" ")[0] in ta_controller.CHOICES_COMMANDS:
-                print(f"{get_flair()} /crypto/ta/ $ {an_input}")
-
-        # Get input command from user
-        else:
-            # Display help menu when entering on this menu from a level above
-            if an_input == "HELP_ME":
-                ta_controller.print_help()
-
-            # Get input from user using auto-completion
-            if session and gtff.USE_PROMPT_TOOLKIT and ta_controller.completer:
-                try:
-                    an_input = session.prompt(
-                        f"{get_flair()} /crypto/ta/ $ ",
-                        completer=ta_controller.completer,
-                        search_ignore_case=True,
-                    )
-                except KeyboardInterrupt:
-                    # Exit in case of keyboard interrupt
-                    an_input = "exit"
-            # Get input from user without auto-completion
-            else:
-                an_input = input(f"{get_flair()} /crypto/ta/ $ ")
-
-        try:
-            # Process the input command
-            ta_controller.queue = ta_controller.switch(an_input)
-
-        except SystemExit:
-            print(
-                f"\nThe command '{an_input}' doesn't exist on the /stocks/options menu.",
-                end="",
-            )
-            similar_cmd = difflib.get_close_matches(
-                an_input.split(" ")[0] if " " in an_input else an_input,
-                ta_controller.CHOICES,
-                n=1,
-                cutoff=0.7,
-            )
-            if similar_cmd:
-                if " " in an_input:
-                    candidate_input = (
-                        f"{similar_cmd[0]} {' '.join(an_input.split(' ')[1:])}"
-                    )
-                    if candidate_input == an_input:
-                        an_input = ""
-                        ta_controller.queue = []
-                        print("\n")
-                        continue
-                    an_input = candidate_input
-                else:
-                    an_input = similar_cmd[0]
-
-                print(f" Replacing by '{an_input}'.")
-                ta_controller.queue.insert(0, an_input)
-            else:
-                print("\n")
-=======
-            )
->>>>>>> 9d36f84a
+            )