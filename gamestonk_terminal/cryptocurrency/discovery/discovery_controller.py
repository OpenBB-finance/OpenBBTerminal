--- conflicted
+++ resolved
@@ -74,8 +74,6 @@
 
         if session and gtff.USE_PROMPT_TOOLKIT:
             choices: dict = {c: {} for c in self.CHOICES}
-<<<<<<< HEAD
-=======
             choices["coins"]["--source"] = {c: {} for c in CRYPTO_SOURCES.keys()}
             choices["cggainers"]["-p"] = {
                 c: {} for c in pycoingecko_model.PERIODS.keys()
@@ -114,7 +112,6 @@
             choices["cmctop"]["-s"] = {c: {} for c in coinmarketcap_model.FILTERS}
             choices["cpsearch"]["-s"] = {c: {} for c in coinpaprika_model.FILTERS}
             choices["cpsearch"]["-c"] = {c: {} for c in coinpaprika_model.CATEGORIES}
->>>>>>> 92a0bc75
             self.completer = NestedCompleter.from_nested_dict(choices)
         if queue:
             self.queue = queue
@@ -125,12 +122,6 @@
         """Print help"""
         help_text = """
 Discovery Menu:
-<<<<<<< HEAD
-
-Overview:
-    coins             search for coins on CoinGecko, Binance, CoinPaprika
-=======
->>>>>>> 92a0bc75
 
 Overview:
     coins             search for coins on CoinGecko, Binance, CoinPaprika
@@ -172,7 +163,6 @@
         if not an_input:
             print("")
             return self.queue
-<<<<<<< HEAD
 
         # Navigation slash is being used
         if "/" in an_input:
@@ -185,20 +175,6 @@
             else:
                 an_input = actions[0]
 
-=======
-
-        # Navigation slash is being used
-        if "/" in an_input:
-            actions = an_input.split("/")
-
-            # Absolute path is specified
-            if not actions[0]:
-                an_input = "home"
-            # Relative path so execute first instruction
-            else:
-                an_input = actions[0]
-
->>>>>>> 92a0bc75
             # Add all instructions to the queue
             for cmd in actions[1:][::-1]:
                 if cmd:
@@ -243,51 +219,29 @@
     def call_quit(self, _):
         """Process quit menu command"""
         if len(self.queue) > 0:
-<<<<<<< HEAD
-            self.queue.insert(0, "q")
-            return self.queue
-        return ["q"]
-=======
             self.queue.insert(0, "quit")
             return self.queue
         return ["quit"]
->>>>>>> 92a0bc75
 
     def call_exit(self, _):
         """Process exit terminal command"""
         if len(self.queue) > 0:
-<<<<<<< HEAD
-            self.queue.insert(0, "q")
-            self.queue.insert(0, "q")
-            self.queue.insert(0, "q")
-            return self.queue
-        return ["q", "q", "q"]
-=======
             self.queue.insert(0, "quit")
             self.queue.insert(0, "quit")
             self.queue.insert(0, "quit")
             return self.queue
         return ["quit", "quit", "quit"]
->>>>>>> 92a0bc75
 
     def call_reset(self, _):
         """Process reset command"""
         if len(self.queue) > 0:
             self.queue.insert(0, "disc")
             self.queue.insert(0, "crypto")
-<<<<<<< HEAD
-            self.queue.insert(0, "r")
-            self.queue.insert(0, "q")
-            self.queue.insert(0, "q")
-            return self.queue
-        return ["q", "q", "r", "crypto", "disc"]
-=======
             self.queue.insert(0, "reset")
             self.queue.insert(0, "quit")
             self.queue.insert(0, "quit")
             return self.queue
         return ["quit", "quit", "reset", "crypto", "disc"]
->>>>>>> 92a0bc75
 
     @try_except
     def call_coins(self, other_args):
@@ -339,10 +293,7 @@
             dest="source",
             help="Source of data.",
             type=str,
-<<<<<<< HEAD
-=======
             choices=CRYPTO_SOURCES.keys(),
->>>>>>> 92a0bc75
         )
 
         if other_args:
@@ -1267,11 +1218,7 @@
                 sortby=ns_parser.sortby,
                 descend=ns_parser.descend,
                 export=ns_parser.export,
-<<<<<<< HEAD
-                query=ns_parser.query,
-=======
                 query=" ".join(ns_parser.query),
->>>>>>> 92a0bc75
                 category=ns_parser.category,
             )
         return self.queue
@@ -1322,11 +1269,7 @@
 
         except SystemExit:
             print(
-<<<<<<< HEAD
-                f"\nThe command '{an_input}' doesn't exist on the /crypto/disc menu.",
-=======
                 f"\nThe command '{an_input}' doesn't exist on the /stocks/options menu.",
->>>>>>> 92a0bc75
                 end="",
             )
             similar_cmd = difflib.get_close_matches(
@@ -1340,15 +1283,6 @@
                     candidate_input = (
                         f"{similar_cmd[0]} {' '.join(an_input.split(' ')[1:])}"
                     )
-<<<<<<< HEAD
-                    if candidate_input == an_input:
-                        an_input = ""
-                        print("\n")
-                        continue
-                    an_input = candidate_input
-                else:
-                    an_input = similar_cmd[0]
-=======
                 else:
                     candidate_input = similar_cmd[0]
 
@@ -1357,15 +1291,10 @@
                     disc_controller.queue = []
                     print("\n")
                     continue
->>>>>>> 92a0bc75
 
                 print(f" Replacing by '{an_input}'.")
                 disc_controller.queue.insert(0, an_input)
             else:
-<<<<<<< HEAD
-                print("\n")
-=======
                 print("\n")
                 an_input = ""
-                disc_controller.queue = []
->>>>>>> 92a0bc75
+                disc_controller.queue = []