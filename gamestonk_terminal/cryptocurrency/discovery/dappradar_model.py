--- conflicted
+++ resolved
@@ -2,14 +2,9 @@
 __docformat__ = "numpy"
 
 # pylint: disable=C0301,E1137
-<<<<<<< HEAD
 from typing import Optional
 import requests
-=======
-
 import logging
-
->>>>>>> 6426b767
 import pandas as pd
 import requests
 
@@ -43,12 +38,8 @@
 ]
 
 
-<<<<<<< HEAD
+@log_start_end(log=logger)
 def _make_request(url: str) -> Optional[dict]:
-=======
-@log_start_end(log=logger)
-def _make_request(url: str) -> dict:
->>>>>>> 6426b767
     """Helper method handles dappradar api requests. [Source: https://dappradar.com/]
 
     Parameters
