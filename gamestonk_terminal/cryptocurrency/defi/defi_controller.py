"""Defi Controller Module"""
__docformat__ = "numpy"

import argparse

from typing import List
from prompt_toolkit.completion import NestedCompleter

from gamestonk_terminal.cryptocurrency.defi import graph_model, coindix_model
from gamestonk_terminal.parent_classes import BaseController
from gamestonk_terminal import feature_flags as gtff
from gamestonk_terminal.menu import session
from gamestonk_terminal.helper_funcs import (
    parse_known_args_and_warn,
    check_positive,
    EXPORT_ONLY_RAW_DATA_ALLOWED,
    EXPORT_BOTH_RAW_DATA_AND_FIGURES,
)

from gamestonk_terminal.cryptocurrency.defi import (
    defirate_view,
    defipulse_view,
    llama_model,
    llama_view,
    substack_view,
    graph_view,
    coindix_view,
)


class DefiController(BaseController):
    """Defi Controller class"""

    CHOICES_COMMANDS = [
        "dpi",
        "funding",
        "lending",
        "tvl",
        "borrow",
        "llama",
        "newsletter",
        "tokens",
        "pairs",
        "pools",
        "swaps",
        "stats",
        "vaults",
    ]

    def __init__(self, queue: List[str] = None):
        """Constructor"""
        super().__init__("/crypto/defi/", queue)

        if session and gtff.USE_PROMPT_TOOLKIT:
            choices: dict = {c: {} for c in self.controller_choices}
            choices["llama"]["-s"] = {c: {} for c in llama_model.LLAMA_FILTERS}
            choices["tokens"]["-s"] = {c: {} for c in graph_model.TOKENS_FILTERS}
            choices["pairs"]["-s"] = {c: {} for c in graph_model.PAIRS_FILTERS}
            choices["pools"]["-s"] = {c: {} for c in graph_model.POOLS_FILTERS}
            choices["swaps"]["-s"] = {c: {} for c in graph_model.SWAPS_FILTERS}
            choices["vaults"]["-s"] = {c: {} for c in coindix_model.VAULTS_FILTERS}
            choices["vaults"]["-k"] = {c: {} for c in coindix_model.VAULT_KINDS}
            choices["vaults"]["-c"] = {c: {} for c in coindix_model.CHAINS}
            choices["vaults"]["-p"] = {c: {} for c in coindix_model.PROTOCOLS}
            self.completer = NestedCompleter.from_nested_dict(choices)

    def print_help(self):
        """Print help"""
        help_text = """
Decentralized Finance Menu:

Overview:
    llama         DeFi protocols listed on DeFi Llama
    tvl           Total value locked of DeFi protocols
    newsletter    Recent DeFi related newsletters
    dpi           DeFi protocols listed on DefiPulse
    funding       Funding rates - current or last 30 days average
    borrow        DeFi borrow rates - current or last 30 days average
    lending       DeFi ending rates - current or last 30 days average
    vaults        Top DeFi Vaults on different blockchains [Source: Coindix]
Uniswap:
    tokens        Tokens trade-able on Uniswap
    stats         Base statistics about Uniswap
    pairs         Recently added pairs on Uniswap
    pools         Pools by volume on Uniswap
    swaps         Recent swaps done on Uniswap
"""
        print(help_text)

    def call_dpi(self, other_args: List[str]):
        """Process dpi command"""
        parser = argparse.ArgumentParser(
            add_help=False,
            formatter_class=argparse.ArgumentDefaultsHelpFormatter,
            prog="dpi",
            description="""
                Displays DeFi Pulse crypto protocols.
                [Source: https://defipulse.com/]
            """,
        )

        parser.add_argument(
            "-l",
            "--limit",
            dest="limit",
            type=check_positive,
            help="Number of records to display",
            default=15,
        )

        parser.add_argument(
            "-s",
            "--sort",
            dest="sortby",
            type=str,
            help="Sort by given column. Default: Rank",
            default="Rank",
            choices=["Rank", "Name", "Chain", "Category", "TVL", "Change_1D"],
        )

        parser.add_argument(
            "--descend",
            action="store_false",
            help="Flag to sort in descending order (lowest first)",
            dest="descend",
            default=True,
        )

        ns_parser = parse_known_args_and_warn(
            parser, other_args, EXPORT_ONLY_RAW_DATA_ALLOWED
        )

        if ns_parser:
            defipulse_view.display_defipulse(
                top=ns_parser.limit,
                sortby=ns_parser.sortby,
                descend=ns_parser.descend,
                export=ns_parser.export,
            )

    def call_llama(self, other_args: List[str]):
        """Process llama command"""
        parser = argparse.ArgumentParser(
            add_help=False,
            formatter_class=argparse.ArgumentDefaultsHelpFormatter,
            prog="llama",
            description="""
                Display information about listed DeFi Protocols on DeFi Llama.
                [Source: https://docs.llama.fi/api]
            """,
        )

        parser.add_argument(
            "-l",
            "--limit",
            dest="limit",
            type=check_positive,
            help="Number of records to display",
            default=10,
        )

        parser.add_argument(
            "-s",
            "--sort",
            dest="sortby",
            type=str,
            help="Sort by given column. Default: tvl",
            default="tvl",
            choices=llama_model.LLAMA_FILTERS,
        )

        parser.add_argument(
            "--descend",
            action="store_false",
            help="Flag to sort in descending order (lowest first)",
            dest="descend",
            default=False,
        )

        parser.add_argument(
            "--desc",
            action="store_false",
            help="Flag to display description of protocol",
            dest="description",
            default=False,
        )

        ns_parser = parse_known_args_and_warn(
            parser, other_args, EXPORT_ONLY_RAW_DATA_ALLOWED
        )

        if ns_parser:
            llama_view.display_defi_protocols(
                top=ns_parser.limit,
                sortby=ns_parser.sortby,
                descend=ns_parser.descend,
                description=ns_parser.description,
                export=ns_parser.export,
            )

    def call_tvl(self, other_args: List[str]):
        """Process tvl command"""
        parser = argparse.ArgumentParser(
            add_help=False,
            formatter_class=argparse.ArgumentDefaultsHelpFormatter,
            prog="tvl",
            description="""
                Displays historical values of the total sum of TVLs from all listed protocols.
                [Source: https://docs.llama.fi/api]
            """,
        )

        parser.add_argument(
            "-l",
            "--limit",
            dest="limit",
            type=check_positive,
            help="Number of records to display",
            default=10,
        )

        ns_parser = parse_known_args_and_warn(
            parser, other_args, EXPORT_BOTH_RAW_DATA_AND_FIGURES
        )

        if ns_parser:
            llama_view.display_defi_tvl(top=ns_parser.limit, export=ns_parser.export)

    def call_funding(self, other_args: List[str]):
        """Process funding command"""
        parser = argparse.ArgumentParser(
            add_help=False,
            formatter_class=argparse.ArgumentDefaultsHelpFormatter,
            prog="funding",
            description="""
                Display Funding rates.
                [Source: https://defirate.com/]
            """,
        )

        parser.add_argument(
            "-l",
            "--limit",
            dest="limit",
            type=check_positive,
            help="Number of records to display",
            default=10,
        )

        parser.add_argument(
            "--current",
            action="store_false",
            default=True,
            dest="current",
            help="Show Current Funding Rates or Last 30 Days Average",
        )

        ns_parser = parse_known_args_and_warn(
            parser, other_args, EXPORT_ONLY_RAW_DATA_ALLOWED
        )

        if ns_parser:
            defirate_view.display_funding_rates(
                top=ns_parser.limit, current=ns_parser.current, export=ns_parser.export
            )

    def call_borrow(self, other_args: List[str]):
        """Process borrow command"""
        parser = argparse.ArgumentParser(
            add_help=False,
            formatter_class=argparse.ArgumentDefaultsHelpFormatter,
            prog="borrow",
            description="""
                 Display DeFi borrow rates.
                 [Source: https://defirate.com/]
             """,
        )

        parser.add_argument(
            "-l",
            "--limit",
            dest="limit",
            type=check_positive,
            help="Number of records to display",
            default=10,
        )

        parser.add_argument(
            "--current",
            action="store_false",
            default=True,
            dest="current",
            help="Show Current Borrow Rates or Last 30 Days Average",
        )

        ns_parser = parse_known_args_and_warn(
            parser, other_args, EXPORT_ONLY_RAW_DATA_ALLOWED
        )

        if ns_parser:
            defirate_view.display_borrow_rates(
                top=ns_parser.limit, current=ns_parser.current, export=ns_parser.export
            )

    def call_lending(self, other_args: List[str]):
        """Process lending command"""
        parser = argparse.ArgumentParser(
            add_help=False,
            formatter_class=argparse.ArgumentDefaultsHelpFormatter,
            prog="lending",
            description="""
                 Display DeFi lending rates.
                 [Source: https://defirate.com/]
             """,
        )

        parser.add_argument(
            "-l",
            "--limit",
            dest="limit",
            type=check_positive,
            help="Number of records to display",
            default=15,
        )

        parser.add_argument(
            "--current",
            action="store_false",
            default=True,
            dest="current",
            help="Show Current Lending Rates or Last 30 Days Average",
        )

        ns_parser = parse_known_args_and_warn(
            parser, other_args, EXPORT_ONLY_RAW_DATA_ALLOWED
        )

        if ns_parser:
            defirate_view.display_lending_rates(
                top=ns_parser.limit, current=ns_parser.current, export=ns_parser.export
            )

    def call_newsletter(self, other_args: List[str]):
        """Process newsletter command"""
        parser = argparse.ArgumentParser(
            add_help=False,
            formatter_class=argparse.ArgumentDefaultsHelpFormatter,
            prog="newsletter",
            description="""
                Display DeFi related substack newsletters.
                [Source: substack.com]
            """,
        )

        parser.add_argument(
            "-l",
            "--limit",
            dest="limit",
            type=check_positive,
            help="Number of records to display",
            default=10,
        )

        ns_parser = parse_known_args_and_warn(
            parser, other_args, EXPORT_ONLY_RAW_DATA_ALLOWED
        )

        if ns_parser:
            substack_view.display_newsletters(
                top=ns_parser.limit, export=ns_parser.export
            )

    def call_tokens(self, other_args: List[str]):
        """Process tokens command"""
        parser = argparse.ArgumentParser(
            add_help=False,
            formatter_class=argparse.ArgumentDefaultsHelpFormatter,
            prog="tokens",
            description="""
                Display tokens trade-able on Uniswap DEX
                [Source: https://thegraph.com/en/]
            """,
        )

        parser.add_argument(
            "--skip",
            dest="skip",
            type=check_positive,
            help="Number of records to skip",
            default=0,
        )

        parser.add_argument(
            "--limit",
            dest="limit",
            type=check_positive,
            help="Number of records to display",
            default=20,
        )

        parser.add_argument(
            "-s",
            "--sort",
            dest="sortby",
            type=str,
            help="Sort by given column. Default: index",
            default="index",
            choices=graph_model.TOKENS_FILTERS,
        )

        parser.add_argument(
            "--descend",
            action="store_false",
            help="Flag to sort in descending order (lowest first)",
            dest="descend",
            default=True,
        )

        ns_parser = parse_known_args_and_warn(
            parser, other_args, EXPORT_ONLY_RAW_DATA_ALLOWED
        )

        if ns_parser:
            graph_view.display_uni_tokens(
                skip=ns_parser.skip,
                limit=ns_parser.limit,
                sortby=ns_parser.sortby,
                descend=ns_parser.descend,
                export=ns_parser.export,
            )

    def call_stats(self, other_args: List[str]):
        """Process stats command"""
        parser = argparse.ArgumentParser(
            add_help=False,
            formatter_class=argparse.ArgumentDefaultsHelpFormatter,
            prog="stats",
            description="""
                 Display base statistics about Uniswap DEX.
                 [Source: https://thegraph.com/en/]
             """,
        )

        ns_parser = parse_known_args_and_warn(
            parser, other_args, EXPORT_ONLY_RAW_DATA_ALLOWED
        )

        if ns_parser:
            graph_view.display_uni_stats(export=ns_parser.export)

    def call_pairs(self, other_args: List[str]):
        """Process pairs command"""
        parser = argparse.ArgumentParser(
            add_help=False,
            formatter_class=argparse.ArgumentDefaultsHelpFormatter,
            prog="pairs",
            description="""
                Displays Lastly added pairs on Uniswap DEX.
                [Source: https://thegraph.com/en/]
            """,
        )

        parser.add_argument(
            "-l",
            "--limit",
            dest="limit",
            type=check_positive,
            help="Number of records to display",
            default=10,
        )

        parser.add_argument(
            "-v",
            "--vol",
            dest="vol",
            type=check_positive,
            help="Minimum trading volume",
            default=100,
        )

        parser.add_argument(
            "-tx",
            "--tx",
            dest="tx",
            type=check_positive,
            help="Minimum number of transactions",
            default=100,
        )

        parser.add_argument(
            "--days",
            dest="days",
            type=check_positive,
            help="Number of days the pair has been active,",
            default=10,
        )

        parser.add_argument(
            "-s",
            "--sort",
            dest="sortby",
            type=str,
            help="Sort by given column. Default: created",
            default="created",
            choices=graph_model.PAIRS_FILTERS,
        )

        parser.add_argument(
            "--descend",
            action="store_false",
            help="Flag to sort in descending order (lowest first)",
            dest="descend",
            default=False,
        )

        ns_parser = parse_known_args_and_warn(
            parser, other_args, EXPORT_ONLY_RAW_DATA_ALLOWED
        )

        if ns_parser:
            graph_view.display_recently_added(
                top=ns_parser.limit,
                days=ns_parser.days,
                min_volume=ns_parser.vol,
                min_tx=ns_parser.tx,
                sortby=ns_parser.sortby,
                descend=ns_parser.descend,
                export=ns_parser.export,
            )

    def call_pools(self, other_args: List[str]):
        """Process pools command"""
        parser = argparse.ArgumentParser(
            add_help=False,
            formatter_class=argparse.ArgumentDefaultsHelpFormatter,
            prog="pairs",
            description="""
                Display uniswap pools by volume.
                [Source: https://thegraph.com/en/]
            """,
        )

        parser.add_argument(
            "-l",
            "--limit",
            dest="limit",
            type=check_positive,
            help="Number of records to display",
            default=10,
        )

        parser.add_argument(
            "-s",
            "--sort",
            dest="sortby",
            type=str,
            help="Sort by given column. Default: volumeUSD",
            default="volumeUSD",
            choices=graph_model.POOLS_FILTERS,
        )

        parser.add_argument(
            "--descend",
            action="store_false",
            help="Flag to sort in descending order (lowest first)",
            dest="descend",
            default=False,
        )

        ns_parser = parse_known_args_and_warn(
            parser, other_args, EXPORT_ONLY_RAW_DATA_ALLOWED
        )

        if ns_parser:
            graph_view.display_uni_pools(
                top=ns_parser.limit,
                sortby=ns_parser.sortby,
                descend=ns_parser.descend,
                export=ns_parser.export,
            )

    def call_swaps(self, other_args: List[str]):
        """Process swaps command"""
        parser = argparse.ArgumentParser(
            add_help=False,
            formatter_class=argparse.ArgumentDefaultsHelpFormatter,
            prog="pairs",
            description="""
                Display last swaps done on Uniswap DEX.
                [Source: https://thegraph.com/en/]
            """,
        )

        parser.add_argument(
            "-l",
            "--limit",
            dest="limit",
            type=check_positive,
            help="Number of records to display",
            default=10,
        )

        parser.add_argument(
            "-s",
            "--sort",
            dest="sortby",
            type=str,
            help="Sort by given column. Default: timestamp",
            default="timestamp",
            choices=graph_model.SWAPS_FILTERS,
        )

        parser.add_argument(
            "--descend",
            action="store_false",
            help="Flag to sort in descending order (lowest first)",
            dest="descend",
            default=False,
        )

        ns_parser = parse_known_args_and_warn(
            parser, other_args, EXPORT_ONLY_RAW_DATA_ALLOWED
        )

        if ns_parser:
            graph_view.display_last_uni_swaps(
                top=ns_parser.limit,
                sortby=ns_parser.sortby,
                descend=ns_parser.descend,
                export=ns_parser.export,
            )

    def call_vaults(self, other_args: List[str]):
        """Process swaps command"""
        parser = argparse.ArgumentParser(
            add_help=False,
            formatter_class=argparse.ArgumentDefaultsHelpFormatter,
            prog="vaults",
            description="""
                Display Top DeFi Vaults.
                [Source: https://coindix.com/]
            """,
        )

        parser.add_argument(
            "-c",
            "--chain",
            dest="chain",
            type=str,
            help="Blockchain name e.g. ethereum, terra",
            default=None,
            choices=coindix_model.CHAINS,
            required=False,
        )

        parser.add_argument(
            "-p",
            "--protocol",
            dest="protocol",
            type=str,
            help="DeFi protocol name e.g. aave, uniswap",
            default=None,
            choices=coindix_model.PROTOCOLS,
            required=False,
        )

<<<<<<< HEAD
def menu(queue: List[str] = None):
    """Defi Menu"""
    defi_controller = DefiController(queue=queue)
    an_input = "HELP_ME"

    while True:
        # There is a command in the queue
        if defi_controller.queue and len(defi_controller.queue) > 0:
            # If the command is quitting the menu we want to return in here
            if defi_controller.queue[0] in ("q", "..", "quit"):
                if len(defi_controller.queue) > 1:
                    return defi_controller.queue[1:]
                return []

            # Consume 1 element from the queue
            an_input = defi_controller.queue[0]
            defi_controller.queue = defi_controller.queue[1:]

            # Print the current location because this was an instruction and we want user to know what was the action
            if an_input and an_input.split(" ")[0] in defi_controller.CHOICES_COMMANDS:
                print(f"{get_flair()} /crypto/defi/ $ {an_input}")

        # Get input command from user
        else:
            # Display help menu when entering on this menu from a level above
            if an_input == "HELP_ME":
                defi_controller.print_help()

            # Get input from user using auto-completion
            if session and gtff.USE_PROMPT_TOOLKIT and defi_controller.completer:
                try:
                    an_input = session.prompt(
                        f"{get_flair()} /crypto/defi/ $ ",
                        completer=defi_controller.completer,
                        search_ignore_case=True,
                    )
                except KeyboardInterrupt:
                    # Exit in case of keyboard interrupt
                    an_input = "exit"
            # Get input from user without auto-completion
            else:
                an_input = input(f"{get_flair()} /crypto/defi/ $ ")

        try:
            # Process the input command
            defi_controller.queue = defi_controller.switch(an_input)

        except SystemExit:
            print(
                f"\nThe command '{an_input}' doesn't exist on the /stocks/options menu.",
                end="",
            )
            similar_cmd = difflib.get_close_matches(
                an_input.split(" ")[0] if " " in an_input else an_input,
                defi_controller.CHOICES,
                n=1,
                cutoff=0.7,
            )
            if similar_cmd:
                if " " in an_input:
                    candidate_input = (
                        f"{similar_cmd[0]} {' '.join(an_input.split(' ')[1:])}"
                    )
                    if candidate_input == an_input:
                        an_input = ""
                        defi_controller.queue = []
                        print("\n")
                        continue
                    an_input = candidate_input
                else:
                    an_input = similar_cmd[0]

                print(f" Replacing by '{an_input}'.")
                defi_controller.queue.insert(0, an_input)
            else:
                print("\n")
=======
        parser.add_argument(
            "-k",
            "--kind",
            dest="kind",
            type=str,
            help="Kind/type of vault e.g. lp, single, noimploss, stable",
            default=None,
            choices=coindix_model.VAULT_KINDS,
            required=False,
        )

        parser.add_argument(
            "-t",
            "--top",
            dest="limit",
            type=check_positive,
            help="Number of records to display",
            default=10,
        )

        parser.add_argument(
            "-s",
            "--sort",
            dest="sortby",
            type=str,
            help="Sort by given column. Default: timestamp",
            default="apy",
            choices=coindix_model.VAULTS_FILTERS,
        )

        parser.add_argument(
            "--descend",
            action="store_false",
            help="Flag to sort in descending order (lowest first)",
            dest="descend",
            default=False,
        )

        parser.add_argument(
            "-l",
            "--links",
            action="store_false",
            help="Flag to show vault link",
            dest="link",
            default=True,
        )

        ns_parser = parse_known_args_and_warn(
            parser, other_args, EXPORT_ONLY_RAW_DATA_ALLOWED
        )

        if ns_parser:
            coindix_view.display_defi_vaults(
                chain=ns_parser.chain,
                kind=ns_parser.kind,
                protocol=ns_parser.protocol,
                top=ns_parser.limit,
                sortby=ns_parser.sortby,
                descend=ns_parser.descend,
                link=ns_parser.link,
                export=ns_parser.export,
            )
>>>>>>> 9d36f84a
<|MERGE_RESOLUTION|>--- conflicted
+++ resolved
@@ -664,84 +664,6 @@
             required=False,
         )
 
-<<<<<<< HEAD
-def menu(queue: List[str] = None):
-    """Defi Menu"""
-    defi_controller = DefiController(queue=queue)
-    an_input = "HELP_ME"
-
-    while True:
-        # There is a command in the queue
-        if defi_controller.queue and len(defi_controller.queue) > 0:
-            # If the command is quitting the menu we want to return in here
-            if defi_controller.queue[0] in ("q", "..", "quit"):
-                if len(defi_controller.queue) > 1:
-                    return defi_controller.queue[1:]
-                return []
-
-            # Consume 1 element from the queue
-            an_input = defi_controller.queue[0]
-            defi_controller.queue = defi_controller.queue[1:]
-
-            # Print the current location because this was an instruction and we want user to know what was the action
-            if an_input and an_input.split(" ")[0] in defi_controller.CHOICES_COMMANDS:
-                print(f"{get_flair()} /crypto/defi/ $ {an_input}")
-
-        # Get input command from user
-        else:
-            # Display help menu when entering on this menu from a level above
-            if an_input == "HELP_ME":
-                defi_controller.print_help()
-
-            # Get input from user using auto-completion
-            if session and gtff.USE_PROMPT_TOOLKIT and defi_controller.completer:
-                try:
-                    an_input = session.prompt(
-                        f"{get_flair()} /crypto/defi/ $ ",
-                        completer=defi_controller.completer,
-                        search_ignore_case=True,
-                    )
-                except KeyboardInterrupt:
-                    # Exit in case of keyboard interrupt
-                    an_input = "exit"
-            # Get input from user without auto-completion
-            else:
-                an_input = input(f"{get_flair()} /crypto/defi/ $ ")
-
-        try:
-            # Process the input command
-            defi_controller.queue = defi_controller.switch(an_input)
-
-        except SystemExit:
-            print(
-                f"\nThe command '{an_input}' doesn't exist on the /stocks/options menu.",
-                end="",
-            )
-            similar_cmd = difflib.get_close_matches(
-                an_input.split(" ")[0] if " " in an_input else an_input,
-                defi_controller.CHOICES,
-                n=1,
-                cutoff=0.7,
-            )
-            if similar_cmd:
-                if " " in an_input:
-                    candidate_input = (
-                        f"{similar_cmd[0]} {' '.join(an_input.split(' ')[1:])}"
-                    )
-                    if candidate_input == an_input:
-                        an_input = ""
-                        defi_controller.queue = []
-                        print("\n")
-                        continue
-                    an_input = candidate_input
-                else:
-                    an_input = similar_cmd[0]
-
-                print(f" Replacing by '{an_input}'.")
-                defi_controller.queue.insert(0, an_input)
-            else:
-                print("\n")
-=======
         parser.add_argument(
             "-k",
             "--kind",
@@ -803,5 +725,4 @@
                 descend=ns_parser.descend,
                 link=ns_parser.link,
                 export=ns_parser.export,
-            )
->>>>>>> 9d36f84a
+            )