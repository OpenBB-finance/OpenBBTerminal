"""Defi Controller Module"""
__docformat__ = "numpy"

import argparse

from typing import List
from prompt_toolkit.completion import NestedCompleter

<<<<<<< HEAD
from gamestonk_terminal.cryptocurrency.defi import graph_model, coindix_model
=======
from gamestonk_terminal.parent_classes import BaseController
from gamestonk_terminal.cryptocurrency.defi import graph_model
>>>>>>> b8d6a51f
from gamestonk_terminal import feature_flags as gtff
from gamestonk_terminal.menu import session
from gamestonk_terminal.helper_funcs import (
    parse_known_args_and_warn,
    check_positive,
<<<<<<< HEAD
    system_clear,
=======
>>>>>>> b8d6a51f
    EXPORT_ONLY_RAW_DATA_ALLOWED,
    EXPORT_BOTH_RAW_DATA_AND_FIGURES,
)

from gamestonk_terminal.cryptocurrency.defi import (
    defirate_view,
    defipulse_view,
    llama_model,
    llama_view,
    substack_view,
    graph_view,
    coindix_view,
)


class DefiController(BaseController):
    """Defi Controller class"""

    CHOICES_COMMANDS = [
        "dpi",
        "funding",
        "lending",
        "tvl",
        "borrow",
        "llama",
        "newsletter",
        "tokens",
        "pairs",
        "pools",
        "swaps",
        "stats",
        "vaults",
    ]

    def __init__(self, queue: List[str] = None):
        """Constructor"""
        super().__init__("/crypto/defi/", queue)

        if session and gtff.USE_PROMPT_TOOLKIT:
            choices: dict = {c: {} for c in self.controller_choices}
            choices["llama"]["-s"] = {c: {} for c in llama_model.LLAMA_FILTERS}
            choices["tokens"]["-s"] = {c: {} for c in graph_model.TOKENS_FILTERS}
            choices["pairs"]["-s"] = {c: {} for c in graph_model.PAIRS_FILTERS}
            choices["pools"]["-s"] = {c: {} for c in graph_model.POOLS_FILTERS}
            choices["swaps"]["-s"] = {c: {} for c in graph_model.SWAPS_FILTERS}
            choices["vaults"]["-s"] = {c: {} for c in coindix_model.VAULTS_FILTERS}
            choices["vaults"]["-k"] = {c: {} for c in coindix_model.VAULT_KINDS}
            choices["vaults"]["-c"] = {c: {} for c in coindix_model.CHAINS}
            choices["vaults"]["-p"] = {c: {} for c in coindix_model.PROTOCOLS}
            self.completer = NestedCompleter.from_nested_dict(choices)

<<<<<<< HEAD
        if queue:
            self.queue = queue
        else:
            self.queue = list()

    def switch(self, an_input: str):
        """Process and dispatch input

        Parameters
        -------
        an_input : str
            string with input arguments

        Returns
        -------
        List[str]
            List of commands in the queue to execute
        """
        # Empty command
        if not an_input:
            print("")
            return self.queue

        # Navigation slash is being used
        if "/" in an_input:
            actions = an_input.split("/")

            # Absolute path is specified
            if not actions[0]:
                an_input = "home"
            # Relative path so execute first instruction
            else:
                an_input = actions[0]

            # Add all instructions to the queue
            for cmd in actions[1:][::-1]:
                if cmd:
                    self.queue.insert(0, cmd)

        (known_args, other_args) = self.defi_parser.parse_known_args(an_input.split())

        # Redirect commands to their correct functions
        if known_args.cmd:
            if known_args.cmd in ("..", "q"):
                known_args.cmd = "quit"
            elif known_args.cmd in ("?", "h"):
                known_args.cmd = "help"
            elif known_args.cmd == "r":
                known_args.cmd = "reset"

        getattr(
            self,
            "call_" + known_args.cmd,
            lambda _: "Command not recognized!",
        )(other_args)

        return self.queue

    def call_cls(self, _):
        """Process cls command"""
        system_clear()

    def call_home(self, _):
        """Process home command"""
        self.queue.insert(0, "quit")
        self.queue.insert(0, "quit")

    def call_help(self, _):
        """Process help command"""
        self.print_help()

    def call_quit(self, _):
        """Process quit menu command"""
        print("")
        self.queue.insert(0, "quit")

    def call_exit(self, _):
        """Process exit terminal command"""
        self.queue.insert(0, "quit")
        self.queue.insert(0, "quit")
        self.queue.insert(0, "quit")

    def call_reset(self, _):
        """Process reset command"""
        self.queue.insert(0, "defi")
        self.queue.insert(0, "crypto")
        self.queue.insert(0, "reset")
        self.queue.insert(0, "quit")
        self.queue.insert(0, "quit")
=======
    def print_help(self):
        """Print help"""
        help_text = """
Decentralized Finance Menu:

Overview:
    llama         DeFi protocols listed on DeFi Llama
    tvl           Total value locked of DeFi protocols
    newsletter    Recent DeFi related newsletters
    dpi           DeFi protocols listed on DefiPulse
    funding       Funding reates - current or last 30 days average
    borrow        DeFi borrow rates - current or last 30 days average
    lending       DeFi ending rates - current or last 30 days average
Uniswap:
    tokens        Tokens trade-able on Uniswap
    stats         Base statistics about Uniswap
    pairs         Recently added pairs on Uniswap
    pools         Pools by volume on Uniswap
    swaps         Recent swaps done on Uniswap
"""
        print(help_text)
>>>>>>> b8d6a51f

    def call_dpi(self, other_args: List[str]):
        """Process dpi command"""
        parser = argparse.ArgumentParser(
            add_help=False,
            formatter_class=argparse.ArgumentDefaultsHelpFormatter,
            prog="dpi",
            description="""
                Displays DeFi Pulse crypto protocols.
                [Source: https://defipulse.com/]
            """,
        )

        parser.add_argument(
            "-l",
            "--limit",
            dest="limit",
            type=check_positive,
            help="Number of records to display",
            default=15,
        )

        parser.add_argument(
            "-s",
            "--sort",
            dest="sortby",
            type=str,
            help="Sort by given column. Default: Rank",
            default="Rank",
            choices=["Rank", "Name", "Chain", "Category", "TVL", "Change_1D"],
        )

        parser.add_argument(
            "--descend",
            action="store_false",
            help="Flag to sort in descending order (lowest first)",
            dest="descend",
            default=True,
        )

        ns_parser = parse_known_args_and_warn(
            parser, other_args, EXPORT_ONLY_RAW_DATA_ALLOWED
        )

        if ns_parser:
            defipulse_view.display_defipulse(
                top=ns_parser.limit,
                sortby=ns_parser.sortby,
                descend=ns_parser.descend,
                export=ns_parser.export,
            )

    def call_llama(self, other_args: List[str]):
        """Process llama command"""
        parser = argparse.ArgumentParser(
            add_help=False,
            formatter_class=argparse.ArgumentDefaultsHelpFormatter,
            prog="llama",
            description="""
                Display information about listed DeFi Protocols on DeFi Llama.
                [Source: https://docs.llama.fi/api]
            """,
        )

        parser.add_argument(
            "-l",
            "--limit",
            dest="limit",
            type=check_positive,
            help="Number of records to display",
            default=10,
        )

        parser.add_argument(
            "-s",
            "--sort",
            dest="sortby",
            type=str,
            help="Sort by given column. Default: tvl",
            default="tvl",
            choices=llama_model.LLAMA_FILTERS,
        )

        parser.add_argument(
            "--descend",
            action="store_false",
            help="Flag to sort in descending order (lowest first)",
            dest="descend",
            default=False,
        )

        parser.add_argument(
            "--desc",
            action="store_false",
            help="Flag to display description of protocol",
            dest="description",
            default=False,
        )

        ns_parser = parse_known_args_and_warn(
            parser, other_args, EXPORT_ONLY_RAW_DATA_ALLOWED
        )

        if ns_parser:
            llama_view.display_defi_protocols(
                top=ns_parser.limit,
                sortby=ns_parser.sortby,
                descend=ns_parser.descend,
                description=ns_parser.description,
                export=ns_parser.export,
            )

    def call_tvl(self, other_args: List[str]):
        """Process tvl command"""
        parser = argparse.ArgumentParser(
            add_help=False,
            formatter_class=argparse.ArgumentDefaultsHelpFormatter,
            prog="tvl",
            description="""
                Displays historical values of the total sum of TVLs from all listed protocols.
                [Source: https://docs.llama.fi/api]
            """,
        )

        parser.add_argument(
            "-l",
            "--limit",
            dest="limit",
            type=check_positive,
            help="Number of records to display",
            default=10,
        )

        ns_parser = parse_known_args_and_warn(
            parser, other_args, EXPORT_BOTH_RAW_DATA_AND_FIGURES
        )

        if ns_parser:
            llama_view.display_defi_tvl(top=ns_parser.limit, export=ns_parser.export)

    def call_funding(self, other_args: List[str]):
        """Process funding command"""
        parser = argparse.ArgumentParser(
            add_help=False,
            formatter_class=argparse.ArgumentDefaultsHelpFormatter,
            prog="funding",
            description="""
                Display Funding rates.
                [Source: https://defirate.com/]
            """,
        )

        parser.add_argument(
            "-l",
            "--limit",
            dest="limit",
            type=check_positive,
            help="Number of records to display",
            default=10,
        )

        parser.add_argument(
            "--current",
            action="store_false",
            default=True,
            dest="current",
            help="Show Current Funding Rates or Last 30 Days Average",
        )

        ns_parser = parse_known_args_and_warn(
            parser, other_args, EXPORT_ONLY_RAW_DATA_ALLOWED
        )

        if ns_parser:
            defirate_view.display_funding_rates(
                top=ns_parser.limit, current=ns_parser.current, export=ns_parser.export
            )

    def call_borrow(self, other_args: List[str]):
        """Process borrow command"""
        parser = argparse.ArgumentParser(
            add_help=False,
            formatter_class=argparse.ArgumentDefaultsHelpFormatter,
            prog="borrow",
            description="""
                 Display DeFi borrow rates.
                 [Source: https://defirate.com/]
             """,
        )

        parser.add_argument(
            "-l",
            "--limit",
            dest="limit",
            type=check_positive,
            help="Number of records to display",
            default=10,
        )

        parser.add_argument(
            "--current",
            action="store_false",
            default=True,
            dest="current",
            help="Show Current Borrow Rates or Last 30 Days Average",
        )

        ns_parser = parse_known_args_and_warn(
            parser, other_args, EXPORT_ONLY_RAW_DATA_ALLOWED
        )

        if ns_parser:
            defirate_view.display_borrow_rates(
                top=ns_parser.limit, current=ns_parser.current, export=ns_parser.export
            )

    def call_lending(self, other_args: List[str]):
        """Process lending command"""
        parser = argparse.ArgumentParser(
            add_help=False,
            formatter_class=argparse.ArgumentDefaultsHelpFormatter,
            prog="lending",
            description="""
                 Display DeFi lending rates.
                 [Source: https://defirate.com/]
             """,
        )

        parser.add_argument(
            "-l",
            "--limit",
            dest="limit",
            type=check_positive,
            help="Number of records to display",
            default=15,
        )

        parser.add_argument(
            "--current",
            action="store_false",
            default=True,
            dest="current",
            help="Show Current Lending Rates or Last 30 Days Average",
        )

        ns_parser = parse_known_args_and_warn(
            parser, other_args, EXPORT_ONLY_RAW_DATA_ALLOWED
        )

        if ns_parser:
            defirate_view.display_lending_rates(
                top=ns_parser.limit, current=ns_parser.current, export=ns_parser.export
            )

    def call_newsletter(self, other_args: List[str]):
        """Process newsletter command"""
        parser = argparse.ArgumentParser(
            add_help=False,
            formatter_class=argparse.ArgumentDefaultsHelpFormatter,
            prog="newsletter",
            description="""
                Display DeFi related substack newsletters.
                [Source: substack.com]
            """,
        )

        parser.add_argument(
            "-l",
            "--limit",
            dest="limit",
            type=check_positive,
            help="Number of records to display",
            default=10,
        )

        ns_parser = parse_known_args_and_warn(
            parser, other_args, EXPORT_ONLY_RAW_DATA_ALLOWED
        )

        if ns_parser:
            substack_view.display_newsletters(
                top=ns_parser.limit, export=ns_parser.export
            )

    def call_tokens(self, other_args: List[str]):
        """Process tokens command"""
        parser = argparse.ArgumentParser(
            add_help=False,
            formatter_class=argparse.ArgumentDefaultsHelpFormatter,
            prog="tokens",
            description="""
                Display tokens trade-able on Uniswap DEX
                [Source: https://thegraph.com/en/]
            """,
        )

        parser.add_argument(
            "--skip",
            dest="skip",
            type=check_positive,
            help="Number of records to skip",
            default=0,
        )

        parser.add_argument(
            "--limit",
            dest="limit",
            type=check_positive,
            help="Number of records to display",
            default=20,
        )

        parser.add_argument(
            "-s",
            "--sort",
            dest="sortby",
            type=str,
            help="Sort by given column. Default: index",
            default="index",
            choices=graph_model.TOKENS_FILTERS,
        )

        parser.add_argument(
            "--descend",
            action="store_false",
            help="Flag to sort in descending order (lowest first)",
            dest="descend",
            default=True,
        )

        ns_parser = parse_known_args_and_warn(
            parser, other_args, EXPORT_ONLY_RAW_DATA_ALLOWED
        )

        if ns_parser:
            graph_view.display_uni_tokens(
                skip=ns_parser.skip,
                limit=ns_parser.limit,
                sortby=ns_parser.sortby,
                descend=ns_parser.descend,
                export=ns_parser.export,
            )

    def call_stats(self, other_args: List[str]):
        """Process stats command"""
        parser = argparse.ArgumentParser(
            add_help=False,
            formatter_class=argparse.ArgumentDefaultsHelpFormatter,
            prog="stats",
            description="""
                 Display base statistics about Uniswap DEX.
                 [Source: https://thegraph.com/en/]
             """,
        )

        ns_parser = parse_known_args_and_warn(
            parser, other_args, EXPORT_ONLY_RAW_DATA_ALLOWED
        )

        if ns_parser:
            graph_view.display_uni_stats(export=ns_parser.export)

    def call_pairs(self, other_args: List[str]):
        """Process pairs command"""
        parser = argparse.ArgumentParser(
            add_help=False,
            formatter_class=argparse.ArgumentDefaultsHelpFormatter,
            prog="pairs",
            description="""
                Displays Lastly added pairs on Uniswap DEX.
                [Source: https://thegraph.com/en/]
            """,
        )

        parser.add_argument(
            "-l",
            "--limit",
            dest="limit",
            type=check_positive,
            help="Number of records to display",
            default=10,
        )

        parser.add_argument(
            "-v",
            "--vol",
            dest="vol",
            type=check_positive,
            help="Minimum trading volume",
            default=100,
        )

        parser.add_argument(
            "-tx",
            "--tx",
            dest="tx",
            type=check_positive,
            help="Minimum number of transactions",
            default=100,
        )

        parser.add_argument(
            "--days",
            dest="days",
            type=check_positive,
            help="Number of days the pair has been active,",
            default=10,
        )

        parser.add_argument(
            "-s",
            "--sort",
            dest="sortby",
            type=str,
            help="Sort by given column. Default: created",
            default="created",
            choices=graph_model.PAIRS_FILTERS,
        )

        parser.add_argument(
            "--descend",
            action="store_false",
            help="Flag to sort in descending order (lowest first)",
            dest="descend",
            default=False,
        )

        ns_parser = parse_known_args_and_warn(
            parser, other_args, EXPORT_ONLY_RAW_DATA_ALLOWED
        )

        if ns_parser:
            graph_view.display_recently_added(
                top=ns_parser.limit,
                days=ns_parser.days,
                min_volume=ns_parser.vol,
                min_tx=ns_parser.tx,
                sortby=ns_parser.sortby,
                descend=ns_parser.descend,
                export=ns_parser.export,
            )

    def call_pools(self, other_args: List[str]):
        """Process pools command"""
        parser = argparse.ArgumentParser(
            add_help=False,
            formatter_class=argparse.ArgumentDefaultsHelpFormatter,
            prog="pairs",
            description="""
                Display uniswap pools by volume.
                [Source: https://thegraph.com/en/]
            """,
        )

        parser.add_argument(
            "-l",
            "--limit",
            dest="limit",
            type=check_positive,
            help="Number of records to display",
            default=10,
        )

        parser.add_argument(
            "-s",
            "--sort",
            dest="sortby",
            type=str,
            help="Sort by given column. Default: volumeUSD",
            default="volumeUSD",
            choices=graph_model.POOLS_FILTERS,
        )

        parser.add_argument(
            "--descend",
            action="store_false",
            help="Flag to sort in descending order (lowest first)",
            dest="descend",
            default=False,
        )

        ns_parser = parse_known_args_and_warn(
            parser, other_args, EXPORT_ONLY_RAW_DATA_ALLOWED
        )

        if ns_parser:
            graph_view.display_uni_pools(
                top=ns_parser.limit,
                sortby=ns_parser.sortby,
                descend=ns_parser.descend,
                export=ns_parser.export,
            )

    def call_swaps(self, other_args: List[str]):
        """Process swaps command"""
        parser = argparse.ArgumentParser(
            add_help=False,
            formatter_class=argparse.ArgumentDefaultsHelpFormatter,
            prog="pairs",
            description="""
                Display last swaps done on Uniswap DEX.
                [Source: https://thegraph.com/en/]
            """,
        )

        parser.add_argument(
            "-l",
            "--limit",
            dest="limit",
            type=check_positive,
            help="Number of records to display",
            default=10,
        )

        parser.add_argument(
            "-s",
            "--sort",
            dest="sortby",
            type=str,
            help="Sort by given column. Default: timestamp",
            default="timestamp",
            choices=graph_model.SWAPS_FILTERS,
        )

        parser.add_argument(
            "--descend",
            action="store_false",
            help="Flag to sort in descending order (lowest first)",
            dest="descend",
            default=False,
        )

        ns_parser = parse_known_args_and_warn(
            parser, other_args, EXPORT_ONLY_RAW_DATA_ALLOWED
        )

        if ns_parser:
            graph_view.display_last_uni_swaps(
                top=ns_parser.limit,
                sortby=ns_parser.sortby,
                descend=ns_parser.descend,
                export=ns_parser.export,
<<<<<<< HEAD
            )

    def call_vaults(self, other_args: List[str]):
        """Process swaps command"""
        parser = argparse.ArgumentParser(
            add_help=False,
            formatter_class=argparse.ArgumentDefaultsHelpFormatter,
            prog="vaults",
            description="""
                Display Top DeFi Vaults.
                [Source: https://coindix.com/]
            """,
        )

        parser.add_argument(
            "-c",
            "--chain",
            dest="chain",
            type=str,
            help="Blockchain name e.g. ethereum, terra",
            default=None,
            choices=coindix_model.CHAINS,
            required=False,
        )

        parser.add_argument(
            "-p",
            "--protocol",
            dest="protocol",
            type=str,
            help="DeFi protocol name e.g. aave, uniswap",
            default=None,
            choices=coindix_model.PROTOCOLS,
            required=False,
        )

        parser.add_argument(
            "-k",
            "--kind",
            dest="kind",
            type=str,
            help="Kind/type of vault e.g. lp, single, noimploss, stable",
            default=None,
            choices=coindix_model.VAULT_KINDS,
            required=False,
        )

        parser.add_argument(
            "-t",
            "--top",
            dest="limit",
            type=check_positive,
            help="Number of records to display",
            default=10,
        )

        parser.add_argument(
            "-s",
            "--sort",
            dest="sortby",
            type=str,
            help="Sort by given column. Default: timestamp",
            default="apy",
            choices=coindix_model.VAULTS_FILTERS,
        )

        parser.add_argument(
            "--descend",
            action="store_false",
            help="Flag to sort in descending order (lowest first)",
            dest="descend",
            default=False,
        )

        parser.add_argument(
            "-l",
            "--links",
            action="store_false",
            help="Flag to show vault link",
            dest="link",
            default=True,
        )

        ns_parser = parse_known_args_and_warn(
            parser, other_args, EXPORT_ONLY_RAW_DATA_ALLOWED
        )

        if ns_parser:
            coindix_view.display_defi_vaults(
                chain=ns_parser.chain,
                kind=ns_parser.kind,
                protocol=ns_parser.protocol,
                top=ns_parser.limit,
                sortby=ns_parser.sortby,
                descend=ns_parser.descend,
                link=ns_parser.link,
                export=ns_parser.export,
            )

    def print_help(self):
        """Print help"""
        help_text = """
Decentralized Finance Menu:

Overview:
    llama         DeFi protocols listed on DeFi Llama
    tvl           Total value locked of DeFi protocols
    newsletter    Recent DeFi related newsletters
    dpi           DeFi protocols listed on DefiPulse
    funding       Funding rates - current or last 30 days average
    borrow        DeFi borrow rates - current or last 30 days average
    lending       DeFi ending rates - current or last 30 days average
    vaults        Top DeFi Vaults on different blockchains [Source: Coindix]
Uniswap:
    tokens        Tokens trade-able on Uniswap
    stats         Base statistics about Uniswap
    pairs         Recently added pairs on Uniswap
    pools         Pools by volume on Uniswap
    swaps         Recent swaps done on Uniswap
"""
        print(help_text)


def menu(queue: List[str] = None):
    """Defi Menu"""
    defi_controller = DefiController(queue=queue)
    an_input = "HELP_ME"

    while True:
        # There is a command in the queue
        if defi_controller.queue and len(defi_controller.queue) > 0:
            # If the command is quitting the menu we want to return in here
            if defi_controller.queue[0] in ("q", "..", "quit"):
                if len(defi_controller.queue) > 1:
                    return defi_controller.queue[1:]
                return []

            # Consume 1 element from the queue
            an_input = defi_controller.queue[0]
            defi_controller.queue = defi_controller.queue[1:]

            # Print the current location because this was an instruction and we want user to know what was the action
            if an_input and an_input.split(" ")[0] in defi_controller.CHOICES_COMMANDS:
                print(f"{get_flair()} /crypto/defi/ $ {an_input}")

        # Get input command from user
        else:
            # Display help menu when entering on this menu from a level above
            if an_input == "HELP_ME":
                defi_controller.print_help()

            # Get input from user using auto-completion
            if session and gtff.USE_PROMPT_TOOLKIT and defi_controller.completer:
                try:
                    an_input = session.prompt(
                        f"{get_flair()} /crypto/defi/ $ ",
                        completer=defi_controller.completer,
                        search_ignore_case=True,
                    )
                except KeyboardInterrupt:
                    # Exit in case of keyboard interrupt
                    an_input = "exit"
            # Get input from user without auto-completion
            else:
                an_input = input(f"{get_flair()} /crypto/defi/ $ ")

        try:
            # Process the input command
            defi_controller.queue = defi_controller.switch(an_input)

        except SystemExit:
            print(
                f"\nThe command '{an_input}' doesn't exist on the /crypto/defi menu.",
                end="",
            )
            similar_cmd = difflib.get_close_matches(
                an_input.split(" ")[0] if " " in an_input else an_input,
                defi_controller.CHOICES,
                n=1,
                cutoff=0.7,
            )
            if similar_cmd:
                if " " in an_input:
                    candidate_input = (
                        f"{similar_cmd[0]} {' '.join(an_input.split(' ')[1:])}"
                    )
                    if candidate_input == an_input:
                        an_input = ""
                        defi_controller.queue = []
                        print("\n")
                        continue
                    an_input = candidate_input
                else:
                    an_input = similar_cmd[0]

                print(f" Replacing by '{an_input}'.")
                defi_controller.queue.insert(0, an_input)
            else:
                print("\n")
=======
            )
>>>>>>> b8d6a51f
<|MERGE_RESOLUTION|>--- conflicted
+++ resolved
@@ -6,21 +6,14 @@
 from typing import List
 from prompt_toolkit.completion import NestedCompleter
 
-<<<<<<< HEAD
 from gamestonk_terminal.cryptocurrency.defi import graph_model, coindix_model
-=======
 from gamestonk_terminal.parent_classes import BaseController
-from gamestonk_terminal.cryptocurrency.defi import graph_model
->>>>>>> b8d6a51f
 from gamestonk_terminal import feature_flags as gtff
 from gamestonk_terminal.menu import session
 from gamestonk_terminal.helper_funcs import (
     parse_known_args_and_warn,
     check_positive,
-<<<<<<< HEAD
     system_clear,
-=======
->>>>>>> b8d6a51f
     EXPORT_ONLY_RAW_DATA_ALLOWED,
     EXPORT_BOTH_RAW_DATA_AND_FIGURES,
 )
@@ -72,7 +65,6 @@
             choices["vaults"]["-p"] = {c: {} for c in coindix_model.PROTOCOLS}
             self.completer = NestedCompleter.from_nested_dict(choices)
 
-<<<<<<< HEAD
         if queue:
             self.queue = queue
         else:
@@ -162,29 +154,6 @@
         self.queue.insert(0, "reset")
         self.queue.insert(0, "quit")
         self.queue.insert(0, "quit")
-=======
-    def print_help(self):
-        """Print help"""
-        help_text = """
-Decentralized Finance Menu:
-
-Overview:
-    llama         DeFi protocols listed on DeFi Llama
-    tvl           Total value locked of DeFi protocols
-    newsletter    Recent DeFi related newsletters
-    dpi           DeFi protocols listed on DefiPulse
-    funding       Funding reates - current or last 30 days average
-    borrow        DeFi borrow rates - current or last 30 days average
-    lending       DeFi ending rates - current or last 30 days average
-Uniswap:
-    tokens        Tokens trade-able on Uniswap
-    stats         Base statistics about Uniswap
-    pairs         Recently added pairs on Uniswap
-    pools         Pools by volume on Uniswap
-    swaps         Recent swaps done on Uniswap
-"""
-        print(help_text)
->>>>>>> b8d6a51f
 
     def call_dpi(self, other_args: List[str]):
         """Process dpi command"""
@@ -727,7 +696,6 @@
                 sortby=ns_parser.sortby,
                 descend=ns_parser.descend,
                 export=ns_parser.export,
-<<<<<<< HEAD
             )
 
     def call_vaults(self, other_args: List[str]):
@@ -926,7 +894,4 @@
                 print(f" Replacing by '{an_input}'.")
                 defi_controller.queue.insert(0, an_input)
             else:
-                print("\n")
-=======
-            )
->>>>>>> b8d6a51f
+                print("\n")