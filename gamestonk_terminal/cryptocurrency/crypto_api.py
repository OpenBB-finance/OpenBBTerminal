"""Crypto context API."""
import os
from gamestonk_terminal.helper_classes import ModelsNamespace as _models

# flake8: noqa
# pylint: disable=unused-import

# Context root level functions
from .cryptocurrency_helpers import display_all_coins as coins
from .cryptocurrency_helpers import load
from .cryptocurrency_helpers import find
from .cryptocurrency_helpers import plot_chart as chart
<<<<<<< HEAD
from .cryptocurrency_helpers import plot_candles as candles

=======
from .cryptocurrency_helpers import plot_candles as candle
>>>>>>> cfb1eb39

# Context menus
from .defi import defi_api as defi
from .discovery import discovery_api as disc
from .due_diligence import due_diligence_api as dd
from .nft import nft_api as nft
from .onchain import onchain_api as onchain
from .overview import overview_api as ov
from .technical_analysis import ta_api as ta
from .due_diligence.finbrain_crypto_view import (
    display_crypto_sentiment_analysis as headlines,
)

try:
    from .prediction_techniques import pred_api as pred
except Exception:
    # print("Prediction API is not available.")
    pass

# Models
models = _models(os.path.abspath(os.path.dirname(__file__)))<|MERGE_RESOLUTION|>--- conflicted
+++ resolved
@@ -10,12 +10,7 @@
 from .cryptocurrency_helpers import load
 from .cryptocurrency_helpers import find
 from .cryptocurrency_helpers import plot_chart as chart
-<<<<<<< HEAD
 from .cryptocurrency_helpers import plot_candles as candles
-
-=======
-from .cryptocurrency_helpers import plot_candles as candle
->>>>>>> cfb1eb39
 
 # Context menus
 from .defi import defi_api as defi
