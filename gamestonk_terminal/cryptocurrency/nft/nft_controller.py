--- conflicted
+++ resolved
@@ -122,13 +122,9 @@
                 known_args.cmd = "reset"
 
         return getattr(
-<<<<<<< HEAD
-            self, "call_" + known_args.cmd, lambda: "Command not recognized!"
-=======
             self,
             "call_" + known_args.cmd,
             lambda _: "Command not recognized!",
->>>>>>> 73624dcc
         )(other_args)
 
     def call_cls(self, _):
@@ -329,7 +325,7 @@
 
         except SystemExit:
             print(
-                f"\nThe command '{an_input}' doesn't exist on the /crypto/nft menu.",
+                f"\nThe command '{an_input}' doesn't exist on the /stocks/options menu.",
                 end="",
             )
             similar_cmd = difflib.get_close_matches(
@@ -343,15 +339,18 @@
                     candidate_input = (
                         f"{similar_cmd[0]} {' '.join(an_input.split(' ')[1:])}"
                     )
-                    if candidate_input == an_input:
-                        an_input = ""
-                        print("\n")
-                        continue
-                    an_input = candidate_input
                 else:
-                    an_input = similar_cmd[0]
+                    candidate_input = similar_cmd[0]
+
+                if candidate_input == an_input:
+                    an_input = ""
+                    nft_controller.queue = []
+                    print("\n")
+                    continue
 
                 print(f" Replacing by '{an_input}'.")
                 nft_controller.queue.insert(0, an_input)
             else:
-                print("\n")+                print("\n")
+                an_input = ""
+                nft_controller.queue = []