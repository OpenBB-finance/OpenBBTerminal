--- conflicted
+++ resolved
@@ -101,19 +101,12 @@
         self.completer: Union[None, NestedCompleter] = None
         if session and gtff.USE_PROMPT_TOOLKIT:
             choices: dict = {c: {} for c in self.CHOICES}
-<<<<<<< HEAD
-            choices["ttcp"] = {c: None for c in bitquery_model.DECENTRALIZED_EXCHANGES}
-
-=======
             choices["whales"]["-s"] = {c: None for c in whale_alert_model.FILTERS}
             choices["ttcp"] = {c: None for c in bitquery_model.DECENTRALIZED_EXCHANGES}
->>>>>>> 92a0bc75
             choices["baas"]["-c"] = {c: None for c in bitquery_model.POSSIBLE_CRYPTOS}
             choices["baas"]["--coin"] = {
                 c: None for c in bitquery_model.POSSIBLE_CRYPTOS
             }
-<<<<<<< HEAD
-=======
             choices["balance"]["-s"] = {
                 c: None for c in ethplorer_model.BALANCE_FILTERS
             }
@@ -134,7 +127,6 @@
             choices["ttcp"] = {c: None for c in bitquery_model.DECENTRALIZED_EXCHANGES}
             choices["ttcp"]["-s"] = {c: None for c in bitquery_model.TTCP_FILTERS}
             choices["baas"]["-s"] = {c: None for c in bitquery_model.BAAS_FILTERS}
->>>>>>> 92a0bc75
             self.completer = NestedCompleter.from_nested_dict(choices)
 
         if queue:
@@ -204,15 +196,9 @@
         """Process home command"""
         self.queue.insert(0, "quit")
         self.queue.insert(0, "quit")
-<<<<<<< HEAD
-
-        return self.queue
-
-=======
-
-        return self.queue
-
->>>>>>> 92a0bc75
+
+        return self.queue
+
     def call_help(self, _):
         """Process help command"""
         self.print_help()
@@ -221,51 +207,29 @@
     def call_quit(self, _):
         """Process quit menu command"""
         if len(self.queue) > 0:
-<<<<<<< HEAD
-            self.queue.insert(0, "q")
-            return self.queue
-        return ["q"]
-=======
             self.queue.insert(0, "quit")
             return self.queue
         return ["quit"]
->>>>>>> 92a0bc75
 
     def call_exit(self, _):
         """Process exit terminal command"""
         if len(self.queue) > 0:
-<<<<<<< HEAD
-            self.queue.insert(0, "q")
-            self.queue.insert(0, "q")
-            self.queue.insert(0, "q")
-            return self.queue
-        return ["q", "q", "q"]
-=======
             self.queue.insert(0, "quit")
             self.queue.insert(0, "quit")
             self.queue.insert(0, "quit")
             return self.queue
         return ["quit", "quit", "quit"]
->>>>>>> 92a0bc75
 
     def call_reset(self, _):
         """Process reset command"""
         if len(self.queue) > 0:
             self.queue.insert(0, "onchain")
             self.queue.insert(0, "crypto")
-<<<<<<< HEAD
-            self.queue.insert(0, "r")
-            self.queue.insert(0, "q")
-            self.queue.insert(0, "q")
-            return self.queue
-        return ["q", "q", "r", "crypto", "onchain"]
-=======
             self.queue.insert(0, "reset")
             self.queue.insert(0, "quit")
             self.queue.insert(0, "quit")
             return self.queue
         return ["quit", "quit", "reset", "crypto", "onchain"]
->>>>>>> 92a0bc75
 
     @try_except
     def call_gwei(self, other_args: List[str]):
@@ -997,14 +961,8 @@
             default=False,
         )
 
-<<<<<<< HEAD
-        if other_args:
-            if not other_args[0][0] == "-":
-                other_args.insert(0, "-c")
-=======
         if other_args and not other_args[0][0] == "-":
             other_args.insert(0, "-c")
->>>>>>> 92a0bc75
 
         ns_parser = parse_known_args_and_warn(
             parser, other_args, EXPORT_ONLY_RAW_DATA_ALLOWED
@@ -1079,14 +1037,8 @@
             dest="descend",
             default=False,
         )
-<<<<<<< HEAD
-        if other_args:
-            if not other_args[0][0] == "-":
-                other_args.insert(0, "-c")
-=======
         if other_args and not other_args[0][0] == "-":
             other_args.insert(0, "-c")
->>>>>>> 92a0bc75
 
         ns_parser = parse_known_args_and_warn(
             parser, other_args, EXPORT_ONLY_RAW_DATA_ALLOWED
@@ -1228,14 +1180,8 @@
             default=False,
         )
 
-<<<<<<< HEAD
-        if other_args:
-            if "-" not in other_args[0]:
-                other_args.insert(0, "-e")
-=======
         if other_args and "-" not in other_args[0][0]:
             other_args.insert(0, "-e")
->>>>>>> 92a0bc75
 
         ns_parser = parse_known_args_and_warn(
             parser, other_args, EXPORT_ONLY_RAW_DATA_ALLOWED
@@ -1338,14 +1284,8 @@
             default=False,
         )
 
-<<<<<<< HEAD
-        if other_args:
-            if not other_args[0][0] == "-":
-                other_args.insert(0, "-c")
-=======
         if other_args and not other_args[0][0] == "-":
             other_args.insert(0, "-c")
->>>>>>> 92a0bc75
 
         ns_parser = parse_known_args_and_warn(
             parser, other_args, EXPORT_ONLY_RAW_DATA_ALLOWED
@@ -1406,15 +1346,8 @@
 
 Eth Gas Station:
     gwei             check current eth gas fees
-<<<<<<< HEAD
-
 Whale Alert:
     whales           check crypto wales transactions
-
-=======
-Whale Alert:
-    whales           check crypto wales transactions
->>>>>>> 92a0bc75
 BitQuery:
     lt               last trades by dex or month
     dvcp             daily volume for crypto pair
@@ -1491,32 +1424,6 @@
         try:
             # Process the input command
             onchain_controller.queue = onchain_controller.switch(an_input)
-<<<<<<< HEAD
-
-        except SystemExit:
-            print(
-                f"\nThe command '{an_input}' doesn't exist on the /crypto/onchain menu.",
-                end="",
-            )
-            similar_cmd = difflib.get_close_matches(
-                an_input.split(" ")[0] if " " in an_input else an_input,
-                onchain_controller.CHOICES,
-                n=1,
-                cutoff=0.7,
-            )
-            if similar_cmd:
-                if " " in an_input:
-                    candidate_input = (
-                        f"{similar_cmd[0]} {' '.join(an_input.split(' ')[1:])}"
-                    )
-                    if candidate_input == an_input:
-                        an_input = ""
-                        print("\n")
-                        continue
-                    an_input = candidate_input
-                else:
-                    an_input = similar_cmd[0]
-=======
 
         except SystemExit:
             print(
@@ -1542,15 +1449,10 @@
                     onchain_controller.queue = []
                     print("\n")
                     continue
->>>>>>> 92a0bc75
 
                 print(f" Replacing by '{an_input}'.")
                 onchain_controller.queue.insert(0, an_input)
             else:
-<<<<<<< HEAD
-                print("\n")
-=======
                 print("\n")
                 an_input = ""
-                onchain_controller.queue = []
->>>>>>> 92a0bc75
+                onchain_controller.queue = []