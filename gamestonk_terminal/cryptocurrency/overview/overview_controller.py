--- conflicted
+++ resolved
@@ -412,10 +412,6 @@
                 coin=ns_parser.coin, export=ns_parser.export
             )
 
-<<<<<<< HEAD
-    @try_except
-=======
->>>>>>> 9d36f84a
     def call_cgnews(self, other_args):
         """Process news command"""
         parser = argparse.ArgumentParser(
@@ -1506,146 +1502,4 @@
                 post_kind=ns_parser.kind,
                 filter_=ns_parser.filter,
                 region=ns_parser.region,
-<<<<<<< HEAD
-            )
-
-
-def menu(queue: List[str] = None):
-    overview_controller = OverviewController(queue=queue)
-    an_input = "HELP_ME"
-
-    while True:
-        # There is a command in the queue
-        if overview_controller.queue and len(overview_controller.queue) > 0:
-            # If the command is quitting the menu we want to return in here
-            if overview_controller.queue[0] in ("q", "..", "quit"):
-                if len(overview_controller.queue) > 1:
-                    return overview_controller.queue[1:]
-                return []
-
-            # Consume 1 element from the queue
-            an_input = overview_controller.queue[0]
-            overview_controller.queue = overview_controller.queue[1:]
-
-            # Print the current location because this was an instruction and we want user to know what was the action
-            if (
-                an_input
-                and an_input.split(" ")[0] in overview_controller.CHOICES_COMMANDS
-            ):
-                print(f"{get_flair()} /crypto/ov/ $ {an_input}")
-
-        # Get input command from user
-        else:
-            # Display help menu when entering on this menu from a level above
-            if an_input == "HELP_ME":
-                overview_controller.print_help()
-
-            # Get input from user using auto-completion
-            if session and gtff.USE_PROMPT_TOOLKIT:
-                choices: dict = {c: {} for c in overview_controller.CHOICES}
-                choices["cghold"] = {c: None for c in pycoingecko_model.HOLD_COINS}
-                choices["cgnews"]["-s"] = {
-                    c: None for c in pycoingecko_model.NEWS_FILTERS
-                }
-                choices["cgcategories"]["-s"] = {
-                    c: None for c in pycoingecko_model.CATEGORIES_FILTERS
-                }
-                choices["cgstables"]["-s"] = {
-                    c: None for c in pycoingecko_model.STABLES_FILTERS
-                }
-                choices["cgproducts"]["-s"] = {
-                    c: None for c in pycoingecko_model.PRODUCTS_FILTERS
-                }
-                choices["cgplatforms"]["-s"] = {
-                    c: None for c in pycoingecko_model.PLATFORMS_FILTERS
-                }
-                choices["cgexrates"]["-s"] = {
-                    c: None for c in pycoingecko_model.EXRATES_FILTERS
-                }
-                choices["cgindexes"]["-s"] = {
-                    c: None for c in pycoingecko_model.INDEXES_FILTERS
-                }
-                choices["cgderivatives"]["-s"] = {
-                    c: None for c in pycoingecko_model.DERIVATIVES_FILTERS
-                }
-                choices["cpmarkets"]["-s"] = {
-                    c: None for c in coinpaprika_model.MARKETS_FILTERS
-                }
-                choices["cpexmarkets"]["-s"] = {
-                    c: None for c in coinpaprika_model.EXMARKETS_FILTERS
-                }
-                choices["cpexchanges"]["-s"] = {
-                    c: None for c in coinpaprika_model.EXCHANGES_FILTERS
-                }
-                choices["cpcontracts"] = {
-                    c: None
-                    for c in get_all_contract_platforms()["platform_id"].tolist()
-                }
-                choices["cpcontracts"]["-s"] = {
-                    c: None for c in coinpaprika_model.CONTRACTS_FILTERS
-                }
-                choices["cpinfo"]["-s"] = {
-                    c: None for c in coinpaprika_model.INFO_FILTERS
-                }
-                choices["cbpairs"]["-s"] = {
-                    c: None for c in coinbase_model.PAIRS_FILTERS
-                }
-                choices["news"]["-k"] = {c: None for c in cryptopanic_model.CATEGORIES}
-                choices["news"]["-f"] = {c: None for c in cryptopanic_model.FILTERS}
-                choices["news"]["-r"] = {c: None for c in cryptopanic_model.REGIONS}
-                choices["news"]["-s"] = {
-                    c: None for c in cryptopanic_model.SORT_FILTERS
-                }
-                choices["wfpe"] = {
-                    c: None for c in withdrawalfees_model.POSSIBLE_CRYPTOS
-                }
-                completer = NestedCompleter.from_nested_dict(choices)
-                try:
-                    an_input = session.prompt(
-                        f"{get_flair()} /crypto/ov/ $ ",
-                        completer=completer,
-                        search_ignore_case=True,
-                    )
-                except KeyboardInterrupt:
-                    # Exit in case of keyboard interrupt
-                    an_input = "exit"
-            # Get input from user without auto-completion
-            else:
-                an_input = input(f"{get_flair()} /crypto/ov/ $ ")
-
-        try:
-            # Process the input command
-            overview_controller.queue = overview_controller.switch(an_input)
-
-        except SystemExit:
-            print(
-                f"\nThe command '{an_input}' doesn't exist on the /stocks/options menu.",
-                end="",
-            )
-            similar_cmd = difflib.get_close_matches(
-                an_input.split(" ")[0] if " " in an_input else an_input,
-                overview_controller.CHOICES,
-                n=1,
-                cutoff=0.7,
-            )
-            if similar_cmd:
-                if " " in an_input:
-                    candidate_input = (
-                        f"{similar_cmd[0]} {' '.join(an_input.split(' ')[1:])}"
-                    )
-                    if candidate_input == an_input:
-                        an_input = ""
-                        overview_controller.queue = []
-                        print("\n")
-                        continue
-                    an_input = candidate_input
-                else:
-                    an_input = similar_cmd[0]
-
-                print(f" Replacing by '{an_input}'.")
-                overview_controller.queue.insert(0, an_input)
-            else:
-                print("\n")
-=======
-            )
->>>>>>> 9d36f84a
+            )