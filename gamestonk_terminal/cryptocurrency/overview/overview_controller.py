--- conflicted
+++ resolved
@@ -3,7 +3,6 @@
 
 # pylint: disable=R0904, C0302, W0622
 import argparse
-from datetime import datetime
 import difflib
 from datetime import datetime, timedelta
 from typing import List
@@ -12,17 +11,13 @@
 from gamestonk_terminal.cryptocurrency.overview.blockchaincenter_model import DAYS
 from gamestonk_terminal.helper_funcs import (
     EXPORT_BOTH_RAW_DATA_AND_FIGURES,
+    EXPORT_ONLY_RAW_DATA_ALLOWED,
     get_flair,
     parse_known_args_and_warn,
     check_positive,
     try_except,
     system_clear,
-    EXPORT_ONLY_RAW_DATA_ALLOWED,
     valid_date,
-<<<<<<< HEAD
-=======
-    EXPORT_BOTH_RAW_DATA_AND_FIGURES,
->>>>>>> 14b1fe16
 )
 from gamestonk_terminal.menu import session
 from gamestonk_terminal.cryptocurrency.overview import (
@@ -90,11 +85,8 @@
         "wf",
         "ewf",
         "wfpe",
-<<<<<<< HEAD
         "btcrb",
-=======
         "altindex",
->>>>>>> 14b1fe16
     ]
 
     CHOICES += CHOICES_COMMANDS
@@ -113,8 +105,6 @@
     def print_help(self):
         """Print help"""
         help_text = """
-Overall:
-    btcrb             display bitcoin rainbow price chart (logarithmic regression)
 CoinGecko:
     cgglobal          global crypto market info
     cgnews            last news available on CoinGecko
@@ -148,6 +138,7 @@
     wfpe              crypto withdrawal fees per exchange
 BlockchainCenter:
     altindex          displays altcoin season index (if 75% of top 50 coins perform better than btc)
+    btcrb             display bitcoin rainbow price chart (logarithmic regression)
 """
 
         print(help_text)
@@ -240,7 +231,6 @@
         self.queue.insert(0, "quit")
 
     @try_except
-<<<<<<< HEAD
     def call_btcrb(self, other_args: List[str]):
         """Process btcrb command"""
         parser = argparse.ArgumentParser(
@@ -251,7 +241,33 @@
             [Price data from source: https://glassnode.com]
             [Inspired by: https://blockchaincenter.net]""",
         )
-=======
+        parser.add_argument(
+            "-s",
+            "--since",
+            dest="since",
+            type=valid_date,
+            help="Initial date. Default is initial BTC date: 2010-01-01",
+            default=datetime(2010, 1, 1).strftime("%Y-%m-%d"),
+        )
+
+        parser.add_argument(
+            "-u",
+            "--until",
+            dest="until",
+            type=valid_date,
+            help="Final date. Default is current date",
+            default=datetime.now().strftime("%Y-%m-%d"),
+        )
+        ns_parser = parse_known_args_and_warn(
+            parser, other_args, EXPORT_BOTH_RAW_DATA_AND_FIGURES
+        )
+        if ns_parser:
+            display_btc_rainbow(
+                since=int(ns_parser.since.timestamp()),
+                until=int(ns_parser.until.timestamp()),
+                export=ns_parser.export,
+            )
+
     def call_altindex(self, other_args: List[str]):
         """Process altindex command"""
         parser = argparse.ArgumentParser(
@@ -276,19 +292,13 @@
             choices=DAYS,
         )
 
->>>>>>> 14b1fe16
         parser.add_argument(
             "-s",
             "--since",
             dest="since",
             type=valid_date,
-<<<<<<< HEAD
-            help="Initial date. Default is initial BTC date: 2010-01-01",
-            default=datetime(2010, 1, 1).strftime("%Y-%m-%d"),
-=======
             help="Start date (default: 1 year before, e.g., 2021-01-01)",
             default=(datetime.now() - timedelta(days=365)).strftime("%Y-%m-%d"),
->>>>>>> 14b1fe16
         )
 
         parser.add_argument(
@@ -296,21 +306,8 @@
             "--until",
             dest="until",
             type=valid_date,
-<<<<<<< HEAD
             help="Final date. Default is current date",
             default=datetime.now().strftime("%Y-%m-%d"),
-        )
-
-        ns_parser = parse_known_args_and_warn(
-            parser, other_args, EXPORT_BOTH_RAW_DATA_AND_FIGURES
-        )
-        if ns_parser:
-            display_btc_rainbow(
-                since=int(ns_parser.since.timestamp()),
-                until=int(ns_parser.until.timestamp()),
-=======
-            help="End date (default: current day, e.g., 2022-01-01)",
-            default=(datetime.now()).strftime("%Y-%m-%d"),
         )
 
         if other_args and "-" not in other_args[0][0]:
@@ -325,7 +322,6 @@
                 since=ns_parser.since.timestamp(),
                 until=ns_parser.until.timestamp(),
                 period=ns_parser.period,
->>>>>>> 14b1fe16
                 export=ns_parser.export,
             )
 
