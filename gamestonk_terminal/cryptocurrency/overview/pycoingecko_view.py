"""CoinGecko view"""
__docformat__ = "numpy"

import os
from pandas.plotting import register_matplotlib_converters
<<<<<<< HEAD
from gamestonk_terminal.helper_funcs import export_data, print_rich_table
=======
from matplotlib import pyplot as plt, ticker
from tabulate import tabulate
from gamestonk_terminal.config_plot import PLOT_DPI
from gamestonk_terminal.cryptocurrency.dataframe_helpers import (
    long_number_format_with_type_check,
)
from gamestonk_terminal.helper_funcs import (
    export_data,
    plot_autoscale,
    print_rich_table,
)
>>>>>>> 4501dfd4
import gamestonk_terminal.cryptocurrency.overview.pycoingecko_model as gecko
from gamestonk_terminal.rich_config import console

register_matplotlib_converters()

# pylint: disable=inconsistent-return-statements
# pylint: disable=R0904, C0302


def display_holdings_overview(coin: str, show_bar: bool, export: str, top: int) -> None:
    """Shows overview of public companies that holds ethereum or bitcoin. [Source: CoinGecko]

    Parameters
    ----------
    coin: str
        Cryptocurrency: ethereum or bitcoin
    export: str
        Export dataframe data to csv,json,xlsx
    """

    res = gecko.get_holdings_overview(coin)
    stats_string = res[0]
    df = res[1]

    df = df.head(top)

    if df.empty:
        console.print("\nZero companies holding this crypto\n")
    else:
<<<<<<< HEAD
        print_rich_table(
            df, headers=list(df.columns), show_index=False, title=f"{stats_string}"
        )
        console.print("")

        export_data(
            export,
            os.path.dirname(os.path.abspath(__file__)),
            "hold",
            df,
        )


def display_nft_of_the_day(export: str) -> None:
    """Shows NFT of the day "https://www.coingecko.com/en/nft" [Source: CoinGecko]

    NFT (Non-fungible Token) refers to digital assets with unique characteristics.
    Examples of NFT include crypto artwork, collectibles, game items, financial products, and more.

    Parameters
    ----------
    export: str
        Export dataframe data to csv,json,xlsx
    """

    df = gecko.get_nft_of_the_day()

    print_rich_table(
        df, headers=list(df.columns), show_index=False, title="NFT of the Day"
    )
    console.print("")

    export_data(
        export,
        os.path.dirname(os.path.abspath(__file__)),
        "nftday",
        df,
    )


def display_nft_market_status(export: str) -> None:
    """Shows overview data of nft markets "https://www.coingecko.com/en/nft" [Source: CoinGecko]
=======
        if show_bar:
            fig, ax = plt.subplots(figsize=plot_autoscale(), dpi=PLOT_DPI)
>>>>>>> 4501dfd4

            for _, row in df.iterrows():
                ax.bar(x=row["Symbol"], height=row["Total Holdings"])

<<<<<<< HEAD
    Parameters
    ----------
    export: str
        Export dataframe data to csv,json,xlsx
    """

    df = gecko.get_nft_market_status()
    if not df.empty:
        print_rich_table(
            df, headers=list(df.columns), show_index=False, title="NFT Market Overview"
        )
        console.print("")
=======
            ax.set_ylabel("BTC Number")
            ax.get_yaxis().set_major_formatter(
                ticker.FuncFormatter(lambda x, _: long_number_format_with_type_check(x))
            )
            ax.set_xlabel("Company Symbol")
            fig.tight_layout(pad=8)
            ax.set_title("Total BTC Holdings per company")
            ax.tick_params(axis="x", labelrotation=90)
        console.print(f"\n{stats_string}\n")
        df = df.applymap(lambda x: long_number_format_with_type_check(x))
        if gtff.USE_TABULATE_DF:
            print(
                tabulate(
                    df,
                    headers=df.columns,
                    floatfmt=".2f",
                    showindex=False,
                    tablefmt="fancy_grid",
                ),
                "\n",
            )
        else:
            console.print(df.to_string, "\n")
>>>>>>> 4501dfd4

        export_data(
            export,
            os.path.dirname(os.path.abspath(__file__)),
            "cghold",
            df,
        )


def display_exchange_rates(sortby: str, descend: bool, top: int, export: str) -> None:
    """Shows  list of crypto, fiats, commodity exchange rates. [Source: CoinGecko]

    Parameters
    ----------
    top: int
        Number of records to display
    sortby: str
        Key by which to sort data
    descend: bool
        Flag to sort data descending
    export : str
        Export dataframe data to csv,json,xlsx file
    """

    df = gecko.get_exchange_rates().sort_values(by=sortby, ascending=descend)

    if not df.empty:
        print_rich_table(
            df.head(top),
            headers=list(df.columns),
            show_index=False,
            title="Exchange Rates",
        )
        console.print("")

        export_data(
            export,
            os.path.dirname(os.path.abspath(__file__)),
            "exrates",
            df,
        )
    else:
        console.print("")
        console.print("Unable to retrieve data from CoinGecko.")
        console.print("")


def display_global_market_info(pie: bool, export: str) -> None:
    """Shows global statistics about crypto. [Source: CoinGecko]
        - market cap change
        - number of markets
        - icos
        - number of active crypto
        - market_cap_pct

    Parameters
    ----------
    export : str
        Export dataframe data to csv,json,xlsx file
    """

    df = gecko.get_global_info()

    if not df.empty:
<<<<<<< HEAD
        print_rich_table(
            df,
            headers=list(df.columns),
            show_index=False,
            title="Global Crypto Statistics",
        )
        console.print("")
=======
        if pie:
            _, ax = plt.subplots(figsize=plot_autoscale(), dpi=PLOT_DPI)
            ax.pie(
                [
                    round(
                        df.loc[df["Metric"] == "Btc Market Cap In Pct"]["Value"].item(),
                        2,
                    ),
                    round(
                        df.loc[df["Metric"] == "Eth Market Cap In Pct"]["Value"].item(),
                        2,
                    ),
                    round(
                        df.loc[df["Metric"] == "Altcoin Market Cap In Pct"][
                            "Value"
                        ].item(),
                        2,
                    ),
                ],
                labels=["BTC", "ETH", "Altcoins"],
                wedgeprops={"linewidth": 0.5, "edgecolor": "white"},
                labeldistance=1.05,
                autopct="%1.0f%%",
                startangle=90,
            )
            ax.set_title("Market cap distribution")
            if gtff.USE_ION:
                plt.ion()
            plt.show()
        if gtff.USE_TABULATE_DF:
            print(
                tabulate(
                    df,
                    headers=df.columns,
                    floatfmt=".2f",
                    showindex=False,
                    tablefmt="fancy_grid",
                ),
                "\n",
            )
        else:
            console.print(df.to_string, "\n")
>>>>>>> 4501dfd4

        export_data(
            export,
            os.path.dirname(os.path.abspath(__file__)),
            "cgglobal",
            df,
        )
    else:
        console.print("")
        console.print("Unable to retrieve data from CoinGecko.")
        console.print("")


def display_global_defi_info(export: str) -> None:
    """Shows global statistics about Decentralized Finances. [Source: CoinGecko]

    Parameters
    ----------
    export : str
        Export dataframe data to csv,json,xlsx file
    """

    df = gecko.get_global_defi_info()

    if not df.empty:
        print_rich_table(
            df,
            headers=list(df.columns),
            show_index=False,
            title="Global DEFI Statistics",
        )
        console.print("")

        export_data(
            export,
            os.path.dirname(os.path.abspath(__file__)),
            "defi",
            df,
        )
    else:
        console.print("")
        console.print("Unable to retrieve data from CoinGecko.")
        console.print("")


def display_stablecoins(
    top: int, export: str, sortby: str, descend: bool, pie: bool
) -> None:
    """Shows stablecoins data [Source: CoinGecko]

    Parameters
    ----------
    top: int
        Number of records to display
    sortby: str
        Key by which to sort data
    descend: bool
        Flag to sort data descending
    export : str
        Export dataframe data to csv,json,xlsx file
    """

    df = gecko.get_stable_coins(top)

    if not df.empty:
<<<<<<< HEAD
        df = df.sort_values(by=sortby, ascending=descend)
        df_data = df.copy()

        if links is True:
            df = df[["Rank", "Name", "Symbol", "Url"]]
        else:
            df.drop("Url", axis=1, inplace=True)

        print_rich_table(
            df.head(top),
            headers=list(df.columns),
            show_index=False,
            title="Stablecoin Data",
        )
        console.print("")

        export_data(
            export,
            os.path.dirname(os.path.abspath(__file__)),
            "stables",
            df_data,
=======
        total_market_cap = int(df["market_cap"].sum())
        df[f"Percentage [%] of top {top}"] = (df["market_cap"] / total_market_cap) * 100
        df_data = df
        df = df.sort_values(by=sortby, ascending=descend).head(top)
        df = df.set_axis(
            [
                "Symbol",
                "Name",
                "Price [$]",
                "Market Cap [$]",
                "Market Cap Rank",
                "Change 24h [%]",
                "Change 7d [%]",
                "Volume [$]",
                f"Percentage [%] of top {top}",
            ],
            axis=1,
            inplace=False,
>>>>>>> 4501dfd4
        )
        df = df.applymap(lambda x: long_number_format_with_type_check(x))
        if pie:
            stables_to_display = df_data[df_data[f"Percentage [%] of top {top}"] >= 1]
            other_stables = df_data[df_data[f"Percentage [%] of top {top}"] < 1]
            values_list = list(
                stables_to_display[f"Percentage [%] of top {top}"].values
            )
            values_list.append(other_stables[f"Percentage [%] of top {top}"].sum())
            labels_list = list(stables_to_display["name"].values)
            labels_list.append("Others")
            _, ax = plt.subplots(figsize=plot_autoscale(), dpi=PLOT_DPI)
            ax.pie(
                values_list,
                labels=labels_list,
                wedgeprops={"linewidth": 0.5, "edgecolor": "white"},
                labeldistance=1.05,
                autopct="%1.0f%%",
                startangle=90,
            )
            ax.set_title(f"Market cap distribution of top {top} Stablecoins")
            if gtff.USE_ION:
                plt.ion()
            plt.show()
        console.print(
            f"""
First {top} stablecoins have a total {long_number_format_with_type_check(total_market_cap)} dollars of market cap.
"""
        )
<<<<<<< HEAD

        if not links:
            df.drop("Url", axis=1, inplace=True)
        else:
            df = df[["Index", "Url"]]

        print_rich_table(
            df, headers=list(df.columns), show_index=False, title="Latest Crypto News"
        )
        console.print("")
=======
        if gtff.USE_TABULATE_DF:
            print_rich_table(
                df.head(top),
                headers=list(df.columns),
                floatfmt=".2f",
                show_index=False,
            )
            console.print("")
        else:
            console.print(df.to_string, "\n")
>>>>>>> 4501dfd4

        export_data(
            export,
            os.path.dirname(os.path.abspath(__file__)),
            "cgstables",
            df,
        )
    else:
        console.print("\nUnable to retrieve data from CoinGecko.\n")


def display_categories(sortby: str, top: int, export: str, pie: bool) -> None:
    """Shows top cryptocurrency categories by market capitalization

    The cryptocurrency category ranking is based on market capitalization. [Source: CoinGecko]

    Parameters
    ----------
    top: int
        Number of records to display
    sortby: str
        Key by which to sort data
    export : str
        Export dataframe data to csv,json,xlsx file
    """

    df = gecko.get_top_crypto_categories(sortby)
    df_data = df
    if not df.empty:
<<<<<<< HEAD
        df = df.sort_values(by=sortby, ascending=descend)
        df_data = df.copy()

        if not links:
            df.drop("Url", axis=1, inplace=True)
        else:
            df = df[["Rank", "Name", "Url"]]

        print_rich_table(
            df.head(top),
            headers=list(df.columns),
            show_index=False,
            title="Top Crypto Categories by Market Cap",
        )
        console.print("")
=======
        if pie:
            df_data[f"% relative to top {top}"] = (
                df_data["Market Cap"] / df_data["Market Cap"].sum()
            ) * 100
            stables_to_display = df_data[df_data[f"% relative to top {top}"] >= 1]
            other_stables = df_data[df_data[f"% relative to top {top}"] < 1]
            values_list = list(stables_to_display[f"% relative to top {top}"].values)
            values_list.append(other_stables[f"% relative to top {top}"].sum())
            labels_list = list(stables_to_display["Name"].values)
            labels_list.append("Others")
            _, ax = plt.subplots(figsize=plot_autoscale(), dpi=PLOT_DPI)
            ax.pie(
                values_list,
                labels=labels_list,
                wedgeprops={"linewidth": 0.5, "edgecolor": "white"},
                autopct="%1.0f%%",
                startangle=90,
            )
            ax.set_title(f"Market Cap distribution of top {top} crypto categories")
            if gtff.USE_ION:
                plt.ion()
            plt.show()
        df = df.applymap(lambda x: long_number_format_with_type_check(x))
        if gtff.USE_TABULATE_DF:
            print_rich_table(
                df.head(top),
                headers=list(df.columns),
                floatfmt=".2f",
                show_index=False,
            )
            console.print("")
        else:
            console.print(df.to_string, "\n")
>>>>>>> 4501dfd4

        export_data(
            export,
            os.path.dirname(os.path.abspath(__file__)),
            "cgcategories",
            df_data,
        )
    else:
        console.print("\nUnable to retrieve data from CoinGecko.\n")


def display_exchanges(
    sortby: str, descend: bool, top: int, links: bool, export: str
) -> None:
    """Shows list of top exchanges from CoinGecko. [Source: CoinGecko]

    Parameters
    ----------
    top: int
        Number of records to display
    sortby: str
        Key by which to sort data
    descend: bool
        Flag to sort data descending
    links: bool
        Flag to display urls
    export : str
        Export dataframe data to csv,json,xlsx file
    """

    df = gecko.get_exchanges()

    if not df.empty:
        df = df.sort_values(by=sortby, ascending=descend)

        if links is True:
            df = df[["Rank", "Name", "Url"]]
        else:
            df.drop("Url", axis=1, inplace=True)

        print_rich_table(
            df.head(top),
            headers=list(df.columns),
            show_index=False,
            title="Top CoinGecko Exchanges",
        )
        console.print("")

        export_data(
            export,
            os.path.dirname(os.path.abspath(__file__)),
            "exchanges",
            df,
        )
    else:
        console.print("")
        console.print("Unable to retrieve data from CoinGecko.")
        console.print("")


def display_platforms(sortby: str, descend: bool, top: int, export: str) -> None:
    """Shows list of financial platforms. [Source: CoinGecko]

    Parameters
    ----------
    top: int
        Number of records to display
    sortby: str
        Key by which to sort data
    descend: bool
        Flag to sort data descending
    export : str
        Export dataframe data to csv,json,xlsx file
    """

    df = gecko.get_financial_platforms()

    if not df.empty:
        df = df.sort_values(by=sortby, ascending=descend)

        print_rich_table(
            df.head(top),
            headers=list(df.columns),
            show_index=False,
            title="Financial Platforms",
        )
        console.print("")

        export_data(
            export,
            os.path.dirname(os.path.abspath(__file__)),
            "platforms",
            df,
        )
    else:
        console.print("")
        console.print("Unable to retrieve data from CoinGecko.")
        console.print("")


def display_products(sortby: str, descend: bool, top: int, export: str) -> None:
    """Shows list of financial products. [Source: CoinGecko]

    Parameters
    ----------
    top: int
        Number of records to display
    sortby: str
        Key by which to sort data
    descend: bool
        Flag to sort data descending
    export : str
        Export dataframe data to csv,json,xlsx file
    """

    df = gecko.get_finance_products()

    if not df.empty:
        df = df.sort_values(by=sortby, ascending=descend)

        print_rich_table(
            df.head(top),
            headers=list(df.columns),
            show_index=False,
            title="Financial Products",
        )
        console.print("")

        export_data(
            export,
            os.path.dirname(os.path.abspath(__file__)),
            "products",
            df,
        )
    else:
        console.print("")
        console.print("Unable to retrieve data from CoinGecko.")
        console.print("")


def display_indexes(sortby: str, descend: bool, top: int, export: str) -> None:
    """Shows list of crypto indexes. [Source: CoinGecko]

    Parameters
    ----------
    top: int
        Number of records to display
    sortby: str
        Key by which to sort data
    descend: bool
        Flag to sort data descending
    export : str
        Export dataframe data to csv,json,xlsx file
    """

    df = gecko.get_indexes()
    if not df.empty:
        df = df.sort_values(by=sortby, ascending=descend)

        print_rich_table(
            df.head(top),
            headers=list(df.columns),
            show_index=False,
            title="Crypto Indexes",
        )
        console.print("")

        export_data(
            export,
            os.path.dirname(os.path.abspath(__file__)),
            "indexes",
            df,
        )
    else:
        console.print("")
        console.print("Unable to retrieve data from CoinGecko.")
        console.print("")


def display_derivatives(sortby: str, descend: bool, top: int, export: str) -> None:
    """Shows  list of crypto derivatives. [Source: CoinGecko]

    Parameters
    ----------
    top: int
        Number of records to display
    sortby: str
        Key by which to sort data
    descend: bool
        Flag to sort data descending
    export : str
        Export dataframe data to csv,json,xlsx file
    """

    df = gecko.get_derivatives()

    if not df.empty:
        df = df.sort_values(by=sortby, ascending=descend)

        print_rich_table(
            df.head(top),
            headers=list(df.columns),
            show_index=False,
            title="Crypto Derivatives",
        )
        console.print("")

        export_data(
            export,
            os.path.dirname(os.path.abspath(__file__)),
            "derivatives",
            df,
        )
    else:
        console.print("")
        console.print("Unable to retrieve data from CoinGecko.")
        console.print("")<|MERGE_RESOLUTION|>--- conflicted
+++ resolved
@@ -3,11 +3,8 @@
 
 import os
 from pandas.plotting import register_matplotlib_converters
-<<<<<<< HEAD
-from gamestonk_terminal.helper_funcs import export_data, print_rich_table
-=======
+from gamestonk_terminal import feature_flags as gtff
 from matplotlib import pyplot as plt, ticker
-from tabulate import tabulate
 from gamestonk_terminal.config_plot import PLOT_DPI
 from gamestonk_terminal.cryptocurrency.dataframe_helpers import (
     long_number_format_with_type_check,
@@ -17,7 +14,6 @@
     plot_autoscale,
     print_rich_table,
 )
->>>>>>> 4501dfd4
 import gamestonk_terminal.cryptocurrency.overview.pycoingecko_model as gecko
 from gamestonk_terminal.rich_config import console
 
@@ -47,71 +43,12 @@
     if df.empty:
         console.print("\nZero companies holding this crypto\n")
     else:
-<<<<<<< HEAD
-        print_rich_table(
-            df, headers=list(df.columns), show_index=False, title=f"{stats_string}"
-        )
-        console.print("")
-
-        export_data(
-            export,
-            os.path.dirname(os.path.abspath(__file__)),
-            "hold",
-            df,
-        )
-
-
-def display_nft_of_the_day(export: str) -> None:
-    """Shows NFT of the day "https://www.coingecko.com/en/nft" [Source: CoinGecko]
-
-    NFT (Non-fungible Token) refers to digital assets with unique characteristics.
-    Examples of NFT include crypto artwork, collectibles, game items, financial products, and more.
-
-    Parameters
-    ----------
-    export: str
-        Export dataframe data to csv,json,xlsx
-    """
-
-    df = gecko.get_nft_of_the_day()
-
-    print_rich_table(
-        df, headers=list(df.columns), show_index=False, title="NFT of the Day"
-    )
-    console.print("")
-
-    export_data(
-        export,
-        os.path.dirname(os.path.abspath(__file__)),
-        "nftday",
-        df,
-    )
-
-
-def display_nft_market_status(export: str) -> None:
-    """Shows overview data of nft markets "https://www.coingecko.com/en/nft" [Source: CoinGecko]
-=======
         if show_bar:
             fig, ax = plt.subplots(figsize=plot_autoscale(), dpi=PLOT_DPI)
->>>>>>> 4501dfd4
 
             for _, row in df.iterrows():
                 ax.bar(x=row["Symbol"], height=row["Total Holdings"])
 
-<<<<<<< HEAD
-    Parameters
-    ----------
-    export: str
-        Export dataframe data to csv,json,xlsx
-    """
-
-    df = gecko.get_nft_market_status()
-    if not df.empty:
-        print_rich_table(
-            df, headers=list(df.columns), show_index=False, title="NFT Market Overview"
-        )
-        console.print("")
-=======
             ax.set_ylabel("BTC Number")
             ax.get_yaxis().set_major_formatter(
                 ticker.FuncFormatter(lambda x, _: long_number_format_with_type_check(x))
@@ -122,20 +59,13 @@
             ax.tick_params(axis="x", labelrotation=90)
         console.print(f"\n{stats_string}\n")
         df = df.applymap(lambda x: long_number_format_with_type_check(x))
-        if gtff.USE_TABULATE_DF:
-            print(
-                tabulate(
-                    df,
-                    headers=df.columns,
-                    floatfmt=".2f",
-                    showindex=False,
-                    tablefmt="fancy_grid",
-                ),
-                "\n",
-            )
-        else:
-            console.print(df.to_string, "\n")
->>>>>>> 4501dfd4
+        print_rich_table(
+            df,
+            headers=list(df.columns),
+            show_index=False,
+            title="Public Companies Holding BTC or ETH",
+        )
+        console.print("")
 
         export_data(
             export,
@@ -200,15 +130,6 @@
     df = gecko.get_global_info()
 
     if not df.empty:
-<<<<<<< HEAD
-        print_rich_table(
-            df,
-            headers=list(df.columns),
-            show_index=False,
-            title="Global Crypto Statistics",
-        )
-        console.print("")
-=======
         if pie:
             _, ax = plt.subplots(figsize=plot_autoscale(), dpi=PLOT_DPI)
             ax.pie(
@@ -238,20 +159,10 @@
             if gtff.USE_ION:
                 plt.ion()
             plt.show()
-        if gtff.USE_TABULATE_DF:
-            print(
-                tabulate(
-                    df,
-                    headers=df.columns,
-                    floatfmt=".2f",
-                    showindex=False,
-                    tablefmt="fancy_grid",
-                ),
-                "\n",
-            )
-        else:
-            console.print(df.to_string, "\n")
->>>>>>> 4501dfd4
+        print_rich_table(
+            df, headers=list(df.columns), show_index=False, title="Global Statistics"
+        )
+        console.print("")
 
         export_data(
             export,
@@ -317,29 +228,6 @@
     df = gecko.get_stable_coins(top)
 
     if not df.empty:
-<<<<<<< HEAD
-        df = df.sort_values(by=sortby, ascending=descend)
-        df_data = df.copy()
-
-        if links is True:
-            df = df[["Rank", "Name", "Symbol", "Url"]]
-        else:
-            df.drop("Url", axis=1, inplace=True)
-
-        print_rich_table(
-            df.head(top),
-            headers=list(df.columns),
-            show_index=False,
-            title="Stablecoin Data",
-        )
-        console.print("")
-
-        export_data(
-            export,
-            os.path.dirname(os.path.abspath(__file__)),
-            "stables",
-            df_data,
-=======
         total_market_cap = int(df["market_cap"].sum())
         df[f"Percentage [%] of top {top}"] = (df["market_cap"] / total_market_cap) * 100
         df_data = df
@@ -358,7 +246,6 @@
             ],
             axis=1,
             inplace=False,
->>>>>>> 4501dfd4
         )
         df = df.applymap(lambda x: long_number_format_with_type_check(x))
         if pie:
@@ -388,29 +275,13 @@
 First {top} stablecoins have a total {long_number_format_with_type_check(total_market_cap)} dollars of market cap.
 """
         )
-<<<<<<< HEAD
-
-        if not links:
-            df.drop("Url", axis=1, inplace=True)
-        else:
-            df = df[["Index", "Url"]]
-
-        print_rich_table(
-            df, headers=list(df.columns), show_index=False, title="Latest Crypto News"
-        )
-        console.print("")
-=======
-        if gtff.USE_TABULATE_DF:
-            print_rich_table(
-                df.head(top),
-                headers=list(df.columns),
-                floatfmt=".2f",
-                show_index=False,
-            )
-            console.print("")
-        else:
-            console.print(df.to_string, "\n")
->>>>>>> 4501dfd4
+        print_rich_table(
+            df.head(top),
+            headers=list(df.columns),
+            show_index=False,
+            title="Stablecoin Data",
+        )
+        console.print("")
 
         export_data(
             export,
@@ -440,23 +311,6 @@
     df = gecko.get_top_crypto_categories(sortby)
     df_data = df
     if not df.empty:
-<<<<<<< HEAD
-        df = df.sort_values(by=sortby, ascending=descend)
-        df_data = df.copy()
-
-        if not links:
-            df.drop("Url", axis=1, inplace=True)
-        else:
-            df = df[["Rank", "Name", "Url"]]
-
-        print_rich_table(
-            df.head(top),
-            headers=list(df.columns),
-            show_index=False,
-            title="Top Crypto Categories by Market Cap",
-        )
-        console.print("")
-=======
         if pie:
             df_data[f"% relative to top {top}"] = (
                 df_data["Market Cap"] / df_data["Market Cap"].sum()
@@ -480,17 +334,13 @@
                 plt.ion()
             plt.show()
         df = df.applymap(lambda x: long_number_format_with_type_check(x))
-        if gtff.USE_TABULATE_DF:
-            print_rich_table(
-                df.head(top),
-                headers=list(df.columns),
-                floatfmt=".2f",
-                show_index=False,
-            )
-            console.print("")
-        else:
-            console.print(df.to_string, "\n")
->>>>>>> 4501dfd4
+        print_rich_table(
+            df.head(top),
+            headers=list(df.columns),
+            floatfmt=".2f",
+            show_index=False,
+        )
+        console.print("")
 
         export_data(
             export,
