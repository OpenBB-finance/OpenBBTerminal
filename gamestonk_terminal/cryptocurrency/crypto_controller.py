"""Cryptocurrency Context Controller"""
__docformat__ = "numpy"
# pylint: disable=R0904, C0302, R1710, W0622, C0201, C0301

import argparse
<<<<<<< HEAD
from typing import List
=======
from datetime import datetime, timedelta
import difflib
from typing import List, Union
>>>>>>> efab61a2
import pandas as pd
from prompt_toolkit.completion import NestedCompleter
from rich import console
from binance.client import Client

<<<<<<< HEAD
from gamestonk_terminal.parent_classes import BaseController
=======
from gamestonk_terminal.cryptocurrency.pycoingecko_helpers import calc_change
from gamestonk_terminal.cryptocurrency.due_diligence import pycoingecko_model
>>>>>>> efab61a2
from gamestonk_terminal import feature_flags as gtff
from gamestonk_terminal.helper_funcs import (
    EXPORT_BOTH_RAW_DATA_AND_FIGURES,
    EXPORT_ONLY_RAW_DATA_ALLOWED,
    parse_known_args_and_warn,
    check_positive,
<<<<<<< HEAD
=======
    system_clear,
    try_except,
    valid_date_in_past,
>>>>>>> efab61a2
)
from gamestonk_terminal.menu import session
from gamestonk_terminal.cryptocurrency.due_diligence import (
    coinpaprika_view,
    binance_view,
    pycoingecko_view,
    finbrain_crypto_view,
    binance_model,
    coinbase_model,
)
from gamestonk_terminal.cryptocurrency.cryptocurrency_helpers import (
    FIND_KEYS,
    display_all_coins,
    load,
    find,
    plot_chart,
)
import gamestonk_terminal.config_terminal as cfg

# pylint: disable=import-outside-toplevel


CRYPTO_SOURCES = {
    "bin": "Binance",
    "cg": "CoinGecko",
    "cp": "CoinPaprika",
    "cb": "Coinbase",
}

t_console = console.Console()


class CryptoController(BaseController):

    CHOICES_COMMANDS = [
        "headlines",
        "chart",
        "load",
        "coins",
        "find",
    ]

    CHOICES_MENUS = ["ta", "dd", "ov", "disc", "onchain", "defi", "nft", "pred"]

    DD_VIEWS_MAPPING = {
        "cg": pycoingecko_view,
        "cp": coinpaprika_view,
        "bin": binance_view,
    }

    def __init__(self, queue: List[str] = None):
        """CONSTRUCTOR"""

        super().__init__("/crypto/", queue)

        self.choices += self.CHOICES_COMMANDS
        self.choices += self.CHOICES_MENUS

        self.symbol = ""
        self.current_coin = ""
        self.current_df = pd.DataFrame()
        self.current_currency = ""
        self.source = ""
        self.coin_map_df = pd.DataFrame()
        self.current_interval = ""
        self.price_str = ""

        if session and gtff.USE_PROMPT_TOOLKIT:
            choices: dict = {c: {} for c in self.CHOICES}
            choices["coins"]["--source"] = {c: {} for c in CRYPTO_SOURCES.keys()}
            choices["load"]["--source"] = {c: {} for c in CRYPTO_SOURCES.keys()}
            choices["find"]["--source"] = {c: {} for c in CRYPTO_SOURCES.keys()}
            choices["find"]["-k"] = {c: {} for c in FIND_KEYS}
            choices["headlines"] = {c: {} for c in finbrain_crypto_view.COINS}
            # choices["prt"]["--vs"] = {c: {} for c in coingecko_coin_ids} # list is huge. makes typing buggy
            self.completer = NestedCompleter.from_nested_dict(choices)

    def print_help(self):
        """Print help"""
        help_text = """
     load        load a specific cryptocurrency for analysis
     find        find coins in a certain source
     coins       find coins and check map across multiple sources
"""
        help_text += (
            f"\nCoin: {self.current_coin}" if self.current_coin != "" else "\nCoin: ?"
        )
        help_text += (
            f"\nSource: {CRYPTO_SOURCES.get(self.source, '?')}\n"
            if self.source != ""
            else "\nSource: ?\n"
        )
        help_text += self.price_str + "\n"
        help_text += f"""
     headlines   crypto sentiment from 15+ major news headlines [Finbrain]{'[dim]' if not self.current_coin else ''}
     chart       view a candle chart for a specific cryptocurrency
     prt         potential returns tool                  e.g.: check how much upside if eth reaches btc market cap{'[/dim]' if not self.current_coin else ''}
    """  # noqa
        help_text += f"""
>    disc        discover trending cryptocurrencies,     e.g.: top gainers, losers, top sentiment
>    ov          overview of the cryptocurrencies,       e.g.: market cap, DeFi, latest news, top exchanges, stables
>    onchain     information on different blockchains,   e.g.: eth gas fees, whale alerts, DEXes info
>    defi        decentralized finance information,      e.g.: dpi, llama, tvl, lending, borrow, funding
>    nft         non-fungible tokens,                    e.g.: today drops{'[dim]' if not self.current_coin else ''}
>    dd          due-diligence for loaded coin,          e.g.: coin information, social media, market stats
>    ta          technical analysis for loaded coin,     e.g.: ema, macd, rsi, adx, bbands, obv
>    pred        prediction techniques                   e.g.: regression, arima, rnn, lstm, conv1d, monte carlo{'[/dim]' if not self.current_coin else ''}
"""  # noqa
        t_console.print(help_text)

<<<<<<< HEAD
=======
    def switch(self, an_input: str):
        """Process and dispatch input

        Returns
        -------
        List[str]
            List of commands in the queue to execute
        """

        # Empty command
        if not an_input:
            print("")
            return self.queue

        # Navigation slash is being used
        if "/" in an_input:
            actions = an_input.split("/")

            # Absolute path is specified
            if not actions[0]:
                an_input = "home"
            # Relative path so execute first instruction
            else:
                an_input = actions[0]

            # Add all instructions to the queue
            for cmd in actions[1:][::-1]:
                if cmd:
                    self.queue.insert(0, cmd)

        (known_args, other_args) = self.crypto_parser.parse_known_args(an_input.split())

        # Redirect commands to their correct functions
        if known_args.cmd:
            if known_args.cmd in ("..", "q"):
                known_args.cmd = "quit"
            elif known_args.cmd in ("?", "h"):
                known_args.cmd = "help"
            elif known_args.cmd == "r":
                known_args.cmd = "reset"

        getattr(
            self,
            "call_" + known_args.cmd,
            lambda _: "Command not recognized!",
        )(other_args)

        return self.queue

    def call_cls(self, _):
        """Process cls command"""
        system_clear()

    def call_home(self, _):
        """Process home command"""
        self.queue.insert(0, "quit")

    def call_help(self, _):
        """Process help command"""
        self.print_help()

    def call_quit(self, _):
        """Process quit menu command"""
        self.queue.insert(0, "quit")

    def call_exit(self, _):
        """Process exit terminal command"""
        self.queue.insert(0, "quit")
        self.queue.insert(0, "quit")

    def call_reset(self, _):
        """Process reset command"""
        self.queue.insert(0, "crypto")
        self.queue.insert(0, "reset")
        self.queue.insert(0, "quit")

    @try_except
    def call_prt(self, other_args):
        """Process prt command"""
        if self.current_coin:
            parser = argparse.ArgumentParser(
                add_help=False,
                formatter_class=argparse.ArgumentDefaultsHelpFormatter,
                prog="prt",
                description="Potential Returns Tool"
                "Tool to check returns if loaded coin reaches provided price or other crypto market cap"
                "Uses CoinGecko to grab coin data (price and market cap).",
            )
            group = parser.add_mutually_exclusive_group(required=True)
            group.add_argument(
                "--vs", help="Coin to compare with", dest="vs", type=str, default=None
            )
            group.add_argument(
                "-p",
                "--price",
                help="Desired price",
                dest="price",
                type=int,
                default=None,
            )
            group.add_argument(
                "-t",
                "--top",
                help="Compare with top N coins",
                dest="top",
                type=int,
                default=None,
            )
            if other_args and "-" not in other_args[0][0]:
                other_args.insert(0, "--vs")

            ns_parser = parse_known_args_and_warn(
                parser, other_args, EXPORT_ONLY_RAW_DATA_ALLOWED
            )

            if ns_parser:
                if ns_parser.vs:
                    coin_found = pycoingecko_model.check_coin(ns_parser.vs)
                    if not coin_found:
                        print(f"VS Coin '{ns_parser.vs}' not found in CoinGecko\n")
                        return
                pycoingecko_view.display_coin_potential_returns(
                    self.coin_map_df["CoinGecko"],
                    ns_parser.vs,
                    ns_parser.top,
                    ns_parser.price,
                )

        else:
            print(
                "No coin selected. Use 'load' to load the coin you want to look at.\n"
            )

    def call_coins(self, other_args):
        """Process coins command"""
        parser = argparse.ArgumentParser(
            prog="coins",
            add_help=False,
            formatter_class=argparse.ArgumentDefaultsHelpFormatter,
            description="""Shows list of coins available on CoinGecko, CoinPaprika and Binance.If you provide name of
            coin then in result you will see ids of coins with best match for all mentioned services.
            If you provide ALL keyword in your search query, then all coins will be displayed. To move over coins you
            can use pagination mechanism with skip, top params. E.g. coins ALL --skip 100 --limit 30 then all coins
            from 100 to 130 will be displayed. By default skip = 0, limit = 10.
            If you won't provide source of the data everything will be displayed (CoinGecko, CoinPaprika, Binance).
            If you want to search only in given source then use --source flag. E.g. if you want to find coin with name
            uniswap on CoinPaprika then use: coins uniswap --source cp --limit 10
                """,
        )

        parser.add_argument(
            "-c",
            "--coin",
            help="Coin you search for",
            dest="coin",
            required="-h" not in other_args,
            type=str,
        )

        parser.add_argument(
            "-s",
            "--skip",
            default=0,
            dest="skip",
            help="Skip n of records",
            type=check_positive,
        )

        parser.add_argument(
            "-l",
            "--limit",
            default=10,
            dest="limit",
            help="Limit of records",
            type=check_positive,
        )

        parser.add_argument(
            "--source",
            dest="source",
            help="Source of data.",
            type=str,
            choices=CRYPTO_SOURCES.keys(),
        )

        if other_args and not other_args[0][0] == "-":
            other_args.insert(0, "-c")

        ns_parser = parse_known_args_and_warn(
            parser, other_args, EXPORT_ONLY_RAW_DATA_ALLOWED
        )
        if ns_parser:
            display_all_coins(
                coin=ns_parser.coin,
                source=ns_parser.source,
                top=ns_parser.limit,
                skip=ns_parser.skip,
                show_all=bool("ALL" in other_args),
                export=ns_parser.export,
            )

    @try_except
>>>>>>> efab61a2
    def call_load(self, other_args):
        """Process load command"""
        parser = argparse.ArgumentParser(
            add_help=False,
            formatter_class=argparse.ArgumentDefaultsHelpFormatter,
            prog="load",
            description="Load crypto currency to perform analysis on."
            "Available data sources are CoinGecko, CoinPaprika, Binance, Coinbase"
            "By default main source used for analysis is CoinGecko (cg). To change it use --source flag",
        )
        parser.add_argument(
            "-c",
            "--coin",
            help="Coin to get",
            dest="coin",
            type=str,
            required="-h" not in other_args,
        )
        parser.add_argument(
            "--source",
            help="Source of data",
            dest="source",
            choices=("cp", "cg", "bin", "cb"),
            default="cg",
            required=False,
        )
        parser.add_argument(
            "-s",
            "--start",
            type=valid_date_in_past,
            default=(datetime.now() - timedelta(days=366)).strftime("%Y-%m-%d"),
            dest="start",
            help="The starting date (format YYYY-MM-DD) of the crypto",
        )
        parser.add_argument(
            "--vs",
            help="Quote currency (what to view coin vs)",
            dest="vs",
            default="usd",
            type=str,
        )
        parser.add_argument(
            "-i",
            "--interval",
            help="Interval to get data (Only available on binance/coinbase)",
            dest="interval",
            default="1day",
            type=str,
        )

        if other_args and "-" not in other_args[0][0]:
            other_args.insert(0, "-c")

        ns_parser = parse_known_args_and_warn(parser, other_args)
        delta = (datetime.now() - ns_parser.start).days
        if ns_parser:
            source = ns_parser.source
            for arg in ["--source", source]:
                if arg in other_args:
                    other_args.remove(arg)

            # TODO: protections in case None is returned
            (
                self.current_coin,
                self.source,
                self.symbol,
                self.coin_map_df,
                self.current_df,
                self.current_currency,
            ) = load(
                coin=ns_parser.coin,
                source=ns_parser.source,
                should_load_ta_data=True,
                days=delta,
                interval=ns_parser.interval,
                vs=ns_parser.vs,
            )
            if self.symbol:
                self.current_interval = ns_parser.interval
                first_price = self.current_df["Close"].iloc[0]
                last_price = self.current_df["Close"].iloc[-1]
                second_last_price = self.current_df["Close"].iloc[-2]
                interval_change = calc_change(last_price, second_last_price)
                since_start_change = calc_change(last_price, first_price)
                if isinstance(self.current_currency, str):
                    self.price_str = f"""Current Price: {round(last_price,2)} {self.current_currency.upper()}
Performance in interval ({self.current_interval}): {'[green]' if interval_change > 0 else "[red]"}{round(interval_change,2)}%{'[/green]' if interval_change > 0 else "[/red]"}
Performance since {ns_parser.start.strftime('%Y-%m-%d')}: {'[green]' if since_start_change > 0 else "[red]"}{round(since_start_change,2)}%{'[/green]' if since_start_change > 0 else "[/red]"}"""  # noqa

                    t_console.print(
                        f"""
Loaded {self.current_coin} against {self.current_currency} from {CRYPTO_SOURCES[self.source]} source

{self.price_str}
"""
                    )  # noqa

    def call_chart(self, other_args):
        """Process chart command"""
        if self.current_coin:
            parser = argparse.ArgumentParser(
                add_help=False,
                formatter_class=argparse.ArgumentDefaultsHelpFormatter,
                prog="chart",
                description="""Display chart for loaded coin. You can specify currency vs which you want
                to show chart and also number of days to get data for.""",
            )

            if self.source == "cp":
                parser.add_argument(
                    "--vs",
                    default="usd",
                    dest="vs",
                    help="Currency to display vs coin",
                    choices=["usd", "btc", "BTC", "USD"],
                    type=str,
                )
                parser.add_argument(
                    "-d",
                    "--days",
                    default=30,
                    dest="days",
                    help="Number of days to get data for",
                    type=check_positive,
                )

            if self.source == "cg":
                parser.add_argument(
                    "--vs", default="usd", dest="vs", help="Currency to display vs coin"
                )
                parser.add_argument(
                    "-d",
                    "--days",
                    default=30,
                    dest="days",
                    help="Number of days to get data for",
                )

            if self.source == "bin":
                client = Client(cfg.API_BINANCE_KEY, cfg.API_BINANCE_SECRET)
                interval_map = {
                    "1day": client.KLINE_INTERVAL_1DAY,
                    "3day": client.KLINE_INTERVAL_3DAY,
                    "1hour": client.KLINE_INTERVAL_1HOUR,
                    "2hour": client.KLINE_INTERVAL_2HOUR,
                    "4hour": client.KLINE_INTERVAL_4HOUR,
                    "6hour": client.KLINE_INTERVAL_6HOUR,
                    "8hour": client.KLINE_INTERVAL_8HOUR,
                    "12hour": client.KLINE_INTERVAL_12HOUR,
                    "1week": client.KLINE_INTERVAL_1WEEK,
                    "1min": client.KLINE_INTERVAL_1MINUTE,
                    "3min": client.KLINE_INTERVAL_3MINUTE,
                    "5min": client.KLINE_INTERVAL_5MINUTE,
                    "15min": client.KLINE_INTERVAL_15MINUTE,
                    "30min": client.KLINE_INTERVAL_30MINUTE,
                    "1month": client.KLINE_INTERVAL_1MONTH,
                }

                _, quotes = binance_model.show_available_pairs_for_given_symbol(
                    self.current_coin
                )

                parser.add_argument(
                    "--vs",
                    help="Quote currency (what to view coin vs)",
                    dest="vs",
                    type=str,
                    default="USDT",
                    choices=quotes,
                )
                parser.add_argument(
                    "-i",
                    "--interval",
                    help="Interval to get data",
                    choices=list(interval_map.keys()),
                    dest="interval",
                    default="1day",
                    type=str,
                )
                parser.add_argument(
                    "-l",
                    "--limit",
                    dest="limit",
                    default=100,
                    help="Number to get",
                    type=check_positive,
                )

            if self.source == "cb":
                interval_map = {
                    "1min": 60,
                    "5min": 300,
                    "15min": 900,
                    "1hour": 3600,
                    "6hour": 21600,
                    "24hour": 86400,
                    "1day": 86400,
                }

                _, quotes = coinbase_model.show_available_pairs_for_given_symbol(
                    self.current_coin
                )
                if len(quotes) < 0:
                    print(
                        f"Couldn't find any quoted coins for provided symbol {self.current_coin}"
                    )
                    return
                parser.add_argument(
                    "--vs",
                    help="Quote currency (what to view coin vs)",
                    dest="vs",
                    type=str,
                    default="USDT" if "USDT" in quotes else quotes[0],
                    choices=quotes,
                )
                parser.add_argument(
                    "-i",
                    "--interval",
                    help="Interval to get data",
                    choices=list(interval_map.keys()),
                    dest="interval",
                    default="1day",
                    type=str,
                )
                parser.add_argument(
                    "-l",
                    "--limit",
                    dest="limit",
                    default=100,
                    help="Number to get",
                    type=check_positive,
                )
            ns_parser = parse_known_args_and_warn(
                parser, other_args, EXPORT_BOTH_RAW_DATA_AND_FIGURES
            )

            if ns_parser:
                if self.source in ["bin", "cb"]:
                    limit = ns_parser.limit
                    interval = ns_parser.interval
                    days = 0
                else:
                    limit = 0
                    interval = "1day"
                    days = ns_parser.days

                plot_chart(
                    coin_map_df=self.coin_map_df,
                    limit=limit,
                    interval=interval,
                    days=days,
                    currency=ns_parser.vs,
                    source=self.source,
                )

<<<<<<< HEAD
    def call_ta(self, other_args):
=======
    @try_except
    def call_ta(self, _):
>>>>>>> efab61a2
        """Process ta command"""
        from gamestonk_terminal.cryptocurrency.technical_analysis.ta_controller import (
            TechnicalAnalysisController,
        )

        # TODO: Play with this to get correct usage
        if self.current_coin:
            if self.current_currency != "" and not self.current_df.empty:
                self.queue = TechnicalAnalysisController(
                    stock=self.current_df,
                    ticker=self.current_coin,
                    start=self.current_df.index[0],
                    interval="",
                    queue=self.queue,
                ).menu()

        else:
            print("No coin selected. Use 'load' to load a coin.\n")

    def call_disc(self, _):
        """Process disc command"""
        from gamestonk_terminal.cryptocurrency.discovery.discovery_controller import (
            DiscoveryController,
        )

        self.queue = DiscoveryController(queue=self.queue).menu()

    def call_ov(self, _):
        """Process ov command"""
        from gamestonk_terminal.cryptocurrency.overview.overview_controller import (
            OverviewController,
        )

        self.queue = OverviewController(queue=self.queue).menu()

    def call_defi(self, _):
        """Process defi command"""
        from gamestonk_terminal.cryptocurrency.defi.defi_controller import (
            DefiController,
        )

        self.queue = DefiController(queue=self.queue).menu()

    def call_headlines(self, other_args):
        """Process sentiment command"""
        parser = argparse.ArgumentParser(
            add_help=False,
            formatter_class=argparse.ArgumentDefaultsHelpFormatter,
            prog="headlines",
            description="""Display sentiment analysis from FinBrain for chosen Cryptocurrencies""",
        )

        parser.add_argument(
            "-c",
            "--coin",
            default="BTC",
            type=str,
            dest="coin",
            help="Symbol of coin to load data for, ~100 symbols are available",
            choices=finbrain_crypto_view.COINS,
        )

        if other_args and "-" not in other_args[0][0]:
            other_args.insert(0, "-c")

        ns_parser = parse_known_args_and_warn(
            parser, other_args, EXPORT_BOTH_RAW_DATA_AND_FIGURES
        )

        if ns_parser:
            finbrain_crypto_view.display_crypto_sentiment_analysis(
                coin=ns_parser.coin, export=ns_parser.export
            )

    def call_dd(self, _):
        """Process dd command"""
        if self.current_coin:
            from gamestonk_terminal.cryptocurrency.due_diligence.dd_controller import (
                DueDiligenceController,
            )

<<<<<<< HEAD
            self.queue = DueDiligenceController(
                self.current_coin, self.source, self.symbol, queue=self.queue
            ).menu()
=======
            self.queue = dd_controller.menu(
                self.current_coin,
                self.source,
                self.symbol,
                self.coin_map_df,
                queue=self.queue,
            )
>>>>>>> efab61a2
        else:
            print("No coin selected. Use 'load' to load a coin.\n")

    def call_pred(self, _):
        """Process pred command"""
        if self.current_coin:
<<<<<<< HEAD
            if self.source != "cg":
                print("Currently only supports CoinGecko source.\n")
                return

            if self.current_coin:
                from gamestonk_terminal.cryptocurrency.prediction_techniques.pred_controller import (
                    PredictionTechniquesController,
                )
                from gamestonk_terminal.cryptocurrency import (
                    cryptocurrency_helpers as c_help,
                )

                self.queue = PredictionTechniquesController(
=======
            from gamestonk_terminal.cryptocurrency.prediction_techniques import (
                pred_controller,
            )

            if self.current_interval != "1day":
                print("Only interval `1day` is possible for now.\n")
            else:
                self.queue = pred_controller.menu(
>>>>>>> efab61a2
                    self.current_coin,
                    self.current_df,
                    self.queue,
                ).menu()
        else:
            print(
                "No coin selected. Use 'load' to load the coin you want to look at.\n"
            )

    def call_onchain(self, _):
        """Process onchain command"""
        from gamestonk_terminal.cryptocurrency.onchain.onchain_controller import (
            OnchainController,
        )

        self.queue = OnchainController(queue=self.queue).menu()

    def call_nft(self, _):
        """Process nft command"""
        from gamestonk_terminal.cryptocurrency.nft.nft_controller import NFTController

        self.queue = NFTController(queue=self.queue).menu()

    def call_find(self, other_args):
        """Process find command"""
        parser = argparse.ArgumentParser(
            prog="find",
            add_help=False,
            formatter_class=argparse.ArgumentDefaultsHelpFormatter,
            description="""
            Find similar coin by coin name,symbol or id. If you don't remember exact name or id of the Coin at CoinGecko,
            Binance, Coinbase or CoinPaprika you can use this command to display coins with similar name, symbol or id
            to your search query.
            Example of usage: coin name is something like "polka". So I can try: find -c polka -k name -t 25
            It will search for coin that has similar name to polka and display top 25 matches.
            -c, --coin stands for coin - you provide here your search query
            -k, --key it's a searching key. You can search by symbol, id or name of coin
            -l, --limit it displays top N number of records.""",
        )

        parser.add_argument(
            "-c",
            "--coin",
            help="Symbol Name or Id of Coin",
            dest="coin",
            required="-h" not in other_args,
            type=str,
        )

        parser.add_argument(
            "-k",
            "--key",
            dest="key",
            help="Specify by which column you would like to search: symbol, name, id",
            type=str,
            choices=FIND_KEYS,
            default="symbol",
        )

        parser.add_argument(
            "-l",
            "--limit",
            default=10,
            dest="limit",
            help="Number of records to display",
            type=check_positive,
        )

        parser.add_argument(
            "--source",
            dest="source",
            choices=CRYPTO_SOURCES.keys(),
            default="cg",
            help="Source of data.",
            type=str,
        )

        if other_args and not other_args[0][0] == "-":
            other_args.insert(0, "-c")

        ns_parser = parse_known_args_and_warn(
            parser, other_args, EXPORT_ONLY_RAW_DATA_ALLOWED
        )
        if ns_parser:
            find(
                coin=ns_parser.coin,
                source=ns_parser.source,
                key=ns_parser.key,
                top=ns_parser.limit,
                export=ns_parser.export,
<<<<<<< HEAD
            )
=======
            )


def menu(queue: List[str] = None):
    crypto_controller = CryptoController(queue)
    first = True

    while True:
        # There is a command in the queue
        if crypto_controller.queue and len(crypto_controller.queue) > 0:
            # If the command is quitting the menu we want to return in here
            if crypto_controller.queue[0] in ("q", "..", "quit"):
                print("")
                if len(crypto_controller.queue) > 1:
                    return crypto_controller.queue[1:]
                return []

            # Consume 1 element from the queue
            an_input = crypto_controller.queue[0]
            crypto_controller.queue = crypto_controller.queue[1:]

            # Print the current location because this was an instruction and we want user to know what was the action
            if (
                an_input
                and an_input.split(" ")[0] in crypto_controller.CHOICES_COMMANDS
            ):
                print(f"{get_flair()} /crypto/ $ {an_input}")

        # Get input command from user
        else:
            # Display help menu when entering on this menu from a level above
            if first:
                crypto_controller.print_help()
                first = False

            # Get input from user using auto-completion
            if session and gtff.USE_PROMPT_TOOLKIT and crypto_controller.completer:
                try:
                    an_input = session.prompt(
                        f"{get_flair()} /crypto/ $ ",
                        completer=crypto_controller.completer,
                        search_ignore_case=True,
                    )
                except KeyboardInterrupt:
                    # Exit in case of keyboard interrupt
                    an_input = "exit"

            # Get input from user without auto-completion
            else:
                an_input = input(f"{get_flair()} /crypto/ $ ")

        try:
            # Process the input command
            crypto_controller.queue = crypto_controller.switch(an_input)
        except SystemExit:
            print(
                f"\nThe command '{an_input}' doesn't exist on the /crypto menu.",
                end="",
            )
            similar_cmd = difflib.get_close_matches(
                an_input.split(" ")[0] if " " in an_input else an_input,
                crypto_controller.CHOICES,
                n=1,
                cutoff=0.7,
            )
            if similar_cmd:
                if " " in an_input:
                    candidate_input = (
                        f"{similar_cmd[0]} {' '.join(an_input.split(' ')[1:])}"
                    )
                    if candidate_input == an_input:
                        an_input = ""
                        crypto_controller.queue = []
                        print("\n")
                        continue
                    an_input = candidate_input
                else:
                    an_input = similar_cmd[0]

                print(f" Replacing by '{an_input}'.")
                crypto_controller.queue.insert(0, an_input)
            else:
                print("\n")
>>>>>>> efab61a2
<|MERGE_RESOLUTION|>--- conflicted
+++ resolved
@@ -3,36 +3,23 @@
 # pylint: disable=R0904, C0302, R1710, W0622, C0201, C0301
 
 import argparse
-<<<<<<< HEAD
 from typing import List
-=======
 from datetime import datetime, timedelta
-import difflib
-from typing import List, Union
->>>>>>> efab61a2
 import pandas as pd
 from prompt_toolkit.completion import NestedCompleter
 from rich import console
 from binance.client import Client
 
-<<<<<<< HEAD
 from gamestonk_terminal.parent_classes import BaseController
-=======
 from gamestonk_terminal.cryptocurrency.pycoingecko_helpers import calc_change
 from gamestonk_terminal.cryptocurrency.due_diligence import pycoingecko_model
->>>>>>> efab61a2
 from gamestonk_terminal import feature_flags as gtff
 from gamestonk_terminal.helper_funcs import (
     EXPORT_BOTH_RAW_DATA_AND_FIGURES,
     EXPORT_ONLY_RAW_DATA_ALLOWED,
     parse_known_args_and_warn,
     check_positive,
-<<<<<<< HEAD
-=======
-    system_clear,
-    try_except,
     valid_date_in_past,
->>>>>>> efab61a2
 )
 from gamestonk_terminal.menu import session
 from gamestonk_terminal.cryptocurrency.due_diligence import (
@@ -143,85 +130,6 @@
 """  # noqa
         t_console.print(help_text)
 
-<<<<<<< HEAD
-=======
-    def switch(self, an_input: str):
-        """Process and dispatch input
-
-        Returns
-        -------
-        List[str]
-            List of commands in the queue to execute
-        """
-
-        # Empty command
-        if not an_input:
-            print("")
-            return self.queue
-
-        # Navigation slash is being used
-        if "/" in an_input:
-            actions = an_input.split("/")
-
-            # Absolute path is specified
-            if not actions[0]:
-                an_input = "home"
-            # Relative path so execute first instruction
-            else:
-                an_input = actions[0]
-
-            # Add all instructions to the queue
-            for cmd in actions[1:][::-1]:
-                if cmd:
-                    self.queue.insert(0, cmd)
-
-        (known_args, other_args) = self.crypto_parser.parse_known_args(an_input.split())
-
-        # Redirect commands to their correct functions
-        if known_args.cmd:
-            if known_args.cmd in ("..", "q"):
-                known_args.cmd = "quit"
-            elif known_args.cmd in ("?", "h"):
-                known_args.cmd = "help"
-            elif known_args.cmd == "r":
-                known_args.cmd = "reset"
-
-        getattr(
-            self,
-            "call_" + known_args.cmd,
-            lambda _: "Command not recognized!",
-        )(other_args)
-
-        return self.queue
-
-    def call_cls(self, _):
-        """Process cls command"""
-        system_clear()
-
-    def call_home(self, _):
-        """Process home command"""
-        self.queue.insert(0, "quit")
-
-    def call_help(self, _):
-        """Process help command"""
-        self.print_help()
-
-    def call_quit(self, _):
-        """Process quit menu command"""
-        self.queue.insert(0, "quit")
-
-    def call_exit(self, _):
-        """Process exit terminal command"""
-        self.queue.insert(0, "quit")
-        self.queue.insert(0, "quit")
-
-    def call_reset(self, _):
-        """Process reset command"""
-        self.queue.insert(0, "crypto")
-        self.queue.insert(0, "reset")
-        self.queue.insert(0, "quit")
-
-    @try_except
     def call_prt(self, other_args):
         """Process prt command"""
         if self.current_coin:
@@ -346,8 +254,6 @@
                 export=ns_parser.export,
             )
 
-    @try_except
->>>>>>> efab61a2
     def call_load(self, other_args):
         """Process load command"""
         parser = argparse.ArgumentParser(
@@ -603,12 +509,7 @@
                     source=self.source,
                 )
 
-<<<<<<< HEAD
-    def call_ta(self, other_args):
-=======
-    @try_except
     def call_ta(self, _):
->>>>>>> efab61a2
         """Process ta command"""
         from gamestonk_terminal.cryptocurrency.technical_analysis.ta_controller import (
             TechnicalAnalysisController,
@@ -690,40 +591,19 @@
                 DueDiligenceController,
             )
 
-<<<<<<< HEAD
             self.queue = DueDiligenceController(
-                self.current_coin, self.source, self.symbol, queue=self.queue
-            ).menu()
-=======
-            self.queue = dd_controller.menu(
                 self.current_coin,
                 self.source,
                 self.symbol,
                 self.coin_map_df,
                 queue=self.queue,
-            )
->>>>>>> efab61a2
+            ).menu()
         else:
             print("No coin selected. Use 'load' to load a coin.\n")
 
     def call_pred(self, _):
         """Process pred command"""
         if self.current_coin:
-<<<<<<< HEAD
-            if self.source != "cg":
-                print("Currently only supports CoinGecko source.\n")
-                return
-
-            if self.current_coin:
-                from gamestonk_terminal.cryptocurrency.prediction_techniques.pred_controller import (
-                    PredictionTechniquesController,
-                )
-                from gamestonk_terminal.cryptocurrency import (
-                    cryptocurrency_helpers as c_help,
-                )
-
-                self.queue = PredictionTechniquesController(
-=======
             from gamestonk_terminal.cryptocurrency.prediction_techniques import (
                 pred_controller,
             )
@@ -731,8 +611,7 @@
             if self.current_interval != "1day":
                 print("Only interval `1day` is possible for now.\n")
             else:
-                self.queue = pred_controller.menu(
->>>>>>> efab61a2
+                self.queue = pred_controller.PredictionTechniquesController(
                     self.current_coin,
                     self.current_df,
                     self.queue,
@@ -823,90 +702,4 @@
                 key=ns_parser.key,
                 top=ns_parser.limit,
                 export=ns_parser.export,
-<<<<<<< HEAD
-            )
-=======
-            )
-
-
-def menu(queue: List[str] = None):
-    crypto_controller = CryptoController(queue)
-    first = True
-
-    while True:
-        # There is a command in the queue
-        if crypto_controller.queue and len(crypto_controller.queue) > 0:
-            # If the command is quitting the menu we want to return in here
-            if crypto_controller.queue[0] in ("q", "..", "quit"):
-                print("")
-                if len(crypto_controller.queue) > 1:
-                    return crypto_controller.queue[1:]
-                return []
-
-            # Consume 1 element from the queue
-            an_input = crypto_controller.queue[0]
-            crypto_controller.queue = crypto_controller.queue[1:]
-
-            # Print the current location because this was an instruction and we want user to know what was the action
-            if (
-                an_input
-                and an_input.split(" ")[0] in crypto_controller.CHOICES_COMMANDS
-            ):
-                print(f"{get_flair()} /crypto/ $ {an_input}")
-
-        # Get input command from user
-        else:
-            # Display help menu when entering on this menu from a level above
-            if first:
-                crypto_controller.print_help()
-                first = False
-
-            # Get input from user using auto-completion
-            if session and gtff.USE_PROMPT_TOOLKIT and crypto_controller.completer:
-                try:
-                    an_input = session.prompt(
-                        f"{get_flair()} /crypto/ $ ",
-                        completer=crypto_controller.completer,
-                        search_ignore_case=True,
-                    )
-                except KeyboardInterrupt:
-                    # Exit in case of keyboard interrupt
-                    an_input = "exit"
-
-            # Get input from user without auto-completion
-            else:
-                an_input = input(f"{get_flair()} /crypto/ $ ")
-
-        try:
-            # Process the input command
-            crypto_controller.queue = crypto_controller.switch(an_input)
-        except SystemExit:
-            print(
-                f"\nThe command '{an_input}' doesn't exist on the /crypto menu.",
-                end="",
-            )
-            similar_cmd = difflib.get_close_matches(
-                an_input.split(" ")[0] if " " in an_input else an_input,
-                crypto_controller.CHOICES,
-                n=1,
-                cutoff=0.7,
-            )
-            if similar_cmd:
-                if " " in an_input:
-                    candidate_input = (
-                        f"{similar_cmd[0]} {' '.join(an_input.split(' ')[1:])}"
-                    )
-                    if candidate_input == an_input:
-                        an_input = ""
-                        crypto_controller.queue = []
-                        print("\n")
-                        continue
-                    an_input = candidate_input
-                else:
-                    an_input = similar_cmd[0]
-
-                print(f" Replacing by '{an_input}'.")
-                crypto_controller.queue.insert(0, an_input)
-            else:
-                print("\n")
->>>>>>> efab61a2
+            )