--- conflicted
+++ resolved
@@ -139,8 +139,6 @@
         self.source = "BIN"
         print("")
 
-<<<<<<< HEAD
-=======
     # pylint: disable=inconsistent-return-statements
     def call_ta(self, _):
         """Process ta command"""
@@ -169,8 +167,6 @@
             )
             print("")
 
->>>>>>> baf36aa7
-
 def menu():
     crypto_controller = CryptoController()
     crypto_controller.print_help()
