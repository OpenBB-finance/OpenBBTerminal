"""Cryptocurrency Context Controller"""
__docformat__ = "numpy"
# pylint: disable=R0904, C0302, R1710, W0622, C0201, C0301

import os
import argparse
from typing import List

from prompt_toolkit.completion import NestedCompleter
from binance.client import Client
from gamestonk_terminal.rich_config import console
from gamestonk_terminal.parent_classes import CryptoBaseController
from gamestonk_terminal.cryptocurrency.due_diligence import pycoingecko_model
from gamestonk_terminal import feature_flags as gtff
from gamestonk_terminal.helper_funcs import (
    EXPORT_BOTH_RAW_DATA_AND_FIGURES,
    EXPORT_ONLY_RAW_DATA_ALLOWED,
    parse_known_args_and_warn,
    check_positive,
)
from gamestonk_terminal.menu import session
from gamestonk_terminal.cryptocurrency.due_diligence import (
    coinpaprika_view,
    binance_view,
    pycoingecko_view,
    finbrain_crypto_view,
    binance_model,
    coinbase_model,
)
from gamestonk_terminal.cryptocurrency.cryptocurrency_helpers import (
    FIND_KEYS,
    display_all_coins,
    find,
    plot_chart,
)
import gamestonk_terminal.config_terminal as cfg

# pylint: disable=import-outside-toplevel


CRYPTO_SOURCES = {
    "bin": "Binance",
    "cg": "CoinGecko",
    "cp": "CoinPaprika",
    "cb": "Coinbase",
}


class CryptoController(CryptoBaseController):
    """Crypto Controller"""

    CHOICES_COMMANDS = [
        "headlines",
        "chart",
        "load",
        "find",
        "prt",
        "resources",
    ]
    CHOICES_MENUS = ["ta", "dd", "ov", "disc", "onchain", "defi", "nft", "pred"]

    DD_VIEWS_MAPPING = {
        "cg": pycoingecko_view,
        "cp": coinpaprika_view,
        "bin": binance_view,
    }
    PATH = "/crypto/"
    FILE_PATH = os.path.join(os.path.dirname(__file__), "README.md")

    def __init__(self, queue: List[str] = None):
        """Constructor"""
        super().__init__(queue)

        if session and gtff.USE_PROMPT_TOOLKIT:
            choices: dict = {c: {} for c in self.controller_choices}
            choices["load"]["--source"] = {c: {} for c in CRYPTO_SOURCES.keys()}
            choices["find"]["--source"] = {c: {} for c in CRYPTO_SOURCES.keys()}
            choices["find"]["-k"] = {c: {} for c in FIND_KEYS}
            choices["headlines"] = {c: {} for c in finbrain_crypto_view.COINS}
            # choices["prt"]["--vs"] = {c: {} for c in coingecko_coin_ids} # list is huge. makes typing buggy
            self.completer = NestedCompleter.from_nested_dict(choices)

    def print_help(self):
        """Print help"""
        source_txt = CRYPTO_SOURCES.get(self.source, "?") if self.source != "" else ""
        has_ticker_start = "" if self.coin else "[unvl]"
        has_ticker_end = "" if self.coin else "[/unvl]"
        help_text = f"""[cmds]
    load        load a specific cryptocurrency for analysis
    find        find coins[/cmds]

[param]Coin: [/param]{self.coin}
[param]Source: [/param]{source_txt}
[cmds]
    headlines   crypto sentiment from 15+ major news headlines [src][Finbrain][/src]{has_ticker_start}
    chart       view a candle chart for a specific cryptocurrency
    prt         potential returns tool - check how much upside if ETH reaches BTC market cap{has_ticker_end}
[/cmds][menu]
>   disc        discover trending cryptocurrencies,     e.g.: top gainers, losers, top sentiment
>   ov          overview of the cryptocurrencies,       e.g.: market cap, DeFi, latest news, top exchanges, stables
>   onchain     information on different blockchains,   e.g.: eth gas fees, whale alerts, DEXes info
>   defi        decentralized finance information,      e.g.: dpi, llama, tvl, lending, borrow, funding
>   nft         non-fungible tokens,                    e.g.: today drops{has_ticker_start}
>   dd          due-diligence for loaded coin,          e.g.: coin information, social media, market stats
>   ta          technical analysis for loaded coin,     e.g.: ema, macd, rsi, adx, bbands, obv
>   pred        prediction techniques                   e.g.: regression, arima, rnn, lstm, conv1d, monte carlo[/menu]
{has_ticker_end}
"""
        console.print(text=help_text, menu="Cryptocurrency")

    def call_prt(self, other_args):
        """Process prt command"""
        if self.coin:
            parser = argparse.ArgumentParser(
                add_help=False,
                formatter_class=argparse.ArgumentDefaultsHelpFormatter,
                prog="prt",
                description="Potential Returns Tool"
                "Tool to check returns if loaded coin reaches provided price or other crypto market cap"
                "Uses CoinGecko to grab coin data (price and market cap).",
            )
            group = parser.add_mutually_exclusive_group(required=True)
            group.add_argument(
                "--vs", help="Coin to compare with", dest="vs", type=str, default=None
            )
            group.add_argument(
                "-p",
                "--price",
                help="Desired price",
                dest="price",
                type=int,
                default=None,
            )
            group.add_argument(
                "-t",
                "--top",
                help="Compare with top N coins",
                dest="top",
                type=int,
                default=None,
            )
            if other_args and "-" not in other_args[0][0]:
                other_args.insert(0, "--vs")

            ns_parser = parse_known_args_and_warn(
                parser, other_args, EXPORT_ONLY_RAW_DATA_ALLOWED
            )

            if ns_parser:
                if ns_parser.vs:
                    coin_found = pycoingecko_model.check_coin(ns_parser.vs)
                    if not coin_found:
                        console.print(
                            f"VS Coin '{ns_parser.vs}' not found in CoinGecko\n"
                        )
                        return
                pycoingecko_view.display_coin_potential_returns(
                    self.coin_map_df["CoinGecko"],
                    coin_found,
                    ns_parser.top,
                    ns_parser.price,
                )

        else:
            console.print(
                "No coin selected. Use 'load' to load the coin you want to look at.\n"
            )

    def call_chart(self, other_args):
        """Process chart command"""
        if self.coin:
            parser = argparse.ArgumentParser(
                add_help=False,
                formatter_class=argparse.ArgumentDefaultsHelpFormatter,
                prog="chart",
                description="""Display chart for loaded coin. You can specify currency vs which you want
                to show chart and also number of days to get data for.""",
            )

            if self.source == "cp":
                parser.add_argument(
                    "--vs",
                    default="usd",
                    dest="vs",
                    help="Currency to display vs coin",
                    choices=["usd", "btc", "BTC", "USD"],
                    type=str,
                )
                parser.add_argument(
                    "-d",
                    "--days",
                    default=30,
                    dest="days",
                    help="Number of days to get data for",
                    type=check_positive,
                )

            if self.source == "cg":
                parser.add_argument(
                    "--vs", default="usd", dest="vs", help="Currency to display vs coin"
                )
                parser.add_argument(
                    "-d",
                    "--days",
                    default=30,
                    dest="days",
                    help="Number of days to get data for",
                )

            if self.source == "bin":
                client = Client(cfg.API_BINANCE_KEY, cfg.API_BINANCE_SECRET)
                interval_map = {
                    "1day": client.KLINE_INTERVAL_1DAY,
                    "3day": client.KLINE_INTERVAL_3DAY,
                    "1hour": client.KLINE_INTERVAL_1HOUR,
                    "2hour": client.KLINE_INTERVAL_2HOUR,
                    "4hour": client.KLINE_INTERVAL_4HOUR,
                    "6hour": client.KLINE_INTERVAL_6HOUR,
                    "8hour": client.KLINE_INTERVAL_8HOUR,
                    "12hour": client.KLINE_INTERVAL_12HOUR,
                    "1week": client.KLINE_INTERVAL_1WEEK,
                    "1min": client.KLINE_INTERVAL_1MINUTE,
                    "3min": client.KLINE_INTERVAL_3MINUTE,
                    "5min": client.KLINE_INTERVAL_5MINUTE,
                    "15min": client.KLINE_INTERVAL_15MINUTE,
                    "30min": client.KLINE_INTERVAL_30MINUTE,
                    "1month": client.KLINE_INTERVAL_1MONTH,
                }

                _, quotes = binance_model.show_available_pairs_for_given_symbol(
                    self.coin
                )

                parser.add_argument(
                    "--vs",
                    help="Quote currency (what to view coin vs)",
                    dest="vs",
                    type=str,
                    default="USDT",
                    choices=quotes,
                )
                parser.add_argument(
                    "-i",
                    "--interval",
                    help="Interval to get data",
                    choices=list(interval_map.keys()),
                    dest="interval",
                    default="1day",
                    type=str,
                )
                parser.add_argument(
                    "-l",
                    "--limit",
                    dest="limit",
                    default=100,
                    help="Number to get",
                    type=check_positive,
                )

            if self.source == "cb":
                interval_map = {
                    "1min": 60,
                    "5min": 300,
                    "15min": 900,
                    "1hour": 3600,
                    "6hour": 21600,
                    "24hour": 86400,
                    "1day": 86400,
                }

                _, quotes = coinbase_model.show_available_pairs_for_given_symbol(
                    self.coin
                )
                if len(quotes) < 0:
                    console.print(
                        f"Couldn't find any quoted coins for provided symbol {self.coin}"
                    )
                    return
                parser.add_argument(
                    "--vs",
                    help="Quote currency (what to view coin vs)",
                    dest="vs",
                    type=str,
                    default="USDT" if "USDT" in quotes else quotes[0],
                    choices=quotes,
                )
                parser.add_argument(
                    "-i",
                    "--interval",
                    help="Interval to get data",
                    choices=list(interval_map.keys()),
                    dest="interval",
                    default="1day",
                    type=str,
                )
                parser.add_argument(
                    "-l",
                    "--limit",
                    dest="limit",
                    default=100,
                    help="Number to get",
                    type=check_positive,
                )
            ns_parser = parse_known_args_and_warn(
                parser, other_args, EXPORT_BOTH_RAW_DATA_AND_FIGURES
            )

            if ns_parser:
                if self.source in ["bin", "cb"]:
                    limit = ns_parser.limit
                    interval = ns_parser.interval
                    days = 0
                else:
                    limit = 0
                    interval = "1day"
                    days = ns_parser.days

                plot_chart(
                    coin_map_df=self.coin_map_df,
                    limit=limit,
                    interval=interval,
                    days=days,
                    currency=ns_parser.vs,
                    source=self.source,
                )

    def call_ta(self, _):
        """Process ta command"""
        from gamestonk_terminal.cryptocurrency.technical_analysis.ta_controller import (
            TechnicalAnalysisController,
        )

        # TODO: Play with this to get correct usage
        if self.coin:
            if self.current_currency != "" and not self.current_df.empty:
                self.queue = self.load_class(
                    TechnicalAnalysisController,
                    stock=self.current_df,
                    coin=self.coin,
                    start=self.current_df.index[0],
                    interval="",
                    queue=self.queue,
                )

        else:
            console.print("No coin selected. Use 'load' to load a coin.\n")

    def call_disc(self, _):
        """Process disc command"""
        from gamestonk_terminal.cryptocurrency.discovery.discovery_controller import (
            DiscoveryController,
        )

        self.queue = self.load_class(DiscoveryController, self.queue)

    def call_ov(self, _):
        """Process ov command"""
        from gamestonk_terminal.cryptocurrency.overview.overview_controller import (
            OverviewController,
        )

        self.queue = self.load_class(OverviewController, self.queue)

    def call_defi(self, _):
        """Process defi command"""
        from gamestonk_terminal.cryptocurrency.defi.defi_controller import (
            DefiController,
        )

        self.queue = self.load_class(DefiController, self.queue)

    def call_headlines(self, other_args):
        """Process sentiment command"""
        parser = argparse.ArgumentParser(
            add_help=False,
            formatter_class=argparse.ArgumentDefaultsHelpFormatter,
            prog="headlines",
            description="""Display sentiment analysis from FinBrain for chosen Cryptocurrencies""",
        )

        parser.add_argument(
            "-c",
            "--coin",
            default="BTC",
            type=str,
            dest="coin",
            help="Symbol of coin to load data for, ~100 symbols are available",
            choices=finbrain_crypto_view.COINS,
        )

        if other_args and "-" not in other_args[0][0]:
            other_args.insert(0, "-c")

        ns_parser = parse_known_args_and_warn(
            parser, other_args, EXPORT_BOTH_RAW_DATA_AND_FIGURES
        )

        if ns_parser:
            finbrain_crypto_view.display_crypto_sentiment_analysis(
                coin=ns_parser.coin, export=ns_parser.export
            )

    def call_dd(self, _):
        """Process dd command"""
        if self.coin:
            from gamestonk_terminal.cryptocurrency.due_diligence.dd_controller import (
                DueDiligenceController,
            )

            self.queue = self.load_class(
                DueDiligenceController,
                self.coin,
                self.source,
                self.symbol,
                self.coin_map_df,
                queue=self.queue,
            )
        else:
            console.print("No coin selected. Use 'load' to load a coin.\n")

    def call_pred(self, _):
        """Process pred command"""
        if self.coin:
            try:
                from gamestonk_terminal.cryptocurrency.prediction_techniques import (
                    pred_controller,
                )

                if self.current_interval != "1day":
                    console.print("Only interval `1day` is possible for now.\n")
                else:
                    self.queue = self.load_class(
                        pred_controller.PredictionTechniquesController,
                        self.coin,
                        self.current_df,
                        self.queue,
                    )
            except ImportError:
                console.print("[red]Run pip install tensorflow to continue[/red]\n")

        else:
            console.print(
                "No coin selected. Use 'load' to load the coin you want to look at.\n"
            )

    def call_onchain(self, _):
        """Process onchain command"""
        from gamestonk_terminal.cryptocurrency.onchain.onchain_controller import (
            OnchainController,
        )

        self.queue = self.load_class(OnchainController, self.queue)

    def call_nft(self, _):
        """Process nft command"""
        from gamestonk_terminal.cryptocurrency.nft.nft_controller import NFTController

        self.queue = self.load_class(NFTController, self.queue)

    # TODO: merge the two views that this command calls. (find + previously called coins)
    def call_find(self, other_args):
        """Process find command"""
        parser = argparse.ArgumentParser(
            prog="find",
            add_help=False,
            formatter_class=argparse.ArgumentDefaultsHelpFormatter,
            description="""
<<<<<<< HEAD
            Find similar coin by coin name,symbol or id. If you don't remember exact
            name or id of the Coin at CoinGecko, Binance, Coinbase or CoinPaprika you
            can use this command to display coins with similar name, symbol or id to
            your search query.
            Example of usage: coin name is something like "polka". So I can try:
            find -c polka -k name -t 25
=======
            Find similar coin by name,symbol or id. If you don't remember exact name or id of the Coin at CoinGecko,
            Binance, Coinbase or CoinPaprika you can use this command to display coins with similar name, symbol or id
            to your search query.
            Example of usage: coin name is something like "polka". So I can try: find -c polka -k name -t 25
>>>>>>> a3e12579
            It will search for coin that has similar name to polka and display top 25 matches.
            -c, --coin stands for coin - you provide here your search query
            -k, --key it's a searching key. You can search by symbol, id or name of coin
            -l, --limit it displays top N number of records.
            coins: Shows list of coins available on CoinGecko, CoinPaprika and Binance.If you provide name of
            coin then in result you will see ids of coins with best match for all mentioned services.
            If you provide ALL keyword in your search query, then all coins will be displayed. To move over coins you
            can use pagination mechanism with skip, top params. E.g. coins ALL --skip 100 --limit 30 then all coins
            from 100 to 130 will be displayed. By default skip = 0, limit = 10.
            If you won't provide source of the data everything will be displayed (CoinGecko, CoinPaprika, Binance).
            If you want to search only in given source then use --source flag. E.g. if you want to find coin with name
            uniswap on CoinPaprika then use: coins uniswap --source cp --limit 10
            """,
        )

        parser.add_argument(
            "-c",
            "--coin",
            help="Symbol Name or Id of Coin",
            dest="coin",
            required="-h" not in other_args,
            type=str,
        )

        parser.add_argument(
            "-k",
            "--key",
            dest="key",
            help="Specify by which column you would like to search: symbol, name, id",
            type=str,
            choices=FIND_KEYS,
            default="symbol",
        )

        parser.add_argument(
            "-l",
            "--limit",
            default=10,
            dest="limit",
            help="Number of records to display",
            type=check_positive,
        )

        parser.add_argument(
            "--source",
            dest="source",
            choices=CRYPTO_SOURCES.keys(),
            default="cg",
            help="Source of data.",
            type=str,
        )

        parser.add_argument(
            "-s",
            "--skip",
            default=0,
            dest="skip",
            help="Skip n of records",
            type=check_positive,
        )

        if other_args and not other_args[0][0] == "-":
            other_args.insert(0, "-c")

        ns_parser = parse_known_args_and_warn(
            parser, other_args, EXPORT_ONLY_RAW_DATA_ALLOWED
        )
        # TODO: merge find + display_all_coins
        if ns_parser:
            find(
                coin=ns_parser.coin,
                source=ns_parser.source,
                key=ns_parser.key,
                top=ns_parser.limit,
                export=ns_parser.export,
            )
            display_all_coins(
                coin=ns_parser.coin,
                source=ns_parser.source,
                top=ns_parser.limit,
                skip=ns_parser.skip,
                show_all=bool("ALL" in other_args),
                export=ns_parser.export,
            )<|MERGE_RESOLUTION|>--- conflicted
+++ resolved
@@ -465,19 +465,13 @@
             add_help=False,
             formatter_class=argparse.ArgumentDefaultsHelpFormatter,
             description="""
-<<<<<<< HEAD
             Find similar coin by coin name,symbol or id. If you don't remember exact
             name or id of the Coin at CoinGecko, Binance, Coinbase or CoinPaprika you
             can use this command to display coins with similar name, symbol or id to
             your search query.
             Example of usage: coin name is something like "polka". So I can try:
             find -c polka -k name -t 25
-=======
-            Find similar coin by name,symbol or id. If you don't remember exact name or id of the Coin at CoinGecko,
-            Binance, Coinbase or CoinPaprika you can use this command to display coins with similar name, symbol or id
-            to your search query.
-            Example of usage: coin name is something like "polka". So I can try: find -c polka -k name -t 25
->>>>>>> a3e12579
+
             It will search for coin that has similar name to polka and display top 25 matches.
             -c, --coin stands for coin - you provide here your search query
             -k, --key it's a searching key. You can search by symbol, id or name of coin
