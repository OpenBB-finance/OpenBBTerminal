"""Terminal helper"""
__docformat__ = "numpy"
import hashlib
import logging
import os
import random
import subprocess  # nosec
import sys
from datetime import datetime
from typing import List

import matplotlib.pyplot as plt
import pandas as pd
import praw
import pyEX
import quandl
import requests
from alpha_vantage.timeseries import TimeSeries
from coinmarketcapapi import CoinMarketCapAPI, CoinMarketCapAPIError
from prawcore.exceptions import ResponseException
from pyEX.common.exception import PyEXception
from tabulate import tabulate

from gamestonk_terminal import config_terminal as cfg
from gamestonk_terminal import feature_flags as gtff
from gamestonk_terminal import thought_of_the_day as thought
from gamestonk_terminal.rich_config import console

# pylint: disable=too-many-statements,no-member,too-many-branches,C0302

logger = logging.getLogger(__name__)


def check_api_keys():
    """Check api keys and if they are supplied"""

    key_dict = {}
    if cfg.API_KEY_ALPHAVANTAGE == "REPLACE_ME":  # pragma: allowlist secret
        key_dict["ALPHA_VANTAGE"] = "Not defined"
    else:
        df = TimeSeries(
            key=cfg.API_KEY_ALPHAVANTAGE, output_format="pandas"
        ).get_intraday(symbol="AAPL")
        if df[0].empty:
            key_dict["ALPHA_VANTAGE"] = "defined, test failed"
        else:
            key_dict["ALPHA_VANTAGE"] = "defined, test passed"

    if cfg.API_KEY_FINANCIALMODELINGPREP == "REPLACE_ME":  # pragma: allowlist secret
        key_dict["FINANCIAL_MODELING_PREP"] = "Not defined"
    else:
        r = requests.get(
            f"https://financialmodelingprep.com/api/v3/profile/AAPL?apikey={cfg.API_KEY_FINANCIALMODELINGPREP}"
        )
        if r.status_code in [403, 401]:
            key_dict["FINANCIAL_MODELING_PREP"] = "defined, test failed"
        elif r.status_code == 200:
            key_dict["FINANCIAL_MODELING_PREP"] = "defined, test passed"
        else:
            key_dict["FINANCIAL_MODELING_PREP"] = "defined, test inconclusive"

    if cfg.API_KEY_QUANDL == "REPLACE_ME":  # pragma: allowlist secret
        key_dict["QUANDL"] = "Not defined"
    else:
        try:
            quandl.save_key(cfg.API_KEY_QUANDL)
            quandl.get_table(
                "ZACKS/FC",
                paginate=True,
                ticker=["AAPL", "MSFT"],
                per_end_date={"gte": "2015-01-01"},
                qopts={"columns": ["ticker", "per_end_date"]},
            )
            key_dict["QUANDL"] = "defined, test passed"
        except quandl.errors.quandl_error.ForbiddenError:
            key_dict["QUANDL"] = "defined, test failed"

    if cfg.API_POLYGON_KEY == "REPLACE_ME":
        key_dict["POLYGON"] = "Not defined"
    else:
        r = requests.get(
            f"https://api.polygon.io/v2/aggs/ticker/AAPL/range/1/day/2020-06-01/2020-06-17?apiKey={cfg.API_POLYGON_KEY}"
        )
        if r.status_code in [403, 401]:
            key_dict["POLYGON"] = "defined, test failed"
        elif r.status_code == 200:
            key_dict["POLYGON"] = "defined, test passed"
        else:
            key_dict["POLYGON"] = "defined, test inconclusive"

    if cfg.API_FRED_KEY == "REPLACE_ME":
        key_dict["FRED"] = "Not defined"
    else:
        r = requests.get(
            f"https://api.stlouisfed.org/fred/series?series_id=GNPCA&api_key={cfg.API_FRED_KEY}"
        )
        if r.status_code in [403, 401, 400]:
            key_dict["FRED"] = "defined, test failed"
        elif r.status_code == 200:
            key_dict["FRED"] = "defined, test passed"
        else:
            key_dict["FRED"] = "defined, test inconclusive"

    if cfg.API_NEWS_TOKEN == "REPLACE_ME":
        key_dict["NEWSAPI"] = "Not defined"
    else:
        r = requests.get(
            f"https://newsapi.org/v2/everything?q=keyword&apiKey={cfg.API_NEWS_TOKEN}"
        )
        if r.status_code in [401, 403]:
            key_dict["NEWSAPI"] = "defined, test failed"
        elif r.status_code == 200:
            key_dict["NEWSAPI"] = "defined, test passed"
        else:
            key_dict["NEWSAPI"] = "defined, test inconclusive"

    if cfg.TRADIER_TOKEN == "REPLACE_ME":
        key_dict["TRADIER"] = "Not defined"
    else:
        r = requests.get(
            "https://sandbox.tradier.com/v1/markets/quotes",
            params={"symbols": "AAPL"},
            headers={
                "Authorization": f"Bearer {cfg.TRADIER_TOKEN}",
                "Accept": "application/json",
            },
        )
        if r.status_code in [401, 403]:
            key_dict["TRADIER"] = "defined, test failed"
        elif r.status_code == 200:
            key_dict["TRADIER"] = "defined, test passed"
        else:
            key_dict["TRADIER"] = "defined, test inconclusive"

    if cfg.API_CMC_KEY == "REPLACE_ME":
        key_dict["COINMARKETCAP"] = "Not defined"
    else:
        cmc = CoinMarketCapAPI(cfg.API_CMC_KEY)
        try:
            cmc.exchange_info()
            key_dict["COINMARKETCAP"] = "defined, test passed"
        except CoinMarketCapAPIError:
            key_dict["COINMARKETCAP"] = "defined, test failed"

    if cfg.API_FINNHUB_KEY == "REPLACE_ME":
        key_dict["FINNHUB"] = "Not defined"
    else:
        r = r = requests.get(
            f"https://finnhub.io/api/v1/quote?symbol=AAPL&token={cfg.API_FINNHUB_KEY}"
        )
        if r.status_code in [403, 401, 400]:
            key_dict["FINNHUB"] = "defined, test failed"
        elif r.status_code == 200:
            key_dict["FINNHUB"] = "defined, test passed"
        else:
            key_dict["FINNHUB"] = "defined, test inconclusive"

    if cfg.API_IEX_TOKEN == "REPLACE_ME":
        key_dict["IEXCLOUD"] = "Not defined"
    else:
        try:
            pyEX.Client(api_token=cfg.API_IEX_TOKEN, version="v1")
            key_dict["IEXCLOUD"] = "defined, test passed"
        except PyEXception:
            key_dict["IEXCLOUD"] = "defined, test failed"

    # Reddit
    reddit_keys = [
        cfg.API_REDDIT_CLIENT_ID,
        cfg.API_REDDIT_CLIENT_SECRET,
        cfg.API_REDDIT_USERNAME,
        cfg.API_REDDIT_PASSWORD,
        cfg.API_REDDIT_USER_AGENT,
    ]
    if "REPLACE_ME" in reddit_keys:
        key_dict["REDDIT"] = "Not defined"
    else:
        praw_api = praw.Reddit(
            client_id=cfg.API_REDDIT_CLIENT_ID,
            client_secret=cfg.API_REDDIT_CLIENT_SECRET,
            username=cfg.API_REDDIT_USERNAME,
            user_agent=cfg.API_REDDIT_USER_AGENT,
            password=cfg.API_REDDIT_PASSWORD,
        )

        try:
            praw_api.user.me()
            key_dict["REDDIT"] = "defined, test passed"
        except ResponseException:
            key_dict["REDDIT"] = "defined, test failed"

    # Twitter keys
    twitter_keys = [
        cfg.API_TWITTER_KEY,
        cfg.API_TWITTER_SECRET_KEY,
        cfg.API_TWITTER_BEARER_TOKEN,
    ]
    if "REPLACE_ME" in twitter_keys:
        key_dict["TWITTER"] = "Not defined"
    else:
        params = {
            "query": "(\\$AAPL) (lang:en)",
            "max_results": "10",
            "tweet.fields": "created_at,lang",
        }
        r = requests.get(
            "https://api.twitter.com/2/tweets/search/recent",
            params=params,  # type: ignore
            headers={"authorization": "Bearer " + cfg.API_TWITTER_BEARER_TOKEN},
        )
        if r.status_code == 200:
            key_dict["TWITTER"] = "defined, test passed"
        elif r.status_code in [401, 403]:
            key_dict["TWITTER"] = "defined, test failed"
        else:
            key_dict["TWITTER"] = "defined, test inconclusive"

    # Robinhood keys
    rh_keys = [cfg.RH_USERNAME, cfg.RH_PASSWORD]
    if "REPLACE_ME" in rh_keys:
        key_dict["ROBINHOOD"] = "Not defined"
    else:
        key_dict["ROBINHOOD"] = "defined, not tested"
    # Degiro keys
    dg_keys = [cfg.DG_USERNAME, cfg.DG_PASSWORD, cfg.DG_TOTP_SECRET]
    if "REPLACE_ME" in dg_keys:
        key_dict["DEGIRO"] = "Not defined"
    else:
        key_dict["DEGIRO"] = "defined, not tested"
    # OANDA keys
    oanda_keys = [cfg.OANDA_TOKEN, cfg.OANDA_ACCOUNT]
    if "REPLACE_ME" in oanda_keys:
        key_dict["OANDA"] = "Not defined"
    else:
        key_dict["OANDA"] = "defined, not tested"
    # Binance keys
    bn_keys = [cfg.API_BINANCE_KEY, cfg.API_BINANCE_SECRET]
    if "REPLACE_ME" in bn_keys:
        key_dict["BINANCE"] = "Not defined"
    else:
        key_dict["BINANCE"] = "defined, not tested"
    # BitQuery keys
    bitquery = cfg.API_BITQUERY_KEY
    if "REPLACE_ME" in bitquery:
        key_dict["BITQUERY"] = "Not defined"
    else:
        headers = {"x-api-key": cfg.API_BITQUERY_KEY}
        query = """
        {
        ethereum {
        dexTrades(options: {limit: 10, desc: "count"}) {
            count
            protocol
        }}}
        """
        r = requests.post(
            "https://graphql.bitquery.io", json={"query": query}, headers=headers
        )
        if r.status_code == 200:
            key_dict["BITQUERY"] = "defined, test passed"
        else:
            key_dict["BITQUERY"] = "defined, test failed"
    # SentimentInvestor keys
    si_keys = [cfg.API_SENTIMENTINVESTOR_KEY, cfg.API_SENTIMENTINVESTOR_TOKEN]
    if "REPLACE_ME" in si_keys:
        key_dict["SENTIMENT_INVESTOR"] = "Not defined"
    else:
        account = requests.get(
            f"https://api.sentimentinvestor.com/v4/account"
            f"?token={cfg.API_SENTIMENTINVESTOR_TOKEN}&key={cfg.API_SENTIMENTINVESTOR_KEY}"
        )
        if account.ok and account.json().get("success", False):
            key_dict["SENTIMENT_INVESTOR"] = "Defined, test passed"
        else:
            key_dict["SENTIMENT_INVESTOR"] = "Defined, test unsuccessful"

    print(
        tabulate(
            pd.DataFrame(key_dict.items()),
            showindex=False,
            headers=[],
            tablefmt="fancy_grid",
        ),
        "\n",
    )


def print_goodbye():
    """Prints a goodbye message when quitting the terminal"""
    goodbye_msg = [
        "An informed ape, is a strong ape. ",
        "Remember that stonks only go up. ",
        "Diamond hands. ",
        "Apes together strong. ",
        "This is our way. ",
        "Keep the spacesuit ape, we haven't reached the moon yet. ",
        "I am not a cat. I'm an ape. ",
        "We like the terminal. ",
    ]

    goodbye_hr = datetime.now().hour
    if goodbye_hr < 5:
        goodbye_msg_time = "Go get some rest soldier!"
    elif goodbye_hr < 11:
        goodbye_msg_time = "Rise and shine baby!"
    elif goodbye_hr < 17:
        goodbye_msg_time = "Enjoy your day!"
    elif goodbye_hr < 23:
        goodbye_msg_time = "Tomorrow's another day!"
    else:
        goodbye_msg_time = "Go get some rest soldier!"

    console.print(  # nosec
        goodbye_msg[random.randint(0, len(goodbye_msg) - 1)] + goodbye_msg_time + "\n"
    )

    logger.info("Terminal stopped")


def sha256sum(filename):
    h = hashlib.sha256()
    b = bytearray(128 * 1024)
    mv = memoryview(b)
    with open(filename, "rb", buffering=0) as f:
        for n in iter(lambda: f.readinto(mv), 0):
            h.update(mv[:n])
    return h.hexdigest()


def update_terminal():
    """Updates the terminal by running git pull in the directory.  Runs poetry install if needed"""
    poetry_hash = sha256sum("poetry.lock")

    completed_process = subprocess.run("git pull", shell=True, check=False)  # nosec
    if completed_process.returncode != 0:
        return completed_process.returncode

    new_poetry_hash = sha256sum("poetry.lock")

    if poetry_hash == new_poetry_hash:
        console.print("Great, seems like poetry hasn't been updated!")
        return completed_process.returncode
    console.print(
        "Seems like more modules have been added, grab a coke, this may take a while."
    )

    completed_process = subprocess.run(
        "poetry install", shell=True, check=False
    )  # nosec
    if completed_process.returncode != 0:
        return completed_process.returncode

    return 0


def about_us():
    """Prints an about us section"""
    console.print(
        "[green]Thanks for using Gamestonk Terminal. This is our way![/green]\n"
        "\n"
<<<<<<< HEAD
        f"{Fore.CYAN}Join our community on discord: {Style.RESET_ALL}https://discord.gg/Up2QGbMKHY\n"
        f"{Fore.CYAN}Follow our twitter for updates: {Style.RESET_ALL}https://twitter.com/gamestonkt\n"
        f"{Fore.CYAN}Access our features documentation: {Style.RESET_ALL}"
        "https://gamestonkterminal.github.io/GamestonkTerminal/\n"
=======
        "[cyan]Join our community on discord: [/cyan]https://discord.gg/Up2QGbMKHY\n"
        "[cyan]Follow our twitter for updates: [/cyan]https://twitter.com/gamestonkt\n"
        "[cyan]Access our landing page: [/cyan]https://gamestonkterminal.vercel.app\n"
>>>>>>> 40f2c467
        "\n"
        "[yellow]Partnerships:[/yellow]]\n"
        "[cyan]FinBrain: [/cyan]https://finbrain.tech\n"
        "[cyan]Quiver Quantitative: [/cyan]https://www.quiverquant.com\n"
        "[cyan]SentimentInvestor: [/cyan]https://sentimentinvestor.com\n"
        "\n[red]"
        "DISCLAIMER: Trading in financial instruments involves high risks including the risk of losing some, "
        "or all, of your investment amount, and may not be suitable for all investors. Before deciding to trade in "
        "financial instrument you should be fully informed of the risks and costs associated with trading the financial "
        "markets, carefully consider your investment objectives, level of experience, and risk appetite, and seek "
        "professional advice where needed. The data contained in Gamestonk Terminal (GST) is not necessarily accurate. "
        "GST and any provider of the data contained in this website will not accept liability for any loss or damage "
<<<<<<< HEAD
        f"as a result of your trading, or your reliance on the information displayed.{Style.RESET_ALL}\n"
=======
        "as a result of your trading, or your reliance on the information displayed.[/red]"
>>>>>>> 40f2c467
    )


def bootup():
    # Enable VT100 Escape Sequence for WINDOWS 10 Ver. 1607
    if sys.platform == "win32":
        os.system("")  # nosec

    try:
        if os.name == "nt":
            # pylint: disable=E1101
            sys.stdin.reconfigure(encoding="utf-8")
            # pylint: disable=E1101
            sys.stdout.reconfigure(encoding="utf-8")
    except Exception as e:
        logger.exception("%s", type(e).__name__)
        console.print(e, "\n")

    # Print first welcome message and help
    console.print("\nWelcome to Gamestonk Terminal Beta\n")

    # The commit has was commented out because the terminal was crashing due to git import for multiple users
    # ({str(git.Repo('.').head.commit)[:7]})

    if gtff.ENABLE_THOUGHTS_DAY:
        console.print("-------------------")
        try:
            thought.get_thought_of_the_day()
        except Exception as e:
            logger.exception("%s", type(e).__name__)
            console.print(e)
        console.print("")


def reset(queue: List[str] = None):
    """Resets the terminal.  Allows for checking code or keys without quitting"""
    console.print("resetting...")
    plt.close("all")

    if queue and len(queue) > 0:
        completed_process = subprocess.run(  # nosec
            f"{sys.executable} terminal.py {'/'.join(queue) if len(queue) > 0 else ''}",
            shell=True,
            check=False,
        )
    else:
        completed_process = subprocess.run(  # nosec
            f"{sys.executable} terminal.py", shell=True, check=False
        )
    if completed_process.returncode != 0:
        console.print("Unfortunately, resetting wasn't possible!\n")

    return completed_process.returncode<|MERGE_RESOLUTION|>--- conflicted
+++ resolved
@@ -358,16 +358,9 @@
     console.print(
         "[green]Thanks for using Gamestonk Terminal. This is our way![/green]\n"
         "\n"
-<<<<<<< HEAD
-        f"{Fore.CYAN}Join our community on discord: {Style.RESET_ALL}https://discord.gg/Up2QGbMKHY\n"
-        f"{Fore.CYAN}Follow our twitter for updates: {Style.RESET_ALL}https://twitter.com/gamestonkt\n"
-        f"{Fore.CYAN}Access our features documentation: {Style.RESET_ALL}"
-        "https://gamestonkterminal.github.io/GamestonkTerminal/\n"
-=======
         "[cyan]Join our community on discord: [/cyan]https://discord.gg/Up2QGbMKHY\n"
         "[cyan]Follow our twitter for updates: [/cyan]https://twitter.com/gamestonkt\n"
-        "[cyan]Access our landing page: [/cyan]https://gamestonkterminal.vercel.app\n"
->>>>>>> 40f2c467
+        "[cyan]Access our landing page: [/cyan]https://gamestonkterminal.github.io/GamestonkTerminal/\n"
         "\n"
         "[yellow]Partnerships:[/yellow]]\n"
         "[cyan]FinBrain: [/cyan]https://finbrain.tech\n"
@@ -380,11 +373,7 @@
         "markets, carefully consider your investment objectives, level of experience, and risk appetite, and seek "
         "professional advice where needed. The data contained in Gamestonk Terminal (GST) is not necessarily accurate. "
         "GST and any provider of the data contained in this website will not accept liability for any loss or damage "
-<<<<<<< HEAD
-        f"as a result of your trading, or your reliance on the information displayed.{Style.RESET_ALL}\n"
-=======
-        "as a result of your trading, or your reliance on the information displayed.[/red]"
->>>>>>> 40f2c467
+        "as a result of your trading, or your reliance on the information displayed.[/red]\n"
     )
 
 
