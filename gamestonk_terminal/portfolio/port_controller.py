--- conflicted
+++ resolved
@@ -32,16 +32,7 @@
         "hold",
     ]
 
-<<<<<<< HEAD
-    BROKERS = ["rh", "alp", "ally"]
-=======
-    BROKERS = [
-        "rh",
-        "alp",
-        "ally",
-        "dg",
-    ]
->>>>>>> 04f8b875
+    BROKERS = ["rh", "alp", "ally", "dg"]
 
     def __init__(self):
         self.port_parser = argparse.ArgumentParser(add_help=False, prog="port")
