"""Optimization helpers"""
__docformat__ = "numpy"

import argparse
import requests

# These are all the possible yfinance properties
l_valid_property_infos = [
    "previousClose",
    "regularMarketOpen",
    "twoHundredDayAverage",
    "trailingAnnualDividendYield",
    "payoutRatio",
    "volume24Hr",
    "regularMarketDayHigh",
    "navPrice",
    "averageDailyVolume10Day",
    "totalAssets",
    "regularMarketPreviousClose",
    "fiftyDayAverage",
    "trailingAnnualDividendRate",
    "open",
    "toCurrency",
    "averageVolume10days",
    "expireDate",
    "yield",
    "algorithm",
    "dividendRate",
    "exDividendDate",
    "beta",
    "circulatingSupply",
    "regularMarketDayLow",
    "priceHint",
    "currency",
    "trailingPE",
    "regularMarketVolume",
    "lastMarket",
    "maxSupply",
    "openInterest",
    "marketCap",
    "volumeAllCurrencies",
    "strikePrice",
    "averageVolume",
    "priceToSalesTrailing12Months",
    "dayLow",
    "ask",
    "ytdReturn",
    "askSize",
    "volume",
    "fiftyTwoWeekHigh",
    "forwardPE",
    "fromCurrency",
    "fiveYearAvgDividendYield",
    "fiftyTwoWeekLow",
    "bid",
    "dividendYield",
    "bidSize",
    "dayHigh",
    "annualHoldingsTurnover",
    "enterpriseToRevenue",
    "beta3Year",
    "profitMargins",
    "enterpriseToEbitda",
    "52WeekChange",
    "morningStarRiskRating",
    "forwardEps",
    "revenueQuarterlyGrowth",
    "sharesOutstanding",
    "fundInceptionDate",
    "annualReportExpenseRatio",
    "bookValue",
    "sharesShort",
    "sharesPercentSharesOut",
    "fundFamily",
    "lastFiscalYearEnd",
    "heldPercentInstitutions",
    "netIncomeToCommon",
    "trailingEps",
    "lastDividendValue",
    "SandP52WeekChange",
    "priceToBook",
    "heldPercentInsiders",
    "shortRatio",
    "sharesShortPreviousMonthDate",
    "floatShares",
    "enterpriseValue",
    "threeYearAverageReturn",
    "lastSplitFactor",
    "legalType",
    "lastDividendDate",
    "morningStarOverallRating",
    "earningsQuarterlyGrowth",
    "pegRatio",
    "lastCapGain",
    "shortPercentOfFloat",
    "sharesShortPriorMonth",
    "impliedSharesOutstanding",
    "fiveYearAverageReturn",
    "regularMarketPrice",
]


def check_valid_property_type(aproperty: str) -> str:
    """Check that the property selected is valid"""
    if aproperty in l_valid_property_infos:
        return aproperty

    raise argparse.ArgumentTypeError(f"{aproperty} is not a valid info")


<<<<<<< HEAD
def get_rf():
=======
def get_rf() -> float:
>>>>>>> 45440365
    """Uses the fiscaldata.gov API to get most recent T-Bill rate"""
    try:
        base = "https://api.fiscaldata.treasury.gov/services/api/fiscal_service"
        end = "/v2/accounting/od/avg_interest_rates"
        filters = "?filter=security_desc:eq:Treasury Bills&sort=-record_date"
        response = requests.get(base + end + filters)
        latest = response.json()["data"][0]
        return round(float(latest["avg_interest_rate_amt"]) / 100, 8)
    except Exception:
        return 0.02<|MERGE_RESOLUTION|>--- conflicted
+++ resolved
@@ -107,12 +107,7 @@
 
     raise argparse.ArgumentTypeError(f"{aproperty} is not a valid info")
 
-
-<<<<<<< HEAD
-def get_rf():
-=======
 def get_rf() -> float:
->>>>>>> 45440365
     """Uses the fiscaldata.gov API to get most recent T-Bill rate"""
     try:
         base = "https://api.fiscaldata.treasury.gov/services/api/fiscal_service"
