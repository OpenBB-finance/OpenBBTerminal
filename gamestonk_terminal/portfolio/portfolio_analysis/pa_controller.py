--- conflicted
+++ resolved
@@ -217,38 +217,4 @@
             print("\nAvailable Portfolios:\n")
             for port in available_ports:
                 print(port)
-<<<<<<< HEAD
-            print("")
-
-
-def menu():
-    """Portfolio Analysis Menu"""
-    pa_controller = PortfolioController()
-    pa_controller.print_help()
-
-    while True:
-        # Get input command from user
-        if session and gtff.USE_PROMPT_TOOLKIT:
-            completer = NestedCompleter.from_nested_dict(
-                {c: None for c in pa_controller.CHOICES}
-            )
-            try:
-                an_input = session.prompt(
-                    f"{get_flair()} (portfolio)>(pa)> ",
-                    completer=completer,
-                )
-            except KeyboardInterrupt:
-                # Exit in case of keyboard interrupt
-                an_input = "exit"
-        else:
-            an_input = input(f"{get_flair()} (portfolio)>(pa)> ")
-
-        try:
-            pa_controller.switch(an_input)
-
-        except SystemExit:
-            print("The command selected doesn't exist\n")
-            continue
-=======
-            print("")
->>>>>>> 9d36f84a
+            print("")