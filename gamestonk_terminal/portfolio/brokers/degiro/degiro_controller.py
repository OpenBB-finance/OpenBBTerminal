import argparse
from typing import List

from prompt_toolkit.completion import NestedCompleter
from gamestonk_terminal.rich_config import console
import gamestonk_terminal.config_terminal as config

from gamestonk_terminal import feature_flags as gtff
from gamestonk_terminal.parent_classes import BaseController
from gamestonk_terminal.helper_funcs import (
    parse_known_args_and_warn,
)
from gamestonk_terminal.menu import session
from gamestonk_terminal.portfolio.brokers.degiro.degiro_view import DegiroView


class DegiroController(BaseController):
    """Degiro Controller class"""

    CHOICES_COMMANDS = [
        "cancel",
        "companynews",
        "create",
        "hold",
        "lastnews",
        "login",
        "logout",
        "lookup",
        "pending",
        "topnews",
        "update",
    ]

    ERROR_MAP = {"Connection required.": "You haven't logged in Degiro"}

    def __init__(self, queue: List[str] = None):
        """Constructor"""
        super().__init__("/portfolio/bro/degiro/", queue)

        self.__degiro_view = DegiroView()

        if session and gtff.USE_PROMPT_TOOLKIT:
            choices: dict = {c: {} for c in self.controller_choices}
            self.completer = NestedCompleter.from_nested_dict(choices)

    def print_help(self):
        """Print help."""
<<<<<<< HEAD
        DegiroView.help_display()

    def switch(self, an_input):
        try:
            super().switch(an_input)
        except Exception as exception:
            error = str(exception)
            err_map = DegiroController.ERROR_MAP
            if error in err_map:
                print(err_map[error])
            else:
                raise exception

    def call_cancel(self, other_args: List[str]):
=======
        help_text = """
    login        connect to degiro's api
    logout       disconnect from degiro's api

    hold         view holdings
    lookup       view search for a product by name

    create       create an order
    update       update an order
    cancel       cancel an order using the id
    pending      view pending orders

    companynews  view news about a company with it's isin
    lastnews     view latest news
    topnews      view top news preview
    """
        console.print(text=help_text, menu="Portfolio - Brokers - Degiro")

    def cancel(self, other_args: List[str]):
>>>>>>> f958f827
        """Cancel an order using the `id`."""

        # PARSE ARGS
        parser = argparse.ArgumentParser(
            add_help=False,
            prog="companynews",
        )
        parser.add_argument(
            "id",
            help="Order's id.",
            type=str,
        )
        ns_parser = parse_known_args_and_warn(parser, other_args)

        self.__degiro_view.cancel(ns_parser=ns_parser)

    def call_companynews(self, other_args: List[str]):
        """Display news related to a company using its ISIN."""

        # PARSE ARGS
        parser = argparse.ArgumentParser(
            add_help=False,
            prog="companynews",
        )
        parser.add_argument(
            "isin",
            type=str,
            help="ISIN code of the company.",
        )
        ns_parser = parse_known_args_and_warn(parser, other_args)

        self.__degiro_view.companynews(ns_parser=ns_parser)

    def call_create(self, other_args: List[str]):
        """Create an order."""

        # PARSE ARGS
        parser = argparse.ArgumentParser(
            add_help=False,
            prog="create",
        )
        parser.add_argument(
            "-a",
            "--action",
            choices=DegiroView.ORDER_ACTION.keys(),
            default="buy",
            help="Action wanted.",
            required=False,
            type=str,
        )
        product_group = parser.add_mutually_exclusive_group(
            required=True,
        )
        product_group.add_argument(
            "-prod",
            "--product",
            help="Id of the product wanted.",
            required=False,
            type=int,
        )
        product_group.add_argument(
            "-sym",
            "--symbol",
            help="Symbol wanted.",
            required=False,
            type=str,
        )
        parser.add_argument(
            "-p",
            "--price",
            help="Price wanted.",
            required=True,
            type=float,
        )
        size_group = parser.add_mutually_exclusive_group(required=True)
        size_group.add_argument(
            "-s",
            "--size",
            help="Price wanted.",
            required=False,
            type=int,
        )
        size_group.add_argument(
            "-up",
            "--up-to",
            help="Up to price.",
            required=False,
            type=float,
        )
        parser.add_argument(
            "-d",
            "--duration",
            default="gtd",
            choices=DegiroView.ORDER_DURATION.keys(),
            help="Duration of the Order.",
            required=False,
            type=str,
        )
        parser.add_argument(
            "-t",
            "--type",
            choices=DegiroView.ORDER_TYPE.keys(),
            default="limit",
            help="Type of the Order.",
            required=False,
            type=str,
        )
        ns_parser = parse_known_args_and_warn(parser, other_args)

        self.__degiro_view.create(ns_parser=ns_parser)

    def call_hold(self, other_args):
        """Display held products."""

        # PARSE ARGS
        parser = argparse.ArgumentParser(
            add_help=False,
            prog="hold",
        )
        ns_parser = parse_known_args_and_warn(parser, other_args)

        self.__degiro_view.hold(ns_parser=ns_parser)

    def call_lastnews(self, other_args: List[str]):
        """Display latest news."""

        # PARSE ARGS
        parser = argparse.ArgumentParser(
            add_help=False,
            prog="lastnews",
        )
        parser.add_argument(
            "-l",
            "--limit",
            default=10,
            type=int,
            help="Number of news to display.",
            required=False,
        )
        ns_parser = parse_known_args_and_warn(parser, other_args)

        self.__degiro_view.lastnews(ns_parser=ns_parser)

    def call_login(self, other_args: List[str]):
        """Connect to Degiro's API."""

        # PARSE ARGS
        parser = argparse.ArgumentParser(
            add_help=False,
            prog="login",
        )
        parser.add_argument(
            "-u",
            "--username",
            type=str,
            default=config.DG_USERNAME,
            help="Username in Degiro's account.",
        )
        parser.add_argument(
            "-p",
            "--password",
            type=str,
            default=config.DG_PASSWORD,
            help="Password in Degiro's account.",
        )
        parser.add_argument(
            "-o",
            "--otp",
            type=int,
            default=None,
            help="One time password (2FA).",
        )
        parser.add_argument(
            "-s",
            "--topt-secret",
            type=str,
            default=None,
            help="TOTP SECRET (2FA).",
        )
        ns_parser = parse_known_args_and_warn(parser, other_args)

        self.__degiro_view.login(ns_parser=ns_parser)

    def call_logout(self, other_args: List[str]):
        """Log out from Degiro's API."""

        # PARSE ARGS
        parser = argparse.ArgumentParser(
            add_help=False,
            prog="logout",
        )
        ns_parser = parse_known_args_and_warn(parser, other_args)

        self.__degiro_view.logout(ns_parser=ns_parser)

    def call_lookup(self, other_args: List[str]):
        """Search for products by their name."""

        # PARSING ARGS
        parser = argparse.ArgumentParser(
            add_help=False,
            prog="lookup",
        )
        parser.add_argument(
            "search_text",
            type=str,
            help="Name of the company or a text.",
        )
        parser.add_argument(
            "-l",
            "--limit",
            type=int,
            default=10,
            help="Number of result expected (0 for unlimited).",
        )
        parser.add_argument(
            "-o",
            "--offset",
            type=int,
            default=0,
            help="To use an offset.",
        )
        ns_parser = parse_known_args_and_warn(parser, other_args)

        self.__degiro_view.lookup(ns_parser=ns_parser)

    def call_pending(self, other_args: List[str]):
        """Display pending orders."""

        # PARSING ARGS
        parser = argparse.ArgumentParser(
            add_help=False,
            prog="pending",
        )
        ns_parser = parse_known_args_and_warn(parser, other_args)

        self.__degiro_view.pending(ns_parser=ns_parser)

    def call_topnews(self, other_args: List[str]):
        """Display top news."""

        # PARSING ARGS
        parser = argparse.ArgumentParser(
            add_help=False,
            prog="topnews",
        )
        ns_parser = parse_known_args_and_warn(parser, other_args)

        self.__degiro_view.topnews(ns_parser=ns_parser)

    def call_update(self, other_args: List[str]):
        """Update an order."""

        # PARSING ARGS
        parser = argparse.ArgumentParser(
            add_help=False,
            prog="update",
        )
        parser.add_argument(
            "id",
            help="Order's id.",
            type=str,
        )
        parser.add_argument(
            "-p",
            "--price",
            help="Price wanted.",
            required=True,
            type=float,
        )
        ns_parser = parse_known_args_and_warn(parser, other_args)

        self.__degiro_view.update(ns_parser=ns_parser)<|MERGE_RESOLUTION|>--- conflicted
+++ resolved
@@ -45,7 +45,6 @@
 
     def print_help(self):
         """Print help."""
-<<<<<<< HEAD
         DegiroView.help_display()
 
     def switch(self, an_input):
@@ -60,27 +59,6 @@
                 raise exception
 
     def call_cancel(self, other_args: List[str]):
-=======
-        help_text = """
-    login        connect to degiro's api
-    logout       disconnect from degiro's api
-
-    hold         view holdings
-    lookup       view search for a product by name
-
-    create       create an order
-    update       update an order
-    cancel       cancel an order using the id
-    pending      view pending orders
-
-    companynews  view news about a company with it's isin
-    lastnews     view latest news
-    topnews      view top news preview
-    """
-        console.print(text=help_text, menu="Portfolio - Brokers - Degiro")
-
-    def cancel(self, other_args: List[str]):
->>>>>>> f958f827
         """Cancel an order using the `id`."""
 
         # PARSE ARGS
