--- conflicted
+++ resolved
@@ -134,7 +134,6 @@
         """
         print(help_txt)
 
-<<<<<<< HEAD
     def switch(self, an_input: str):
         """Process and dispatch input
 
@@ -267,8 +266,6 @@
 
 
     @try_except
-=======
->>>>>>> 9d36f84a
     def call_load(self, other_args: List[str]):
         """Process load command"""
         parser = argparse.ArgumentParser(
