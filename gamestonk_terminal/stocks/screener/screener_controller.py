--- conflicted
+++ resolved
@@ -321,65 +321,6 @@
         if ns_parser:
             self.preset = ns_parser.preset
         print("")
-<<<<<<< HEAD
-        return
-
-    def switch(self, an_input: str):
-        """Process and dispatch input
-
-        Returns
-        -------
-        True, False or None
-            False - quit the menu
-            True - quit the program
-            None - continue in the menu
-        """
-
-        # Empty command
-        if not an_input:
-            print("")
-            return None
-
-        (known_args, other_args) = self.scr_parser.parse_known_args(an_input.split())
-
-        # Help menu again
-        if known_args.cmd == "?":
-            self.print_help()
-            return None
-
-        # Clear screen
-        if known_args.cmd == "cls":
-            system_clear()
-            return None
-
-        return getattr(
-            self,
-            "call_" + known_args.cmd,
-            lambda _: "Command not recognized!",
-        )(other_args)
-
-    def call_help(self, _):
-        """Process Help command"""
-        self.print_help()
-
-    def call_q(self, _):
-        """Process Q command - quit the menu"""
-        return False
-
-    def call_quit(self, _):
-        """Process Quit command - quit the program"""
-        return True
-
-    def call_view(self, other_args: List[str]):
-        """Process view command"""
-        self.view_available_presets(other_args)
-
-    def call_set(self, other_args: List[str]):
-        """Process set command"""
-        self.set_preset(other_args)
-=======
-        return self.queue
->>>>>>> 36861abc
 
     @try_except
     def call_historical(self, other_args: List[str]):
