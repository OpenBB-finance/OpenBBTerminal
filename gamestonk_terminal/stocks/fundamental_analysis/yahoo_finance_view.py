""" Yahoo Finance View """
__docformat__ = "numpy"

import logging
import os
import webbrowser
from datetime import datetime, timedelta
from typing import List, Optional
from fractions import Fraction

import yfinance as yf
import matplotlib.pyplot as plt
import matplotlib.dates as mdates
import pandas as pd

from gamestonk_terminal.config_terminal import theme
from gamestonk_terminal.config_plot import PLOT_DPI
from gamestonk_terminal.decorators import log_start_end
from gamestonk_terminal.helper_funcs import (
    export_data,
    plot_autoscale,
    print_rich_table,
)
from gamestonk_terminal.rich_config import console
from gamestonk_terminal.stocks.fundamental_analysis import yahoo_finance_model

logger = logging.getLogger(__name__)


@log_start_end(log=logger)
def open_headquarters_map(ticker: str):
    """Headquarters location of the company
    Parameters
    ----------
    ticker : str
        Fundamental analysis ticker symbol
    """
    webbrowser.open(yahoo_finance_model.get_hq(ticker))
    console.print("")


@log_start_end(log=logger)
def open_web(ticker: str):
    """Website of the company
    Parameters
    ----------
    ticker : str
        Fundamental analysis ticker symbol
    """
    webbrowser.open(yahoo_finance_model.get_website(ticker))
    console.print("")


@log_start_end(log=logger)
def display_info(ticker: str):
    """Yahoo Finance ticker info
    Parameters
    ----------
    ticker : str
        Fundamental analysis ticker symbol
    """
    summary = ""
    df_info = yahoo_finance_model.get_info(ticker)
    if "Long business summary" in df_info.index:
        summary = df_info.loc["Long business summary"].values[0]
        df_info = df_info.drop(index=["Long business summary"])

    if not df_info.empty:
        print_rich_table(
            df_info,
            headers=list(df_info.columns),
            show_index=True,
            title=f"{ticker.upper()} Info",
        )
    else:
        logger.error("Invalid data")
        console.print("[red]Invalid data[/red]\n")
    if summary:
        console.print("Business Summary:")
        console.print(summary)

    console.print("")


@log_start_end(log=logger)
def display_shareholders(ticker: str):
    """Yahoo Finance ticker shareholders
    Parameters
    ----------
    ticker : str
        Fundamental analysis ticker symbol
    """
    (
        df_major_holders,
        df_institutional_shareholders,
        df_mutualfund_shareholders,
    ) = yahoo_finance_model.get_shareholders(ticker)
    df_major_holders.columns = ["", ""]
    dfs = [df_major_holders, df_institutional_shareholders, df_mutualfund_shareholders]
    titles = ["Major Holders", "Institutional Holders", "Mutual Fund Holders"]
    console.print()

    for df, title in zip(dfs, titles):
        if "Date Reported" in df.columns:
            df["Date Reported"] = df["Date Reported"].apply(
                lambda x: x.strftime("%Y-%m-%d")
            )
        print_rich_table(
            df,
            headers=list(df.columns),
            show_index=False,
            title=f"{ticker.upper()} {title}",
        )
        console.print()


@log_start_end(log=logger)
def display_sustainability(ticker: str):
    """Yahoo Finance ticker sustainability
    Parameters
    ----------
    other_args : List[str]
        argparse other args
    ticker : str
        Fundamental analysis ticker symbol
    """

    df_sustainability = yahoo_finance_model.get_sustainability(ticker)

    if df_sustainability.empty:
        console.print("No sustainability data found.", "\n")
        return

    if not df_sustainability.empty:
        print_rich_table(
            df_sustainability,
            headers=list(df_sustainability),
            title=f"{ticker.upper()} Sustainability",
            show_index=True,
        )
        console.print("")
    else:
        logger.error("Invalid data")
        console.print("[red]Invalid data[/red]\n")


@log_start_end(log=logger)
def display_calendar_earnings(ticker: str):
    """Yahoo Finance ticker calendar earnings
    Parameters
    ----------
    ticker : str
        Fundamental analysis ticker symbol
    """
    df_calendar = yahoo_finance_model.get_calendar_earnings(ticker).T
    if df_calendar.empty:
        console.print("No calendar events found.\n")
        return
    print_rich_table(
        df_calendar,
        show_index=False,
        headers=list(df_calendar.columns),
        title=f"{ticker.upper()} Calendar Earnings",
    )
    console.print("")


@log_start_end(log=logger)
def display_dividends(
    ticker: str,
    limit: int = 12,
    plot: bool = False,
    export: str = "",
    external_axes: Optional[List[plt.Axes]] = None,
):
    """Display historical dividends
    Parameters
    ----------
    ticker: str
        Stock ticker
    limit: int
        Number to show
    plot: bool
        Plots historical data
    export: str
        Format to export data
    external_axes : Optional[List[plt.Axes]], optional
        External axes (1 axis is expected in the list), by default None
    """
    div_history = yahoo_finance_model.get_dividends(ticker)
    if div_history.empty:
        console.print("No dividends found.\n")
        return
    div_history["Dif"] = div_history.diff()
    div_history = div_history[::-1]
    if plot:

        # This plot has 1 axis
        if not external_axes:
            _, ax = plt.subplots(figsize=plot_autoscale(), dpi=PLOT_DPI)
        else:
            if len(external_axes) != 1:
                logger.error("Expected list of one axis item.")
                console.print("[red]Expected list of one axis item./n[/red]")
                return
            (ax,) = external_axes

        ax.plot(
            div_history.index,
            div_history["Dividends"],
            ls="-",
            linewidth=0.75,
            marker=".",
            markersize=4,
            mfc=theme.down_color,
            mec=theme.down_color,
            alpha=1,
            label="Dividends Payout",
        )
        ax.set_ylabel("Amount ($)")
        ax.set_title(f"Dividend History for {ticker}")
        ax.set_xlim(div_history.index[-1], div_history.index[0])
        ax.legend()
        theme.style_primary_axis(ax)

        if not external_axes:
            theme.visualize_output()

    else:
        div_history.index = pd.to_datetime(div_history.index, format="%Y%m%d").strftime(
            "%Y-%m-%d"
        )
        print_rich_table(
            div_history.head(limit),
            headers=["Amount Paid ($)", "Change"],
            title=f"{ticker.upper()} Historical Dividends",
            show_index=True,
        )
    console.print()
    export_data(export, os.path.dirname(os.path.abspath(__file__)), "divs", div_history)


@log_start_end(log=logger)
<<<<<<< HEAD
def display_splits(
    ticker: str,
    export: str = "",
    external_axes: Optional[List[plt.Axes]] = None,
):
    """Display splits and reverse splits events. [Source: Yahoo Finance]
=======
def display_mktcap(
    ticker: str,
    start: datetime = (datetime.now() - timedelta(days=3 * 366)),
    export: str = "",
    external_axes: Optional[List[plt.Axes]] = None,
):
    """Display market cap over time. [Source: Yahoo Finance]
>>>>>>> 7090d064

    Parameters
    ----------
    ticker: str
        Stock ticker
<<<<<<< HEAD
=======
    start: datetime
        Start date to display market cap
>>>>>>> 7090d064
    export: str
        Format to export data
    external_axes : Optional[List[plt.Axes]], optional
        External axes (1 axis is expected in the list), by default None
    """
<<<<<<< HEAD
    df_splits = yahoo_finance_model.get_splits(ticker)
    if df_splits.empty:
        console.print("No splits or reverse splits events found.\n")
=======
    df_mktcap, currency = yahoo_finance_model.get_mktcap(ticker, start)
    if df_mktcap.empty:
        console.print("No Market Cap data available.\n")
>>>>>>> 7090d064
        return

    # This plot has 1 axis
    if not external_axes:
        _, ax = plt.subplots(figsize=plot_autoscale(), dpi=PLOT_DPI)
    else:
        if len(external_axes) != 1:
            logger.error("Expected list of one axis item.")
            console.print("[red]Expected list of one axis item./n[/red]")
            return
        (ax,) = external_axes

<<<<<<< HEAD
    # Get all stock data since IPO
    df_data = yf.download(ticker, progress=False, threads=False)
    if df_data.empty:
        console.print("No stock price data available.\n")
        return

    ax.plot(df_data.index, df_data["Adj Close"], color="#FCED00")
    ax.set_ylabel("Price")
    ax.set_title(f"{ticker} splits and reverse splits events")

    ax.plot(df_data.index, df_data["Adj Close"].values)
    for index, row in df_splits.iterrows():
        val = row.values[0]
        frac = Fraction(val).limit_denominator(1000000)
        if val > 1:
            ax.axvline(index, color=theme.up_color)
            ax.annotate(
                f"{frac.numerator}:{frac.denominator}",
                (mdates.date2num(index), df_data["Adj Close"].max()),
                xytext=(10, 0),
                textcoords="offset points",
                color=theme.up_color,
            )
        else:
            ax.axvline(index, color=theme.down_color)
            ax.annotate(
                f"{frac.numerator}:{frac.denominator}",
                (mdates.date2num(index), df_data["Adj Close"].max()),
                xytext=(10, 0),
                textcoords="offset points",
                color=theme.down_color,
            )

=======
    ax.stackplot(df_mktcap.index, df_mktcap.values / 1e9, colors=[theme.up_color])
    ax.set_ylabel(f"Market Cap in Billion ({currency})")
    ax.set_title(f"{ticker} Market Cap")
    ax.set_xlim(df_mktcap.index[-1], df_mktcap.index[0])
>>>>>>> 7090d064
    theme.style_primary_axis(ax)

    if not external_axes:
        theme.visualize_output()

<<<<<<< HEAD
    print_rich_table(
        df_splits,
        title=f"{ticker.upper()} splits and reverse splits",
        show_index=True,
    )
    console.print()
    export_data(export, os.path.dirname(os.path.abspath(__file__)), "splits", df_splits)
=======
    export_data(export, os.path.dirname(os.path.abspath(__file__)), "mktcap", df_mktcap)
>>>>>>> 7090d064
<|MERGE_RESOLUTION|>--- conflicted
+++ resolved
@@ -241,14 +241,6 @@
 
 
 @log_start_end(log=logger)
-<<<<<<< HEAD
-def display_splits(
-    ticker: str,
-    export: str = "",
-    external_axes: Optional[List[plt.Axes]] = None,
-):
-    """Display splits and reverse splits events. [Source: Yahoo Finance]
-=======
 def display_mktcap(
     ticker: str,
     start: datetime = (datetime.now() - timedelta(days=3 * 366)),
@@ -256,31 +248,21 @@
     external_axes: Optional[List[plt.Axes]] = None,
 ):
     """Display market cap over time. [Source: Yahoo Finance]
->>>>>>> 7090d064
 
     Parameters
     ----------
     ticker: str
         Stock ticker
-<<<<<<< HEAD
-=======
     start: datetime
         Start date to display market cap
->>>>>>> 7090d064
     export: str
         Format to export data
     external_axes : Optional[List[plt.Axes]], optional
         External axes (1 axis is expected in the list), by default None
     """
-<<<<<<< HEAD
-    df_splits = yahoo_finance_model.get_splits(ticker)
-    if df_splits.empty:
-        console.print("No splits or reverse splits events found.\n")
-=======
     df_mktcap, currency = yahoo_finance_model.get_mktcap(ticker, start)
     if df_mktcap.empty:
         console.print("No Market Cap data available.\n")
->>>>>>> 7090d064
         return
 
     # This plot has 1 axis
@@ -293,7 +275,50 @@
             return
         (ax,) = external_axes
 
-<<<<<<< HEAD
+    ax.stackplot(df_mktcap.index, df_mktcap.values / 1e9, colors=[theme.up_color])
+    ax.set_ylabel(f"Market Cap in Billion ({currency})")
+    ax.set_title(f"{ticker} Market Cap")
+    ax.set_xlim(df_mktcap.index[0], df_mktcap.index[-1])
+    theme.style_primary_axis(ax)
+
+    if not external_axes:
+        theme.visualize_output()
+
+    export_data(export, os.path.dirname(os.path.abspath(__file__)), "mktcap", df_mktcap)
+
+
+@log_start_end(log=logger)
+def display_splits(
+    ticker: str,
+    export: str = "",
+    external_axes: Optional[List[plt.Axes]] = None,
+):
+    """Display splits and reverse splits events. [Source: Yahoo Finance]
+
+    Parameters
+    ----------
+    ticker: str
+        Stock ticker
+    export: str
+        Format to export data
+    external_axes : Optional[List[plt.Axes]], optional
+        External axes (1 axis is expected in the list), by default None
+    """
+    df_splits = yahoo_finance_model.get_splits(ticker)
+    if df_splits.empty:
+        console.print("No splits or reverse splits events found.\n")
+        return
+
+    # This plot has 1 axis
+    if not external_axes:
+        _, ax = plt.subplots(figsize=plot_autoscale(), dpi=PLOT_DPI)
+    else:
+        if len(external_axes) != 1:
+            logger.error("Expected list of one axis item.")
+            console.print("[red]Expected list of one axis item./n[/red]")
+            return
+        (ax,) = external_axes
+
     # Get all stock data since IPO
     df_data = yf.download(ticker, progress=False, threads=False)
     if df_data.empty:
@@ -327,25 +352,15 @@
                 color=theme.down_color,
             )
 
-=======
-    ax.stackplot(df_mktcap.index, df_mktcap.values / 1e9, colors=[theme.up_color])
-    ax.set_ylabel(f"Market Cap in Billion ({currency})")
-    ax.set_title(f"{ticker} Market Cap")
-    ax.set_xlim(df_mktcap.index[-1], df_mktcap.index[0])
->>>>>>> 7090d064
     theme.style_primary_axis(ax)
 
     if not external_axes:
         theme.visualize_output()
 
-<<<<<<< HEAD
     print_rich_table(
         df_splits,
         title=f"{ticker.upper()} splits and reverse splits",
         show_index=True,
     )
     console.print()
-    export_data(export, os.path.dirname(os.path.abspath(__file__)), "splits", df_splits)
-=======
-    export_data(export, os.path.dirname(os.path.abspath(__file__)), "mktcap", df_mktcap)
->>>>>>> 7090d064
+    export_data(export, os.path.dirname(os.path.abspath(__file__)), "splits", df_splits)