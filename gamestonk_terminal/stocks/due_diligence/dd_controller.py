""" Due Diligence Controller """
__docformat__ = "numpy"

import argparse
import os
from typing import List
from pandas.core.frame import DataFrame
from prompt_toolkit.completion import NestedCompleter

from gamestonk_terminal.stocks.due_diligence import (
    financial_modeling_prep_view,
    business_insider_view,
    finviz_view,
    market_watch_view,
    quandl_view,
    news_view,
    finra_view,
    sec_view,
    stockgrid_dd_view,
    finnhub_view,
    csimarket_view,
)
<<<<<<< HEAD

=======
from gamestonk_terminal.stocks.due_diligence import finviz_view as fvz_view
from gamestonk_terminal.stocks.due_diligence import market_watch_view as mw_view
from gamestonk_terminal.stocks.due_diligence import quandl_view as q_view
from gamestonk_terminal.stocks.due_diligence import reddit_view as r_view
from gamestonk_terminal.stocks.due_diligence import finra_view
from gamestonk_terminal.stocks.due_diligence import sec_view
from gamestonk_terminal.stocks.due_diligence import stockgrid_dd_view as sg_view
from gamestonk_terminal.stocks.due_diligence import finnhub_view
from gamestonk_terminal.stocks.due_diligence import csimarket_view
>>>>>>> 581f4ae6
from gamestonk_terminal import feature_flags as gtff
from gamestonk_terminal.helper_funcs import get_flair
from gamestonk_terminal.menu import session


class DueDiligenceController:
    """Due Diligence Controller"""

    # Command choices
    CHOICES = [
        "?",
        "cls",
        "help",
        "q",
        "quit",
        "short",
        "rating",
        "pt",
        "rot",
        "est",
        "news",
        "analyst",
        "sec",
        "dp",
        "ftd",
        "shortview",
        "darkpos",
        "supplier",
        "customer",
    ]

    def __init__(self, ticker: str, start: str, interval: str, stock: DataFrame):
        """Constructor

        Parameters
        ----------
        stock : DataFrame
            Due diligence stock dataframe
        ticker : str
            Due diligence ticker symbol
        start : str
            Start date of the stock data
        interval : str
            Stock data interval
        """
        self.ticker = ticker
        self.start = start
        self.interval = interval
        self.stock = stock

        self.dd_parser = argparse.ArgumentParser(add_help=False, prog="dd")
        self.dd_parser.add_argument(
            "cmd",
            choices=self.CHOICES,
        )

    def print_help(self):
        """Print help"""
        print(
            "https://github.com/GamestonkTerminal/GamestonkTerminal/tree/main/gamestonk_terminal/stocks/due_diligence"
        )
        intraday = (f"Intraday {self.interval}", "Daily")[self.interval == "1440min"]

        if self.start:
            print(
                f"\n{intraday} Stock: {self.ticker} (from {self.start.strftime('%Y-%m-%d')})"
            )
        else:
            print(f"\n{intraday} Stock: {self.ticker}")

        print("\nDue Diligence:")
        print("   cls           clear screen")
        print("   ?/help        show this menu again")
        print("   q             quit this menu, and shows back to main menu")
        print("   quit          quit to abandon program")
        print("")
        print("   news          latest news of the company [News API]")
        print("   analyst       analyst prices and ratings of the company [Finviz]")
        print(
            "   rating        rating of the company from strong sell to strong buy [FMP]"
        )
        print("   pt            price targets over time [Business Insider]")
        print(
            "   rot           rating over timefrom strong sell to strong buy [Finnhub]"
        )
        print(
            "   est           quarter and year analysts earnings estimates [Business Insider]"
        )
        print("   sec           SEC filings [Market Watch]")
        print("   short         short interest [Quandl]")
        print("   dp            dark pools (ATS) vs OTC data [FINRA]")
        print("   ftd           fails-to-deliver data [SEC]")
        print("   shortview     price vs short interest volume [Stockgrid.io]")
        print("   darkpos       net short vs position [Stockgrid.io]")
        print("   supplier      list of suppliers [csimarket]")
        print("   customer      list of customers [csimarket]")
        print("")

    def switch(self, an_input: str):
        """Process and dispatch input

        Returns
        -------
        True, False or None
            False - quit the menu
            True - quit the program
            None - continue in the menu
        """

        # Empty command
        if not an_input:
            print("")
            return None

        (known_args, other_args) = self.dd_parser.parse_known_args(an_input.split())

        # Help menu again
        if known_args.cmd == "?":
            self.print_help()
            return None

        # Clear screen
        if known_args.cmd == "cls":
            os.system("cls||clear")
            return None

        return getattr(
            self, "call_" + known_args.cmd, lambda: "Command not recognized!"
        )(other_args)

    def call_help(self, _):
        """Process Help command"""
        self.print_help()

    def call_q(self, _):
        """Process Q command - quit the menu"""
        return False

    def call_quit(self, _):
        """Process Quit command - quit the program"""
        return True

<<<<<<< HEAD
    def call_news(self, other_args: List[str]):
        """Process news command"""
        news_view.news(other_args, self.ticker)
=======
    def call_red(self, other_args: List[str]):
        """Process red command"""
        r_view.due_diligence(other_args, self.ticker)

    def call_insider(self, other_args: List[str]):
        """Process insider command"""
        fvz_view.insider(other_args, self.ticker)
>>>>>>> 581f4ae6

    def call_analyst(self, other_args: List[str]):
        """Process analyst command"""
        finviz_view.analyst(other_args, self.ticker)

    def call_pt(self, other_args: List[str]):
        """Process pt command"""
        business_insider_view.price_target_from_analysts(
            other_args, self.stock, self.ticker, self.start, self.interval
        )

    def call_rot(self, other_args: List[str]):
        """Process rot command"""
        finnhub_view.rating_over_time(other_args, self.ticker)

    def call_est(self, other_args: List[str]):
        """Process est command"""
        business_insider_view.estimates(other_args, self.ticker)

    def call_rating(self, other_args: List[str]):
        """Process rating command"""
        financial_modeling_prep_view.rating(other_args, self.ticker)

    def call_sec(self, other_args: List[str]):
        """Process sec command"""
        market_watch_view.sec_fillings(other_args, self.ticker)

    def call_short(self, other_args: List[str]):
        """Process short command"""
        quandl_view.short_interest(other_args, self.ticker, self.start)

    def call_dp(self, other_args: List[str]):
        """Process dp command"""
        finra_view.dark_pool(other_args, self.ticker)

    def call_ftd(self, other_args: List[str]):
        """Process ftd command"""
        sec_view.fails_to_deliver(other_args, self.ticker, self.stock)

    def call_shortview(self, other_args: List[str]):
        """Process shortview command"""
        stockgrid_dd_view.shortview(self.ticker, other_args)

    def call_darkpos(self, other_args: List[str]):
        """Process darkpos command"""
        stockgrid_dd_view.darkpos(self.ticker, other_args)

    def call_supplier(self, other_args: List[str]):
        """Process supplier command"""
        csimarket_view.suppliers(self.ticker, other_args)

    def call_customer(self, other_args: List[str]):
        """Process customer command"""
        csimarket_view.customers(self.ticker, other_args)


def menu(ticker: str, start: str, interval: str, stock: DataFrame):
    """Due Diligence Menu

    Parameters
    ----------
    stock : DataFrame
        Due diligence stock dataframe
    ticker : str
        Due diligence ticker symbol
    start : str
        Start date of the stock data
    interval : str
        Stock data interval
    """

    dd_controller = DueDiligenceController(ticker, start, interval, stock)
    dd_controller.call_help(None)

    while True:
        # Get input command from user
        if session and gtff.USE_PROMPT_TOOLKIT:
            completer = NestedCompleter.from_nested_dict(
                {c: None for c in dd_controller.CHOICES}
            )

            an_input = session.prompt(
                f"{get_flair()} (stocks)>(dd)> ",
                completer=completer,
            )
        else:
            an_input = input(f"{get_flair()} (stocks)>(dd)> ")

        try:
            process_input = dd_controller.switch(an_input)

            if process_input is not None:
                return process_input

        except SystemExit:
            print("The command selected doesn't exist\n")
            continue<|MERGE_RESOLUTION|>--- conflicted
+++ resolved
@@ -13,26 +13,12 @@
     finviz_view,
     market_watch_view,
     quandl_view,
-    news_view,
     finra_view,
     sec_view,
     stockgrid_dd_view,
     finnhub_view,
     csimarket_view,
 )
-<<<<<<< HEAD
-
-=======
-from gamestonk_terminal.stocks.due_diligence import finviz_view as fvz_view
-from gamestonk_terminal.stocks.due_diligence import market_watch_view as mw_view
-from gamestonk_terminal.stocks.due_diligence import quandl_view as q_view
-from gamestonk_terminal.stocks.due_diligence import reddit_view as r_view
-from gamestonk_terminal.stocks.due_diligence import finra_view
-from gamestonk_terminal.stocks.due_diligence import sec_view
-from gamestonk_terminal.stocks.due_diligence import stockgrid_dd_view as sg_view
-from gamestonk_terminal.stocks.due_diligence import finnhub_view
-from gamestonk_terminal.stocks.due_diligence import csimarket_view
->>>>>>> 581f4ae6
 from gamestonk_terminal import feature_flags as gtff
 from gamestonk_terminal.helper_funcs import get_flair
 from gamestonk_terminal.menu import session
@@ -53,7 +39,6 @@
         "pt",
         "rot",
         "est",
-        "news",
         "analyst",
         "sec",
         "dp",
@@ -109,7 +94,6 @@
         print("   q             quit this menu, and shows back to main menu")
         print("   quit          quit to abandon program")
         print("")
-        print("   news          latest news of the company [News API]")
         print("   analyst       analyst prices and ratings of the company [Finviz]")
         print(
             "   rating        rating of the company from strong sell to strong buy [FMP]"
@@ -174,20 +158,6 @@
     def call_quit(self, _):
         """Process Quit command - quit the program"""
         return True
-
-<<<<<<< HEAD
-    def call_news(self, other_args: List[str]):
-        """Process news command"""
-        news_view.news(other_args, self.ticker)
-=======
-    def call_red(self, other_args: List[str]):
-        """Process red command"""
-        r_view.due_diligence(other_args, self.ticker)
-
-    def call_insider(self, other_args: List[str]):
-        """Process insider command"""
-        fvz_view.insider(other_args, self.ticker)
->>>>>>> 581f4ae6
 
     def call_analyst(self, other_args: List[str]):
         """Process analyst command"""
