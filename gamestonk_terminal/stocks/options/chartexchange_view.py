--- conflicted
+++ resolved
@@ -51,12 +51,7 @@
         Export data as CSV, JSON, XLSX
     """
 
-<<<<<<< HEAD
-    df = chartexchange_model.get_option_history(ticker, date, call, price)
-
-=======
     df = chartexchange_model.get_option_history(ticker, date, call, price)[::-1]
->>>>>>> 3cde8bdc
     df["Date"] = pd.to_datetime(df["Date"])
     df = df.set_index("Date")
 
