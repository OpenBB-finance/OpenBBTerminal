""" Options Controller Module """
__docformat__ = "numpy"

import argparse
import os
from datetime import datetime, timedelta
from typing import List
from colorama import Style
import pandas as pd

from prompt_toolkit.completion import NestedCompleter
from gamestonk_terminal.parent_classes import BaseController
from gamestonk_terminal import feature_flags as gtff
from gamestonk_terminal.config_terminal import TRADIER_TOKEN
from gamestonk_terminal.helper_funcs import (
    EXPORT_BOTH_RAW_DATA_AND_FIGURES,
    EXPORT_ONLY_FIGURES_ALLOWED,
    EXPORT_ONLY_RAW_DATA_ALLOWED,
    parse_known_args_and_warn,
    valid_date,
)
from gamestonk_terminal.menu import session
from gamestonk_terminal.stocks.options import (
    barchart_view,
    calculator_view,
    fdscanner_view,
    syncretism_view,
    tradier_model,
    tradier_view,
    yfinance_model,
    yfinance_view,
    alphaquery_view,
    chartexchange_view,
    payoff_controller,
    pricing_controller,
    screener_controller,
)

# pylint: disable=R1710,C0302,R0916


class OptionsController(BaseController):
    """Options Controller class"""

    CHOICES_COMMANDS = [
        "calc",
        "yf",
        "tr",
        "info",
        "pcr",
        "load",
        "exp",
        "vol",
        "voi",
        "oi",
        "hist",
        "chains",
        "grhist",
        "unu",
        "plot",
        "parity",
        "binom",
    ]
    CHOICES_MENUS = [
        "payoff",
        "pricing",
        "screen",
    ]

    PRESET_PATH = os.path.join(os.path.abspath(os.path.dirname(__file__)), "presets/")

    presets = [f.split(".")[0] for f in os.listdir(PRESET_PATH) if f.endswith(".ini")]

    grhist_greeks_choices = [
        "iv",
        "gamma",
        "theta",
        "vega",
        "delta",
        "rho",
        "premium",
    ]

    unu_sortby_choices = [
        "Strike",
        "Vol/OI",
        "Vol",
        "OI",
        "Bid",
        "Ask",
        "Exp",
        "Ticker",
    ]
    pcr_length_choices = ["10", "20", "30", "60", "90", "120", "150", "180"]

    load_source_choices = ["tr", "yf"]
    hist_source_choices = ["td", "ce"]
    voi_source_choices = ["tr", "yf"]
    oi_source_choices = ["tr", "yf"]
    plot_vars_choices = ["ltd", "s", "lp", "b", "a", "c", "pc", "v", "oi", "iv"]
    plot_custom_choices = ["smile"]

    def __init__(self, ticker: str, queue: List[str] = None):
        """Constructor"""
        super().__init__("/stocks/options/", queue)

        self.ticker = ticker
        self.prices = pd.DataFrame(columns=["Price", "Chance"])
        self.selected_date = ""
        self.chain = None

        if ticker:
            if TRADIER_TOKEN == "REPLACE_ME":
                print("Loaded expiry dates from Yahoo Finance")
                self.expiry_dates = yfinance_model.option_expirations(self.ticker)
            else:
                print("Loaded expiry dates from Tradier")
                self.expiry_dates = tradier_model.option_expirations(self.ticker)
        else:
            self.expiry_dates = []

        if session and gtff.USE_PROMPT_TOOLKIT:
            choices: dict = {c: {} for c in self.controller_choices}
            choices["unu"]["-s"] = {c: {} for c in self.unu_sortby_choices}
            choices["pcr"] = {c: {} for c in self.pcr_length_choices}
            choices["disp"] = {c: {} for c in self.presets}
            choices["scr"] = {c: {} for c in self.presets}
            choices["grhist"]["-g"] = {c: {} for c in self.grhist_greeks_choices}
            choices["load"]["-s"] = {c: {} for c in self.load_source_choices}
            choices["load"]["--source"] = {c: {} for c in self.hist_source_choices}
            choices["load"]["-s"] = {c: {} for c in self.voi_source_choices}
            choices["plot"]["-x"] = {c: {} for c in self.plot_vars_choices}
            choices["plot"]["-y"] = {c: {} for c in self.plot_vars_choices}
            choices["plot"]["-c"] = {c: {} for c in self.plot_custom_choices}
            # This menu contains dynamic choices that may change during runtime
            self.choices = choices
            self.completer = NestedCompleter.from_nested_dict(choices)

    def update_runtime_choices(self):
        """Update runtime choices"""
        if self.expiry_dates and session and gtff.USE_PROMPT_TOOLKIT:
            self.choices["exp"] = {str(c): {} for c in range(len(self.expiry_dates))}
            self.choices["exp"]["-d"] = {c: {} for c in self.expiry_dates + [""]}
            if self.chain:
                self.choices["hist"] = {
                    str(c): {}
                    for c in self.chain.puts["strike"] + self.chain.calls["strike"]
                }
                self.choices["grhist"] = {
                    str(c): {}
                    for c in self.chain.puts["strike"] + self.chain.calls["strike"]
                }
                self.choices["binom"] = {
                    str(c): {}
                    for c in self.chain.puts["strike"] + self.chain.calls["strike"]
                }

            self.completer = NestedCompleter.from_nested_dict(self.choices)

    def print_help(self):
        """Print help."""
        colored = self.ticker and self.selected_date
        help_text = f"""
    unu           show unusual options activity [fdscanner.com]
    calc          basic call/put PnL calculator

    load          load new ticker
    exp           see and set expiration dates

Ticker: {self.ticker or None}
Expiry: {self.selected_date or None}
{"" if self.ticker else Style.DIM}
    pcr           display put call ratio for ticker [AlphaQuery.com]{Style.DIM if not colored else ''}
    info          display option information (volatility, IV rank etc) [Barchart.com]
    chains        display option chains with greeks [Tradier]
    oi            plot open interest [Tradier/YF]
    vol           plot volume [Tradier/YF]
    voi           plot volume and open interest [Tradier/YF]
    hist          plot option history [Tradier]
    grhist        plot option greek history [Syncretism.io]
    plot          plot variables provided by the user [Yfinance]
    parity        shows whether options are above or below expected price [Yfinance]
    binom         shows the value of an option using binomial options pricing [Yfinance]
{Style.RESET_ALL if not colored else ''}
>   screen        screens tickers based on preset [Syncretism.io]{"" if colored else Style.DIM}
>   payoff        shows payoff diagram for a selection of options [Yfinance]
>   pricing       shows options pricing and risk neutral valuation [Yfinance]
{Style.RESET_ALL if not colored else ''}"""
        print(help_text)

    def custom_reset(self):
        """Class specific component of reset command"""
        if self.ticker:
            if self.selected_date:
                return [
                    "stocks",
                    f"load {self.ticker}",
                    "options",
                    f"exp -d {self.selected_date}",
                ]
            return ["stocks", f"load {self.ticker}", "options"]
        return []

    def call_calc(self, other_args: List[str]):
        """Process calc command"""
        parser = argparse.ArgumentParser(
            add_help=False,
            formatter_class=argparse.ArgumentDefaultsHelpFormatter,
            prog="calc",
            description="Calculate profit or loss for given option settings.",
        )
        parser.add_argument(
            "--put",
            action="store_true",
            default=False,
            dest="put",
            help="Flag to calculate put option",
        )
        parser.add_argument(
            "--sell",
            action="store_true",
            default=False,
            dest="sell",
            help="Flag to get profit chart of selling contract",
        )
        parser.add_argument(
            "-s",
            "--strike",
            type=float,
            dest="strike",
            help="Option strike price",
            default=10,
        )
        parser.add_argument(
            "-p",
            "--premium",
            type=float,
            dest="premium",
            help="Premium price",
            default=1,
        )
        parser.add_argument(
            "-m",
            "--min",
            type=float,
            dest="min",
            help="Min price to look at",
            default=-1,
            required="-M" in other_args,
        )
        parser.add_argument(
            "-M",
            "--max",
            type=float,
            dest="max",
            help="Max price to look at",
            default=-1,
            required="-m" in other_args,
        )
        ns_parser = parse_known_args_and_warn(parser, other_args)
        if ns_parser:
            if ns_parser.min > 0 and ns_parser.max > 0:
                pars = {"x_min": ns_parser.min, "x_max": ns_parser.max}
            else:
                pars = {}

            calculator_view.view_calculator(
                strike=ns_parser.strike,
                premium=ns_parser.premium,
                put=ns_parser.put,
                sell=ns_parser.sell,
                **pars,
            )

    def call_unu(self, other_args: List[str]):
        """Process act command"""
        parser = argparse.ArgumentParser(
            prog="unu",
            add_help=False,
            formatter_class=argparse.ArgumentDefaultsHelpFormatter,
            description="This command gets unusual options from fdscanner.com",
        )
        parser.add_argument(
            "-l",
            "--limit",
            dest="limit",
            type=int,
            default=20,
            help="Limit of options to show. Each scraped page gives 20 results.",
        )
        parser.add_argument(
            "-s",
            "--sortby",
            dest="sortby",
            nargs="+",
            default="Vol/OI",
            choices=self.unu_sortby_choices,
            help="Column to sort by.  Vol/OI is the default and typical variable to be considered unusual.",
        )
        parser.add_argument(
            "-a",
            "--ascending",
            dest="ascend",
            default=False,
            action="store_true",
            help="Flag to sort in ascending order",
        )
        parser.add_argument(
            "-p",
            "--puts_only",
            dest="puts_only",
            help="Flag to show puts only",
            default=False,
            action="store_true",
        )
        parser.add_argument(
            "-c",
            "--calls_only",
            dest="calls_only",
            help="Flag to show calls only",
            default=False,
            action="store_true",
        )
        if other_args and "-" not in other_args[0][0]:
            other_args.insert(0, "-l")
        ns_parser = parse_known_args_and_warn(
            parser, other_args, EXPORT_ONLY_RAW_DATA_ALLOWED
        )
        if ns_parser:
            if ns_parser.calls_only and ns_parser.puts_only:
                print(
                    "Cannot return puts only and calls only. Either use one or neither\n."
                )
            else:
                fdscanner_view.display_options(
                    num=ns_parser.limit,
                    sort_column=ns_parser.sortby,
                    export=ns_parser.export,
                    ascending=ns_parser.ascend,
                    calls_only=ns_parser.calls_only,
                    puts_only=ns_parser.puts_only,
                )

    def call_pcr(self, other_args: List[str]):
        parser = argparse.ArgumentParser(
            add_help=False,
            formatter_class=argparse.ArgumentDefaultsHelpFormatter,
            prog="pcr",
            description="Display put to call ratio for ticker [AlphaQuery.com]",
        )
        parser.add_argument(
            "-l",
            "-length",
            help="Window length to get",
            dest="length",
            choices=self.pcr_length_choices,
            default=30,
        )
        parser.add_argument(
            "-s",
            "--start",
            help="Start date for plot",
            type=valid_date,
            default=datetime.now() - timedelta(days=366),
            dest="start",
        )
        if other_args and "-" not in other_args[0][0]:
            other_args.insert(0, "-l")
        ns_parser = parse_known_args_and_warn(
            parser, other_args, export_allowed=EXPORT_BOTH_RAW_DATA_AND_FIGURES
        )
        if ns_parser:
            if self.ticker:
                alphaquery_view.display_put_call_ratio(
                    ticker=self.ticker,
                    window=ns_parser.length,
                    start_date=ns_parser.start.strftime("%Y-%m-%d"),
                    export=ns_parser.export,
                )
            else:
                print("No ticker loaded.\n")

    def call_info(self, other_args: List[str]):
        """Process info command"""
        parser = argparse.ArgumentParser(
            add_help=False,
            formatter_class=argparse.ArgumentDefaultsHelpFormatter,
            prog="info",
            description="Display option data [Source: Barchart.com]",
        )
        ns_parser = parse_known_args_and_warn(
            parser, other_args, EXPORT_ONLY_RAW_DATA_ALLOWED
        )
        if ns_parser:
            if self.ticker:
                barchart_view.print_options_data(
                    ticker=self.ticker, export=ns_parser.export
                )
            else:
                print("No ticker loaded.\n")

    def call_grhist(self, other_args: List[str]):
        """Process grhist command"""
        parser = argparse.ArgumentParser(
            add_help=False,
            formatter_class=argparse.ArgumentDefaultsHelpFormatter,
            prog="grhist",
            description="Plot historical option greeks.",
        )
        parser.add_argument(
            "-s",
            "--strike",
            dest="strike",
            type=float,
            required="--chain" in other_args or "-h" not in other_args,
            help="Strike price to look at",
        )
        parser.add_argument(
            "-p",
            "--put",
            dest="put",
            action="store_true",
            default=False,
            help="Flag for showing put option",
        )
        parser.add_argument(
            "-g",
            "--greek",
            dest="greek",
            type=str,
            choices=self.grhist_greeks_choices,
            default="delta",
            help="Greek column to select",
        )
        parser.add_argument(
            "-c",
            "--chain",
            dest="chain_id",
            default="",
            type=str,
            help="OCC option symbol",
        )
        parser.add_argument(
            "-r",
            "--raw",
            dest="raw",
            action="store_true",
            default=False,
            help="Display raw data",
        )
        parser.add_argument(
            "-l",
            "--limit",
            dest="limit",
            default=20,
            help="Limit of raw data rows to display",
        )
        if other_args and "-" not in other_args[0][0]:
            other_args.insert(0, "-s")
        ns_parser = parse_known_args_and_warn(
            parser, other_args, EXPORT_BOTH_RAW_DATA_AND_FIGURES
        )
        if ns_parser:
            if self.ticker:
                if self.selected_date:
                    if self.chain and (
                        (
                            ns_parser.put
                            and ns_parser.strike
                            in [float(strike) for strike in self.chain.puts["strike"]]
                        )
                        or (
                            not ns_parser.put
                            and ns_parser.strike
                            in [float(strike) for strike in self.chain.calls["strike"]]
                        )
                    ):
                        syncretism_view.view_historical_greeks(
                            ticker=self.ticker,
                            expiry=self.selected_date,
                            strike=ns_parser.strike,
                            greek=ns_parser.greek,
                            chain_id=ns_parser.chain_id,
                            put=ns_parser.put,
                            raw=ns_parser.raw,
                            n_show=ns_parser.limit,
                            export=ns_parser.export,
                        )
                    else:
                        print("No correct strike input\n")
                else:
                    print("No expiry loaded. First use `exp <expiry date>`\n")
            else:
                print("No ticker loaded. First use `load <ticker>` \n")

    def call_load(self, other_args: List[str]):
        """Process load command"""
        parser = argparse.ArgumentParser(
            add_help=False,
            formatter_class=argparse.ArgumentDefaultsHelpFormatter,
            prog="load",
            description="Load a ticker into option menu",
        )
        parser.add_argument(
            "-t",
            "--ticker",
            action="store",
            dest="ticker",
            required="-h" not in other_args,
            help="Stock ticker",
        )
        parser.add_argument(
            "-s",
            "--source",
            choices=self.load_source_choices,
            dest="source",
            default=None,
            help="Source to get option expirations from",
        )
        if other_args and "-" not in other_args[0][0]:
            other_args.insert(0, "-t")
        ns_parser = parse_known_args_and_warn(parser, other_args)
        if ns_parser:
            self.ticker = ns_parser.ticker.upper()
            self.update_runtime_choices()

            if TRADIER_TOKEN == "REPLACE_ME" or ns_parser.source == "yf":
                self.expiry_dates = yfinance_model.option_expirations(self.ticker)
            else:
                self.expiry_dates = tradier_model.option_expirations(self.ticker)
            print("")

            if self.ticker and self.selected_date:
                self.chain = yfinance_model.get_option_chain(
                    self.ticker, self.selected_date
                )

    def call_exp(self, other_args: List[str]):
        """Process exp command"""
        parser = argparse.ArgumentParser(
            add_help=False,
            formatter_class=argparse.ArgumentDefaultsHelpFormatter,
            prog="exp",
            description="See and set expiration date",
        )
        parser.add_argument(
            "-i",
            "--index",
            dest="index",
            action="store",
            type=int,
            default=-1,
            choices=range(len(self.expiry_dates)),
            help="Select index for expiry date.",
        )
        parser.add_argument(
            "-d",
            "--date",
            dest="date",
            type=str,
            choices=self.expiry_dates + [""],
            help="Select date (YYYY-MM-DD)",
            default="",
        )

        if other_args and "-" not in other_args[0][0]:
            other_args.insert(0, "-i")
        ns_parser = parse_known_args_and_warn(parser, other_args)
        if ns_parser:
            if self.ticker:
                # Print possible expiry dates
                if ns_parser.index == -1 and not ns_parser.date:
                    print("\nAvailable expiry dates:")
                    for i, d in enumerate(self.expiry_dates):
                        print(f"   {(2 - len(str(i))) * ' '}{i}.  {d}")
                    print("")
                elif ns_parser.date:
                    if ns_parser.date in self.expiry_dates:
                        print(f"Expiration set to {ns_parser.date} \n")
                        self.selected_date = ns_parser.date
                        self.update_runtime_choices()
                    else:
                        print("Expiration not an option")
                else:
                    expiry_date = self.expiry_dates[ns_parser.index]
                    print(f"Expiration set to {expiry_date} \n")
                    self.selected_date = expiry_date
<<<<<<< HEAD
=======
                    self.update_runtime_choices()
>>>>>>> 9d36f84a

                if self.selected_date:
                    self.chain = yfinance_model.get_option_chain(
                        self.ticker, self.selected_date
                    )
<<<<<<< HEAD
            else:
                print("Please load a ticker using `load <ticker>`.\n")

    @try_except
=======
                    self.update_runtime_choices()
            else:
                print("Please load a ticker using `load <ticker>`.\n")

>>>>>>> 9d36f84a
    def call_hist(self, other_args: List[str]):
        """Process hist command"""
        parser = argparse.ArgumentParser(
            add_help=False,
            formatter_class=argparse.ArgumentDefaultsHelpFormatter,
            prog="hist",
            description="Gets historical quotes for given option chain",
        )
        parser.add_argument(
            "-s",
            "--strike",
            dest="strike",
            type=float,
            required="--chain" not in other_args and "-c" not in other_args,
            help="Strike price to look at",
        )
        parser.add_argument(
            "-p",
            "--put",
            dest="put",
            action="store_true",
            default=False,
            help="Flag for showing put option",
        )
        parser.add_argument(
            "-c", "--chain", dest="chain_id", type=str, help="OCC option symbol"
        )
        parser.add_argument(
            "-r",
            "--raw",
            dest="raw",
            action="store_true",
            default=False,
            help="Display raw data",
        )
        parser.add_argument(
            "--source",
            dest="source",
            type=str,
            choices=self.hist_source_choices,
            default="ce",
            help="Choose Tradier(TD) or ChartExchange (CE), only affects raw data",
        )
        parser.add_argument(
            "-l",
            "--limit",
            dest="limit",
            type=int,
            help="Limit of data rows to display",
        )
        if other_args and "-" not in other_args[0][0]:
            other_args.insert(0, "-s")
        ns_parser = parse_known_args_and_warn(
            parser, other_args, EXPORT_BOTH_RAW_DATA_AND_FIGURES
        )
        if ns_parser:
            if self.ticker:
                if self.selected_date:
                    if self.chain and (
                        (
                            ns_parser.put
                            and ns_parser.strike
                            in [float(strike) for strike in self.chain.puts["strike"]]
                        )
                        or (
                            not ns_parser.put
                            and ns_parser.strike
                            in [float(strike) for strike in self.chain.calls["strike"]]
                        )
                    ):
                        if ns_parser.source.lower() == "ce":
                            chartexchange_view.display_raw(
                                self.ticker,
                                self.selected_date,
                                not ns_parser.put,
                                ns_parser.strike,
                                ns_parser.limit,
                                ns_parser.export,
                            )

                        else:
                            if TRADIER_TOKEN != "REPLACE_ME":
                                tradier_view.display_historical(
                                    ticker=self.ticker,
                                    expiry=self.selected_date,
                                    strike=ns_parser.strike,
                                    put=ns_parser.put,
                                    raw=ns_parser.raw,
                                    chain_id=ns_parser.chain_id,
                                    export=ns_parser.export,
                                )
                            else:
                                print("TRADIER TOKEN not supplied. \n")
                    else:
                        print("No correct strike input\n")
                else:
                    print("No expiry loaded. First use `exp <expiry date>` \n")
            else:
                print("No ticker loaded. First use `load <ticker>`\n")

    def call_chains(self, other_args: List[str]):
        """Process chains command"""
        parser = argparse.ArgumentParser(
            prog="chains",
            add_help=False,
            formatter_class=argparse.ArgumentDefaultsHelpFormatter,
            description="Display option chains",
        )
        parser.add_argument(
            "-c",
            "--calls",
            action="store_true",
            default=False,
            dest="calls",
            help="Flag to show calls only",
        )
        parser.add_argument(
            "-p",
            "--puts",
            action="store_true",
            default=False,
            dest="puts",
            help="Flag to show puts only",
        )
        parser.add_argument(
            "-m",
            "--min",
            dest="min_sp",
            type=float,
            default=-1,
            help="minimum strike price to consider.",
        )
        parser.add_argument(
            "-M",
            "--max",
            dest="max_sp",
            type=float,
            default=-1,
            help="maximum strike price to consider.",
        )
        parser.add_argument(
            "-d",
            "--display",
            dest="to_display",
            default=tradier_model.default_columns,
            type=tradier_view.check_valid_option_chains_headers,
            help="columns to look at.  Columns can be:  {bid, ask, strike, bidsize, asksize, volume, open_interest, "
            "delta, gamma, theta, vega, ask_iv, bid_iv, mid_iv} ",
        )
        ns_parser = parse_known_args_and_warn(
            parser, other_args, EXPORT_ONLY_RAW_DATA_ALLOWED
        )
        if ns_parser:
            if self.ticker:
                if self.selected_date:
                    if TRADIER_TOKEN != "REPLACE_ME":
                        tradier_view.display_chains(
                            ticker=self.ticker,
                            expiry=self.selected_date,
                            to_display=ns_parser.to_display,
                            min_sp=ns_parser.min_sp,
                            max_sp=ns_parser.max_sp,
                            calls_only=ns_parser.calls,
                            puts_only=ns_parser.puts,
                            export=ns_parser.export,
                        )
                    else:
                        print("TRADIER TOKEN not supplied. \n")
                else:
                    print("No expiry loaded. First use `exp {expiry date}`\n")
            else:
                print("No ticker loaded. First use `load <ticker>`\n")

    def call_vol(self, other_args: List[str]):
        """Process vol command"""
        parser = argparse.ArgumentParser(
            add_help=False,
            formatter_class=argparse.ArgumentDefaultsHelpFormatter,
            prog="vol",
            description="Plot volume.  Volume refers to the number of contracts traded today.",
        )
        parser.add_argument(
            "-m",
            "--min",
            default=-1,
            type=float,
            help="Min strike to plot",
            dest="min",
        )
        parser.add_argument(
            "-M",
            "--max",
            default=-1,
            type=float,
            help="Max strike to plot",
            dest="max",
        )
        parser.add_argument(
            "-c",
            "--calls",
            action="store_true",
            default=False,
            dest="calls",
            help="Flag to plot call options only",
        )
        parser.add_argument(
            "-p",
            "--puts",
            action="store_true",
            default=False,
            dest="puts",
            help="Flag to plot put options only",
        )
        parser.add_argument(
            "-s",
            "--source",
            type=str,
            default="tr",
            choices=["tr", "yf"],
            dest="source",
            help="Source to get data from",
        )
        ns_parser = parse_known_args_and_warn(
            parser, other_args, EXPORT_BOTH_RAW_DATA_AND_FIGURES
        )
        if ns_parser:
            if self.ticker:
                if self.selected_date:
                    if ns_parser.source == "tr" and TRADIER_TOKEN != "REPLACE_ME":
                        tradier_view.plot_vol(
                            ticker=self.ticker,
                            expiry=self.selected_date,
                            min_sp=ns_parser.min,
                            max_sp=ns_parser.max,
                            calls_only=ns_parser.calls,
                            puts_only=ns_parser.puts,
                            export=ns_parser.export,
                        )
                    else:
                        yfinance_view.plot_vol(
                            ticker=self.ticker,
                            expiry=self.selected_date,
                            min_sp=ns_parser.min,
                            max_sp=ns_parser.max,
                            calls_only=ns_parser.calls,
                            puts_only=ns_parser.puts,
                            export=ns_parser.export,
                        )
                else:
                    print("No expiry loaded. First use `exp {expiry date}`\n")
            else:
                print("No ticker loaded. First use `load <ticker>`\n")

    def call_voi(self, other_args: List[str]):
        """Process voi command"""
        parser = argparse.ArgumentParser(
            add_help=False,
            formatter_class=argparse.ArgumentDefaultsHelpFormatter,
            prog="voi",
            description="""Plots Volume + Open Interest of calls vs puts.""",
        )
        parser.add_argument(
            "-v",
            "--minv",
            dest="min_vol",
            type=float,
            default=-1,
            help="minimum volume (considering open interest) threshold of the plot.",
        )
        parser.add_argument(
            "-m",
            "--min",
            dest="min_sp",
            type=float,
            default=-1,
            help="minimum strike price to consider in the plot.",
        )
        parser.add_argument(
            "-M",
            "--max",
            dest="max_sp",
            type=float,
            default=-1,
            help="maximum strike price to consider in the plot.",
        )
        parser.add_argument(
            "-s",
            "--source",
            type=str,
            default="tr",
            choices=self.voi_source_choices,
            dest="source",
            help="Source to get data from",
        )
        ns_parser = parse_known_args_and_warn(
            parser, other_args, EXPORT_BOTH_RAW_DATA_AND_FIGURES
        )
        if ns_parser:
            if self.ticker:
                if self.selected_date:
                    if ns_parser.source == "tr" and TRADIER_TOKEN != "REPLACE_ME":
                        tradier_view.plot_volume_open_interest(
                            ticker=self.ticker,
                            expiry=self.selected_date,
                            min_sp=ns_parser.min_sp,
                            max_sp=ns_parser.max_sp,
                            min_vol=ns_parser.min_vol,
                            export=ns_parser.export,
                        )
                    else:
                        yfinance_view.plot_volume_open_interest(
                            ticker=self.ticker,
                            expiry=self.selected_date,
                            min_sp=ns_parser.min_sp,
                            max_sp=ns_parser.max_sp,
                            min_vol=ns_parser.min_vol,
                            export=ns_parser.export,
                        )
                else:
                    print("No expiry loaded. First use `exp {expiry date}`\n")
            else:
                print("No ticker loaded. First use `load <ticker>`\n")

    def call_oi(self, other_args: List[str]):
        """Process oi command"""
        parser = argparse.ArgumentParser(
            add_help=False,
            formatter_class=argparse.ArgumentDefaultsHelpFormatter,
            prog="oi",
            description="Plot open interest.  Open interest represents the number of contracts that exist.",
        )
        parser.add_argument(
            "-m",
            "--min",
            default=-1,
            type=float,
            help="Min strike to plot",
            dest="min",
        )
        parser.add_argument(
            "-M",
            "--max",
            default=-1,
            type=float,
            help="Max strike to plot",
            dest="max",
        )
        parser.add_argument(
            "-c",
            "--calls",
            action="store_true",
            default=False,
            dest="calls",
            help="Flag to plot call options only",
        )
        parser.add_argument(
            "-p",
            "--puts",
            action="store_true",
            default=False,
            dest="puts",
            help="Flag to plot put options only",
        )
        parser.add_argument(
            "-s",
            "--source",
            type=str,
            default="tr",
            choices=self.oi_source_choices,
            dest="source",
            help="Source to get data from",
        )
        ns_parser = parse_known_args_and_warn(
            parser, other_args, EXPORT_BOTH_RAW_DATA_AND_FIGURES
        )
        if ns_parser:
            if self.ticker:
                if self.selected_date:
                    if ns_parser.source == "tr" and TRADIER_TOKEN != "REPLACE_ME":
                        tradier_view.plot_oi(
                            ticker=self.ticker,
                            expiry=self.selected_date,
                            min_sp=ns_parser.min,
                            max_sp=ns_parser.max,
                            calls_only=ns_parser.calls,
                            puts_only=ns_parser.puts,
                            export=ns_parser.export,
                        )
                    else:
                        yfinance_view.plot_oi(
                            ticker=self.ticker,
                            expiry=self.selected_date,
                            min_sp=ns_parser.min,
                            max_sp=ns_parser.max,
                            calls_only=ns_parser.calls,
                            puts_only=ns_parser.puts,
                            export=ns_parser.export,
                        )
                else:
                    print("No expiry loaded. First use `exp {expiry date}`\n")
            else:
                print("No ticker loaded. First use `load <ticker>`\n")

    def call_plot(self, other_args: List[str]):
        """Process plot command"""
        parser = argparse.ArgumentParser(
            add_help=False,
            formatter_class=argparse.ArgumentDefaultsHelpFormatter,
            prog="plot",
            description="Shows a plot for the given x and y variables",
        )
        parser.add_argument(
            "-p",
            "--put",
            action="store_true",
            default=False,
            dest="put",
            help="Shows puts instead of calls",
        )
        parser.add_argument(
            "-x",
            "--x_axis",
            type=str,
            dest="x",
            default=None,
            choices=self.plot_vars_choices,
            help=(
                "ltd- last trade date, s- strike, lp- last price, b- bid, a- ask,"
                "c- change, pc- percent change, v- volume, oi- open interest, iv- implied volatility"
            ),
        )
        parser.add_argument(
            "-y",
            "--y_axis",
            type=str,
            dest="y",
            default=None,
            choices=self.plot_vars_choices,
            help=(
                "ltd- last trade date, s- strike, lp- last price, b- bid, a- ask,"
                "c- change, pc- percent change, v- volume, oi- open interest, iv- implied volatility"
            ),
        )
        parser.add_argument(
            "-c",
            "--custom",
            type=str,
            choices=self.plot_custom_choices,
            dest="custom",
            default=None,
            help="Choose from already created graphs",
        )

        ns_parser = parse_known_args_and_warn(
            parser, other_args, EXPORT_ONLY_FIGURES_ALLOWED
        )
        if ns_parser:
            if self.ticker:
                if self.selected_date:
                    if (
                        ns_parser.x is None or ns_parser.y is None
                    ) and ns_parser.custom is None:
                        print("Please submit an X and Y value, or select a preset.\n")
                    else:
                        yfinance_view.plot_plot(
                            self.ticker,
                            self.selected_date,
                            ns_parser.put,
                            ns_parser.x,
                            ns_parser.y,
                            ns_parser.custom,
                            ns_parser.export,
                        )
                else:
                    print("No expiry loaded. First use `exp {expiry date}`\n")
            else:
                print("No ticker loaded. First use `load <ticker>`\n")

    def call_parity(self, other_args: List[str]):
        """Process parity command"""
        parser = argparse.ArgumentParser(
            add_help=False,
            formatter_class=argparse.ArgumentDefaultsHelpFormatter,
            prog="parity",
            description="Shows whether options are over or under valued",
        )
        parser.add_argument(
            "-p",
            "--put",
            action="store_true",
            default=False,
            dest="put",
            help="Shows puts instead of calls",
        )
        parser.add_argument(
            "-a",
            "--ask",
            action="store_true",
            default=False,
            dest="ask",
            help="Use ask price instead of lastPrice",
        )
        parser.add_argument(
            "-m",
            "--min",
            type=float,
            default=None,
            dest="mini",
            help="Minimum strike price shown",
        )
        parser.add_argument(
            "-M",
            "--max",
            type=float,
            default=None,
            dest="maxi",
            help="Maximum strike price shown",
        )
        ns_parser = parse_known_args_and_warn(
            parser, other_args, EXPORT_ONLY_RAW_DATA_ALLOWED
        )
        if ns_parser:
            if self.ticker:
                if self.selected_date:
                    yfinance_view.show_parity(
                        self.ticker,
                        self.selected_date,
                        ns_parser.put,
                        ns_parser.ask,
                        ns_parser.mini,
                        ns_parser.maxi,
                        ns_parser.export,
                    )
                else:
                    print("No expiry loaded. First use `exp {expiry date}`\n")
            else:
                print("No ticker loaded. First use `load <ticker>`\n")

    def call_binom(self, other_args: List[str]):
        """Process binom command"""
        parser = argparse.ArgumentParser(
            add_help=False,
            formatter_class=argparse.ArgumentDefaultsHelpFormatter,
            prog="binom",
            description="Gives the option value using binomial option valuation",
        )
        parser.add_argument(
            "-s",
            "--strike",
            type=float,
            default=0,
            dest="strike",
            help="Strike price for option shown",
        )
        parser.add_argument(
            "-p",
            "--put",
            action="store_true",
            default=False,
            dest="put",
            help="Value a put instead of a call",
        )
        parser.add_argument(
            "-e",
            "--european",
            action="store_true",
            default=False,
            dest="europe",
            help="Value a European option instead of an American one",
        )
        parser.add_argument(
            "-x",
            "--xlsx",
            action="store_true",
            default=False,
            dest="export",
            help="Export an excel spreadsheet with binomial pricing data",
        )
        parser.add_argument(
            "--plot",
            action="store_true",
            default=False,
            dest="plot",
            help="Plot expected ending values",
        )
        parser.add_argument(
            "-v",
            "--volatility",
            type=float,
            default=None,
            dest="volatility",
            help="Underlying asset annualized volatility",
        )
        if other_args and "-" not in other_args[0][0]:
            other_args.insert(0, "-s")
        ns_parser = parse_known_args_and_warn(parser, other_args)
        if ns_parser:
            if self.ticker:
                if self.selected_date:
                    yfinance_view.show_binom(
                        self.ticker,
                        self.selected_date,
                        ns_parser.strike,
                        ns_parser.put,
                        ns_parser.europe,
                        ns_parser.export,
                        ns_parser.plot,
                        ns_parser.volatility,
                    )
                else:
                    print("No expiry loaded. First use `exp {expiry date}`\n")
            else:
                print("No ticker loaded. First use `load <ticker>`\n")

    def call_payoff(self, _):
        """Process payoff command"""
        if self.ticker:
            if self.selected_date:
                self.queue = payoff_controller.PayoffController(
                    self.ticker, self.selected_date, self.queue
                ).menu()
            else:
                print("No expiry loaded. First use `exp {expiry date}`\n")

        else:
            print("No ticker loaded. First use `load <ticker>`\n")

    def call_pricing(self, _):
        """Process pricing command"""
        if self.ticker:
            if self.selected_date:
                self.queue = pricing_controller.PricingController(
                    self.ticker, self.selected_date, self.prices, self.queue
                ).menu()
            else:
                print("No expiry loaded. First use `exp {expiry date}`\n")

        else:
            print("No ticker loaded. First use `load <ticker>`\n")

    def call_screen(self, _):
        """Process screen command"""
<<<<<<< HEAD
        self.queue = screener_controller.menu(self.queue)


def menu(ticker: str = "", queue: List[str] = None):
    """Options Menu"""
    op_controller = OptionsController(ticker, queue)
    an_input = "HELP_ME"

    while True:
        # There is a command in the queue
        if op_controller.queue and len(op_controller.queue) > 0:
            # If the command is quitting the menu we want to return in here
            if op_controller.queue[0] in ("q", "..", "quit"):
                print("")
                if len(op_controller.queue) > 1:
                    return op_controller.queue[1:]
                return []

            # Consume 1 element from the queue
            an_input = op_controller.queue[0]
            op_controller.queue = op_controller.queue[1:]

            # Print the current location because this was an instruction and we want user to know what was the action
            if an_input and an_input.split(" ")[0] in op_controller.CHOICES_COMMANDS:
                print(f"{get_flair()} /stocks/options/ $ {an_input}")

        # Get input command from user
        else:
            # Display help menu when entering on this menu from a level above
            if an_input == "HELP_ME":
                op_controller.print_help()

            # Get input from user using auto-completion
            if session and gtff.USE_PROMPT_TOOLKIT and op_controller.choices:

                if op_controller.expiry_dates:
                    op_controller.choices["exp"] = {
                        str(c): {} for c in range(len(op_controller.expiry_dates))
                    }
                    op_controller.choices["exp"]["-d"] = {
                        c: {} for c in op_controller.expiry_dates + [""]
                    }
                    if op_controller.chain:
                        op_controller.choices["hist"] = {
                            str(c): {}
                            for c in op_controller.chain.puts["strike"]
                            + op_controller.chain.calls["strike"]
                        }
                        op_controller.choices["grhist"] = {
                            str(c): {}
                            for c in op_controller.chain.puts["strike"]
                            + op_controller.chain.calls["strike"]
                        }
                        op_controller.choices["binom"] = {
                            str(c): {}
                            for c in op_controller.chain.puts["strike"]
                            + op_controller.chain.calls["strike"]
                        }

                completer = NestedCompleter.from_nested_dict(op_controller.choices)
                try:
                    an_input = session.prompt(
                        f"{get_flair()} /stocks/options/ $ ",
                        completer=completer,
                        search_ignore_case=True,
                    )
                except KeyboardInterrupt:
                    # Exit in case of keyboard interrupt
                    an_input = "exit"
            # Get input from user without auto-completion
            else:
                an_input = input(f"{get_flair()} /stocks/options/ $ ")

        try:
            # Process the input command
            op_controller.queue = op_controller.switch(an_input)

        except SystemExit:
            print(
                f"\nThe command '{an_input}' doesn't exist on the /stocks/options menu.",
                end="",
            )
            similar_cmd = difflib.get_close_matches(
                an_input.split(" ")[0] if " " in an_input else an_input,
                op_controller.CHOICES,
                n=1,
                cutoff=0.7,
            )
            if similar_cmd:
                if " " in an_input:
                    candidate_input = (
                        f"{similar_cmd[0]} {' '.join(an_input.split(' ')[1:])}"
                    )
                    if candidate_input == an_input:
                        an_input = ""
                        op_controller.queue = []
                        print("\n")
                        continue
                    an_input = candidate_input
                else:
                    an_input = similar_cmd[0]

                print(f" Replacing by '{an_input}'.")
                op_controller.queue.insert(0, an_input)
            else:
                print("\n")
                an_input = ""
                op_controller.queue = []
=======
        self.queue = screener_controller.ScreenerController(self.queue).menu()
>>>>>>> 9d36f84a
<|MERGE_RESOLUTION|>--- conflicted
+++ resolved
@@ -585,26 +585,16 @@
                     expiry_date = self.expiry_dates[ns_parser.index]
                     print(f"Expiration set to {expiry_date} \n")
                     self.selected_date = expiry_date
-<<<<<<< HEAD
-=======
                     self.update_runtime_choices()
->>>>>>> 9d36f84a
 
                 if self.selected_date:
                     self.chain = yfinance_model.get_option_chain(
                         self.ticker, self.selected_date
                     )
-<<<<<<< HEAD
+                    self.update_runtime_choices()
             else:
                 print("Please load a ticker using `load <ticker>`.\n")
 
-    @try_except
-=======
-                    self.update_runtime_choices()
-            else:
-                print("Please load a ticker using `load <ticker>`.\n")
-
->>>>>>> 9d36f84a
     def call_hist(self, other_args: List[str]):
         """Process hist command"""
         parser = argparse.ArgumentParser(
@@ -1247,115 +1237,4 @@
 
     def call_screen(self, _):
         """Process screen command"""
-<<<<<<< HEAD
-        self.queue = screener_controller.menu(self.queue)
-
-
-def menu(ticker: str = "", queue: List[str] = None):
-    """Options Menu"""
-    op_controller = OptionsController(ticker, queue)
-    an_input = "HELP_ME"
-
-    while True:
-        # There is a command in the queue
-        if op_controller.queue and len(op_controller.queue) > 0:
-            # If the command is quitting the menu we want to return in here
-            if op_controller.queue[0] in ("q", "..", "quit"):
-                print("")
-                if len(op_controller.queue) > 1:
-                    return op_controller.queue[1:]
-                return []
-
-            # Consume 1 element from the queue
-            an_input = op_controller.queue[0]
-            op_controller.queue = op_controller.queue[1:]
-
-            # Print the current location because this was an instruction and we want user to know what was the action
-            if an_input and an_input.split(" ")[0] in op_controller.CHOICES_COMMANDS:
-                print(f"{get_flair()} /stocks/options/ $ {an_input}")
-
-        # Get input command from user
-        else:
-            # Display help menu when entering on this menu from a level above
-            if an_input == "HELP_ME":
-                op_controller.print_help()
-
-            # Get input from user using auto-completion
-            if session and gtff.USE_PROMPT_TOOLKIT and op_controller.choices:
-
-                if op_controller.expiry_dates:
-                    op_controller.choices["exp"] = {
-                        str(c): {} for c in range(len(op_controller.expiry_dates))
-                    }
-                    op_controller.choices["exp"]["-d"] = {
-                        c: {} for c in op_controller.expiry_dates + [""]
-                    }
-                    if op_controller.chain:
-                        op_controller.choices["hist"] = {
-                            str(c): {}
-                            for c in op_controller.chain.puts["strike"]
-                            + op_controller.chain.calls["strike"]
-                        }
-                        op_controller.choices["grhist"] = {
-                            str(c): {}
-                            for c in op_controller.chain.puts["strike"]
-                            + op_controller.chain.calls["strike"]
-                        }
-                        op_controller.choices["binom"] = {
-                            str(c): {}
-                            for c in op_controller.chain.puts["strike"]
-                            + op_controller.chain.calls["strike"]
-                        }
-
-                completer = NestedCompleter.from_nested_dict(op_controller.choices)
-                try:
-                    an_input = session.prompt(
-                        f"{get_flair()} /stocks/options/ $ ",
-                        completer=completer,
-                        search_ignore_case=True,
-                    )
-                except KeyboardInterrupt:
-                    # Exit in case of keyboard interrupt
-                    an_input = "exit"
-            # Get input from user without auto-completion
-            else:
-                an_input = input(f"{get_flair()} /stocks/options/ $ ")
-
-        try:
-            # Process the input command
-            op_controller.queue = op_controller.switch(an_input)
-
-        except SystemExit:
-            print(
-                f"\nThe command '{an_input}' doesn't exist on the /stocks/options menu.",
-                end="",
-            )
-            similar_cmd = difflib.get_close_matches(
-                an_input.split(" ")[0] if " " in an_input else an_input,
-                op_controller.CHOICES,
-                n=1,
-                cutoff=0.7,
-            )
-            if similar_cmd:
-                if " " in an_input:
-                    candidate_input = (
-                        f"{similar_cmd[0]} {' '.join(an_input.split(' ')[1:])}"
-                    )
-                    if candidate_input == an_input:
-                        an_input = ""
-                        op_controller.queue = []
-                        print("\n")
-                        continue
-                    an_input = candidate_input
-                else:
-                    an_input = similar_cmd[0]
-
-                print(f" Replacing by '{an_input}'.")
-                op_controller.queue.insert(0, an_input)
-            else:
-                print("\n")
-                an_input = ""
-                op_controller.queue = []
-=======
-        self.queue = screener_controller.ScreenerController(self.queue).menu()
->>>>>>> 9d36f84a
+        self.queue = screener_controller.ScreenerController(self.queue).menu()