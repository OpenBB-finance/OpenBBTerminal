--- conflicted
+++ resolved
@@ -968,78 +968,4 @@
                 self.tickers, self.queue
             ).menu(custom_path_menu_above="/stocks/")
         else:
-<<<<<<< HEAD
-            # Display help menu when entering on this menu from a level above
-            if an_input == "HELP_ME":
-                sia_controller.print_help()
-
-            # Get input from user using auto-completion
-            if session and gtff.USE_PROMPT_TOOLKIT and sia_controller.choices:
-                sia_controller.choices["industry"] = {
-                    i: None
-                    for i in financedatabase_model.get_industries(
-                        country=sia_controller.country, sector=sia_controller.sector
-                    )
-                }
-                sia_controller.choices["sector"] = {
-                    s: None
-                    for s in financedatabase_model.get_sectors(
-                        industry=sia_controller.industry, country=sia_controller.country
-                    )
-                }
-                sia_controller.choices["country"] = {
-                    c: None
-                    for c in financedatabase_model.get_countries(
-                        industry=sia_controller.industry, sector=sia_controller.sector
-                    )
-                }
-                completer = NestedCompleter.from_nested_dict(sia_controller.choices)
-                try:
-                    an_input = session.prompt(
-                        f"{get_flair()} /stocks/sia/ $ ",
-                        completer=completer,
-                        search_ignore_case=True,
-                    )
-                except KeyboardInterrupt:
-                    # Exit in case of keyboard interrupt
-                    an_input = "exit"
-            # Get input from user without auto-completion
-            else:
-                an_input = input(f"{get_flair()} /stocks/sia/ $ ")
-
-        try:
-            # Process the input command
-            sia_controller.queue = sia_controller.switch(an_input)
-
-        except SystemExit:
-            print(
-                f"\nThe command '{an_input}' doesn't exist on the /stocks/sia menu.",
-                end="",
-            )
-            similar_cmd = difflib.get_close_matches(
-                an_input.split(" ")[0] if " " in an_input else an_input,
-                sia_controller.CHOICES,
-                n=1,
-                cutoff=0.7,
-            )
-            if similar_cmd:
-                if " " in an_input:
-                    candidate_input = (
-                        f"{similar_cmd[0]} {' '.join(an_input.split(' ')[1:])}"
-                    )
-                    if candidate_input == an_input:
-                        an_input = ""
-                        sia_controller.queue = []
-                        print("\n")
-                        continue
-                    an_input = candidate_input
-                else:
-                    an_input = similar_cmd[0]
-
-                print(f" Replacing by '{an_input}'.")
-                sia_controller.queue.insert(0, an_input)
-            else:
-                print("\n")
-=======
-            print("No main ticker loaded to go into comparison analysis menu", "\n")
->>>>>>> 9d36f84a
+            print("No main ticker loaded to go into comparison analysis menu", "\n")