"""Comparison Analysis Controller Module"""
__docformat__ = "numpy"

import argparse
import difflib
import random
from typing import List, Union
from datetime import datetime, timedelta
import yfinance as yf
from colorama import Style
from prompt_toolkit.completion import NestedCompleter

from gamestonk_terminal import feature_flags as gtff
from gamestonk_terminal.helper_funcs import (
    check_non_negative,
    check_positive,
    get_flair,
    parse_known_args_and_warn,
    try_except,
    system_clear,
    valid_date,
    EXPORT_ONLY_RAW_DATA_ALLOWED,
)
from gamestonk_terminal.menu import session
from gamestonk_terminal.portfolio.portfolio_optimization import po_controller
from gamestonk_terminal.stocks.comparison_analysis import (
    finbrain_view,
    finnhub_model,
    finviz_compare_model,
    finviz_compare_view,
    marketwatch_view,
    polygon_model,
    yahoo_finance_view,
    yahoo_finance_model,
)


# pylint: disable=E1121,C0302,R0904


class ComparisonAnalysisController:
    """Comparison Analysis Controller class"""

    CHOICES = [
        "cls",
        "home",
        "h",
        "?",
        "help",
        "q",
        "quit",
        "..",
        "exit",
        "r",
        "reset",
    ]
    CHOICES_COMMANDS = [
        "ticker",
        "getpoly",
        "getfinnhub",
        "getfinviz",
        "set",
        "add",
        "rmv",
        "historical",
        "hcorr",
        "volume",
        "income",
        "balance",
        "cashflow",
        "sentiment",
        "scorr",
        "overview",
        "valuation",
        "financial",
        "ownership",
        "performance",
        "technical",
        "tsne",
    ]
    CHOICES_MENUS = [
        "po",
    ]
    CHOICES += CHOICES_COMMANDS + CHOICES_MENUS

    def __init__(
        self,
        similar: List[str] = None,
        queue: List[str] = None,
    ):
        """Constructor"""
        self.ca_parser = argparse.ArgumentParser(add_help=False, prog="ca")
        self.ca_parser.add_argument(
            "cmd",
            choices=self.CHOICES,
        )

        self.completer: Union[None, NestedCompleter] = None

        if session and gtff.USE_PROMPT_TOOLKIT:

            choices: dict = {c: {} for c in self.CHOICES}
            self.completer = NestedCompleter.from_nested_dict(choices)

        self.ticker = ""
        self.user = ""

        if similar:
            self.similar = similar
            if len(similar) == 1:
                self.ticker = self.similar[0].upper()
        else:
            self.similar = []

        if queue:
            self.queue = queue
        else:
            self.queue = list()

    def print_help(self):
        """Print help"""
        help_text = f"""
    ticker        set ticker to get similar companies from{Style.NORMAL if self.ticker else Style.DIM}

Ticker to get similar companies from: {self.ticker}

    tsne          run TSNE on all SP500 stocks and returns closest tickers
    getpoly       get similar stocks from polygon API
    getfinnhub    get similar stocks from finnhub API
    getfinviz     get similar stocks from finviz API{Style.RESET_ALL}

    set           reset and set similar companies
    add           add more similar companies
    rmv           remove similar companies individually or all
{Style.NORMAL if self.similar and len(self.similar)>1 else Style.DIM}
Similar Companies: {', '.join(self.similar) if self.similar else ''}

Yahoo Finance:
    historical    historical price data comparison
    hcorr         historical price correlation
    volume        historical volume data comparison
Market Watch:
    income        income financials comparison
    balance       balance financials comparison
    cashflow      cashflow comparison
Finbrain:
    sentiment     sentiment analysis comparison
    scorr         sentiment correlation
Finviz:
    overview      brief overview comparison
    valuation     brief valuation comparison
    financial     brief financial comparison
    ownership     brief ownership comparison
    performance   brief performance comparison
    technical     brief technical comparison

>   po            portfolio optimization for selected tickers{Style.RESET_ALL}
        """
        print(help_text)

    def switch(self, an_input: str):
        """Process and dispatch input

        Returns
        -------
        List[str]
            List of commands in the queue to execute
        """
        # Empty command
        if not an_input:
            print("")
            return self.queue

        # Navigation slash is being used
        if "/" in an_input:
            actions = an_input.split("/")

            # Absolute path is specified
            if not actions[0]:
                an_input = "home"
            # Relative path so execute first instruction
            else:
                an_input = actions[0]

            # Add all instructions to the queue
            for cmd in actions[1:][::-1]:
                if cmd:
                    self.queue.insert(0, cmd)

        (known_args, other_args) = self.ca_parser.parse_known_args(an_input.split())

        # Redirect commands to their correct functions
        if known_args.cmd:
            if known_args.cmd in ("..", "q"):
                known_args.cmd = "quit"
            elif known_args.cmd in ("?", "h"):
                known_args.cmd = "help"
            elif known_args.cmd == "r":
                known_args.cmd = "reset"

        return getattr(
            self, "call_" + known_args.cmd, lambda: "Command not recognized!"
        )(other_args)

    def call_cls(self, _):
        """Process cls command"""
        system_clear()
        return self.queue

    def call_home(self, _):
        """Process home command"""
        self.queue.insert(0, "quit")
        self.queue.insert(0, "quit")
        return self.queue

    def call_help(self, _):
        """Process help command"""
        self.print_help()
        return self.queue

    def call_quit(self, _):
        """Process quit menu command"""
        print("")
        if len(self.queue) > 0:
            self.queue.insert(0, "quit")
            return self.queue
        return ["quit"]

    def call_exit(self, _):
        """Process exit terminal command"""
        # additional quit for when we come to this menu through a relative path
        if len(self.queue) > 0:
            self.queue.insert(0, "quit")
            self.queue.insert(0, "quit")
            self.queue.insert(0, "quit")
            return self.queue
        return ["quit", "quit", "quit"]

    def call_reset(self, _):
        """Process reset command"""
        if len(self.queue) > 0:
            self.queue.insert(0, "ca")
            self.queue.insert(0, "stocks")
            self.queue.insert(0, "reset")
            self.queue.insert(0, "quit")
            self.queue.insert(0, "quit")
            return self.queue
        return ["quit", "quit", "reset", "stocks", "ca"]

    @try_except
    def call_ticker(self, other_args: List[str]):
        """Process ticker command"""
        parser = argparse.ArgumentParser(
            add_help=False,
            formatter_class=argparse.ArgumentDefaultsHelpFormatter,
            prog="ticker",
            description="""Set ticker to extract similars from""",
        )
        parser.add_argument(
            "-t",
            "--ticker",
            dest="ticker",
            type=str,
            required=True,
            help="Ticker get similar tickers from",
        )
        if other_args and "-" not in other_args[0]:
            other_args.insert(0, "-t")
        ns_parser = parse_known_args_and_warn(parser, other_args)
        if ns_parser:
            if "," in ns_parser.ticker:
                print("Only one ticker must be selected!")
            else:
                stock_data = yf.download(
                    ns_parser.ticker,
                    progress=False,
                )
                if stock_data.empty:
                    print(f"The ticker '{ns_parser.ticker}' provided does not exist!")
                else:
                    self.ticker = ns_parser.ticker.upper()
            print("")

        return self.queue

    @try_except
    def call_tsne(self, other_args: List[str]):
        """Process tsne command"""
        parser = argparse.ArgumentParser(
            add_help=False,
            formatter_class=argparse.ArgumentDefaultsHelpFormatter,
            prog="tsne",
            description="""Get similar companies to compare with using sklearn TSNE.""",
        )
        parser.add_argument(
            "-r",
            "--learnrate",
            default=200,
            dest="lr",
            type=check_non_negative,
            help="TSNE Learning rate.  Typical values are between 50 and 200",
        )
        parser.add_argument(
            "-l",
            "--limit",
            default=10,
            dest="limit",
            type=check_positive,
            help="Limit of stocks to retrieve. The subsample will occur randomly.",
        )
        parser.add_argument(
            "-p", "--no_plot", action="store_true", default=False, dest="no_plot"
        )
        if other_args and "-" not in other_args[0]:
            other_args.insert(0, "-l")
        ns_parser = parse_known_args_and_warn(parser, other_args)
        if ns_parser:
            if self.ticker:
                self.similar = yahoo_finance_model.get_sp500_comps_tsne(
                    self.ticker,
                    lr=ns_parser.lr,
                    no_plot=ns_parser.no_plot,
                    num_tickers=ns_parser.limit,
                )

                self.similar = [self.ticker] + self.similar
                print(f"[ML] Similar Companies: {', '.join(self.similar)}", "\n")

            else:
                print("You need to 'set' a ticker to get similar companies from first!")

        return self.queue

    @try_except
    def call_getfinviz(self, other_args: List[str]):
        """Process getfinviz command"""
        parser = argparse.ArgumentParser(
            add_help=False,
            formatter_class=argparse.ArgumentDefaultsHelpFormatter,
            prog="getfinviz",
            description="""Get similar companies from finviz to compare with.""",
        )
        parser.add_argument(
            "-n",
            "--nocountry",
            action="store_true",
            default=False,
            dest="b_no_country",
            help="Similar stocks from finviz using only Industry and Sector.",
        )
        parser.add_argument(
            "-l",
            "--limit",
            default=10,
            dest="limit",
            type=check_positive,
            help="Limit of stocks to retrieve.",
        )
        if other_args and "-" not in other_args[0]:
            other_args.insert(0, "-l")
        ns_parser = parse_known_args_and_warn(parser, other_args)
        if ns_parser:
            if self.ticker:
                if ns_parser.b_no_country:
                    compare_list = ["Sector", "Industry"]
                else:
                    compare_list = ["Sector", "Industry", "Country"]

                self.similar, self.user = finviz_compare_model.get_similar_companies(
                    self.ticker, compare_list
                )

                if self.ticker.upper() in self.similar:
                    self.similar.remove(self.ticker.upper())

                if len(self.similar) > ns_parser.limit:
                    random.shuffle(self.similar)
                    self.similar = sorted(self.similar[: ns_parser.limit])
                    print(
                        f"The limit of stocks to compare are {ns_parser.limit}. The subsample will occur randomly.\n",
                    )

                if self.similar:
                    self.similar = [self.ticker] + self.similar

                    print(
                        f"[{self.user}] Similar Companies: {', '.join(self.similar)}",
                        "\n",
                    )
            else:
                print("You need to 'set' a ticker to get similar companies from first!")

        return self.queue

    @try_except
    def call_getpoly(self, other_args: List[str]):
        """Process get command"""
        parser = argparse.ArgumentParser(
            add_help=False,
            formatter_class=argparse.ArgumentDefaultsHelpFormatter,
            prog="getpoly",
            description="""Get similar companies from polygon to compare with.""",
        )
        parser.add_argument(
            "-u",
            "--us_only",
            action="store_true",
            default=False,
            dest="us_only",
            help="Show only stocks from the US stock exchanges",
        )
        parser.add_argument(
            "-l",
            "--limit",
            default=10,
            dest="limit",
            type=check_positive,
            help="Limit of stocks to retrieve.",
        )
        if other_args and "-" not in other_args[0]:
            other_args.insert(0, "-l")
        ns_parser = parse_known_args_and_warn(parser, other_args)
        if ns_parser:
            if self.ticker:
                self.similar, self.user = polygon_model.get_similar_companies(
                    self.ticker, ns_parser.us_only
                )

                if self.ticker.upper() in self.similar:
                    self.similar.remove(self.ticker.upper())

                if len(self.similar) > ns_parser.limit:
                    random.shuffle(self.similar)
                    self.similar = sorted(self.similar[: ns_parser.limit])
                    print(
                        f"The limit of stocks to compare are {ns_parser.limit}. The subsample will occur randomly.\n",
                    )

                self.similar = [self.ticker] + self.similar

                if self.similar:
                    print(
                        f"[{self.user}] Similar Companies: {', '.join(self.similar)}",
                        "\n",
                    )

            else:
                print("You need to 'set' a ticker to get similar companies from first!")

        return self.queue

    @try_except
    def call_getfinnhub(self, other_args: List[str]):
        """Process get command"""
        parser = argparse.ArgumentParser(
            add_help=False,
            formatter_class=argparse.ArgumentDefaultsHelpFormatter,
            prog="getfinnhub",
            description="""Get similar companies from finnhub to compare with.""",
        )
        parser.add_argument(
            "-l",
            "--limit",
            default=10,
            dest="limit",
            type=check_positive,
            help="Limit of stocks to retrieve.",
        )
        if other_args and "-" not in other_args[0]:
            other_args.insert(0, "-l")
        ns_parser = parse_known_args_and_warn(parser, other_args)
        if ns_parser:
            if self.ticker:
                self.similar, self.user = finnhub_model.get_similar_companies(
                    self.ticker
                )

                if self.ticker.upper() in self.similar:
                    self.similar.remove(self.ticker.upper())

                if len(self.similar) > ns_parser.limit:
                    random.shuffle(self.similar)
                    self.similar = sorted(self.similar[: ns_parser.limit])
                    print(
                        f"The limit of stocks to compare are {ns_parser.limit}. The subsample will occur randomly.\n",
                    )

                self.similar = [self.ticker] + self.similar

                if self.similar:
                    print(
                        f"[{self.user}] Similar Companies: {', '.join(self.similar)}",
                        "\n",
                    )

            else:
                print("You need to 'set' a ticker to get similar companies from first!")

        return self.queue

    @try_except
    def call_add(self, other_args: List[str]):
        """Process add command"""
        parser = argparse.ArgumentParser(
            add_help=False,
            formatter_class=argparse.ArgumentDefaultsHelpFormatter,
            prog="add",
            description="""Add similar tickers to compare with.""",
        )
        parser.add_argument(
            "-s",
            "--similar",
            dest="l_similar",
            type=lambda s: [str(item).upper() for item in s.split(",")],
            default=[],
            help="Tickers to add to similar list",
        )
        if other_args and "-" not in other_args[0]:
            other_args.insert(0, "-s")
        ns_parser = parse_known_args_and_warn(parser, other_args)
        if ns_parser:
            if self.similar:
                self.similar = list(set(self.similar + ns_parser.l_similar))
            else:
                self.similar = ns_parser.l_similar
            self.user = "Custom"

            print(f"[{self.user}] Similar Companies: {', '.join(self.similar)}", "\n")

        return self.queue

    @try_except
    def call_rmv(self, other_args: List[str]):
        """Process rmv command"""
        parser = argparse.ArgumentParser(
            add_help=False,
            formatter_class=argparse.ArgumentDefaultsHelpFormatter,
            prog="rmv",
            description="""Remove similar tickers to compare with.""",
        )
        parser.add_argument(
            "-s",
            "--similar",
            dest="l_similar",
            type=lambda s: [str(item).upper() for item in s.split(",")],
            default=[],
            help="Tickers to remove from similar list",
        )
        if other_args and "-" not in other_args[0]:
            other_args.insert(0, "-s")
        ns_parser = parse_known_args_and_warn(parser, other_args)
        if ns_parser:
            if ns_parser.l_similar:
                for symbol in ns_parser.l_similar:
                    if symbol in self.similar:
                        self.similar.remove(symbol)
                    else:
                        print(
                            f"Ticker {symbol} does not exist in similar list to be removed"
                        )

                print(f"[{self.user}] Similar Companies: {', '.join(self.similar)}")

            else:
                self.similar = []

            print("")
            self.user = "Custom"

        return self.queue

    @try_except
    def call_set(self, other_args: List[str]):
        """Process set command"""
        parser = argparse.ArgumentParser(
            add_help=False,
            formatter_class=argparse.ArgumentDefaultsHelpFormatter,
            prog="set",
            description="""Select similar companies to compare with.""",
        )
        parser.add_argument(
            "-s",
            "--similar",
            dest="l_similar",
            type=lambda s: [str(item).upper() for item in s.split(",")],
            default=[],
            help="similar companies to compare with.",
        )
        if other_args and "-" not in other_args[0]:
            other_args.insert(0, "-s")
        ns_parser = parse_known_args_and_warn(parser, other_args)
<<<<<<< HEAD
        if not ns_parser:
            return

        self.similar = list(set(ns_parser.l_similar))
        self.user = "Custom"
        print(f"[{self.user}] Similar Companies: {', '.join(self.similar)}", "\n")

    def switch(self, an_input: str):
        """Process and dispatch input

        Returns
        -------
        True, False or None
            False - quit the menu
            True - quit the program
            None - continue in the menu
        """

        # Empty command
        if not an_input:
            print("")
            return None

        (known_args, other_args) = self.ca_parser.parse_known_args(an_input.split())

        # Help menu again
        if known_args.cmd == "?":
            self.print_help()
            return None

        # Clear screen
        if known_args.cmd == "cls":
            system_clear()
            return None

        return getattr(
            self,
            "call_" + known_args.cmd,
            lambda _: "Command not recognized!",
        )(other_args)

    def call_help(self, _):
        """Process Help command"""
        self.print_help()

    def call_q(self, _):
        """Process Q command - quit the menu"""
        return False
=======
        if ns_parser:
            self.similar = list(set(ns_parser.l_similar))
            self.user = "Custom"
            print(f"[{self.user}] Similar Companies: {', '.join(self.similar)}", "\n")
>>>>>>> 36861abc

        return self.queue

    @try_except
    def call_historical(self, other_args: List[str]):
        """Process historical command"""
        parser = argparse.ArgumentParser(
            add_help=False,
            formatter_class=argparse.ArgumentDefaultsHelpFormatter,
            prog="historical",
            description="""Historical price comparison between similar companies.""",
        )
        parser.add_argument(
            "-t",
            "--type",
            action="store",
            dest="type_candle",
            type=str,
            choices=["o", "h", "l", "c", "a"],
            default="a",  # in case it's adjusted close
            help="Candle data to use: o-open, h-high, l-low, c-close, a-adjusted close.",
        )
        parser.add_argument(
            "-n",
            "--no-scale",
            action="store_false",
            dest="no_scale",
            default=False,
            help="Flag to not put all prices on same 0-1 scale",
        )
        parser.add_argument(
            "-s",
            "--start",
            type=valid_date,
            default=(datetime.now() - timedelta(days=366)).strftime("%Y-%m-%d"),
            dest="start",
            help="The starting date (format YYYY-MM-DD) of the stock",
        )
        if other_args and "-" not in other_args[0]:
            other_args.insert(0, "-t")
        ns_parser = parse_known_args_and_warn(
            parser, other_args, EXPORT_ONLY_RAW_DATA_ALLOWED
        )
        if ns_parser:
            if self.similar and len(self.similar) > 1:
                yahoo_finance_view.display_historical(
                    similar_tickers=self.similar,
                    start=ns_parser.start,
                    candle_type=ns_parser.type_candle,
                    normalize=not ns_parser.no_scale,
                    export=ns_parser.export,
                )

            else:
                print(
                    "Please make sure there are more than 1 similar tickers selected. \n"
                )

        return self.queue

    @try_except
    def call_hcorr(self, other_args: List[str]):
        """Process historical correlation command"""
        parser = argparse.ArgumentParser(
            add_help=False,
            formatter_class=argparse.ArgumentDefaultsHelpFormatter,
            prog="hcorr",
            description=""" Correlation heatmap based on historical price comparison between similar
            companies.
            """,
        )
        parser.add_argument(
            "-t",
            "--type",
            action="store",
            dest="type_candle",
            type=str,
            choices=["o", "h", "l", "c", "a"],
            default="a",  # in case it's adjusted close
            help="Candle data to use: o-open, h-high, l-low, c-close, a-adjusted close.",
        )
        parser.add_argument(
            "-s",
            "--start",
            type=valid_date,
            default=(datetime.now() - timedelta(days=366)).strftime("%Y-%m-%d"),
            dest="start",
            help="The starting date (format YYYY-MM-DD) of the stock",
        )
        if other_args and "-" not in other_args[0]:
            other_args.insert(0, "-t")
        ns_parser = parse_known_args_and_warn(parser, other_args)
        if ns_parser:
            if self.similar and len(self.similar) > 1:
                yahoo_finance_view.display_correlation(
                    similar_tickers=self.similar,
                    start=ns_parser.start,
                    candle_type=ns_parser.type_candle,
                )
            else:
                print("Please make sure there are similar tickers selected. \n")

        return self.queue

    @try_except
    def call_income(self, other_args: List[str]):
        """Process income command"""
        parser = argparse.ArgumentParser(
            add_help=False,
            formatter_class=argparse.ArgumentDefaultsHelpFormatter,
            prog="income",
            description="""
                Prints either yearly or quarterly income statement the company, and compares
                it against similar companies.
            """,
        )
        parser.add_argument(
            "-q",
            "--quarter",
            action="store_true",
            default=False,
            dest="b_quarter",
            help="Quarter financial data flag.",
        )
        parser.add_argument(
            "-t",
            "--timeframe",
            dest="s_timeframe",
            type=str,
            default=None,
            help="Specify yearly/quarterly timeframe. Default is last.",
        )
        if other_args and "-" not in other_args[0]:
            other_args.insert(0, "-t")
        ns_parser = parse_known_args_and_warn(
            parser, other_args, EXPORT_ONLY_RAW_DATA_ALLOWED
        )
        if ns_parser:
            marketwatch_view.display_income_comparison(
                similar=self.similar,
                timeframe=ns_parser.s_timeframe,
                quarter=ns_parser.b_quarter,
            )

        return self.queue

    @try_except
    def call_volume(self, other_args: List[str]):
        """Process volume command"""
        parser = argparse.ArgumentParser(
            add_help=False,
            formatter_class=argparse.ArgumentDefaultsHelpFormatter,
            prog="volume",
            description="""Historical volume comparison between similar companies.
            """,
        )
        parser.add_argument(
            "-s",
            "--start",
            type=valid_date,
            default=(datetime.now() - timedelta(days=366)).strftime("%Y-%m-%d"),
            dest="start",
            help="The starting date (format YYYY-MM-DD) of the stock",
        )
        if other_args and "-" not in other_args[0]:
            other_args.insert(0, "-s")
        ns_parser = parse_known_args_and_warn(
            parser, other_args, EXPORT_ONLY_RAW_DATA_ALLOWED
        )
        if ns_parser:
            if self.similar and len(self.similar) > 1:
                yahoo_finance_view.display_volume(
                    similar_tickers=self.similar,
                    start=ns_parser.start,
                    export=ns_parser.export,
                )

            else:
                print("Please make sure there are similar tickers selected. \n")

        return self.queue

    @try_except
    def call_balance(self, other_args: List[str]):
        """Process balance command"""
        parser = argparse.ArgumentParser(
            add_help=False,
            formatter_class=argparse.ArgumentDefaultsHelpFormatter,
            prog="balance",
            description="""
                Prints either yearly or quarterly balance statement the company, and compares
                it against similar companies.
            """,
        )
        parser.add_argument(
            "-q",
            "--quarter",
            action="store_true",
            default=False,
            dest="b_quarter",
            help="Quarter financial data flag.",
        )
        parser.add_argument(
            "-t",
            "--timeframe",
            dest="s_timeframe",
            type=str,
            default=None,
            help="Specify yearly/quarterly timeframe. Default is last.",
        )
        ns_parser = parse_known_args_and_warn(
            parser, other_args, EXPORT_ONLY_RAW_DATA_ALLOWED
        )
        if ns_parser:
            marketwatch_view.display_balance_comparison(
                similar=self.similar,
                timeframe=ns_parser.s_timeframe,
                quarter=ns_parser.b_quarter,
            )

        return self.queue

    @try_except
    def call_cashflow(self, other_args: List[str]):
        """Process cashflow command"""
        parser = argparse.ArgumentParser(
            add_help=False,
            formatter_class=argparse.ArgumentDefaultsHelpFormatter,
            prog="cashflow",
            description="""
                Prints either yearly or quarterly cashflow statement the company, and compares
                it against similar companies.
            """,
        )
        parser.add_argument(
            "-q",
            "--quarter",
            action="store_true",
            default=False,
            dest="b_quarter",
            help="Quarter financial data flag.",
        )
        parser.add_argument(
            "-t",
            "--timeframe",
            dest="s_timeframe",
            type=str,
            default=None,
            help="Specify yearly/quarterly timeframe. Default is last.",
        )
        ns_parser = parse_known_args_and_warn(
            parser, other_args, EXPORT_ONLY_RAW_DATA_ALLOWED
        )
        if ns_parser:
            marketwatch_view.display_cashflow_comparison(
                similar=self.similar,
                timeframe=ns_parser.s_timeframe,
                quarter=ns_parser.b_quarter,
            )

        return self.queue

    @try_except
    def call_sentiment(self, other_args: List[str]):
        """Process sentiment command"""
        parser = argparse.ArgumentParser(
            add_help=False,
            formatter_class=argparse.ArgumentDefaultsHelpFormatter,
            prog="sentiment_compare",
            description="""
                FinBrain's sentiment comparison across similar tickers.
            """,
        )
        parser.add_argument(
            "-r",
            "--raw",
            action="store_true",
            default=False,
            help="Display raw sentiment data",
            dest="raw",
        )
        ns_parser = parse_known_args_and_warn(
            parser, other_args, EXPORT_ONLY_RAW_DATA_ALLOWED
        )
        if ns_parser:
            if self.similar and len(self.similar) > 1:
                finbrain_view.display_sentiment_compare(
                    similar=self.similar,
                    raw=ns_parser.raw,
                    export=ns_parser.export,
                )
            else:
                print(
                    "Please make sure there are more than 1 similar tickers selected. \n"
                )

        return self.queue

    @try_except
    def call_scorr(self, other_args: List[str]):
        """Process sentiment correlation command"""
        parser = argparse.ArgumentParser(
            add_help=False,
            formatter_class=argparse.ArgumentDefaultsHelpFormatter,
            prog="sentiment_compare",
            description="""
                FinBrain's sentiment correlation across similar tickers.
            """,
        )
        parser.add_argument(
            "-r",
            "--raw",
            action="store_true",
            default=False,
            help="Display raw sentiment data",
            dest="raw",
        )
        ns_parser = parse_known_args_and_warn(
            parser, other_args, EXPORT_ONLY_RAW_DATA_ALLOWED
        )
        if ns_parser:
            if self.similar and len(self.similar) > 1:
                finbrain_view.display_sentiment_correlation(
                    similar=self.similar,
                    raw=ns_parser.raw,
                    export=ns_parser.export,
                )
            else:
                print("Please make sure there are similar tickers selected. \n")

        return self.queue

    @try_except
    def call_overview(self, other_args: List[str]):
        """Process overview command"""
        parser = argparse.ArgumentParser(
            add_help=False,
            formatter_class=argparse.ArgumentDefaultsHelpFormatter,
            prog="overview",
            description="""
                Prints screener data of similar companies. [Source: Finviz]
            """,
        )
        ns_parser = parse_known_args_and_warn(
            parser, other_args, EXPORT_ONLY_RAW_DATA_ALLOWED
        )
        if ns_parser:
            if self.similar and len(self.similar) > 1:
                finviz_compare_view.screener(
                    similar=self.similar,
                    data_type="overview",
                    export=ns_parser.export,
                )
            else:
                print(
                    "Please make sure there are more than 1 similar tickers selected. \n"
                )

        return self.queue

    @try_except
    def call_valuation(self, other_args: List[str]):
        """Process valuation command"""
        parser = argparse.ArgumentParser(
            add_help=False,
            formatter_class=argparse.ArgumentDefaultsHelpFormatter,
            prog="valuation",
            description="""
                Prints screener data of similar companies. [Source: Finviz]
            """,
        )
        ns_parser = parse_known_args_and_warn(
            parser, other_args, EXPORT_ONLY_RAW_DATA_ALLOWED
        )
        if ns_parser:
            if self.similar and len(self.similar) > 1:
                finviz_compare_view.screener(
                    similar=self.similar,
                    data_type="valuation",
                    export=ns_parser.export,
                )
            else:
                print(
                    "Please make sure there are more than 1 similar tickers selected. \n"
                )

        return self.queue

    @try_except
    def call_financial(self, other_args: List[str]):
        """Process financial command"""
        parser = argparse.ArgumentParser(
            add_help=False,
            formatter_class=argparse.ArgumentDefaultsHelpFormatter,
            prog="financial",
            description="""
                Prints screener data of similar companies. [Source: Finviz]
            """,
        )
        ns_parser = parse_known_args_and_warn(
            parser, other_args, EXPORT_ONLY_RAW_DATA_ALLOWED
        )
        if ns_parser:
            if self.similar and len(self.similar) > 1:
                finviz_compare_view.screener(
                    similar=self.similar,
                    data_type="financial",
                    export=ns_parser.export,
                )
            else:
                print(
                    "Please make sure there are more than 1 similar tickers selected. \n"
                )

        return self.queue

    @try_except
    def call_ownership(self, other_args: List[str]):
        """Process ownership command"""
        parser = argparse.ArgumentParser(
            add_help=False,
            formatter_class=argparse.ArgumentDefaultsHelpFormatter,
            prog="ownership",
            description="""
                Prints screener data of similar companies. [Source: Finviz]
            """,
        )
        ns_parser = parse_known_args_and_warn(
            parser, other_args, EXPORT_ONLY_RAW_DATA_ALLOWED
        )
        if ns_parser:
            if self.similar and len(self.similar) > 1:
                finviz_compare_view.screener(
                    similar=self.similar,
                    data_type="ownership",
                    export=ns_parser.export,
                )
            else:
                print(
                    "Please make sure there are more than 1 similar tickers selected. \n"
                )

        return self.queue

    @try_except
    def call_performance(self, other_args: List[str]):
        """Process performance command"""
        parser = argparse.ArgumentParser(
            add_help=False,
            formatter_class=argparse.ArgumentDefaultsHelpFormatter,
            prog="performance",
            description="""
                Prints screener data of similar companies. [Source: Finviz]
            """,
        )
        ns_parser = parse_known_args_and_warn(
            parser, other_args, EXPORT_ONLY_RAW_DATA_ALLOWED
        )
        if ns_parser:
            if self.similar and len(self.similar) > 1:
                finviz_compare_view.screener(
                    similar=self.similar,
                    data_type="performance",
                    export=ns_parser.export,
                )
            else:
                print(
                    "Please make sure there are more than 1 similar tickers selected. \n"
                )

        return self.queue

    @try_except
    def call_technical(self, other_args: List[str]):
        """Process technical command"""
        parser = argparse.ArgumentParser(
            add_help=False,
            formatter_class=argparse.ArgumentDefaultsHelpFormatter,
            prog="technical",
            description="""
                Prints screener data of similar companies. [Source: Finviz]
            """,
        )
        ns_parser = parse_known_args_and_warn(
            parser, other_args, EXPORT_ONLY_RAW_DATA_ALLOWED
        )
        if ns_parser:
            if self.similar and len(self.similar) > 1:
                finviz_compare_view.screener(
                    similar=self.similar,
                    data_type="technical",
                    export=ns_parser.export,
                )
            else:
                print(
                    "Please make sure there are more than 1 similar tickers selected. \n"
                )

        return self.queue

    def call_po(self, _):
        """Call the portfolio optimization menu with selected tickers"""
        if self.similar and len(self.similar) > 1:
            return po_controller.menu(self.similar, self.queue)

        print("Please make sure there are more than 1 similar tickers selected. \n")
        return self.queue


def menu(
    similar: List,
    queue: List[str] = None,
    from_submenu: bool = False,
):
    """Comparison Analysis Menu"""
    ca_controller = ComparisonAnalysisController(similar, queue)
    an_input = "HELP_ME"

    while True:
        # There is a command in the queue
        if ca_controller.queue and len(ca_controller.queue) > 0:
            # If the command is quitting the menu we want to return in here
            if ca_controller.queue[0] in ("q", "..", "quit"):
                print("")
                # Since we came from another menu we need to quit an additional time
                if from_submenu:
                    ca_controller.queue.insert(0, "quit")
                    from_submenu = False

                if len(ca_controller.queue) > 1:
                    return ca_controller.queue[1:]
                return []

            # Consume 1 element from the queue
            an_input = ca_controller.queue[0]
            ca_controller.queue = ca_controller.queue[1:]

            # Print the current location because this was an instruction and we want user to know what was the action
            if an_input and an_input in ca_controller.CHOICES_COMMANDS:
                print(f"{get_flair()} /stocks/ca/ $ {an_input}")

        # Get input command from user
        else:
            # Display help menu when entering on this menu from a level above
            if an_input == "HELP_ME":
                ca_controller.print_help()

            # Get input from user using auto-completion
            if session and gtff.USE_PROMPT_TOOLKIT and ca_controller.completer:
                an_input = session.prompt(
                    f"{get_flair()} /stocks/ca/ $ ",
                    completer=ca_controller.completer,
                    search_ignore_case=True,
                )

            # Get input from user without auto-completion
            else:
                an_input = input(f"{get_flair()} /stocks/ca/ $ ")

        try:
            # Process the input command
            ca_controller.queue = ca_controller.switch(an_input)

        except SystemExit:
            print(
                f"\nThe command '{an_input}' doesn't exist on the /stocks/ca menu.",
                end="",
            )
            similar_cmd = difflib.get_close_matches(
                an_input.split(" ")[0] if " " in an_input else an_input,
                ca_controller.CHOICES,
                n=1,
                cutoff=0.7,
            )
            if similar_cmd:
                if " " in an_input:
                    candidate_input = (
                        f"{similar_cmd[0]} {' '.join(an_input.split(' ')[1:])}"
                    )
                    if candidate_input == an_input:
                        an_input = ""
                        ca_controller.queue = []
                        print("\n")
                        continue
                    an_input = candidate_input
                else:
                    an_input = similar_cmd[0]

                print(f" Replacing by '{an_input}'.")
                ca_controller.queue.insert(0, an_input)
            else:
                print("\n")<|MERGE_RESOLUTION|>--- conflicted
+++ resolved
@@ -589,61 +589,10 @@
         if other_args and "-" not in other_args[0]:
             other_args.insert(0, "-s")
         ns_parser = parse_known_args_and_warn(parser, other_args)
-<<<<<<< HEAD
-        if not ns_parser:
-            return
-
-        self.similar = list(set(ns_parser.l_similar))
-        self.user = "Custom"
-        print(f"[{self.user}] Similar Companies: {', '.join(self.similar)}", "\n")
-
-    def switch(self, an_input: str):
-        """Process and dispatch input
-
-        Returns
-        -------
-        True, False or None
-            False - quit the menu
-            True - quit the program
-            None - continue in the menu
-        """
-
-        # Empty command
-        if not an_input:
-            print("")
-            return None
-
-        (known_args, other_args) = self.ca_parser.parse_known_args(an_input.split())
-
-        # Help menu again
-        if known_args.cmd == "?":
-            self.print_help()
-            return None
-
-        # Clear screen
-        if known_args.cmd == "cls":
-            system_clear()
-            return None
-
-        return getattr(
-            self,
-            "call_" + known_args.cmd,
-            lambda _: "Command not recognized!",
-        )(other_args)
-
-    def call_help(self, _):
-        """Process Help command"""
-        self.print_help()
-
-    def call_q(self, _):
-        """Process Q command - quit the menu"""
-        return False
-=======
         if ns_parser:
             self.similar = list(set(ns_parser.l_similar))
             self.user = "Custom"
             print(f"[{self.user}] Similar Companies: {', '.join(self.similar)}", "\n")
->>>>>>> 36861abc
 
         return self.queue
 
