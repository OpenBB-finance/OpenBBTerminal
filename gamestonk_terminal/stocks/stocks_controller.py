"""Stock Context Controller"""
__docformat__ = "numpy"

import argparse
import logging
import os
from typing import List

from datetime import datetime, timedelta
import yfinance as yf
import pandas as pd
from colorama import Style
from prompt_toolkit.completion import NestedCompleter

from gamestonk_terminal.parent_classes import BaseController
from gamestonk_terminal import feature_flags as gtff
from gamestonk_terminal.common import newsapi_view
from gamestonk_terminal.helper_funcs import (
    EXPORT_ONLY_RAW_DATA_ALLOWED,
    check_positive,
    export_data,
    parse_known_args_and_warn,
    valid_date,
)
from gamestonk_terminal.menu import session
from gamestonk_terminal.stocks import stocks_helper

from gamestonk_terminal.common.quantitative_analysis import qa_view

# pylint: disable=R1710,import-outside-toplevel

logger = logging.getLogger(__name__)


class StocksController(BaseController):
    """Stocks Controller class"""

    CHOICES_COMMANDS = [
        "search",
        "load",
        "quote",
        "candle",
        "news",
    ]
    CHOICES_MENUS = [
        "ta",
        "ba",
        "qa",
        "pred",
        "disc",
        "dps",
        "scr",
        "sia",
        "ins",
        "gov",
        "res",
        "fa",
        "bt",
        "dd",
        "ca",
        "options",
    ]

    def __init__(self, queue: List[str] = None):
        """Constructor"""
        super().__init__("/stocks/", queue)

        self.stock = pd.DataFrame()
        self.ticker = ""
        self.suffix = ""  # To hold suffix for Yahoo Finance
        self.start = ""
        self.interval = "1440min"
        self.add_info = stocks_helper.additional_info_about_ticker("")
<<<<<<< HEAD
        if queue:
            self.queue = queue
        else:
            self.queue = list()
=======

        if session and gtff.USE_PROMPT_TOOLKIT:
            choices: dict = {c: {} for c in self.controller_choices}
            self.completer = NestedCompleter.from_nested_dict(choices)
>>>>>>> 9d36f84a

    def print_help(self):
        """Print help"""
        s_intraday = (f"Intraday {self.interval}", "Daily")[self.interval == "1440min"]
        if self.ticker and self.start:
            stock_text = f"{s_intraday} Stock: {self.ticker} (from {self.start.strftime('%Y-%m-%d')})"
        else:
            stock_text = f"{s_intraday} Stock: {self.ticker}"
        dim_if_no_ticker = Style.DIM if not self.ticker else ""
        reset_style_if_no_ticker = Style.RESET_ALL if not self.ticker else ""
        help_text = f"""
    search      search a specific stock ticker for analysis
    load        load a specific stock ticker and additional info for analysis
{dim_if_no_ticker}
{stock_text}
{self.add_info}

    quote       view the current price for a specific stock ticker
    candle      view a candle chart for a specific stock ticker
    news        latest news of the company [News API]
{reset_style_if_no_ticker}
Stocks Menus:
>   options     options menu,  \t\t\t e.g.: chains, open interest, greeks, parity
>   disc        discover trending stocks, \t e.g. map, sectors, high short interest
>   sia         sector and industry analysis, \t e.g. companies per sector, quick ratio per industry and country
>   dps         dark pool and short data, \t e.g. darkpool, short interest, ftd
>   scr         screener stocks, \t\t e.g. overview/performance, using preset filters
>   ins         insider trading,         \t e.g.: latest penny stock buys, top officer purchases
>   gov         government menu, \t\t e.g. house trading, contracts, corporate lobbying
>   ba          behavioural analysis,    \t from: reddit, stocktwits, twitter, google
>   ca          comparison analysis,     \t e.g.: get similar, historical, correlation, financials{dim_if_no_ticker}
>   fa          fundamental analysis,    \t e.g.: income, balance, cash, earnings
>   res         research web page,       \t e.g.: macroaxis, yahoo finance, fool
>   dd          in-depth due-diligence,  \t e.g.: news, analyst, shorts, insider, sec
>   bt          strategy backtester,      \t e.g.: simple ema, ema cross, rsi strategies
>   ta          technical analysis,      \t e.g.: ema, macd, rsi, adx, bbands, obv
>   qa          quantitative analysis,   \t e.g.: decompose, cusum, residuals analysis
>   pred        prediction techniques,   \t e.g.: regression, arima, rnn, lstm
{reset_style_if_no_ticker}"""
        print(help_text)

<<<<<<< HEAD
    def switch(self, an_input: str):
        """Process and dispatch input

        Returns
        -------
        List[str]
            List of commands in the queue to execute
        """
        # Empty command
        if not an_input:
            print("")
            return self.queue

        # Navigation slash is being used
        if "/" in an_input:
            actions = an_input.split("/")

            # Absolute path is specified
            if not actions[0]:
                an_input = "home"
            # Relative path so execute first instruction
            else:
                an_input = actions[0]

            # Add all instructions to the queue
            for cmd in actions[1:][::-1]:
                if cmd:
                    self.queue.insert(0, cmd)

        (known_args, other_args) = self.stocks_parser.parse_known_args(an_input.split())

        # Redirect commands to their correct functions
        if known_args.cmd:
            if known_args.cmd in ("..", "q"):
                known_args.cmd = "quit"
            elif known_args.cmd in ("?", "h"):
                known_args.cmd = "help"
            elif known_args.cmd == "r":
                known_args.cmd = "reset"

        getattr(
            self,
            "call_" + known_args.cmd,
            lambda _: "Command not recognized!",
        )(other_args)

        return self.queue

    def call_cls(self, _):
        """Process cls command"""
        system_clear()

    def call_home(self, _):
        """Process home command"""
        self.queue.insert(0, "quit")

    def call_help(self, _):
        """Process help command"""
        self.print_help()

    def call_quit(self, _):
        """Process quit menu command"""
        print("")
        self.queue.insert(0, "quit")

    def call_exit(self, _):
        """Process exit terminal command"""
        self.queue.insert(0, "quit")
        self.queue.insert(0, "quit")

    def call_reset(self, _):
        """Process reset command"""
        if self.ticker:
            if self.suffix:
                self.queue.insert(0, f"load {self.ticker}.{self.suffix}")
            else:
                self.queue.insert(0, f"load {self.ticker}")
        self.queue.insert(0, "stocks")
        self.queue.insert(0, "reset")
        self.queue.insert(0, "quit")

    @try_except
=======
    def custom_reset(self):
        """Class specific component of reset command"""
        if self.ticker:
            return [
                "stocks",
                f"load {self.ticker}.{self.suffix}"
                if self.suffix
                else f"load {self.ticker}",
            ]
        return []

>>>>>>> 9d36f84a
    def call_search(self, other_args: List[str]):
        """Process search command"""
        parser = argparse.ArgumentParser(
            add_help=False,
            formatter_class=argparse.ArgumentDefaultsHelpFormatter,
            prog="search",
            description="Show companies matching the search query.",
        )
        parser.add_argument(
            "-q",
            "--query",
            action="store",
            dest="query",
            type=str.lower,
            required="-h" not in other_args,
            help="The search term used to find company tickers.",
        )
        parser.add_argument(
            "-a",
            "--amount",
            default=10,
            type=int,
            dest="amount",
            help="Enter the number of Equities you wish to see in the Tabulate window.",
        )
        if other_args and "-" not in other_args[0][0]:
            other_args.insert(0, "-q")
        ns_parser = parse_known_args_and_warn(parser, other_args)
        if ns_parser:
            stocks_helper.search(query=ns_parser.query, amount=ns_parser.amount)

    def call_load(self, other_args: List[str]):
        """Process load command"""
        parser = argparse.ArgumentParser(
            add_help=False,
            formatter_class=argparse.ArgumentDefaultsHelpFormatter,
            prog="load",
            description="Load stock ticker to perform analysis on. When the data source is syf', an Indian ticker can be"
            " loaded by using '.NS' at the end, e.g. 'SBIN.NS'. See available market in"
            " https://help.yahoo.com/kb/exchanges-data-providers-yahoo-finance-sln2310.html.",
        )
        parser.add_argument(
            "-t",
            "--ticker",
            action="store",
            dest="ticker",
            required="-h" not in other_args,
            help="Stock ticker",
        )
        parser.add_argument(
            "-s",
            "--start",
            type=valid_date,
            default=(datetime.now() - timedelta(days=1100)).strftime("%Y-%m-%d"),
            dest="start",
            help="The starting date (format YYYY-MM-DD) of the stock",
        )
        parser.add_argument(
            "-e",
            "--end",
            type=valid_date,
            default=datetime.now().strftime("%Y-%m-%d"),
            dest="end",
            help="The ending date (format YYYY-MM-DD) of the stock",
        )
        parser.add_argument(
            "-i",
            "--interval",
            action="store",
            dest="interval",
            type=int,
            default=1440,
            choices=[1, 5, 15, 30, 60],
            help="Intraday stock minutes",
        )
        parser.add_argument(
            "--source",
            action="store",
            dest="source",
            choices=["yf", "av", "iex"] if "-i" not in other_args else ["yf"],
            default="yf",
            help="Source of historical data.",
        )
        parser.add_argument(
            "-p",
            "--prepost",
            action="store_true",
            default=False,
            dest="prepost",
            help="Pre/After market hours. Only works for 'yf' source, and intraday data",
        )
        parser.add_argument(
            "-r",
            "--iexrange",
            dest="iexrange",
            help="Range for using the iexcloud api.  Note that longer range requires more tokens in account",
            choices=["ytd", "1y", "2y", "5y", "6m"],
            type=str,
            default="ytd",
        )
        if other_args and "-" not in other_args[0][0]:
            other_args.insert(0, "-t")

        ns_parser = parse_known_args_and_warn(parser, other_args)
        if ns_parser:
            df_stock_candidate = stocks_helper.load(
                ns_parser.ticker,
                ns_parser.start,
                ns_parser.interval,
                ns_parser.end,
                ns_parser.prepost,
                ns_parser.source,
            )
            if not df_stock_candidate.empty:
                self.stock = df_stock_candidate
                self.add_info = stocks_helper.additional_info_about_ticker(
                    ns_parser.ticker
                )
                print(self.add_info)
                if "." in ns_parser.ticker:
                    self.ticker, self.suffix = ns_parser.ticker.upper().split(".")
                else:
                    self.ticker = ns_parser.ticker.upper()
                    self.suffix = ""

                if ns_parser.source == "iex":
                    self.start = self.stock.index[0].strftime("%Y-%m-%d")
                else:
                    self.start = ns_parser.start
                self.interval = f"{ns_parser.interval}min"
                print("")

    def call_quote(self, other_args: List[str]):
        """Process quote command"""
        stocks_helper.quote(
            other_args, self.ticker + "." + self.suffix if self.suffix else self.ticker
        )

    def call_candle(self, other_args: List[str]):
        """Process candle command"""
        parser = argparse.ArgumentParser(
            add_help=False,
            formatter_class=argparse.ArgumentDefaultsHelpFormatter,
            prog="candle",
            description="Shows historic data for a stock",
        )
        parser.add_argument(
            "-m",
            "--matplotlib",
            dest="matplotlib",
            action="store_true",
            default=False,
            help="Flag to show matplotlib instead of interactive plot using plotly.",
        )
        parser.add_argument(
            "--sort",
            choices=[
                "AdjClose",
                "Open",
                "Close",
                "High",
                "Low",
                "Volume",
                "Returns",
                "LogRet",
            ],
            default="",
            type=str,
            dest="sort",
            help="Choose a column to sort by",
        )
        parser.add_argument(
            "-d",
            "--descending",
            action="store_false",
            dest="descending",
            default=True,
            help="Sort selected column descending",
        )
        parser.add_argument(
            "--raw",
            action="store_true",
            dest="raw",
            default=False,
            help="Shows raw data instead of chart",
        )
        parser.add_argument(
            "-n",
            "--num",
            type=check_positive,
            help="Number to show if raw selected",
            dest="num",
            default=20,
        )

        ns_parser = parse_known_args_and_warn(
            parser, other_args, EXPORT_ONLY_RAW_DATA_ALLOWED
        )
        if ns_parser:
            if self.ticker:
                export_data(
                    ns_parser.export,
                    os.path.join(
                        os.path.dirname(os.path.abspath(__file__)), "raw_data"
                    ),
                    f"{self.ticker}",
                    self.stock,
                )

                if ns_parser.raw:
                    qa_view.display_raw(
                        df=self.stock,
                        sort=ns_parser.sort,
                        des=ns_parser.descending,
                        num=ns_parser.num,
                    )

                else:
                    data = stocks_helper.process_candle(self.stock)

                    stocks_helper.display_candle(
                        s_ticker=self.ticker,
                        df_stock=data,
                        use_matplotlib=ns_parser.matplotlib,
                        intraday=self.interval != "1440min",
                    )
            else:
                print("No ticker loaded. First use `load {ticker}`\n")

    def call_news(self, other_args: List[str]):
        """Process news command"""
        if not self.ticker:
            print("Use 'load <ticker>' prior to this command!", "\n")
            return

        parser = argparse.ArgumentParser(
            add_help=False,
            prog="news",
            description="""
                Prints latest news about company, including date, title and web link. [Source: News API]
            """,
        )
        parser.add_argument(
            "-n",
            "--num",
            action="store",
            dest="n_num",
            type=check_positive,
            default=5,
            help="Number of latest news being printed.",
        )
        parser.add_argument(
            "-d",
            "--date",
            action="store",
            dest="n_start_date",
            type=valid_date,
            default=datetime.now() - timedelta(days=7),
            help="The starting date (format YYYY-MM-DD) to search articles from",
        )
        parser.add_argument(
            "-o",
            "--oldest",
            action="store_false",
            dest="n_oldest",
            default=True,
            help="Show oldest articles first",
        )
        parser.add_argument(
            "-s",
            "--sources",
            default=[],
            nargs="+",
            help="Show news only from the sources specified (e.g bbc yahoo.com)",
        )

        ns_parser = parse_known_args_and_warn(parser, other_args)
        if ns_parser:
            sources = ns_parser.sources
            for idx, source in enumerate(sources):
                if source.find(".") == -1:
                    sources[idx] += ".com"

            d_stock = yf.Ticker(self.ticker).info

            newsapi_view.news(
                term=d_stock["shortName"].replace(" ", "+")
                if "shortName" in d_stock
                else self.ticker,
                num=ns_parser.n_num,
                s_from=ns_parser.n_start_date.strftime("%Y-%m-%d"),
                show_newest=ns_parser.n_oldest,
                sources=",".join(sources),
            )

    def call_disc(self, _):
        """Process disc command"""
        from gamestonk_terminal.stocks.discovery.disc_controller import (
            DiscoveryController,
        )

        self.queue = DiscoveryController(self.queue).menu()

    def call_dps(self, _):
        """Process dps command"""
        from gamestonk_terminal.stocks.dark_pool_shorts.dps_controller import (
            DarkPoolShortsController,
        )

        self.queue = DarkPoolShortsController(
            self.ticker, self.start, self.stock, self.queue
        ).menu()

    def call_scr(self, _):
        """Process scr command"""
        from gamestonk_terminal.stocks.screener.screener_controller import (
            ScreenerController,
        )

        self.queue = ScreenerController(self.queue).menu()

    def call_sia(self, _):
        """Process ins command"""
        from gamestonk_terminal.stocks.sector_industry_analysis.sia_controller import (
            SectorIndustryAnalysisController,
        )

        self.queue = SectorIndustryAnalysisController(self.ticker, self.queue).menu()

    def call_ins(self, _):
        """Process ins command"""
        from gamestonk_terminal.stocks.insider.insider_controller import (
            InsiderController,
        )

        self.queue = InsiderController(
            self.ticker,
            self.start,
            self.interval,
            self.stock,
            self.queue,
        ).menu()

    def call_gov(self, _):
        """Process gov command"""
        from gamestonk_terminal.stocks.government.gov_controller import GovController

        self.queue = GovController(self.ticker, self.queue).menu()

    def call_options(self, _):
        """Process options command"""
        from gamestonk_terminal.stocks.options.options_controller import (
            OptionsController,
        )

        self.queue = OptionsController(self.ticker, self.queue).menu()

    def call_res(self, _):
        """Process res command"""
        if self.ticker:
            from gamestonk_terminal.stocks.research.res_controller import (
                ResearchController,
            )

            self.queue = ResearchController(
                self.ticker,
                self.start,
                self.interval,
                self.queue,
            ).menu()
        else:
            print("Use 'load <ticker>' prior to this command!", "\n")

    def call_dd(self, _):
        """Process dd command"""
        if self.ticker:
            from gamestonk_terminal.stocks.due_diligence import dd_controller

            self.queue = dd_controller.DueDiligenceController(
                self.ticker, self.start, self.interval, self.stock, self.queue
            ).menu()
        else:
            print("Use 'load <ticker>' prior to this command!", "\n")

    def call_ca(self, _):
        """Process ca command"""

        from gamestonk_terminal.stocks.comparison_analysis import ca_controller

        self.queue = ca_controller.ComparisonAnalysisController(
            [self.ticker] if self.ticker else "", self.queue
        ).menu()

    def call_fa(self, _):
        """Process fa command"""
        if self.ticker:
            from gamestonk_terminal.stocks.fundamental_analysis import fa_controller

            self.queue = fa_controller.FundamentalAnalysisController(
                self.ticker, self.start, self.interval, self.suffix, self.queue
            ).menu()
        else:
            print("Use 'load <ticker>' prior to this command!", "\n")

    def call_bt(self, _):
        """Process bt command"""
        if self.ticker:
            from gamestonk_terminal.stocks.backtesting import bt_controller

            self.queue = bt_controller.BacktestingController(
                self.ticker, self.stock, self.queue
            ).menu()
        else:
            print("Use 'load <ticker>' prior to this command!", "\n")

    def call_ta(self, _):
        """Process ta command"""
        if self.ticker:
            from gamestonk_terminal.stocks.technical_analysis import ta_controller

            self.queue = ta_controller.TechnicalAnalysisController(
                self.ticker, self.start, self.interval, self.stock, self.queue
            ).menu()
        else:
            print("Use 'load <ticker>' prior to this command!", "\n")

    def call_ba(self, _):
        """Process ba command"""
        from gamestonk_terminal.stocks.behavioural_analysis import ba_controller

        self.queue = ba_controller.BehaviouralAnalysisController(
            self.ticker, self.start, self.queue
        ).menu()

    def call_qa(self, _):
        """Process qa command"""
        if self.ticker:
            if self.interval == "1440min":
                from gamestonk_terminal.stocks.quantitative_analysis import (
                    qa_controller,
                )

                self.queue = qa_controller.QaController(
                    self.ticker, self.start, self.interval, self.stock, self.queue
                ).menu()
            # TODO: This menu should work regardless of data being daily or not!
            print("Load daily data to use this menu!", "\n")
        else:
            print("Use 'load <ticker>' prior to this command!", "\n")

    def call_pred(self, _):
        """Process pred command"""
        if gtff.ENABLE_PREDICT:
            if self.ticker:
                if self.interval == "1440min":
                    try:
                        from gamestonk_terminal.stocks.prediction_techniques import (
                            pred_controller,
                        )

                        self.queue = pred_controller.PredictionTechniquesController(
                            self.ticker,
                            self.start,
                            self.interval,
                            self.stock,
                            self.queue,
                        ).menu()
                    except ModuleNotFoundError as e:
                        print(
                            "One of the optional packages seems to be missing: ",
                            e,
                            "\n",
                        )

                # TODO: This menu should work regardless of data being daily or not!
                print("Load daily data to use this menu!", "\n")
            else:
                print("Use 'load <ticker>' prior to this command!", "\n")
        else:
            print(
                "Predict is disabled. Check ENABLE_PREDICT flag on feature_flags.py",
                "\n",
<<<<<<< HEAD
            )


def menu(ticker: str = "", queue: List[str] = None):
    """Stocks Menu"""
    stocks_controller = StocksController(ticker, queue)
    an_input = "HELP_ME"

    while True:
        # There is a command in the queue
        if stocks_controller.queue and len(stocks_controller.queue) > 0:
            # If the command is quitting the menu we want to return in here
            if stocks_controller.queue[0] in ("q", "..", "quit"):
                print("")
                if len(stocks_controller.queue) > 1:
                    return stocks_controller.queue[1:]
                return []

            # Consume 1 element from the queue
            an_input = stocks_controller.queue[0]
            stocks_controller.queue = stocks_controller.queue[1:]

            # Print the current location because this was an instruction and we want user to know what was the action
            if (
                an_input
                and an_input.split(" ")[0] in stocks_controller.CHOICES_COMMANDS
            ):
                print(f"{get_flair()} /stocks/ $ {an_input}")

        # Get input command from user
        else:
            # Display help menu when entering on this menu from a level above
            if an_input == "HELP_ME":
                stocks_controller.print_help()

            # Get input from user using auto-completion
            if session and gtff.USE_PROMPT_TOOLKIT and stocks_controller.completer:
                try:
                    an_input = session.prompt(
                        f"{get_flair()} /stocks/ $ ",
                        completer=stocks_controller.completer,
                        search_ignore_case=True,
                    )
                except KeyboardInterrupt:
                    # Exit in case of keyboard interrupt
                    an_input = "exit"
            # Get input from user without auto-completion
            else:
                an_input = input(f"{get_flair()} /stocks/ $ ")

        try:
            # Process the input command
            stocks_controller.queue = stocks_controller.switch(an_input)

        except SystemExit:
            print(
                f"\nThe command '{an_input}' doesn't exist on the /stocks menu.", end=""
            )
            similar_cmd = difflib.get_close_matches(
                an_input.split(" ")[0] if " " in an_input else an_input,
                stocks_controller.CHOICES,
                n=1,
                cutoff=0.7,
            )
            if similar_cmd:
                if " " in an_input:
                    candidate_input = (
                        f"{similar_cmd[0]} {' '.join(an_input.split(' ')[1:])}"
                    )
                    if candidate_input == an_input:
                        an_input = ""
                        stocks_controller.queue = []
                        print("\n")
                        continue
                    an_input = candidate_input
                else:
                    an_input = similar_cmd[0]

                print(f" Replacing by '{an_input}'.")
                stocks_controller.queue.insert(0, an_input)
            else:
                print("\n")
=======
            )
>>>>>>> 9d36f84a
<|MERGE_RESOLUTION|>--- conflicted
+++ resolved
@@ -71,17 +71,10 @@
         self.start = ""
         self.interval = "1440min"
         self.add_info = stocks_helper.additional_info_about_ticker("")
-<<<<<<< HEAD
-        if queue:
-            self.queue = queue
-        else:
-            self.queue = list()
-=======
 
         if session and gtff.USE_PROMPT_TOOLKIT:
             choices: dict = {c: {} for c in self.controller_choices}
             self.completer = NestedCompleter.from_nested_dict(choices)
->>>>>>> 9d36f84a
 
     def print_help(self):
         """Print help"""
@@ -123,90 +116,6 @@
 {reset_style_if_no_ticker}"""
         print(help_text)
 
-<<<<<<< HEAD
-    def switch(self, an_input: str):
-        """Process and dispatch input
-
-        Returns
-        -------
-        List[str]
-            List of commands in the queue to execute
-        """
-        # Empty command
-        if not an_input:
-            print("")
-            return self.queue
-
-        # Navigation slash is being used
-        if "/" in an_input:
-            actions = an_input.split("/")
-
-            # Absolute path is specified
-            if not actions[0]:
-                an_input = "home"
-            # Relative path so execute first instruction
-            else:
-                an_input = actions[0]
-
-            # Add all instructions to the queue
-            for cmd in actions[1:][::-1]:
-                if cmd:
-                    self.queue.insert(0, cmd)
-
-        (known_args, other_args) = self.stocks_parser.parse_known_args(an_input.split())
-
-        # Redirect commands to their correct functions
-        if known_args.cmd:
-            if known_args.cmd in ("..", "q"):
-                known_args.cmd = "quit"
-            elif known_args.cmd in ("?", "h"):
-                known_args.cmd = "help"
-            elif known_args.cmd == "r":
-                known_args.cmd = "reset"
-
-        getattr(
-            self,
-            "call_" + known_args.cmd,
-            lambda _: "Command not recognized!",
-        )(other_args)
-
-        return self.queue
-
-    def call_cls(self, _):
-        """Process cls command"""
-        system_clear()
-
-    def call_home(self, _):
-        """Process home command"""
-        self.queue.insert(0, "quit")
-
-    def call_help(self, _):
-        """Process help command"""
-        self.print_help()
-
-    def call_quit(self, _):
-        """Process quit menu command"""
-        print("")
-        self.queue.insert(0, "quit")
-
-    def call_exit(self, _):
-        """Process exit terminal command"""
-        self.queue.insert(0, "quit")
-        self.queue.insert(0, "quit")
-
-    def call_reset(self, _):
-        """Process reset command"""
-        if self.ticker:
-            if self.suffix:
-                self.queue.insert(0, f"load {self.ticker}.{self.suffix}")
-            else:
-                self.queue.insert(0, f"load {self.ticker}")
-        self.queue.insert(0, "stocks")
-        self.queue.insert(0, "reset")
-        self.queue.insert(0, "quit")
-
-    @try_except
-=======
     def custom_reset(self):
         """Class specific component of reset command"""
         if self.ticker:
@@ -218,7 +127,6 @@
             ]
         return []
 
->>>>>>> 9d36f84a
     def call_search(self, other_args: List[str]):
         """Process search command"""
         parser = argparse.ArgumentParser(
@@ -701,89 +609,4 @@
             print(
                 "Predict is disabled. Check ENABLE_PREDICT flag on feature_flags.py",
                 "\n",
-<<<<<<< HEAD
-            )
-
-
-def menu(ticker: str = "", queue: List[str] = None):
-    """Stocks Menu"""
-    stocks_controller = StocksController(ticker, queue)
-    an_input = "HELP_ME"
-
-    while True:
-        # There is a command in the queue
-        if stocks_controller.queue and len(stocks_controller.queue) > 0:
-            # If the command is quitting the menu we want to return in here
-            if stocks_controller.queue[0] in ("q", "..", "quit"):
-                print("")
-                if len(stocks_controller.queue) > 1:
-                    return stocks_controller.queue[1:]
-                return []
-
-            # Consume 1 element from the queue
-            an_input = stocks_controller.queue[0]
-            stocks_controller.queue = stocks_controller.queue[1:]
-
-            # Print the current location because this was an instruction and we want user to know what was the action
-            if (
-                an_input
-                and an_input.split(" ")[0] in stocks_controller.CHOICES_COMMANDS
-            ):
-                print(f"{get_flair()} /stocks/ $ {an_input}")
-
-        # Get input command from user
-        else:
-            # Display help menu when entering on this menu from a level above
-            if an_input == "HELP_ME":
-                stocks_controller.print_help()
-
-            # Get input from user using auto-completion
-            if session and gtff.USE_PROMPT_TOOLKIT and stocks_controller.completer:
-                try:
-                    an_input = session.prompt(
-                        f"{get_flair()} /stocks/ $ ",
-                        completer=stocks_controller.completer,
-                        search_ignore_case=True,
-                    )
-                except KeyboardInterrupt:
-                    # Exit in case of keyboard interrupt
-                    an_input = "exit"
-            # Get input from user without auto-completion
-            else:
-                an_input = input(f"{get_flair()} /stocks/ $ ")
-
-        try:
-            # Process the input command
-            stocks_controller.queue = stocks_controller.switch(an_input)
-
-        except SystemExit:
-            print(
-                f"\nThe command '{an_input}' doesn't exist on the /stocks menu.", end=""
-            )
-            similar_cmd = difflib.get_close_matches(
-                an_input.split(" ")[0] if " " in an_input else an_input,
-                stocks_controller.CHOICES,
-                n=1,
-                cutoff=0.7,
-            )
-            if similar_cmd:
-                if " " in an_input:
-                    candidate_input = (
-                        f"{similar_cmd[0]} {' '.join(an_input.split(' ')[1:])}"
-                    )
-                    if candidate_input == an_input:
-                        an_input = ""
-                        stocks_controller.queue = []
-                        print("\n")
-                        continue
-                    an_input = candidate_input
-                else:
-                    an_input = similar_cmd[0]
-
-                print(f" Replacing by '{an_input}'.")
-                stocks_controller.queue.insert(0, an_input)
-            else:
-                print("\n")
-=======
-            )
->>>>>>> 9d36f84a
+            )