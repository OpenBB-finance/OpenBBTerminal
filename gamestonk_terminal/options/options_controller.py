"""Options Controller Module."""
__docformat__ = "numpy"
# pylint:disable=too-many-lines


import argparse
import os
from typing import List

import matplotlib.pyplot as plt
from colorama import Style
from prompt_toolkit.completion import NestedCompleter

from gamestonk_terminal import feature_flags as gtff
from gamestonk_terminal.config_terminal import TRADIER_TOKEN
from gamestonk_terminal.helper_funcs import (
    check_positive,
    get_flair,
    parse_known_args_and_warn,
)
from gamestonk_terminal.menu import session
from gamestonk_terminal.options import (
    barchart_view,
    calculator_view,
    fdscanner_view,
    syncretism_view,
    tradier_model,
    tradier_view,
    yfinance_model,
    yfinance_view,
)
from gamestonk_terminal.stocks import stocks_controller
from gamestonk_terminal.options import payoff_controller
from gamestonk_terminal.options.op_helpers import opt_chain_cols


class OptionsController:
    """Options Controller class."""

    CHOICES = [
        "cls",
        "?",
        "help",
        "q",
        "quit",
    ]

    CHOICES_MENUS = [
        "disp",
        "scr",
        "calc",
        "yf",
        "tr",
        "info",
        "load",
        "exp",
        "vol",
        "voi",
        "oi",
        "hist",
        "chains",
        "grhist",
        "unu",
        "stocks",
        "payoff",
<<<<<<< HEAD
        "plot",
=======
        "parity",
        "smile",
>>>>>>> e5b4c117
    ]

    CHOICES += CHOICES_MENUS

    PRESET_PATH = os.path.join(os.path.abspath(os.path.dirname(__file__)), "presets/")

    POSSIBLE_GREEKS = [
        "iv",
        "gamma",
        "theta",
        "vega",
        "delta",
        "rho",
        "premium",
    ]

    def __init__(self, ticker):
        """Constructor"""
        self.ticker = ticker

        if ticker:
            if TRADIER_TOKEN == "REPLACE_ME":
                print("Loaded expiry dates from Yahoo Finance")
                self.expiry_dates = yfinance_model.option_expirations(self.ticker)
            else:
                print("Loaded expiry dates from Tradier")
                self.expiry_dates = tradier_model.option_expirations(self.ticker)

        self.selected_date = ""

        self.op_parser = argparse.ArgumentParser(add_help=False, prog="options")
        self.op_parser.add_argument(
            "cmd",
            choices=self.CHOICES,
        )

    def print_help(self):
        """Print help."""
        colored = self.ticker and self.selected_date
        help_text = """
>> OPTIONS <<

What do you want to do?
    cls           clear screen
    ?/help        show this menu again
    q             quit this menu, and shows back to main menu
    quit          quit to abandon program

"""
        help_text += ">>  stocks        go into stocks context"
        if self.ticker:
            help_text += f" with {self.ticker}"

        help_text += f"""

Explore:
    disp          display all preset screeners filters
    scr           output screener options [Syncretism.io]
    unu           show unusual options activity [fdscanner.com]
    calc          basic call/put PnL calculator

Current Ticker: {self.ticker or None}
Current Expiry: {self.selected_date or None}

    load          load new ticker
    exp           see and set expiration dates
{Style.DIM if not colored else ''}
    info          display option information (volatility, IV rank etc) [Barchart.com]
    chains        display option chains with greeks [Tradier]
    oi            plot open interest [Tradier/YF]
    vol           plot volume [Tradier/YF]
    voi           plot volume and open interest [Tradier/YF]
    hist          plot option history [Tradier]
    grhist        plot option greek history [Syncretism.io]
<<<<<<< HEAD
    plot          plot variables provided by the user [Yfinance]
=======
    smile         plot the volatility smile for the expiration date [Yfinance]
    parity        shows whether options are above or below expected price [Yfinance]
>>>>>>> e5b4c117
>   payoff        shows payoff diagram for a selection of options [Yfinance]
{Style.RESET_ALL if not colored else ''}"""
        print(help_text)

    def switch(self, an_input: str):
        """Process and dispatch input.

        Returns
        -------
        True, False or None
            False - quit the menu
            True - quit the program
            None - continue in the menu
        """

        # Empty command
        if not an_input:
            print("")
            return None

        (known_args, other_args) = self.op_parser.parse_known_args(an_input.split())

        # Help menu again
        if known_args.cmd == "?":
            self.print_help()
            return None

        # Clear screen
        if known_args.cmd == "cls":
            os.system("cls||clear")
            return None

        return getattr(
            self, "call_" + known_args.cmd, lambda: "Command not recognized!"
        )(other_args)

    def call_help(self, _):
        """Process Help command."""
        self.print_help()

    def call_q(self, _):
        """Process Q command - quit the menu."""
        return False

    def call_quit(self, _):
        """Process Quit command - quit the program."""
        return True

    def call_calc(self, other_args: List[str]):
        """Process calc command"""
        parser = argparse.ArgumentParser(
            add_help=False,
            formatter_class=argparse.ArgumentDefaultsHelpFormatter,
            prog="calc",
            description="Calculate profit or loss for given option settings.",
        )
        parser.add_argument(
            "--put",
            action="store_true",
            default=False,
            dest="put",
            help="Flag to calculate put option",
        )
        parser.add_argument(
            "--sell",
            action="store_true",
            default=False,
            dest="sell",
            help="Flag to get profit chart of selling contract",
        )
        parser.add_argument(
            "-s",
            "--strike",
            type=float,
            dest="strike",
            help="Option strike price",
            default=10,
        )
        parser.add_argument(
            "-p",
            "--premium",
            type=float,
            dest="premium",
            help="Premium price",
            default=1,
        )
        parser.add_argument(
            "-m",
            "--min",
            type=float,
            dest="min",
            help="Min price to look at",
            default=-1,
            required="-M" in other_args,
        )
        parser.add_argument(
            "-M",
            "--max",
            type=float,
            dest="max",
            help="Max price to look at",
            default=-1,
            required="-m" in other_args,
        )

        try:
            ns_parser = parse_known_args_and_warn(parser, other_args)
            if not ns_parser:
                return
            if ns_parser.min > 0 and ns_parser.max > 0:
                pars = {"x_min": ns_parser.min, "x_max": ns_parser.max}
            else:
                pars = {}
            calculator_view.view_calculator(
                strike=ns_parser.strike,
                premium=ns_parser.premium,
                put=ns_parser.put,
                sell=ns_parser.sell,
                **pars,
            )
        except Exception as e:
            print(e, "\n")

    def call_unu(self, other_args: List[str]):
        """Process act command"""
        parser = argparse.ArgumentParser(
            prog="unu",
            add_help=False,
            formatter_class=argparse.ArgumentDefaultsHelpFormatter,
            description="This command gets unusual options from fdscanner.com",
        )
        parser.add_argument(
            "-n",
            "--num",
            dest="num",
            type=int,
            default=20,
            help="Number of options to show.  Each scraped page gives 20 results.",
        )
        parser.add_argument(
            "--sortby",
            dest="sortby",
            default="Vol/OI",
            choices=["Option", "Vol/OI", "Vol", "OI", "Bid", "Ask"],
            help="Column to sort by.  Vol/OI is the default and typical variable to be considered unusual.",
        )
        parser.add_argument(
            "-a",
            "--ascending",
            dest="ascend",
            default=False,
            action="store_true",
            help="Flag to sort in ascending order",
        )
        parser.add_argument(
            "--export",
            choices=["csv", "json", "xlsx"],
            default="",
            dest="export",
            help="Export dataframe data to csv,json,xlsx file",
        )
        try:
            ns_parser = parse_known_args_and_warn(parser, other_args)
            if not ns_parser:
                return
            fdscanner_view.display_options(
                num=ns_parser.num,
                sort_column=ns_parser.sortby,
                export=ns_parser.export,
                ascending=ns_parser.ascend,
            )
        except Exception as e:
            print(e, "\n")

    def call_info(self, other_args: List[str]):
        """Process info command"""
        if not self.ticker:
            print("No ticker loaded.\n")
            return

        parser = argparse.ArgumentParser(
            add_help=False,
            formatter_class=argparse.ArgumentDefaultsHelpFormatter,
            prog="info",
            description="Display option data [Source: Barchart.com]",
        )
        parser.add_argument(
            "--export",
            choices=["csv", "json", "xlsx"],
            default="",
            dest="export",
            help="Export dataframe data to csv,json,xlsx file",
        )

        try:
            ns_parser = parse_known_args_and_warn(parser, other_args)
            if not ns_parser:
                return
            barchart_view.print_options_data(
                ticker=self.ticker, export=ns_parser.export
            )
        except Exception as e:
            print(e, "\n")

    def call_disp(self, other_args: List[str]):
        """Process disp command"""
        parser = argparse.ArgumentParser(
            add_help=False,
            formatter_class=argparse.ArgumentDefaultsHelpFormatter,
            prog="disp",
            description="""View available presets under presets folder.""",
        )
        parser.add_argument(
            "-p",
            "--preset",
            action="store",
            dest="preset",
            type=str,
            help="View specific preset",
            default="",
            choices=[
                preset.split(".")[0]
                for preset in os.listdir(self.PRESET_PATH)
                if preset[-4:] == ".ini"
            ],
        )
        try:
            if other_args:
                if "-" not in other_args[0]:
                    other_args.insert(0, "-p")
            ns_parser = parse_known_args_and_warn(parser, other_args)
            if not ns_parser:
                return
            syncretism_view.view_available_presets(
                preset=ns_parser.preset, presets_path=self.PRESET_PATH
            )
        except Exception as e:
            print(e, "\n")

    def call_scr(self, other_args: List[str]):
        """Process scr command"""
        parser = argparse.ArgumentParser(
            add_help=False,
            formatter_class=argparse.ArgumentDefaultsHelpFormatter,
            prog="scr",
            description="""Sreener filter output from https://ops.syncretism.io/index.html.
        Where: CS: Contract Symbol; S: Symbol, T: Option Type; Str: Strike; Exp v: Expiration;
        IV: Implied Volatility; LP: Last Price; B: Bid; A: Ask; V: Volume; OI: Open Interest;
        Y: Yield; MY: Monthly Yield; SMP: Regular Market Price; SMDL: Regular Market Day Low;
        SMDH: Regular Market Day High; LU: Last Trade Date; LC: Last Crawl; ITM: In The Money;
        PC: Price Change; PB: Price-to-book. """,
        )
        parser.add_argument(
            "-p",
            "--preset",
            action="store",
            dest="preset",
            type=str,
            default="template",
            help="Filter presets",
            choices=[
                preset.split(".")[0]
                for preset in os.listdir(self.PRESET_PATH)
                if preset[-4:] == ".ini"
            ],
        )
        parser.add_argument(
            "--export",
            choices=["csv", "json", "xlsx"],
            default="",
            dest="export",
            help="Export dataframe data to csv,json,xlsx file",
        )
        parser.add_argument(
            "-n",
            "--num",
            type=check_positive,
            default=-1,
            help="Number of random entries to show.  Default shows all",
            dest="n_show",
        )

        try:
            if other_args:
                if "-" not in other_args[0]:
                    other_args.insert(0, "-p")
            ns_parser = parse_known_args_and_warn(parser, other_args)
            if not ns_parser:
                return
            syncretism_view.view_screener_output(
                preset=ns_parser.preset,
                presets_path=self.PRESET_PATH,
                n_show=ns_parser.n_show,
                export=ns_parser.export,
            )
        except Exception as e:
            print(e, "\n")

    def call_grhist(self, other_args: List[str]):
        """Process grhist command"""
        parser = argparse.ArgumentParser(
            add_help=False,
            formatter_class=argparse.ArgumentDefaultsHelpFormatter,
            prog="grhist",
            description="Plot historical option greeks.",
        )
        parser.add_argument(
            "-s",
            "--strike",
            dest="strike",
            type=float,
            required="--chain" in other_args or "-h" not in other_args,
            help="Strike price to look at",
        )
        parser.add_argument(
            "--put",
            dest="put",
            action="store_true",
            default=False,
            help="Flag for showing put option",
        )
        parser.add_argument(
            "-g",
            "--greek",
            dest="greek",
            type=str,
            choices=self.POSSIBLE_GREEKS,
            default="delta",
            help="Greek column to select",
        )
        parser.add_argument(
            "--chain", dest="chain_id", default="", type=str, help="OCC option symbol"
        )
        parser.add_argument(
            "--raw",
            dest="raw",
            action="store_true",
            default=False,
            help="Display raw data",
        )
        parser.add_argument(
            "-n," "--num",
            dest="num",
            default=20,
            help="Number of raw data rows to show",
        )
        parser.add_argument(
            "--export",
            choices=["csv", "json", "xlsx"],
            default="",
            dest="export",
            help="Export dataframe data to csv,json,xlsx file",
        )

        try:
            ns_parser = parse_known_args_and_warn(parser, other_args)
            if not ns_parser:
                return
            if not self.ticker:
                print("No ticker loaded.  First use `load {ticker}` \n")
                return
            if not self.selected_date:
                print("No expiry loaded.  First use `exp {expiry date}` \n")
                return
            syncretism_view.view_historical_greeks(
                ticker=self.ticker,
                expiry=self.selected_date,
                strike=ns_parser.strike,
                greek=ns_parser.greek,
                chain_id=ns_parser.chain_id,
                put=ns_parser.put,
                raw=ns_parser.raw,
                n_show=ns_parser.num,
                export=ns_parser.export,
            )

        except Exception as e:
            print(e, "\n")

    def call_load(self, other_args: List[str]):
        """Process load command"""
        parser = argparse.ArgumentParser(
            add_help=False,
            formatter_class=argparse.ArgumentDefaultsHelpFormatter,
            prog="load",
            description="Load a ticker into option menu",
        )
        parser.add_argument(
            "-t",
            "--ticker",
            action="store",
            dest="ticker",
            required="-h" not in other_args,
            help="Stock ticker",
        )
        parser.add_argument(
            "--source",
            choices=["tr", "yf"],
            dest="source",
            default=None,
            help="Source to get option expirations from",
        )
        try:
            if other_args:
                if "-t" not in other_args and "-h" not in other_args:
                    other_args.insert(0, "-t")
            ns_parser = parse_known_args_and_warn(parser, other_args)
            if not ns_parser:
                return
            self.ticker = ns_parser.ticker.upper()

        except Exception as e:
            print(e, "\n")
            return

        except SystemExit:
            print("")
            return

        if TRADIER_TOKEN == "REPLACE_ME" or ns_parser.source == "yf":
            self.expiry_dates = yfinance_model.option_expirations(self.ticker)
        else:
            self.expiry_dates = tradier_model.option_expirations(self.ticker)
        print("")

    def call_exp(self, other_args: List[str]):
        """Process exp command"""
        parser = argparse.ArgumentParser(
            add_help=False,
            formatter_class=argparse.ArgumentDefaultsHelpFormatter,
            prog="exp",
            description="See and set expiration date",
        )
        parser.add_argument(
            "-i",
            "--index",
            dest="index",
            action="store",
            type=int,
            default=-1,
            choices=range(len(self.expiry_dates)),
            help="Select index for expiry date.",
        )
        parser.add_argument(
            "-d",
            "--date",
            dest="date",
            type=str,
            choices=self.expiry_dates + [""],
            help="Select date (YYYY-MM-DD)",
            default="",
        )

        try:
            if other_args:
                if "-" not in other_args[0]:
                    other_args.insert(0, "-i")
            ns_parser = parse_known_args_and_warn(parser, other_args)
            if not ns_parser:
                return
            if not self.ticker:
                print("Please load a ticker using `load {ticker}.\n")
                return
            # Print possible expiry dates
            if ns_parser.index == -1 and not ns_parser.date:
                print("\nAvailable expiry dates:")
                for i, d in enumerate(self.expiry_dates):
                    print(f"   {(2 - len(str(i))) * ' '}{i}.  {d}")
                print("")
            # It means an expiry date was correctly selected
            else:
                if ns_parser.date:
                    if ns_parser.date in self.expiry_dates:
                        print(f"Expiraration set to {ns_parser.date} \n")
                        self.selected_date = ns_parser.date
                    else:
                        print("Expiration not an option")
                else:
                    expiry_date = self.expiry_dates[ns_parser.index]
                    print(f"Expiraration set to {expiry_date} \n")
                    self.selected_date = expiry_date
        except Exception as e:
            print(e, "\n")

    def call_hist(self, other_args: List[str]):
        """Process hist command"""
        parser = argparse.ArgumentParser(
            add_help=False,
            formatter_class=argparse.ArgumentDefaultsHelpFormatter,
            prog="hist",
            description="Gets historical quotes for given option chain",
        )
        parser.add_argument(
            "-s",
            "--strike",
            dest="strike",
            type=float,
            required="--chain" in other_args or "-h" not in other_args,
            help="Strike price to look at",
        )
        parser.add_argument(
            "-p",
            "--put",
            dest="put",
            action="store_true",
            default=False,
            help="Flag for showing put option",
        )
        parser.add_argument(
            "--chain", dest="chain_id", type=str, help="OCC option symbol"
        )
        parser.add_argument(
            "-r," "--raw",
            dest="raw",
            action="store_true",
            default=False,
            help="Display raw data",
        )
        parser.add_argument(
            "--export",
            choices=["csv", "json", "xlsx"],
            default="",
            dest="export",
            help="Export dataframe data to csv,json,xlsx file",
        )

        try:
            if other_args:
                if (
                    "-s" not in other_args or "--strike" not in other_args
                ) and "-h" not in other_args:
                    other_args.insert(0, "-s")
            ns_parser = parse_known_args_and_warn(parser, other_args)
            if not ns_parser:
                return
            if not self.ticker:
                print("No ticker loaded.  First use `load ` \n")
                return
            if not self.selected_date:
                print("No expiry loaded.  First use `exp ` \n")
                return
            if TRADIER_TOKEN == "REPLACE_ME":
                print("TRADIER TOKEN not supplied. \n")
                return
            tradier_view.display_historical(
                ticker=self.ticker,
                expiry=self.selected_date,
                strike=ns_parser.strike,
                put=ns_parser.put,
                export=ns_parser.export,
                raw=ns_parser.raw,
                chain_id=ns_parser.chain_id,
            )
        except Exception as e:
            print(e, "\n")
        except SystemExit:
            print("")

    def call_chains(self, other_args: List[str]):
        """Process chains command"""
        parser = argparse.ArgumentParser(
            prog="chains",
            add_help=False,
            formatter_class=argparse.ArgumentDefaultsHelpFormatter,
            description="Display option chains",
        )
        parser.add_argument(
            "-c",
            "--calls",
            action="store_true",
            default=False,
            dest="calls",
            help="Flag to show calls only",
        )
        parser.add_argument(
            "-p",
            "--puts",
            action="store_true",
            default=False,
            dest="puts",
            help="Flag to show puts only",
        )
        parser.add_argument(
            "-m",
            "--min",
            dest="min_sp",
            type=float,
            default=-1,
            help="minimum strike price to consider.",
        )
        parser.add_argument(
            "-M",
            "--max",
            dest="max_sp",
            type=float,
            default=-1,
            help="maximum strike price to consider.",
        )
        parser.add_argument(
            "-d",
            "--display",
            dest="to_display",
            default=tradier_model.default_columns,
            type=tradier_view.check_valid_option_chains_headers,
            help="columns to look at.  Columns can be:  {bid, ask, strike, bidsize, asksize, volume, open_interest, "
            "delta, gamma, theta, vega, ask_iv, bid_iv, mid_iv} ",
        )
        parser.add_argument(
            "--export",
            choices=["csv", "json", "xlsx"],
            default="",
            dest="export",
            help="Export dataframe data to csv,json,xlsx file",
        )
        try:
            ns_parser = parse_known_args_and_warn(parser, other_args)
            if not ns_parser:
                return
            if not self.ticker:
                print("No ticker loaded.  First use `load {ticker}` \n")
                return
            if not self.selected_date:
                print("No expiry loaded.  First use `exp {expiry date}` \n")
                return
            if TRADIER_TOKEN == "REPLACE_ME":
                print("TRADIER TOKEN not supplied. \n")
                return
            tradier_view.display_chains(
                ticker=self.ticker,
                expiry=self.selected_date,
                to_display=ns_parser.to_display,
                min_sp=ns_parser.min_sp,
                max_sp=ns_parser.max_sp,
                calls_only=ns_parser.calls,
                puts_only=ns_parser.puts,
                export=ns_parser.export,
            )
        except Exception as e:
            print(e, "\n")
        except SystemExit:
            print("")

    def call_vol(self, other_args: List[str]):
        """Process vol command"""
        parser = argparse.ArgumentParser(
            add_help=False,
            formatter_class=argparse.ArgumentDefaultsHelpFormatter,
            prog="vol",
            description="Plot volume.  Volume refers to the number of contracts traded today.",
        )
        parser.add_argument(
            "-m",
            "--min",
            default=-1,
            type=float,
            help="Min strike to plot",
            dest="min",
        )
        parser.add_argument(
            "-M",
            "--max",
            default=-1,
            type=float,
            help="Max strike to plot",
            dest="max",
        )
        parser.add_argument(
            "-c",
            "--calls",
            action="store_true",
            default=False,
            dest="calls",
            help="Flag to plot call options only",
        )
        parser.add_argument(
            "-p",
            "--puts",
            action="store_true",
            default=False,
            dest="puts",
            help="Flag to plot put options only",
        )
        parser.add_argument(
            "-s",
            "--source",
            type=str,
            default="tr",
            choices=["tr", "yf"],
            dest="source",
            help="Source to get data from",
        )
        parser.add_argument(
            "--export",
            choices=["csv", "json", "xlsx"],
            default="",
            dest="export",
            help="Export dataframe data to csv,json,xlsx file",
        )
        try:
            ns_parser = parse_known_args_and_warn(parser, other_args)
            if not ns_parser:
                return
            if not self.ticker and not self.selected_date:
                print("Ticker and expiration required.\n")
                return
            if ns_parser.source == "tr" and TRADIER_TOKEN != "REPLACE_ME":
                tradier_view.plot_vol(
                    ticker=self.ticker,
                    expiry=self.selected_date,
                    min_sp=ns_parser.min,
                    max_sp=ns_parser.max,
                    calls_only=ns_parser.calls,
                    puts_only=ns_parser.puts_only,
                    export=ns_parser.export,
                )
            else:
                yfinance_view.plot_vol(
                    ticker=self.ticker,
                    expiry=self.selected_date,
                    min_sp=ns_parser.min,
                    max_sp=ns_parser.max,
                    calls_only=ns_parser.calls,
                    puts_only=ns_parser.puts,
                    export=ns_parser.export,
                )
        except Exception as e:
            print(e, "\n")

    def call_voi(self, other_args: List[str]):
        """Process voi command"""
        parser = argparse.ArgumentParser(
            add_help=False,
            formatter_class=argparse.ArgumentDefaultsHelpFormatter,
            prog="voi",
            description="""
                        Plots Volume + Open Interest of calls vs puts.
                    """,
        )
        parser.add_argument(
            "-v",
            "--minv",
            dest="min_vol",
            type=float,
            default=-1,
            help="minimum volume (considering open interest) threshold of the plot.",
        )
        parser.add_argument(
            "-m",
            "--min",
            dest="min_sp",
            type=float,
            default=-1,
            help="minimum strike price to consider in the plot.",
        )
        parser.add_argument(
            "-M",
            "--max",
            dest="max_sp",
            type=float,
            default=-1,
            help="maximum strike price to consider in the plot.",
        )
        parser.add_argument(
            "-s",
            "--source",
            type=str,
            default="tr",
            choices=["tr", "yf"],
            dest="source",
            help="Source to get data from",
        )
        parser.add_argument(
            "--export",
            choices=["csv", "json", "xlsx"],
            default="",
            dest="export",
            help="Export dataframe data to csv,json,xlsx file",
        )
        try:
            ns_parser = parse_known_args_and_warn(parser, other_args)
            if not ns_parser:
                return
            if not self.ticker and not self.selected_date:
                print("Ticker and expiration required.\n")
                return
            if ns_parser.source == "tr" and TRADIER_TOKEN != "REPLACE_ME":
                tradier_view.plot_volume_open_interest(
                    ticker=self.ticker,
                    expiry=self.selected_date,
                    min_sp=ns_parser.min_sp,
                    max_sp=ns_parser.max_sp,
                    min_vol=ns_parser.min_vol,
                    export=ns_parser.export,
                )
            else:
                yfinance_view.plot_volume_open_interest(
                    ticker=self.ticker,
                    expiry=self.selected_date,
                    min_sp=ns_parser.min_sp,
                    max_sp=ns_parser.max_sp,
                    min_vol=ns_parser.min_vol,
                    export=ns_parser.export,
                )
        except Exception as e:
            print(e, "\n")
            return
        if not self.ticker and not self.selected_date:
            print("Ticker and expiration required.")
            return

    def call_payoff(self, _):
        """Process payoff command"""
        if not self.ticker or not self.selected_date:
            print("Ticker and expiration required.\n")
            return None
        ret = payoff_controller.menu(self.ticker, self.selected_date)
        if ret is False:
            self.print_help()
        else:
            return True
        return False

    def call_oi(self, other_args: List[str]):
        """Process oi command"""
        parser = argparse.ArgumentParser(
            add_help=False,
            formatter_class=argparse.ArgumentDefaultsHelpFormatter,
            prog="oi",
            description="Plot open interest.  Open interest represents the number of contracts that exist.",
        )
        parser.add_argument(
            "-m",
            "--min",
            default=-1,
            type=float,
            help="Min strike to plot",
            dest="min",
        )
        parser.add_argument(
            "-M",
            "--max",
            default=-1,
            type=float,
            help="Max strike to plot",
            dest="max",
        )
        parser.add_argument(
            "-c",
            "--calls",
            action="store_true",
            default=False,
            dest="calls",
            help="Flag to plot call options only",
        )
        parser.add_argument(
            "-p",
            "--puts",
            action="store_true",
            default=False,
            dest="puts",
            help="Flag to plot put options only",
        )
        parser.add_argument(
            "-s",
            "--source",
            type=str,
            default="tr",
            choices=["tr", "yf"],
            dest="source",
            help="Source to get data from",
        )
        parser.add_argument(
            "--export",
            choices=["csv", "json", "xlsx"],
            default="",
            dest="export",
            help="Export dataframe data to csv,json,xlsx file",
        )
        try:
            ns_parser = parse_known_args_and_warn(parser, other_args)
            if not ns_parser:
                return
            if not self.ticker and not self.selected_date:
                print("Ticker and expiration required. \n")
                return
            if ns_parser.source == "tr" and TRADIER_TOKEN != "REPLACE_ME":
                tradier_view.plot_oi(
                    ticker=self.ticker,
                    expiry=self.selected_date,
                    min_sp=ns_parser.min,
                    max_sp=ns_parser.max,
                    calls_only=ns_parser.calls,
                    puts_only=ns_parser.puts,
                    export=ns_parser.export,
                )
            else:
                yfinance_view.plot_oi(
                    ticker=self.ticker,
                    expiry=self.selected_date,
                    min_sp=ns_parser.min,
                    max_sp=ns_parser.max,
                    calls_only=ns_parser.calls,
                    puts_only=ns_parser.puts,
                    export=ns_parser.export,
                )
        except Exception as e:
            print(e, "\n")

    def call_plot(self, other_args: List[str]):
        """Process plot command"""
        parser = argparse.ArgumentParser(
            add_help=False,
            formatter_class=argparse.ArgumentDefaultsHelpFormatter,
            prog="plot",
            description="Shows a plot for the given x and y variables",
        )

        parser.add_argument(
            "-p",
            "--put",
            action="store_true",
            default=False,
            dest="put",
            help="Shows puts instead of calls",
        )
        parser.add_argument(
            "-x",
            "--x",
            type=str,
            dest="x",
            default=None,
            choices=list(opt_chain_cols),
            help="Choose the independent variable to display",
        )
        parser.add_argument(
            "-y",
            "--y",
            type=str,
            dest="y",
            default=None,
            choices=list(opt_chain_cols),
            help="Choose the depentdent variable to display",
        )
        parser.add_argument(
            "-c",
            "--custom",
            type=str,
            choices=[
                "smile",
            ],
            dest="custom",
            default=None,
            help="Choose from already created graphs",
        )
        try:
            ns_parser = parse_known_args_and_warn(parser, other_args)
            if not ns_parser:
                return
            if not self.ticker and not self.selected_date:
                print("Ticker and expiration required. \n")
                return
            if (
                ns_parser.x is None or ns_parser.y is None
            ) and ns_parser.custom is None:
                print("Please submit an X and Y value, or select a preset.")
                return
            yfinance_view.plot_plot(
                self.ticker,
                self.selected_date,
                ns_parser.put,
                ns_parser.x,
                ns_parser.y,
                ns_parser.custom,
            )
            print("")
        except Exception as e:
            print(e, "\n")

    def call_stocks(self, _):
        """Process stocks command"""
        return stocks_controller.menu(self.ticker)

    def call_parity(self, other_args: List[str]):
        """Process parity command"""
        parser = argparse.ArgumentParser(
            add_help=False,
            formatter_class=argparse.ArgumentDefaultsHelpFormatter,
            prog="parity",
            description="Shows whether options are over or under valued",
        )

        parser.add_argument(
            "-p",
            "--put",
            action="store_true",
            default=False,
            dest="put",
            help="Shows puts instead of calls",
        )
        parser.add_argument(
            "-a",
            "--ask",
            action="store_true",
            default=False,
            dest="ask",
            help="Use ask price instead of lastPrice",
        )
        parser.add_argument(
            "-m",
            "--min",
            type=float,
            default=None,
            dest="mini",
            help="Minimum strike price shown",
        )
        parser.add_argument(
            "-M",
            "--max",
            type=float,
            default=None,
            dest="maxi",
            help="Maximum strike price shown",
        )
        try:
            ns_parser = parse_known_args_and_warn(parser, other_args)
            if not ns_parser:
                return
            if not self.ticker and not self.selected_date:
                print("Ticker and expiration required. \n")
                return
            yfinance_view.show_parity(
                self.ticker,
                self.selected_date,
                ns_parser.put,
                ns_parser.ask,
                ns_parser.mini,
                ns_parser.maxi,
            )
            print("")
        except Exception as e:
            print(e, "\n")


def menu(ticker: str = ""):
    """Options Menu."""
    op_controller = OptionsController(ticker)
    op_controller.call_help(None)
    while True:
        # Get input command from user
        if session and gtff.USE_PROMPT_TOOLKIT:
            completer = NestedCompleter.from_nested_dict(
                {c: None for c in op_controller.CHOICES}
            )
            an_input = session.prompt(
                f"{get_flair()} (options)> ",
                completer=completer,
            )
        else:
            an_input = input(f"{get_flair()} (options)> ")

        try:
            plt.close("all")

            process_input = op_controller.switch(an_input)

            if process_input is not None:
                return process_input

        except SystemExit:
            print("The command selected doesn't exist\n")
            continue<|MERGE_RESOLUTION|>--- conflicted
+++ resolved
@@ -63,12 +63,8 @@
         "unu",
         "stocks",
         "payoff",
-<<<<<<< HEAD
         "plot",
-=======
         "parity",
-        "smile",
->>>>>>> e5b4c117
     ]
 
     CHOICES += CHOICES_MENUS
@@ -143,12 +139,8 @@
     voi           plot volume and open interest [Tradier/YF]
     hist          plot option history [Tradier]
     grhist        plot option greek history [Syncretism.io]
-<<<<<<< HEAD
     plot          plot variables provided by the user [Yfinance]
-=======
-    smile         plot the volatility smile for the expiration date [Yfinance]
     parity        shows whether options are above or below expected price [Yfinance]
->>>>>>> e5b4c117
 >   payoff        shows payoff diagram for a selection of options [Yfinance]
 {Style.RESET_ALL if not colored else ''}"""
         print(help_text)
