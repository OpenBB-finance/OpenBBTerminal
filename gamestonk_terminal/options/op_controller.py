--- conflicted
+++ resolved
@@ -42,7 +42,6 @@
 
     def __init__(self, ticker: str, stock: pd.DataFrame):
         """Construct data."""
-<<<<<<< HEAD
         if ticker:
             self.ticker = ticker
             self.yf_ticker_data = yf.Ticker(self.ticker)
@@ -62,19 +61,6 @@
                 "cmd",
                 choices=self.CHOICES,
             )
-=======
-        self.ticker = ticker
-        self.yf_ticker_data = yf.Ticker(self.ticker)
-        self.expiry_date = self.yf_ticker_data.options[0]
-        self.options = self.yf_ticker_data.option_chain(self.expiry_date)
-        self.last_adj_close_price = stock["Adj Close"].values[-1]
-
-        self.op_parser = argparse.ArgumentParser(add_help=False, prog="op")
-        self.op_parser.add_argument(
-            "cmd",
-            choices=self.CHOICES,
-        )
->>>>>>> 1395dfe0
 
     def expiry_dates(self, other_args: List[str]):
         """Print all available expiry dates."""
