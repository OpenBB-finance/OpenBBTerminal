import argparse
from datetime import datetime, timedelta, time as Time
import random
import re
import sys
from pytz import timezone
import iso8601
import matplotlib.pyplot as plt
from holidays import US as holidaysUS
from colorama import Fore, Style
import pandas.io.formats.format
from pandas._config.config import get_option
from pandas.plotting import register_matplotlib_converters
from screeninfo import get_monitors
from gamestonk_terminal import feature_flags as gtff
from gamestonk_terminal import config_plot as cfgPlot

register_matplotlib_converters()


def check_non_negative(value) -> int:
    ivalue = int(value)
    if ivalue < 0:
        raise argparse.ArgumentTypeError(f"{value} is negative")
    return ivalue


def check_positive(value) -> int:
    ivalue = int(value)
    if ivalue <= 0:
        raise argparse.ArgumentTypeError(f"{value} is an invalid positive int value")
    return ivalue


def valid_date(s: str) -> datetime:
    try:
        return datetime.strptime(s, "%Y-%m-%d")
    except ValueError as value_error:
        raise argparse.ArgumentTypeError("Not a valid date: {s}") from value_error


def plot_view_stock(df, symbol):
    df.sort_index(ascending=True, inplace=True)
    _, axVolume = plt.subplots(figsize=plot_autoscale(), dpi=cfgPlot.PLOT_DPI)
    plt.bar(df.index, df.iloc[:, -1], color="k", alpha=0.8, width=0.3)
    plt.ylabel("Volume")
    _ = axVolume.twinx()
    plt.plot(df.index, df.iloc[:, :-1])
    plt.title(symbol + " (Time Series)")
    plt.xlim(df.index[0], df.index[-1])
    plt.xlabel("Time")
    plt.ylabel("Share Price ($)")
    plt.legend(df.columns)
    plt.grid(b=True, which="major", color="#666666", linestyle="-")
    plt.minorticks_on()
    plt.grid(b=True, which="minor", color="#999999", linestyle="-", alpha=0.2)

    if gtff.USE_ION:
        plt.ion()

    plt.show()
    print("")


def b_is_stock_market_open() -> bool:
    """ checks if the stock market is open """
    # Get current US time
    now = datetime.now(timezone("US/Eastern"))
    # Check if it is a weekend
    if now.date().weekday() > 4:
        return False
    # Check if it is a holiday
    if now.strftime("%Y-%m-%d") in holidaysUS():
        return False
    # Check if it hasn't open already
    if now.time() < Time(hour=9, minute=30, second=0):
        return False
    # Check if it has already closed
    if now.time() > Time(hour=16, minute=0, second=0):
        return False
    # Otherwise, Stock Market is open!
    return True


def long_number_format(num) -> str:
    if isinstance(num, float):
        magnitude = 0
        while abs(num) >= 1000:
            magnitude += 1
            num /= 1000.0
        num_str = int(num) if num.is_integer() else f"{num:.3f}"
        return f"{num_str} {' KMBTP'[magnitude]}".strip()
    if isinstance(num, int):
        num = str(num)
    if num.lstrip("-").isdigit():
        num = int(num)
        num /= 1.0
        magnitude = 0
        while abs(num) >= 1000:
            magnitude += 1
            num /= 1000.0
        num_str = int(num) if num.is_integer() else f"{num:.3f}"
        return f"{num_str} {' KMBTP'[magnitude]}".strip()
    return num


def clean_data_values_to_float(val: str) -> float:
    # Remove any leading or trailing parentheses and spaces
    val = val.strip("( )")
    if val == "-":
        val = "0"

    # Convert percentage to decimal
    if val.endswith("%"):
        val_as_float = float(val[:-1]) / 100.0
    # Convert from billions
    elif val.endswith("B"):
        val_as_float = float(val[:-1]) * 1_000_000_000
    # Convert from millions
    elif val.endswith("M"):
        val_as_float = float(val[:-1]) * 1_000_000
    # Convert from thousands
    elif val.endswith("K"):
        val_as_float = float(val[:-1]) * 1000
    else:
        val_as_float = float(val)
    return val_as_float


def int_or_round_float(x) -> str:
    if (x - int(x) < -sys.float_info.epsilon) or (x - int(x) > sys.float_info.epsilon):
        return " " + str(round(x, 2))

    return " " + str(int(x))


def divide_chunks(data, n):
    # looping till length of data
    for i in range(0, len(data), n):
        yield data[i : i + n]


def get_next_stock_market_days(last_stock_day, n_next_days) -> list:
    n_days = 0
    l_pred_days = list()
    while n_days < n_next_days:

        last_stock_day += timedelta(hours=24)

        # Check if it is a weekend
        if last_stock_day.date().weekday() > 4:
            continue
        # Check if it is a holiday
        if last_stock_day.strftime("%Y-%m-%d") in holidaysUS():
            continue
        # Otherwise stock market is open
        n_days += 1
        l_pred_days.append(last_stock_day)

    return l_pred_days


def get_data(tweet):
    if "+" in tweet["created_at"]:
        s_datetime = tweet["created_at"].split(" +")[0]
    else:
        s_datetime = iso8601.parse_date(tweet["created_at"]).strftime(
            "%Y-%m-%d %H:%M:%S"
        )

    if "full_text" in tweet.keys():
        s_text = tweet["full_text"]
    else:
        s_text = tweet["text"]

    data = {"created_at": s_datetime, "text": s_text}
    return data


def clean_tweet(tweet: str, s_ticker: str) -> str:
    whitespace = re.compile(r"\s+")
    web_address = re.compile(r"(?i)http(s):\/\/[a-z0-9.~_\-\/]+")
    ticker = re.compile(fr"(?i)@{s_ticker}(?=\b)")
    user = re.compile(r"(?i)@[a-z0-9_]+")

    tweet = whitespace.sub(" ", tweet)
    tweet = web_address.sub("", tweet)
    tweet = ticker.sub(s_ticker, tweet)
    tweet = user.sub("", tweet)

    return tweet


def get_user_agent() -> str:
    user_agent_strings = [
        "Mozilla/5.0 (Macintosh; U; Intel Mac OS X 10.10; rv:86.1) Gecko/20100101 Firefox/86.1",
        "Mozilla/5.0 (Windows NT 6.1; WOW64; rv:86.1) Gecko/20100101 Firefox/86.1",
        "Mozilla/5.0 (Macintosh; Intel Mac OS X 10.10; rv:82.1) Gecko/20100101 Firefox/82.1",
        "Mozilla/5.0 (Macintosh; Intel Mac OS X 10.13; rv:86.0) Gecko/20100101 Firefox/86.0",
        "Mozilla/5.0 (Windows NT 10.0; WOW64; rv:86.0) Gecko/20100101 Firefox/86.0",
        "Mozilla/5.0 (Macintosh; U; Intel Mac OS X 10.10; rv:83.0) Gecko/20100101 Firefox/83.0",
        "Mozilla/5.0 (Windows NT 6.1; WOW64; rv:84.0) Gecko/20100101 Firefox/84.0",
    ]

    return random.choice(user_agent_strings)


# monkey patch Pandas
def text_adjustment_init(self):
    self.ansi_regx = re.compile(r"\x1B[@-_][0-?]*[ -/]*[@-~]")
    self.encoding = get_option("display.encoding")


def text_adjustment_len(self, text):
    # return compat.strlen(self.ansi_regx.sub("", text), encoding=self.encoding)
    return len(self.ansi_regx.sub("", text))


def text_adjustment_justify(self, texts, max_len, mode="right"):
    jfunc = (
        str.ljust
        if (mode == "left")
        else str.rjust
        if (mode == "right")
        else str.center
    )
    out = []
    for s in texts:
        escapes = self.ansi_regx.findall(s)
        if len(escapes) == 2:
            out.append(
                escapes[0].strip()
                + jfunc(self.ansi_regx.sub("", s), max_len)
                + escapes[1].strip()
            )
        else:
            out.append(jfunc(s, max_len))
    return out


# pylint: disable=unused-argument
def text_adjustment_join_unicode(self, lines, sep=""):
    try:
        return sep.join(lines)
    except UnicodeDecodeError:
        # sep = compat.text_type(sep)
        return sep.join([x.decode("utf-8") if isinstance(x, str) else x for x in lines])


# pylint: disable=unused-argument
def text_adjustment_adjoin(self, space, *lists, **kwargs):
    # Add space for all but the last column:
    pads = ([space] * (len(lists) - 1)) + [0]
    max_col_len = max([len(col) for col in lists])
    new_cols = []
    for col, pad in zip(lists, pads):
        width = max([self.len(s) for s in col]) + pad
        c = self.justify(col, width, mode="left")
        # Add blank cells to end of col if needed for different col lens:
        if len(col) < max_col_len:
            c.extend([" " * width] * (max_col_len - len(col)))
        new_cols.append(c)

    rows = [self.join_unicode(row_tup) for row_tup in zip(*new_cols)]
    return self.join_unicode(rows, sep="\n")


# https://github.com/pandas-dev/pandas/issues/18066#issuecomment-522192922
def patch_pandas_text_adjustment():
    pandas.io.formats.format.TextAdjustment.__init__ = text_adjustment_init
    pandas.io.formats.format.TextAdjustment.len = text_adjustment_len
    pandas.io.formats.format.TextAdjustment.justify = text_adjustment_justify
    pandas.io.formats.format.TextAdjustment.join_unicode = text_adjustment_join_unicode
    pandas.io.formats.format.TextAdjustment.adjoin = text_adjustment_adjoin


def parse_known_args_and_warn(parser, l_args):
    parser.add_argument(
        "-h", "--help", action="store_true", dest="help", help="show this help message"
    )

    (ns_parser, l_unknown_args) = parser.parse_known_args(l_args)

    if ns_parser.help:
        parser.print_help()
        print("")
        return None

    if l_unknown_args:
        print(f"The following args couldn't be interpreted: {l_unknown_args}")

    return ns_parser


def financials_colored_values(val: str) -> str:
    if sum(c.isalpha() for c in val) < 2:
        if "%" in val:
            if "-" in val:
                val = f"{Fore.RED}{val}{Style.RESET_ALL}"
            else:
                val = f"{Fore.GREEN}{val}{Style.RESET_ALL}"
        elif "(" in val:
            val = f"{Fore.RED}{val}{Style.RESET_ALL}"
    return val


def check_ohlc(type_ohlc: str) -> str:
    if bool(re.match("^[ohlca]+$", type_ohlc)):
        return type_ohlc
    raise argparse.ArgumentTypeError("The type specified is not recognized")


def lett_to_num(word: str) -> str:
    replacements = [("o", "1"), ("h", "2"), ("l", "3"), ("c", "4"), ("a", "5")]
    for (a, b) in replacements:
        word = word.replace(a, b)
    return word


def check_sources(source: str) -> str:
    available_historical_price_sources = ["yf", "av"]
    if source in available_historical_price_sources:
        return source
    raise argparse.ArgumentTypeError(
        "This source for historical data is not available."
    )


def get_flair() -> str:
    flair = {
        "rocket": "(🚀🚀)",
        "diamond": "(💎💎)",
        "stars": "(✨)",
        "baseball": "(⚾)",
        "boat": "(⛵)",
        "phone": "(☎)",
        "mercury": "(☿)",
        "sun": "(☼)",
        "moon": "(☾)",
        "nuke": "(☢)",
        "hazard": "(☣)",
        "tunder": "(☈)",
        "king": "(♔)",
        "queen": "(♕)",
        "knight": "(♘)",
        "recycle": "(♻)",
        "scales": "(⚖)",
        "ball": "(⚽)",
        "golf": "(⛳)",
        "piece": "(☮)",
        "yy": "(☯)",
    }

    if flair.get(gtff.USE_FLAIR):
        return flair[gtff.USE_FLAIR]

    return ""


<<<<<<< HEAD
def str_to_bool(value):
    if isinstance(value, bool):
        return value
    elif value.lower() in {"false", "f", "0", "no", "n"}:
        return False
    elif value.lower() in {"true", "t", "1", "yes", "y"}:
        return True
    else:
        raise ValueError(f"{value} is not a valid boolean value")
=======
def get_screeninfo():
    screens = get_monitors()  # Get all available monitors
    if len(screens) - 1 < cfgPlot.MONITOR:  # Check to see if chosen monitor is detected
        monitor = 0
        print(f"Could not locate monitor {cfgPlot.MONITOR}, using primary monitor.")
    else:
        monitor = cfgPlot.MONITOR
    main_screen = screens[monitor]  # Choose what monitor to get

    return (main_screen.width, main_screen.height)


def plot_autoscale():

    if gtff.USE_PLOT_AUTOSCALING:
        x, y = get_screeninfo()  # Get screen size
        x = ((x) * cfgPlot.PLOT_WIDTH_PERCENTAGE * 10 ** -2) / (
            cfgPlot.PLOT_DPI
        )  # Calculate width
        if cfgPlot.PLOT_HEIGHT_PERCENTAGE == 100:  # If full height
            y = y - 60  # Remove the height of window toolbar
        y = ((y) * cfgPlot.PLOT_HEIGHT_PERCENTAGE * 10 ** -2) / (cfgPlot.PLOT_DPI)
    else:  # If not autoscale, use size defined in config_plot.py
        x = cfgPlot.PLOT_WIDTH / (cfgPlot.PLOT_DPI)
        y = cfgPlot.PLOT_HEIGHT / (cfgPlot.PLOT_DPI)
    return x, y
>>>>>>> 5c33f4de
<|MERGE_RESOLUTION|>--- conflicted
+++ resolved
@@ -357,7 +357,6 @@
     return ""
 
 
-<<<<<<< HEAD
 def str_to_bool(value):
     if isinstance(value, bool):
         return value
@@ -367,7 +366,7 @@
         return True
     else:
         raise ValueError(f"{value} is not a valid boolean value")
-=======
+
 def get_screeninfo():
     screens = get_monitors()  # Get all available monitors
     if len(screens) - 1 < cfgPlot.MONITOR:  # Check to see if chosen monitor is detected
@@ -393,5 +392,4 @@
     else:  # If not autoscale, use size defined in config_plot.py
         x = cfgPlot.PLOT_WIDTH / (cfgPlot.PLOT_DPI)
         y = cfgPlot.PLOT_HEIGHT / (cfgPlot.PLOT_DPI)
-    return x, y
->>>>>>> 5c33f4de
+    return x, y