--- conflicted
+++ resolved
@@ -195,18 +195,10 @@
     return " " + str(int(x))
 
 
-<<<<<<< HEAD
-# -----------------------------------------------------------------------------------------------------------------------
 def divide_chunks(data, n):
     # looping till length of data
     for i in range(0, len(data), n):
         yield data[i : i + n]
-=======
-def divide_chunks(l, n):
-    # looping till length l
-    for i in range(0, len(l), n):
-        yield l[i : i + n]
->>>>>>> 4dd7a65c
 
 
 def get_next_stock_market_days(last_stock_day, n_next_days) -> list:
