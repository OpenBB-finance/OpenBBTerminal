--- conflicted
+++ resolved
@@ -66,23 +66,15 @@
 
     # Check to see if the ticker is supported
     if not supported_ticker:
-<<<<<<< HEAD
-=======
         logger.error("Ticker not supported")
         console.print(
             f"[red]Ticker {ticker} not supported. Please try another one![/red]\n"
         )
->>>>>>> 6c6fcd31
         return
 
     df = sentimentinvestor_model.get_historical(ticker, start, end, number)
 
     if df.empty:
-<<<<<<< HEAD
-=======
-        logger.exception("Error in Sentiment Investor request.")
-        console.print("[red]Error in Sentiment Investor request[/red]\n")
->>>>>>> 6c6fcd31
         return
 
     # This plot has 2 axis
@@ -182,35 +174,7 @@
     df = sentimentinvestor_model.get_trending(start, hour, number)
 
     if df.empty:
-<<<<<<< HEAD
         return
-=======
-        logger.error("Error in Sentiment Investor request.")
-        console.print("[red]Error in Sentiment Investor request.\n[/red]")
-
-    else:
-        export_data(
-            export,
-            os.path.dirname(os.path.abspath(__file__)).replace("common", "stocks"),
-            "trend",
-            df,
-        )
-
-        RAW_COLS = [
-            "total",
-            "twitter",
-            "stocktwits",
-            "yahoo",
-            "likes",
-            "RHI",
-            "AHI",
-        ]
-
-        RAW_COLS = [col for col in RAW_COLS if col in df.columns.tolist()]
-
-        df.ticker = df.ticker.str.upper()
-        df = df.set_index("ticker")
->>>>>>> 6c6fcd31
 
     export_data(
         export,
