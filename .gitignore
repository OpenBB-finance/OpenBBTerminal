__pycache__/
*.pyc
.DS_Store
*.env
.venv
venv*/
venv
.vscode
*.ipynb
env/
venv/
!notebooks/jupyter/.gitkeep
.python-version
.mypy_cache
.ruff_cache
.pytest_cache
iframe_figures/
exports/*
.idea
.coverage
.scannerwork
htmlcov
openbb_terminal/config_plot.py
openbb_terminal/config_terminal.py
openbb_terminal/feature_flags.py
openbb_terminal/reports/stored/*
!openbb_terminal/reports/stored/.gitkeep
!openbb_terminal/dashboards/voila/*.ipynb
!openbb_terminal/reports/*.ipynb
openbb_terminal/portfolio/portfolios/*
**/.ipynb_checkpoints
*.swp
*.http
.coverage.*
!openbb_terminal/reports/templates/*.ipynb
*_tests.csv
integration_test_output/
integration_test_summary/
openbb_terminal/reports/templates/*.html
website/functions
*_sdk_audit.csv
website/terminaltest
!build/docker/compose.env
openbb_terminal/core/plots/assets/plotly*.js
.dccache
*rome.json
**/node_modules/*
# pyinstaller artifacts
*.pyo
**/dist/*
build/terminal
build/nsis/app
DMG/*
*.dmg
*.sh

# User settings for the SDK
user_settings.json

# User stylesheets
openbb_terminal/miscellaneous/styles/user/hub.richstyle.json

# the file containing the API keys for the web version
openbb_terminal_web/setenv

# dart models
darts_logs/

# User data
custom_imports/*.csv
custom_imports/*/*.csv

# cache
cache/

# lightning logs
lightning_logs/

<<<<<<< HEAD
# user script to install all extensions and providers
openbb_platform/platform/core/tests/app/model/charts/test_chart_settings.py
*/mocked_path

# CA certificates
*.pem
=======
# testing artifacts
*/mocked_path

# CA certificates
*.pem

# Platform auto generated files
openbb_platform/openbb/package/*
>>>>>>> f69868d9
<|MERGE_RESOLUTION|>--- conflicted
+++ resolved
@@ -76,14 +76,6 @@
 # lightning logs
 lightning_logs/
 
-<<<<<<< HEAD
-# user script to install all extensions and providers
-openbb_platform/platform/core/tests/app/model/charts/test_chart_settings.py
-*/mocked_path
-
-# CA certificates
-*.pem
-=======
 # testing artifacts
 */mocked_path
 
@@ -91,5 +83,4 @@
 *.pem
 
 # Platform auto generated files
-openbb_platform/openbb/package/*
->>>>>>> f69868d9
+openbb_platform/openbb/package/*