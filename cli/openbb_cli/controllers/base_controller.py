--- conflicted
+++ resolved
@@ -547,11 +547,7 @@
                     "[red]Recording session to the OpenBB Hub is not supported in guest mode.[/red]"
                 )
                 session.console.print(
-<<<<<<< HEAD
-                    "\n[yellow]Sign to OpenBB Hub to register: http://my.openbb.co[/yellow]"
-=======
                     "\n[yellow]Visit the OpenBB Hub to register: http://my.openbb.co[/yellow]"
->>>>>>> aa530052
                 )
                 session.console.print(
                     "\n[yellow]Your routine will be saved locally.[/yellow]\n"
