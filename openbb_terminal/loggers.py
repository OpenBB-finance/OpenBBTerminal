--- conflicted
+++ resolved
@@ -142,11 +142,7 @@
         )
 
     def emit(self, record: logging.LogRecord):
-<<<<<<< HEAD
-        if self.disabled:
-=======
-        if "llama_index" in record.pathname:
->>>>>>> 6784a9af
+        if self.disabled or "llama_index" in record.pathname:
             return
         try:
             self.send(record=record)
