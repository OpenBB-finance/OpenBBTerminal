--- conflicted
+++ resolved
@@ -19,12 +19,7 @@
 from openbb_terminal import (
     thought_of_the_day as thought,
 )
-<<<<<<< HEAD
-from openbb_terminal.base_helpers import load_env_files
-from openbb_terminal.config_terminal import LOGGING_COMMIT_HASH
-=======
 from openbb_terminal.config_terminal import LOGGING_COMMIT_HASH, VERSION
->>>>>>> cbdf3360
 
 # IMPORTATION INTERNAL
 from openbb_terminal.core.config.paths import SETTINGS_ENV_FILE
@@ -358,8 +353,6 @@
             if parts[0] == "openbb_terminal":
                 del sys.modules[module]
 
-        # we reload the env files
-        load_env_files()
         # pylint: disable=import-outside-toplevel
         from openbb_terminal.terminal_controller import main
 
