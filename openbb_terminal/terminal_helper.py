"""Terminal helper"""
__docformat__ = "numpy"

import hashlib
import logging
import os
import subprocess  # nosec
import sys
import webbrowser

# IMPORTATION STANDARD
from contextlib import contextmanager
from typing import Any, Dict, List, Optional

import matplotlib.pyplot as plt

# IMPORTATION THIRDPARTY
from packaging import version

# IMPORTATION INTERNAL
import openbb_terminal.core.session.local_model as Local
from openbb_terminal import thought_of_the_day as thought
from openbb_terminal.base_helpers import load_env_files
from openbb_terminal.core.config.paths import HIST_FILE_PATH, SETTINGS_ENV_FILE
from openbb_terminal.core.plots.backend import plots_backend
from openbb_terminal.core.session.constants import BackendEnvironment
from openbb_terminal.core.session.current_system import get_current_system
from openbb_terminal.core.session.current_user import (
    get_current_user,
    is_local,
    set_preference,
)
from openbb_terminal.core.session.env_handler import write_to_dotenv
from openbb_terminal.helper_funcs import request
from openbb_terminal.rich_config import console

# pylint: disable=too-many-statements,no-member,too-many-branches,C0302

try:
    __import__("git")
except ImportError:
    WITH_GIT = False
else:
    WITH_GIT = True
logger = logging.getLogger(__name__)


def print_goodbye():
    """Prints a goodbye message when quitting the terminal"""
    # LEGACY GOODBYE MESSAGES - You'll live in our hearts forever.
    # "An informed ape, is a strong ape."
    # "Remember that stonks only go up."
    # "Diamond hands."
    # "Apes together strong."
    # "This is our way."
    # "Keep the spacesuit ape, we haven't reached the moon yet."
    # "I am not a cat. I'm an ape."
    # "We like the terminal."
    # "...when offered a flight to the moon, nobody asks about what seat."

    console.print(
        "[param]The OpenBB Terminal is the result of a strong community building an "
        "investment research platform for everyone, anywhere.[/param]\n"
    )

    console.print(
        "We are always eager to welcome new contributors and you can find our open jobs here:\n"
        "[cmds]https://www.openbb.co/company/careers#open-roles[/cmds]\n"
    )

    console.print(
        "Join us           : [cmds]https://openbb.co/discord[/cmds]\n"
        "Follow us         : [cmds]https://openbb.co/twitter[/cmds]\n"
        "Ask support       : [cmds]https://openbb.co/support[/cmds]\n"
        "Request a feature : [cmds]https://openbb.co/request-a-feature[/cmds]\n"
    )

    console.print(
        "[bold]Fill in our 2-minute survey so we better understand how we can improve the OpenBB Terminal "
        "at [cmds]https://openbb.co/survey[/cmds][/bold]\n"
    )

    console.print(
        "[param]In the meantime access investment research from your chatting platform using the OpenBB Bot[/param]\n"
        "Try it today, for FREE: [cmds]https://openbb.co/products/bot[/cmds]\n"
    )
    logger.info("END")


def sha256sum(filename):
    h = hashlib.sha256()
    b = bytearray(128 * 1024)
    mv = memoryview(b)
    with open(filename, "rb", buffering=0) as f:
        for n in iter(lambda: f.readinto(mv), 0):
            h.update(mv[:n])
    return h.hexdigest()


def update_terminal():
    """Updates the terminal by running git pull in the directory.
    Runs poetry install if needed.
    """
    if not WITH_GIT or get_current_system().LOGGING_COMMIT_HASH != "REPLACE_ME":
        console.print("This feature is not available: Git dependencies not installed.")
        return 0

    poetry_hash = sha256sum("poetry.lock")

    completed_process = subprocess.run(  # nosec
        "git pull", shell=True, check=False  # noqa: S607,S602
    )
    if completed_process.returncode != 0:
        return completed_process.returncode

    new_poetry_hash = sha256sum("poetry.lock")

    if poetry_hash == new_poetry_hash:
        console.print("Great, seems like poetry hasn't been updated!")
        return completed_process.returncode
    console.print(
        "Seems like more modules have been added, grab a coke, this may take a while."
    )

    completed_process = subprocess.run(  # nosec
        "poetry install", shell=True, check=False  # noqa: S607,S602
    )
    if completed_process.returncode != 0:
        return completed_process.returncode

    return 0


def open_openbb_documentation(  # noqa: PLR0912
    path,
    url="https://docs.openbb.co/terminal",
    command=None,
    arg_type="",
):
    """Opens the documentation page based on your current location within the terminal. Make exceptions for menus
    that are considered 'common' by adjusting the path accordingly."""
    if path == "/" and command is None:
<<<<<<< HEAD
        path = "/usage/overview/structure-and-navigation"
        command = ""
    elif "keys" in path:
        path = "/usage/data/api-keys"
        command = ""
    elif "settings" in path:
        path = "/usage/overview/customizing-the-terminal"
        command = ""
    elif "featflags" in path:
        path = "/usage/overview/customizing-the-terminal#feature-flags-menu"
        command = ""
    elif "sources" in path:
        path = "/usage/usage/data/data-sources"
        command = ""
    elif "account" in path:
        path = "/usage/hub"
        command = ""
    elif arg_type == "command":  # user passed a command name
        if command in ["settings", "featflags"]:
            path = "/usage/overview/customizing-the-terminal"
=======
        path = "/usage?path=/usage/structure-and-navigation"
        command = ""
    elif "keys" in path:
        path = "/usage?path=/usage/data/api-keys"
        command = ""
    elif "settings" in path:
        path = "/usage?path=/usage/overview/customizing-the-terminal"
        command = ""
    elif "featflags" in path:
        path = "/usage?path=/usage/overview/customizing-the-terminal#feature-flags-menu"
        command = ""
    elif "sources" in path:
        path = "/usage?path=/usage/usage/data/data-sources"
        command = ""
    elif "account" in path:
        path = "/usage?path=/usage/hub"
        command = ""
    elif arg_type == "command":  # user passed a command name
        if command in ["settings", "featflags"]:
            path = "/usage?path=/usage/overview/customizing-the-terminal"
>>>>>>> 747c5351
            command = ""
        else:
            path = f"/reference/{path}"
    elif "askobb" in path:
        path = "/usage/askobb-feature"
        command = ""
    elif arg_type == "menu":  # user passed a menu name
        if command in ["ta", "qa"]:
            menu = path.split("/")[-2]
<<<<<<< HEAD
            path = f"/menus/common/{menu}"
        elif command == "stocks":
            path = "/menus/stocks/introduction"
            command = ""
        elif command == "forecast":
            command = ""
            path = "/menus/forecast"
        elif command == "crypto":
            path = "/menus/crypto/introduction"
            command = ""

        else:
            path = f"/menus/{path}"
    else:  # user didn't pass argument and is in a menu
        menu = path.split("/")[-2]
        if menu == "crypto" and not command:
            path = "/crypto/introduction"
        if menu == "stocks":
            path = "/stocks/introduction"
        path = f"/menus/common/{menu}" if menu in ["ta", "qa"] else f"/menus/{path}"

    if command:
        if command == "keys":
            path = "/usage/data/api-keys"
            command = ""
        elif "settings" in path or "featflags" in path:
            path = "/usage/overview/customizing-the-terminal"
            command = ""
        elif "sources" in path:
            path = "/usage/data/data-sources"
            command = ""
        elif command in ["record", "stop", "exe"]:
            path = "/usage/routines/introduction-to-routines"
            command = ""
        elif command == "sources":
            path = "/usage/data/data-sources"
            command = ""
        elif command == "askobb":
            path = "/usage/askobb-feature"
            command = ""
        elif command == "news":
            path = "/usage/overview/commands-and-arguments#help-arguments"
=======
            path = f"/usage?path=/data-available/common/{menu}"
        elif command == "forecast":
            command = ""
            path = "/usage?path=/data-available/forecast"
        else:
            path = f"/usage?path=/data-available/{path}"
    else:  # user didn't pass argument and is in a menu
        menu = path.split("/")[-2]
        path = (
            f"/usage?path=/data-available/common/{menu}"
            if menu in ["ta", "ba", "qa"]
            else f"/usage?path=/data-available/{path}"
        )

    if command:
        if command == "keys":
            path = "/usage?path=/usage/data/api-keys"
            command = ""
        elif "settings" in path or "featflags" in path:
            path = "/usage?path=/usage/overview/customizing-the-terminal"
            command = ""
        elif "sources" in path:
            path = "/usage?path=/usage/data/data-sources"
            command = ""
        elif command in ["record", "stop", "exe"]:
            path = "/usage?path=/usage/routines/introduction-to-routines"
            command = ""
        elif command == "sources":
            path = "/usage?path=/usage/data/data-sources"
>>>>>>> 747c5351
            command = ""
        elif command in [
            "intro",
            "about",
            "support",
            "survey",
            "update",
            "wiki",
        ]:
            path = "/usage"
            command = ""
<<<<<<< HEAD
        elif command in ["ta", "qa"]:
            path = f"/menus/common/{command}"
            command = ""
        elif command == "stocks":
            path = "/menus/stocks/introduction"
            command = ""
        elif command == "account":
            path = "/usage/hub"
            command = ""
        elif command == "news":
            path = "/usage/overview/commands-and-arguments#help-arguments"
=======
        elif command in ["ta", "ba", "qa"]:
            path = f"/usage?path=/data-available/common/{command}"
>>>>>>> 747c5351
            command = ""
        path += command

    full_url = f"{url}{path.replace('//', '/')}"

    if full_url[-1] == "/":
        full_url = full_url[:-1]

    webbrowser.open(full_url)


def hide_splashscreen():
    """Hide the splashscreen on Windows bundles.

    `pyi_splash` is a PyInstaller "fake-package" that's used to communicate
    with the splashscreen on Windows.
    Sending the `close` signal to the splash screen is required.
    The splash screen remains open until this function is called or the Python
    program is terminated.
    """
    try:
        import pyi_splash  # type: ignore  # pylint: disable=import-outside-toplevel

        pyi_splash.update_text("Terminal Loaded!")
        pyi_splash.close()
    except Exception as e:
        logger.info(e)


def is_auth_enabled() -> bool:
    """Tell whether or not authentication is enabled.

    Returns
    -------
    bool
        If authentication is enabled
    """
    # TODO: This function is a temporary way to block authentication
    return get_current_system().ENABLE_AUTHENTICATION


def print_guest_block_msg():
    """Block guest users from using the terminal."""
    if is_local():
        console.print(
            "[info]You are currently logged as a guest.[/info]\n"
            "[info]Login to use this feature.[/info]\n\n"
            "[info]If you don't have an account, you can create one here: [/info]"
            f"[cmds]{BackendEnvironment.HUB_URL + 'register'}\n[/cmds]"
        )


def is_installer() -> bool:
    """Tell whether or not it is a packaged version (Windows or Mac installer"""
    return getattr(sys, "frozen", False) and hasattr(sys, "_MEIPASS")


def bootup():
    if sys.platform == "win32":
        # Enable VT100 Escape Sequence for WINDOWS 10 Ver. 1607
        os.system("")  # nosec # noqa: S605,S607
        # Hide splashscreen loader of the packaged app
        if is_installer():
            hide_splashscreen()

    try:
        if os.name == "nt":
            # pylint: disable=E1101
            sys.stdin.reconfigure(encoding="utf-8")
            # pylint: disable=E1101
            sys.stdout.reconfigure(encoding="utf-8")
    except Exception as e:
        logger.exception("Exception: %s", str(e))
        console.print(e, "\n")


def check_for_updates() -> None:
    """Check if the latest version is running.

    Checks github for the latest release version and compares it to cfg.VERSION.
    """
    # The commit has was commented out because the terminal was crashing due to git import for multiple users
    # ({str(git.Repo('.').head.commit)[:7]})
    try:
        r = request(
            "https://api.github.com/repos/openbb-finance/openbbterminal/releases/latest"
        )
    except Exception:
        r = None

    if r is not None and r.status_code == 200:
        latest_tag_name = r.json()["tag_name"]
        latest_version = version.parse(latest_tag_name)
        current_version = version.parse(get_current_system().VERSION)

        if check_valid_versions(latest_version, current_version):
            if current_version == latest_version:
                console.print("[green]You are using the latest stable version[/green]")
            else:
                console.print(
                    "[yellow]You are not using the latest stable version[/yellow]"
                )
                if current_version < latest_version:
                    console.print(
                        "[yellow]Check for updates at https://my.openbb.co/app/terminal/download[/yellow]"
                    )

                else:
                    console.print(
                        "[yellow]You are using an unreleased version[/yellow]"
                    )

        else:
            console.print("[red]You are using an unrecognized version.[/red]")
    else:
        console.print(
            "[yellow]Unable to check for updates... "
            + "Check your internet connection and try again...[/yellow]"
        )
    console.print("\n")


def check_valid_versions(
    latest_version: version.Version,
    current_version: version.Version,
) -> bool:
    if (
        not latest_version
        or not current_version
        or not isinstance(latest_version, version.Version)
        or not isinstance(current_version, version.Version)
    ):
        return False
    return True


def welcome_message():
    """Print the welcome message

    Prints first welcome message, help and a notification if updates are available.
    """
    console.print(f"\nWelcome to OpenBB Terminal v{get_current_system().VERSION}")

    if get_current_user().preferences.ENABLE_THOUGHTS_DAY:
        console.print("---------------------------------")
        try:
            thought.get_thought_of_the_day()
        except Exception as e:
            logger.exception("Exception: %s", str(e))
            console.print(e)


def reset(queue: Optional[List[str]] = None):
    """Resets the terminal.  Allows for checking code without quitting"""
    console.print("resetting...")
    logger.info("resetting")
    plt.close("all")
    plots_backend().close(reset=True)
    load_env_files()
    debug = get_current_system().DEBUG_MODE
    dev = get_current_system().DEV_BACKEND

    try:
        # save the current user
        user_profile = get_current_user().profile
        session: Dict[str, Any] = {
            "access_token": user_profile.token,
            "token_type": user_profile.token_type,
            "uuid": user_profile.uuid,
            "username": user_profile.username,
            "remember": user_profile.remember,
        }

        # remove the hub routines
        if not is_local():
            Local.remove(get_current_user().preferences.USER_ROUTINES_DIRECTORY / "hub")
            if not get_current_user().profile.remember:
                Local.remove(HIST_FILE_PATH)

        # we clear all openbb_terminal modules from sys.modules
        for module in list(sys.modules.keys()):
            parts = module.split(".")
            if parts[0] == "openbb_terminal":
                del sys.modules[module]

        queue_list = ["/".join(queue) if len(queue) > 0 else ""]  # type: ignore
        # pylint: disable=import-outside-toplevel
        # we run the terminal again
        if is_local():
            from openbb_terminal.terminal_controller import main

            main(debug, dev, queue_list, module="")  # type: ignore
        else:
            from openbb_terminal.core.session import session_controller

            session_controller.main(session, queue=queue_list)

    except Exception as e:
        logger.exception("Exception: %s", str(e))
        console.print("Unfortunately, resetting wasn't possible!\n")
        print_goodbye()


@contextmanager
def suppress_stdout():
    with open(os.devnull, "w") as devnull:
        old_stdout = sys.stdout
        old_stderr = sys.stderr
        sys.stdout = devnull
        sys.stderr = devnull
        try:
            yield
        finally:
            sys.stdout = old_stdout
            sys.stderr = old_stderr


def first_time_user() -> bool:
    """Whether a user is a first time user. A first time user is someone with an empty .env file.
    If this is true, it also adds an env variable to make sure this does not run again.

    Returns
    -------
    bool
        Whether or not the user is a first time user
    """
    if SETTINGS_ENV_FILE.stat().st_size == 0:
        set_preference("PREVIOUS_USE", True)
        write_to_dotenv("OPENBB_PREVIOUS_USE", "True")
        return True
    return False<|MERGE_RESOLUTION|>--- conflicted
+++ resolved
@@ -131,37 +131,15 @@
     return 0
 
 
-def open_openbb_documentation(  # noqa: PLR0912
+def open_openbb_documentation(
     path,
-    url="https://docs.openbb.co/terminal",
+    url="https://my.openbb.co/app/terminal",
     command=None,
     arg_type="",
 ):
     """Opens the documentation page based on your current location within the terminal. Make exceptions for menus
     that are considered 'common' by adjusting the path accordingly."""
     if path == "/" and command is None:
-<<<<<<< HEAD
-        path = "/usage/overview/structure-and-navigation"
-        command = ""
-    elif "keys" in path:
-        path = "/usage/data/api-keys"
-        command = ""
-    elif "settings" in path:
-        path = "/usage/overview/customizing-the-terminal"
-        command = ""
-    elif "featflags" in path:
-        path = "/usage/overview/customizing-the-terminal#feature-flags-menu"
-        command = ""
-    elif "sources" in path:
-        path = "/usage/usage/data/data-sources"
-        command = ""
-    elif "account" in path:
-        path = "/usage/hub"
-        command = ""
-    elif arg_type == "command":  # user passed a command name
-        if command in ["settings", "featflags"]:
-            path = "/usage/overview/customizing-the-terminal"
-=======
         path = "/usage?path=/usage/structure-and-navigation"
         command = ""
     elif "keys" in path:
@@ -182,60 +160,12 @@
     elif arg_type == "command":  # user passed a command name
         if command in ["settings", "featflags"]:
             path = "/usage?path=/usage/overview/customizing-the-terminal"
->>>>>>> 747c5351
             command = ""
         else:
-            path = f"/reference/{path}"
-    elif "askobb" in path:
-        path = "/usage/askobb-feature"
-        command = ""
+            path = f"/commands?path={path}"
     elif arg_type == "menu":  # user passed a menu name
-        if command in ["ta", "qa"]:
+        if command in ["ta", "ba", "qa"]:
             menu = path.split("/")[-2]
-<<<<<<< HEAD
-            path = f"/menus/common/{menu}"
-        elif command == "stocks":
-            path = "/menus/stocks/introduction"
-            command = ""
-        elif command == "forecast":
-            command = ""
-            path = "/menus/forecast"
-        elif command == "crypto":
-            path = "/menus/crypto/introduction"
-            command = ""
-
-        else:
-            path = f"/menus/{path}"
-    else:  # user didn't pass argument and is in a menu
-        menu = path.split("/")[-2]
-        if menu == "crypto" and not command:
-            path = "/crypto/introduction"
-        if menu == "stocks":
-            path = "/stocks/introduction"
-        path = f"/menus/common/{menu}" if menu in ["ta", "qa"] else f"/menus/{path}"
-
-    if command:
-        if command == "keys":
-            path = "/usage/data/api-keys"
-            command = ""
-        elif "settings" in path or "featflags" in path:
-            path = "/usage/overview/customizing-the-terminal"
-            command = ""
-        elif "sources" in path:
-            path = "/usage/data/data-sources"
-            command = ""
-        elif command in ["record", "stop", "exe"]:
-            path = "/usage/routines/introduction-to-routines"
-            command = ""
-        elif command == "sources":
-            path = "/usage/data/data-sources"
-            command = ""
-        elif command == "askobb":
-            path = "/usage/askobb-feature"
-            command = ""
-        elif command == "news":
-            path = "/usage/overview/commands-and-arguments#help-arguments"
-=======
             path = f"/usage?path=/data-available/common/{menu}"
         elif command == "forecast":
             command = ""
@@ -265,7 +195,6 @@
             command = ""
         elif command == "sources":
             path = "/usage?path=/usage/data/data-sources"
->>>>>>> 747c5351
             command = ""
         elif command in [
             "intro",
@@ -274,26 +203,15 @@
             "survey",
             "update",
             "wiki",
+            "news",
+            "account",
         ]:
             path = "/usage"
             command = ""
-<<<<<<< HEAD
-        elif command in ["ta", "qa"]:
-            path = f"/menus/common/{command}"
-            command = ""
-        elif command == "stocks":
-            path = "/menus/stocks/introduction"
-            command = ""
-        elif command == "account":
-            path = "/usage/hub"
-            command = ""
-        elif command == "news":
-            path = "/usage/overview/commands-and-arguments#help-arguments"
-=======
         elif command in ["ta", "ba", "qa"]:
             path = f"/usage?path=/data-available/common/{command}"
->>>>>>> 747c5351
-            command = ""
+            command = ""
+
         path += command
 
     full_url = f"{url}{path.replace('//', '/')}"
