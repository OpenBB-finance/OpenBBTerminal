<!-- markdownlint-disable MD033 -->
# OpenBB SDK

OpenBB SDK gives you direct and programmatic access to all capabilities of the OpenBB Terminal.
You will have the necessary building blocks to create your own financial tools and applications,
whether that be a visualization dashboard or a custom report in a Jupyter Notebook.

With OpenBB SDK, you can access normalized financial data from dozens of data providers,
without having to develop your own integrations from scratch.
On top of financial data feeds, OpenBB SDK also provides you with a toolbox to perform financial analysis
on a variety of asset classes, including stocks, crypto, ETFs, funds; the economy as well as your portfolios.

OpenBB SDK is created and maintained by OpenBB team together with the contributions from hundreds of community members.
This gives us an unrivaled speed of development and the ability to maintain stable integrations with numerous third-party data providers.
Developing and maintaining an full-blown investment research infrastructure from the ground up takes a lot of time and effort.
However, it does not have to be. Take advantage of OpenBB SDK with its out-of-the-box data connectors and financial analysis toolkit.
So that you can focus on designing and building your financial reports and applications.

## SDK structure

The OpenBB SDK consists of the core package and extension toolkits.
The core package includes all necessary functionality for you to start researching or developing your dashboards and applications.

The toolkits that you can extend the OpenBB SDK with are:

- Portfolio Optimization Toolkit.
- Forecasting Toolkit.

## System and Platform Requirements

The SDK core package is expected to work in any officially supported python version 3.8 and higher (3.9 recommended).

Optimization and Forecasting toolkits installation requires specific settings on computers powered by Apple Silicon, the newer Windows ARM and Raspberry Pi.

### Minimal and Recommended System Requirements

- A computer with a modern CPU (released in the past 5 years)
- At least 8GB of RAM, 16+ recommended
- SSD drive with at least 12GB of storage space available
- Internet connection

**NOTES ON THE INTERNET CONNECTIVITY:** Installation of the SDK with all the toolkits would require downloading around 4GB of data.
Querying data does not require a lot of bandwidth but you will certainly have a more pleasant experience if you will be on a fast internet line. 4G networks provide a good enough experience so if you're traveling your personal hot-spot will do.
While it's technically possible to use a subset of the functionality in off-line mode, you will not be able to use any data that is queried from the APIs of data providers and services.

### Platform Specific Requirements

**Portfolio Optimization Toolkit on Apple Silicon:** To install the Portfolio Optimization toolkit on M1/M2 macs you need to have CMake installed. Follow the [instructions in this section](https://github.com/OpenBB-finance/OpenBBTerminal/blob/main/openbb_terminal/README.md#2-install-cmake)

**Forecasting Toolkit on Apple Silicon:** To install the Forecasting toolkit on M1/M2 macs you need to use the x86_64 version of conda  and install certain dependencies from conda-forge. Follow the [instructions in this section](https://github.com/OpenBB-finance/OpenBBTerminal/blob/main/openbb_terminal/README.md#1-install-miniconda)

## Installation

We provide a simple installation method in order to utilize the OpenBB SDK. You must first create an environment,
which allows you to isolate the SDK from the rest of your system. It is our recommendation that you utilize a
`conda` environment because there are optional features, such as `forecast`, that utilize libraries that are
specifically sourced from `conda-forge`. Due to this, if you do not use a conda environment, you will not be
able to use some of these features. As such, the installation steps will be written under the assumption that
you are using conda.

### Steps

#### 1. **Install [Miniconda](https://docs.conda.io/en/latest/miniconda.html)**

Download the `x86_64` Miniconda for your respective system and follow along with it's installation instructions. The Miniconda architecture MUST be `x86_64` in order to use the forecasting toolkit. Follow the [instructions in this section](https://github.com/OpenBB-finance/OpenBBTerminal/blob/main/openbb_terminal/README.md#1-install-miniconda)

#### 2. **Create the virtual environment**

```bash
conda create -n obb python=3.9.6 -y
```

(Optional) If you would like machine learning forecast features:

```bash
conda create -n obb -c conda-forge python=3.9.6 u8darts=0.22.0 pytorch-lightning=1.6.5 -y
```

#### 3. **Activate the virtual environment**

<<<<<<< HEAD
```bash
conda activate obb
```
=======
2. **Create & Activate Environment**
>>>>>>> 6393d84f

#### 4. **Install OpenBB SDK Core package**

```bash
pip install openbbterminal
```

#### 5. **(Optional) Install the Toolkits**

<<<<<<< HEAD
If you would like to use the Portfolio Optimization features:
=======
    ```shell
    conda activate <environment>
    ```

3. **Install OpenBB Terminal**
>>>>>>> 6393d84f

```bash
pip install "openbbterminal[optimization]"
```

If you would like ML forecast features:

```bash
pip install "openbbterminal[prediction]"
```

    Congratulations! You have successfully installed `openbbterminal` on an environment and are now able to begin using it. However, it is important to note that if you close out of your CLI you must re-activate your environment in order begin using it again.

## Setup

### 1. Import OpenBB SDK

First off, import OpenBB SDK into your python script or Jupyter Notebook with:

```python
from openbb_terminal.sdk import openbb
```

This imports all Terminal commands at once. To see all the available commands, you can press `tab` in jupyter notebook.
Another approach is to check out [OpenBB SDK Documentation](https://openbb-finance.github.io/OpenBBTerminal/sdk/), where you can explore its capabilities

### 2. Customize chart style

With OpenBB SDK, you can customize your chart style. You can switch between `dark` and `light` easily using this block of code:

```python
from openbb_terminal.sdk import TerminalStyle
theme = TerminalStyle("light", "light", "light")
```

<img width="813" alt="Screenshot 2022-10-03 at 23 56 52" src="https://user-images.githubusercontent.com/40023817/193700307-cbb12edc-0a5d-4804-9f3c-a798efd9e69d.png">

OR

```python
from openbb_terminal.sdk import TerminalStyle
theme = TerminalStyle("dark", "dark", "dark")
```

<img width="791" alt="Screenshot 2022-10-03 at 23 46 33" src="https://user-images.githubusercontent.com/40023817/193699221-e154995b-653c-40fd-8fc6-a3f8d39638db.png">

### 3. Access Documentation

Each and every command of OpenBB SDK has detailed documentation about input parameters and returned outputs. You can access them in multiple ways:

**Approach 1: Press `shift + tab`.**
This will work out of the box if you're using Jupyter Notebook. In case your IDE is VSCode, you will need to install the [Jupyter PowerToys
extension](https://marketplace.visualstudio.com/items?itemName=ms-toolsai.vscode-jupyter-powertoys).

<img width="788" alt="Screenshot 2022-10-03 at 23 31 55" src="https://user-images.githubusercontent.com/40023817/193697567-e7143252-c560-441e-84fd-cbe38aeaf0ea.png">

**Approach 2: Type `help(command)`.**

You can also type `help(command)`, see example below, to see the command' docstring.

<img width="871" alt="Screenshot 2022-10-03 at 23 33 05" src="https://user-images.githubusercontent.com/40023817/193697676-39351008-386d-4c4c-89f2-3de7d8d4e89d.png">

**Approach 3: Use OpenBB SDK Documentation page.**

Finally, if you prefer to check documentation on a web browser, [OpenBB SDK Documentation](https://openbb-finance.github.io/OpenBBTerminal/sdk/) will be your best friend. You can browse available commands and search for any specific one that you need.

<img width="1200" alt="Screenshot 2022-10-03 at 18 41 48" src="https://user-images.githubusercontent.com/40023817/193643316-c063df03-4172-487f-ba47-ee60f36a3fef.png">

### 4. Set API Keys

You can set your external API keys through OpenBB SDK.

- Single API setup

```python
openbb.keys.fmp(key="example")

openbb.keys.reddit(
    client_id="example",
    client_secret="example",
    password="example",
    username="example",
    useragent="example")
```

![image](https://user-images.githubusercontent.com/79287829/194706829-dd720d06-9027-4da6-87f1-f39c7d2d725a.png)

- API key setup with persistence: `persist=True` means that your key will be saved and can be reused after, otherwise it will be lost when you restart the kernel.

```python
openbb.keys.fmp(key="example", persist=True)
```

![image](https://user-images.githubusercontent.com/79287829/194706848-80302ffa-6e75-4f7a-b8ce-788e083977d4.png)

- Set multiple keys from dictionary

```python
d = {
    "fed": {
        "key":"XXXXX"
        },
    "binance": {
        "key":"YYYYY",
        "secret":"example"
    },
}

openbb.keys.set_keys(d)
```

![image](https://user-images.githubusercontent.com/79287829/194706945-f1e6937f-74e2-4702-9e5e-c463287d61bd.png)

- Get info about API setup arguments

```python
openbb.keys.get_keys_info()
```

![image](https://user-images.githubusercontent.com/79287829/194706740-54bcc166-460a-410d-b34d-23e8b6c7aaf2.png)

- Get your defined keys

```python
openbb.keys.mykeys()
openbb.keys.mykeys(show=True)
```

![image](https://user-images.githubusercontent.com/79287829/194706907-239fe861-31c3-47c0-9051-7717cd026b76.png)

## Usage

Now, let's explore what OpenBB SDK can do. At a high level, you can break down OpenBB SDK's functionalities into two main buckets: (1) Data layer and (2) Toolbox layer.

### 1. Data Layer

### **Getting financial data from multiple data sources using one single SDK**

OpenBB SDK provides you access to normalized financial data from dozens of data sources, without having to built your own integration or relying on multiple third-party packages. Let's explore how we can do that.

First, you will need to load in the desired ticker. If it's not on the top of your mind, make use of our search functionality.

```python
openbb.stocks.search("apple")
```

<img width="652" alt="Screenshot 2022-10-04 at 00 00 14" src="https://user-images.githubusercontent.com/40023817/193700663-b91d57a9-4581-4f7e-a6da-764c0c9de092.png">

We want to load `Apple Inc.` listed on US exchange, so our ticker should be `AAPL`. If you want to load `Apple Inc.` from Brazilian exchange, you should load in `AAPL34.SA`.

```python
df = openbb.stocks.load("AAPL")
```

What's extremely powerful about OpenBB SDK is that you can specify the data source. Depending on the asset class, we have a list of available data sources and it's only getting bigger with contributions from our open-source community.

```python
## From YahooFinance
df_yf = openbb.stocks.load("AAPL", source='YahooFinance')

## From AlphaVantage
df_av = openbb.stocks.load("AAPL", source='AlphaVantage')

## From IEXCloud
df_iex = openbb.stocks.load("AAPL", source='IEXCloud')

## From Polygon
df_pol = openbb.stocks.load("AAPL", source='Polygon')
```

### **Easy option to switch between obtaining underlying data and charts**

Depending on your needs, you can get the outputs in form of data (e.g. `pandas dataframe`) or charts. If the latter is what you want, simple add `chart=True` as the last parameter.

### 1. Getting underlying data

```python
openbb.economy.index(indices = ['sp500', 'nyse_ny', 'russell1000'], start_date = '2010-01-01')
```

<img width="575" alt="Screenshot 2022-10-04 at 00 02 23" src="https://user-images.githubusercontent.com/40023817/193700891-f4d93440-31e3-411e-9931-3a38782f68e3.png">

You might be wondering how to find all the available indices. This type of information should be available in the docstring. Let's give it a try.

<img width="906" alt="Screenshot 2022-10-04 at 13 20 58" src="https://user-images.githubusercontent.com/40023817/193817866-b05cacee-a11b-4c44-b8c3-efb51bb9c892.png">

As mentioned in the docstring, you can access it with the following helper function.

```python
openbb.economy.available_indices()
```

<img width="1078" alt="Screenshot 2022-10-04 at 00 16 36" src="https://user-images.githubusercontent.com/40023817/193702595-ecbfc84d-3ed1-4f89-9086-e975b01c4b12.png">

### 2. Getting charts

```python
openbb.economy.index(indices = ['sp500', 'nyse_ny', 'russell1000'], start_date = '2010-01-01', chart=True)
```

<img width="741" alt="Screenshot 2022-10-04 at 00 03 57" src="https://user-images.githubusercontent.com/40023817/193701075-796ffabe-3266-4d71-9a81-3042e8ca5fc8.png">

## 2. Toolbox Layer

In addition to financial data, you can also get access to a robust and powerful toolbox to perform analysis on different asset classes and on your portfolio.

Imagine that you would like to leverage existing financial calculations from OpenBB and apply them on your own data. This can be done easily - OpenBB SDK's commands usually accept a `dataframe` as an input. Here you can load it your data, either via a `csv`, `excel` file, or connecting directly with an `API` or a `database`. The possibilities are endless.

Let's go through an example to see how we can do it in a few simple steps. Here we shall see how to use `portfolio optimization` functionalities from OpenBB SDK.

### Step 1. Loading order book

Here we will use an example orderbook for illustration purposes. You can choose to upload your own orderbook instead.

```python
order_book_path = "portfolio/allocation/60_40_Portfolio.xlsx"
tickers, categories = openbb.portfolio.po.load(excel_file = order_book_path)
```

### Step 2. Optimizing portfolio

We provide multiple portfolio optimization techniques. You can utilize basic mean-variance techniques, such as optimizing for the maximum Sharpe ratio, or minimum variance, as well as advanced optimization techniques including Hierarchical Risk Parity and Nested Clustered Optimization.

```python
## Max Sharpe optimization
weights_max_sharpe, data_returns_max_sharpe = openbb.portfolio.po.maxsharpe(tickers)

print("Max Sharpe")
weights_max_sharpe
```

<img width="734" alt="Screenshot 2022-10-04 at 13 23 45" src="https://user-images.githubusercontent.com/40023817/193818381-e3e75455-ea91-4bdd-a903-0874ac8700dc.png">

```python
## Minimum risk optimization
weights_min_risk, data_returns_min_risk = openbb.portfolio.po.minrisk(tickers)

print("Min Risk")
weights_min_risk
```

<img width="742" alt="Screenshot 2022-10-04 at 13 24 45" src="https://user-images.githubusercontent.com/40023817/193818556-89380c7c-94c3-4e5c-8848-28058c9cf056.png">

```python
## Hierarchical Risk Parity optimization

weights_hrp, data_returns_hrp = openbb.portfolio.po.hrp(tickers)

print("Hierarchical Risk Parity")
weights_hrp
```

<img width="736" alt="Screenshot 2022-10-04 at 13 34 39" src="https://user-images.githubusercontent.com/40023817/193820500-1bcde650-f517-4aed-b989-b2bd92bebbb8.png">

After having obtained the asset allocation outcomes, you can plot a correlation heatmap across tickers, as well as their individual risk contribution.

```python
openbb.portfolio.po.plot(data=data_returns_hrp,weights=weights_hrp,heat=True)
```

<img width="734" alt="Screenshot 2022-10-04 at 13 35 14" src="https://user-images.githubusercontent.com/40023817/193820624-3e6da926-aea9-4963-bd54-fd1a6df0fda3.png">

```python
openbb.portfolio.po.plot(data=data_returns_hrp,weights=weights_hrp,rc_chart=True)
```

<img width="737" alt="Screenshot 2022-10-04 at 13 36 10" src="https://user-images.githubusercontent.com/40023817/193820817-82f8727f-0e12-4794-b128-d6ebe20b2c4f.png">

These techniques have an extensive list of parameters and thus the optimization outcome is highly dependent on the chosen parameters. For instance, you can refer to the documentation below.
<img width="747" alt="Screenshot 2022-10-04 at 00 35 00" src="https://user-images.githubusercontent.com/40023817/193704210-b75ddee3-1da3-432b-90f8-6966e85bb345.png">

This allows us to alter certain assumption which also modify the asset allocation.

```python
weights_hrp_2, data_returns_hrp_2 = openbb.portfolio.po.hrp(
    tickers,
    interval="5y",
    risk_measure="cVaR",
    risk_aversion=0.8
)

pd.DataFrame([weights_hrp, weights_hrp_2], index=["Basic", "Extended"]).T
```

<img width="401" alt="Screenshot 2022-10-04 at 00 37 18" src="https://user-images.githubusercontent.com/40023817/193704462-d006deee-f009-4330-9918-0e0d661636d8.png">

The basic method was optimized for *variance*. The extended method increases the period of historical data, optimizes for conditional Value at Risk and has a lower risk aversion.

```python
openbb.portfolio.po.plot(data=data_returns_hrp,weights=weights_hrp,pie=True)
```

<img width="735" alt="Screenshot 2022-10-04 at 13 38 12" src="https://user-images.githubusercontent.com/40023817/193821181-0cb8cc51-3532-4542-b098-b23222330142.png">

```python
openbb.portfolio.po.plot(data=data_returns_hrp_2,weights=weights_hrp_2,pie=True)
```

<img width="735" alt="Screenshot 2022-10-04 at 13 38 30" src="https://user-images.githubusercontent.com/40023817/193821231-e92839b5-47d1-4a1a-81c2-61244bb6d925.png">

## Useful tips

### 1. Display matplotlib charts in Jupyter Notebook

To display matplotlib charts inside the Jupyter notebook output cells, you can use the block of code below, and initialize it at the top of the Notebook.

```python
import matplotlib.pyplot as plt
import matplotlib_inline.backend_inline
from openbb_terminal.sdk import openbb
%matplotlib inline
matplotlib_inline.backend_inline.set_matplotlib_formats("svg")
```

### 2. Take advantage of `external_axes`

The code below utilizes the `external_axes` parameter to get two axis in one chart.

```python
import matplotlib.pyplot as plt
from openbb_terminal.sdk import openbb
fig, (ax1, ax2) = plt.subplots(nrows=2, ncols=1, figsize=(11, 5), dpi=150)
openbb.stocks.dps.dpotc(
    "aapl",
    external_axes=[ax1, ax2],
    chart=True,
)
fig.tight_layout()
```

You can also do this to save output charts in a variable for later uses.

### For more examples, we'd recommend checking out our [curated Jupyter Notebook reports](https://github.com/OpenBB-finance/OpenBBTerminal/tree/main/openbb_terminal/reports). They are excellent demonstration on how to use the SDK to its fullest extent<|MERGE_RESOLUTION|>--- conflicted
+++ resolved
@@ -78,13 +78,9 @@
 
 #### 3. **Activate the virtual environment**
 
-<<<<<<< HEAD
 ```bash
 conda activate obb
 ```
-=======
-2. **Create & Activate Environment**
->>>>>>> 6393d84f
 
 #### 4. **Install OpenBB SDK Core package**
 
@@ -94,15 +90,7 @@
 
 #### 5. **(Optional) Install the Toolkits**
 
-<<<<<<< HEAD
 If you would like to use the Portfolio Optimization features:
-=======
-    ```shell
-    conda activate <environment>
-    ```
-
-3. **Install OpenBB Terminal**
->>>>>>> 6393d84f
 
 ```bash
 pip install "openbbterminal[optimization]"
@@ -114,7 +102,13 @@
 pip install "openbbterminal[prediction]"
 ```
 
-    Congratulations! You have successfully installed `openbbterminal` on an environment and are now able to begin using it. However, it is important to note that if you close out of your CLI you must re-activate your environment in order begin using it again.
+If you would like to use both Portfolio Optimization and ML forecast features:
+
+```bash
+pip install "openbbterminal[all]"
+```
+
+Congratulations! You have successfully installed `openbbterminal` on an environment and are now able to begin using it. However, it is important to note that if you close out of your CLI you must re-activate your environment in order begin using it again.
 
 ## Setup
 
