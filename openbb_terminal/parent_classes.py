"""Parent Classes"""
__docformat__ = "numpy"

# pylint: disable=C0301,C0302,R0902,global-statement

from abc import ABCMeta, abstractmethod
import argparse
import re
import os
import difflib
import logging
import json

from typing import Union, Any, List, Dict
from datetime import datetime, timedelta

from prompt_toolkit.completion import NestedCompleter
from prompt_toolkit.styles import Style
from prompt_toolkit.formatted_text import HTML
from rich.markdown import Markdown
import pandas as pd
import numpy as np

from openbb_terminal.core.config.paths import (
    CUSTOM_IMPORTS_DIRECTORY,
    ROUTINES_DIRECTORY,
)
from openbb_terminal.decorators import log_start_end

from openbb_terminal.menu import session
from openbb_terminal import feature_flags as obbff
from openbb_terminal.helper_funcs import (
    system_clear,
    get_flair,
    valid_date,
    parse_simple_args,
    set_command_location,
    prefill_form,
    support_message,
    check_file_type_saved,
    check_positive,
    load_json,
    parse_and_split_input,
    search_wikipedia,
    screenshot,
)
from openbb_terminal.config_terminal import theme
from openbb_terminal.rich_config import console, get_ordered_list_sources
from openbb_terminal.stocks import stocks_helper
from openbb_terminal.terminal_helper import open_openbb_documentation
from openbb_terminal.cryptocurrency import cryptocurrency_helpers

logger = logging.getLogger(__name__)

NO_EXPORT = 0
EXPORT_ONLY_RAW_DATA_ALLOWED = 1
EXPORT_ONLY_FIGURES_ALLOWED = 2
EXPORT_BOTH_RAW_DATA_AND_FIGURES = 3

controllers: Dict[str, Any] = {}

CRYPTO_SOURCES = {
    "bin": "Binance",
    "CoinGecko": "CoinGecko",
    "cp": "CoinPaprika",
    "cb": "Coinbase",
    "YahooFinance": "YahooFinance",
}

SUPPORT_TYPE = ["bug", "suggestion", "question", "generic"]

RECORD_SESSION = False
SESSION_RECORDED = list()
SESSION_RECORDED_NAME = ""


class BaseController(metaclass=ABCMeta):
    CHOICES_COMMON = [
        "cls",
        "home",
        "about",
        "h",
        "?",
        "help",
        "q",
        "quit",
        "..",
        "exit",
        "r",
        "reset",
        "support",
        "glossary",
        "wiki",
        "record",
        "stop",
<<<<<<< HEAD
        "close",
=======
        "screenshot",
>>>>>>> a59e041d
    ]

    CHOICES_COMMANDS: List[str] = []
    CHOICES_MENUS: List[str] = []
    SUPPORT_CHOICES: dict = {}
    ABOUT_CHOICES: dict = {}
    COMMAND_SEPARATOR = "/"
    KEYS_MENU = "keys" + COMMAND_SEPARATOR
    TRY_RELOAD = False
    PATH: str = ""
    FILE_PATH: str = ""

    def __init__(self, queue: List[str] = None) -> None:
        """
        This is the base class for any controller in the codebase.
        It's used to simplify the creation of menus.

        queue: List[str]
            The current queue of jobs to process separated by "/"
            E.g. /stocks/load gme/dps/sidtc/../exit
        """
        self.check_path()
        self.path = [x for x in self.PATH.split("/") if x != ""]
        self.queue = (
            self.parse_input(an_input="/".join(queue))
            if (queue and self.PATH != "/")
            else list()
        )

        controller_choices = self.CHOICES_COMMANDS + self.CHOICES_MENUS
        if controller_choices:
            self.controller_choices = controller_choices + self.CHOICES_COMMON
        else:
            self.controller_choices = self.CHOICES_COMMON

        self.completer: Union[None, NestedCompleter] = None

        self.parser = argparse.ArgumentParser(
            add_help=False, prog=self.path[-1] if self.PATH != "/" else "terminal"
        )

        self.parser.add_argument("cmd", choices=self.controller_choices)

        theme.applyMPLstyle()

        # Add in about options
        self.ABOUT_CHOICES = {
            c: None for c in self.CHOICES_COMMANDS + self.CHOICES_MENUS
        }

        # Remove common choices from list of support commands
        self.support_commands = [
            c for c in self.controller_choices if c not in self.CHOICES_COMMON
        ]

        support_choices: dict = {c: {} for c in self.controller_choices}

        support_choices = {c: None for c in (["generic"] + self.support_commands)}

        support_choices["--command"] = {
            c: None for c in (["generic"] + self.support_commands)
        }

        support_choices["-c"] = {c: None for c in (["generic"] + self.support_commands)}

        support_choices["--type"] = {c: None for c in (SUPPORT_TYPE)}

        self.SUPPORT_CHOICES = support_choices

    def check_path(self) -> None:
        path = self.PATH
        if path[0] != "/":
            raise ValueError("Path must begin with a '/' character.")
        if path[-1] != "/":
            raise ValueError("Path must end with a '/' character.")
        if not re.match("^[a-z/]*$", path):
            raise ValueError(
                "Path must only contain lowercase letters and '/' characters."
            )

    def load_class(self, class_ins, *args, **kwargs):
        """Checks for an existing instance of the controller before creating a new one"""
        self.save_class()
        arguments = len(args) + len(kwargs)
        # Due to the 'arguments == 1' condition, we actually NEVER load a class
        # that has arguments (The 1 argument corresponds to self.queue)
        # Advantage: If the user changes something on one controller and then goes to the
        # controller below, it will create such class from scratch bringing all new variables
        # in and considering latest changes.
        # Disadvantage: If the user goes on a controller below and we have been there before
        # it will not load that previous class, but create a new one from scratch.
        # SCENARIO: If the user is in stocks and does load AAPL/ta the TA menu will get AAPL,
        # and if then the user goes back to the stocks menu using .. that menu will have AAPL
        # Now, if "arguments == 1" condition exists, if the user does "load TSLA" and then
        # goes into "TA", the "TSLA" ticker will appear. If that condition doesn't exist
        # the previous class will be loaded and even if the user changes the ticker on
        # the stocks context it will not impact the one of TA menu - unless changes are done.
        # An exception is made for forecasting because it is built to handle multiple loaded
        # tickers.
        if class_ins.PATH in controllers and class_ins.PATH == "/forecast/":
            old_class = controllers[class_ins.PATH]
            old_class.queue = self.queue
            old_class.load(*args[:-1], **kwargs)
            return old_class.menu()
        if class_ins.PATH in controllers and arguments == 1 and obbff.REMEMBER_CONTEXTS:
            old_class = controllers[class_ins.PATH]
            old_class.queue = self.queue
            return old_class.menu()
        return class_ins(*args, **kwargs).menu()

    def save_class(self) -> None:
        """Saves the current instance of the class to be loaded later"""
        if obbff.REMEMBER_CONTEXTS:
            controllers[self.PATH] = self

    def custom_reset(self) -> List[str]:
        """This will be replaced by any children with custom_reset functions"""
        return []

    @abstractmethod
    def print_help(self) -> None:
        raise NotImplementedError("Must override print_help.")

    def parse_input(self, an_input: str) -> list:
        """Parse controller input

        Splits the command chain from user input into a list of individual commands
        while respecting the forward slash in the command arguments.

        In the default scenario only unix-like paths are handles by the parser.
        Override this function in the controller classes that inherit from this one to
        resolve edge cases specific to command arguments on those controllers.

        When handling edge cases add additional regular expressions to the list.

        Parameters
        ----------
        an_input : str
            User input string

        Returns
        -------
        list
            Command queue as list
        """
        custom_filters: list = []
        commands = parse_and_split_input(
            an_input=an_input, custom_filters=custom_filters
        )
        return commands

    def contains_keys(self, string_to_check: str) -> bool:
        if self.KEYS_MENU in string_to_check or self.KEYS_MENU in self.PATH:
            return True
        return False

    def log_queue(self) -> None:
        joined_queue = self.COMMAND_SEPARATOR.join(self.queue)
        if self.queue and not self.contains_keys(joined_queue):
            logger.info(
                "QUEUE: {'path': '%s', 'queue': '%s'}",
                self.PATH,
                joined_queue,
            )

    def log_cmd_and_queue(
        self, known_cmd: str, other_args_str: str, the_input: str
    ) -> None:
        if not self.contains_keys(the_input):
            cmd = {
                "path": self.PATH,
                "known_cmd": known_cmd,
                "other_args": other_args_str,
                "input": the_input,
            }
            logger.info("CMD: %s", json.dumps(cmd))

        if the_input not in self.KEYS_MENU:
            self.log_queue()

    @log_start_end(log=logger)
    def switch(self, an_input: str) -> List[str]:
        """Process and dispatch input

        Returns
        -------
        List[str]
            list of commands in the queue to execute
        """
        actions = self.parse_input(an_input)

        # Empty command
        if len(actions) == 0:
            pass

        # Navigation slash is being used first split commands
        elif len(actions) > 1:

            # Absolute path is specified
            if not actions[0]:
                actions[0] = "home"

            # Add all instructions to the queue
            for cmd in actions[::-1]:
                if cmd:
                    self.queue.insert(0, cmd)

        # Single command fed, process
        else:
            (known_args, other_args) = self.parser.parse_known_args(an_input.split())

            if RECORD_SESSION:
                SESSION_RECORDED.append(an_input)

            # Redirect commands to their correct functions
            if known_args.cmd:
                if known_args.cmd in ("..", "q"):
                    known_args.cmd = "quit"
                elif known_args.cmd in ("?", "h"):
                    known_args.cmd = "help"
                elif known_args.cmd == "r":
                    known_args.cmd = "reset"

            set_command_location(f"{self.PATH}{known_args.cmd}")
            self.log_cmd_and_queue(known_args.cmd, ";".join(other_args), an_input)

            # This is what mutes portfolio issue
            getattr(
                self,
                "call_" + known_args.cmd,
                lambda _: "Command not recognized!",
            )(other_args)

        self.log_queue()

        return self.queue

    @log_start_end(log=logger)
    def call_cls(self, _) -> None:
        """Process cls command"""
        system_clear()

    @log_start_end(log=logger)
    def call_home(self, _) -> None:
        """Process home command"""
        self.save_class()
        console.print("")
        if self.PATH.count("/") == 1 and obbff.ENABLE_EXIT_AUTO_HELP:
            self.print_help()
        for _ in range(self.PATH.count("/") - 1):
            self.queue.insert(0, "quit")

    @log_start_end(log=logger)
    def call_help(self, _) -> None:
        """Process help command"""
        self.print_help()

    @log_start_end(log=logger)
    def call_about(self, other_args: List[str]) -> None:
        """Process about command"""
        description = "Display the documentation of the menu or command."
        if self.CHOICES_COMMANDS and self.CHOICES_MENUS:
            description += (
                f" E.g. 'about {self.CHOICES_COMMANDS[0]}' opens a guide about the command "
                f"{self.CHOICES_COMMANDS[0]} and 'about {self.CHOICES_MENUS[0]}' opens a guide about the "
                f"menu {self.CHOICES_MENUS[0]}."
            )

        parser = argparse.ArgumentParser(
            add_help=False, prog="about", description=description
        )
        parser.add_argument(
            "-c",
            "--command",
            type=str,
            dest="command",
            default=None,
            help="Obtain documentation on the given command or menu",
            choices=self.CHOICES_COMMANDS + self.CHOICES_MENUS,
        )

        if other_args and "-" not in other_args[0][0]:
            other_args.insert(0, "-c")
        ns_parser = self.parse_known_args_and_warn(parser, other_args)

        if ns_parser:
            open_openbb_documentation(self.PATH, command=ns_parser.command)

    @log_start_end(log=logger)
    def call_quit(self, _) -> None:
        """Process quit menu command"""
        self.save_class()
        console.print("")
        self.queue.insert(0, "quit")

    @log_start_end(log=logger)
    def call_exit(self, _) -> None:
        # Not sure how to handle controller loading here
        """Process exit terminal command"""
        self.save_class()
        console.print("")
        for _ in range(self.PATH.count("/")):
            self.queue.insert(0, "quit")

    @log_start_end(log=logger)
    def call_reset(self, _) -> None:
        """Process reset command. If you would like to have customization in the
        reset process define a method `custom_reset` in the child class.
        """
        self.save_class()
        if self.PATH != "/":
            if self.custom_reset():
                self.queue = self.custom_reset() + self.queue
            else:
                for val in self.path[::-1]:
                    self.queue.insert(0, val)
            self.queue.insert(0, "reset")
            for _ in range(len(self.path)):
                self.queue.insert(0, "quit")

    @log_start_end(log=logger)
    def call_resources(self, _) -> None:
        """Process resources command"""
        if os.path.isfile(self.FILE_PATH):
            with open(self.FILE_PATH) as f:
                console.print(Markdown(f.read()))
            console.print("")
        else:
            console.print("No resources available.\n")

    @log_start_end(log=logger)
    def call_support(self, other_args: List[str]) -> None:
        """Process support command"""

        self.save_class()
        console.print("")

        path_split = [x for x in self.PATH.split("/") if x != ""]
        main_menu = path_split[0] if len(path_split) else "home"

        parser = argparse.ArgumentParser(
            add_help=False,
            formatter_class=argparse.ArgumentDefaultsHelpFormatter,
            prog="support",
            description="Submit your support request",
        )

        parser.add_argument(
            "-c",
            "--command",
            action="store",
            dest="command",
            required="-h" not in other_args,
            choices=["generic"] + self.support_commands,
            help="Command that needs support",
        )

        parser.add_argument(
            "--msg",
            "-m",
            action="store",
            type=support_message,
            nargs="+",
            dest="msg",
            required=False,
            default="",
            help="Message to send. Enclose it with double quotes",
        )

        parser.add_argument(
            "--type",
            "-t",
            action="store",
            dest="type",
            required=False,
            choices=SUPPORT_TYPE,
            default="generic",
            help="Support ticket type",
        )

        if other_args and "-" not in other_args[0][0]:
            other_args.insert(0, "-c")

        ns_parser = parse_simple_args(parser, other_args)

        if ns_parser:
            prefill_form(
                ticket_type=ns_parser.type,
                menu=main_menu,
                command=ns_parser.command,
                message=" ".join(ns_parser.msg),
                path=self.PATH,
            )

    @log_start_end(log=logger)
    def call_glossary(self, other_args: List[str]) -> None:
        """Process glossary command"""
        parser = argparse.ArgumentParser(
            add_help=False,
            formatter_class=argparse.ArgumentDefaultsHelpFormatter,
            prog="support",
            description="Submit your support request",
        )
        parser.add_argument(
            "-w",
            "--word",
            action="store",
            dest="word",
            type=str,
            required="-h" not in other_args,
            help="Word that you want defined",
        )
        if other_args and "-" not in other_args[0][0]:
            other_args.insert(0, "-w")

        ns_parser = parse_simple_args(parser, other_args)

        glossary_file = os.path.join(os.path.dirname(__file__), "glossary.json")
        glossary_dict = load_json(glossary_file)

        if ns_parser:
            word = glossary_dict.get(ns_parser.word, "")
            word = word.lower()
            word = word.replace("--", "")
            word = word.replace("-", " ")
            if word:
                console.print(word + "\n")
            else:
                console.print("Word is not in the glossary.\n")

    @log_start_end(log=logger)
    def call_wiki(self, other_args: List[str]) -> None:
        """Process wiki command"""
        parser = argparse.ArgumentParser(
            add_help=False,
            formatter_class=argparse.ArgumentDefaultsHelpFormatter,
            prog="wiki",
            description="Search Wikipedia",
        )
        parser.add_argument(
            "--expression",
            "-e",
            action="store",
            nargs="+",
            dest="expression",
            required=True,
            default="",
            help="Expression to search for",
        )
        if other_args and "-" not in other_args[0][0]:
            other_args.insert(0, "-e")

        ns_parser = parse_simple_args(parser, other_args)

        if ns_parser:
            if ns_parser.expression:
                expression = " ".join(ns_parser.expression)
                search_wikipedia(expression)

    @log_start_end(log=logger)
    def call_record(self, other_args) -> None:
        """Process record command"""
        parser = argparse.ArgumentParser(
            add_help=False,
            formatter_class=argparse.ArgumentDefaultsHelpFormatter,
            prog="record",
            description="Start recording session into .openbb routine file",
        )
        parser.add_argument(
            "-r",
            "--routine",
            action="store",
            dest="routine_name",
            type=str,
            default=datetime.now().strftime("%Y%m%d_%H%M%S_routine.openbb"),
            help="Routine file name to be saved.",
        )
        if other_args and "-" not in other_args[0][0]:
            other_args.insert(0, "-r")
        ns_parser = parse_simple_args(parser, other_args)

        if ns_parser:
            global SESSION_RECORDED_NAME
            global RECORD_SESSION
            if ".openbb" in ns_parser.routine_name:
                SESSION_RECORDED_NAME = ns_parser.routine_name
            else:
                SESSION_RECORDED_NAME = ns_parser.routine_name + ".openbb"

            console.print(
                "[green]The session is successfully being recorded."
                + " Remember to 'stop' before exiting terminal!\n[/green]"
            )
            RECORD_SESSION = True

    @log_start_end(log=logger)
    def call_stop(self, _) -> None:
        """Process stop command"""
        global RECORD_SESSION
        global SESSION_RECORDED

        if not RECORD_SESSION:
            console.print(
                "[red]There is no session being recorded. Start one using 'record'[/red]\n"
            )
        elif not SESSION_RECORDED:
            console.print(
                "[red]There is no session to be saved. Run at least 1 command after starting 'record'[/red]\n"
            )
        else:
            routine_file = os.path.join(ROUTINES_DIRECTORY, SESSION_RECORDED_NAME)

            if os.path.isfile(routine_file):
                routine_file = os.path.join(
                    ROUTINES_DIRECTORY,
                    datetime.now().strftime("%Y%m%d_%H%M%S_") + SESSION_RECORDED_NAME,
                )

            # Writing to file
            with open(routine_file, "w") as file1:
                # Writing data to a file
                file1.writelines([c + "\n\n" for c in SESSION_RECORDED[:-1]])

            console.print(
                f"[green]Your routine has been recorded and saved here: {routine_file}[/green]\n"
            )

            # Clear session to be recorded again
            RECORD_SESSION = False
            SESSION_RECORDED = list()

    @log_start_end(log=logger)
    def call_screenshot(self, other_args: List[str]) -> None:
        """Process screenshot command"""
        parser = argparse.ArgumentParser(
            add_help=False,
            formatter_class=argparse.ArgumentDefaultsHelpFormatter,
            prog="screenshot",
            description="Screenshot terminal window or plot figure open into an OpenBB frame. "
            "Default target is plot if there is one open, otherwise it's terminal window. "
            " In case the user wants the terminal window, it can be forced with '-t` or '--terminal' flag passed.",
        )
        ns_parser = parse_simple_args(parser, other_args)

        if ns_parser:
            screenshot()

    def parse_known_args_and_warn(
        self,
        parser: argparse.ArgumentParser,
        other_args: List[str],
        export_allowed: int = NO_EXPORT,
        raw: bool = False,
        limit: int = 0,
    ):
        """Parses list of arguments into the supplied parser

        Parameters
        ----------
        parser: argparse.ArgumentParser
            Parser with predefined arguments
        other_args: List[str]
            list of arguments to parse
        export_allowed: int
            Choose from NO_EXPORT, EXPORT_ONLY_RAW_DATA_ALLOWED,
            EXPORT_ONLY_FIGURES_ALLOWED and EXPORT_BOTH_RAW_DATA_AND_FIGURES
        raw: bool
            Add the --raw flag
        limit: int
            Add a --limit flag with this number default

        Returns
        -------
        ns_parser:
            Namespace with parsed arguments
        """
        parser.add_argument(
            "-h", "--help", action="store_true", help="show this help message"
        )
        if export_allowed > NO_EXPORT:
            choices_export = []
            help_export = "Does not export!"

            if export_allowed == EXPORT_ONLY_RAW_DATA_ALLOWED:
                choices_export = ["csv", "json", "xlsx"]
                help_export = "Export raw data into csv, json, xlsx"
            elif export_allowed == EXPORT_ONLY_FIGURES_ALLOWED:
                choices_export = ["png", "jpg", "pdf", "svg"]
                help_export = "Export figure into png, jpg, pdf, svg "
            else:
                choices_export = ["csv", "json", "xlsx", "png", "jpg", "pdf", "svg"]
                help_export = "Export raw data into csv, json, xlsx and figure into png, jpg, pdf, svg "

            parser.add_argument(
                "--export",
                default="",
                type=check_file_type_saved(choices_export),
                dest="export",
                help=help_export,
            )

        if raw:
            parser.add_argument(
                "--raw",
                dest="raw",
                action="store_true",
                default=False,
                help="Flag to display raw data",
            )
        if limit > 0:
            parser.add_argument(
                "-l",
                "--limit",
                dest="limit",
                default=limit,
                help="Number of entries to show in data.",
                type=check_positive,
            )
        sources = get_ordered_list_sources(f"{self.PATH}{parser.prog}")
        # Allow to change source if there is more than one
        if len(sources) > 1:
            parser.add_argument(
                "--source",
                action="store",
                dest="source",
                choices=sources,
                default=sources[0],  # the first source from the list is the default
                help="Data source to select from",
            )

        if obbff.USE_CLEAR_AFTER_CMD:
            system_clear()

        try:
            (ns_parser, l_unknown_args) = parser.parse_known_args(other_args)
        except SystemExit:
            # In case the command has required argument that isn't specified
            console.print("")
            return None

        if ns_parser.help:
            txt_help = parser.format_help() + "\n"
            if parser.prog != "about":
                txt_help += (
                    f"For more information and examples, use 'about {parser.prog}' "
                    f"to access the related guide.\n"
                )
            console.print(f"[help]{txt_help}[/help]")
            return None

        if l_unknown_args:
            console.print(
                f"The following args couldn't be interpreted: {l_unknown_args}"
            )

        return ns_parser

    def menu(self, custom_path_menu_above: str = ""):
        an_input = "HELP_ME"

        while True:
            # There is a command in the queue
            if self.queue and len(self.queue) > 0:
                # If the command is quitting the menu we want to return in here
                if self.queue[0] in ("q", "..", "quit"):
                    self.save_class()
                    # Go back to the root in order to go to the right directory because
                    # there was a jump between indirect menus
                    if custom_path_menu_above:
                        self.queue.insert(1, custom_path_menu_above)

                    if len(self.queue) > 1:
                        return self.queue[1:]

                    if obbff.ENABLE_EXIT_AUTO_HELP:
                        return ["help"]
                    return []

                # Consume 1 element from the queue
                an_input = self.queue[0]
                self.queue = self.queue[1:]

                # Print location because this was an instruction and we want user to know the action
                if (
                    an_input
                    and an_input != "home"
                    and an_input != "help"
                    and an_input.split(" ")[0] in self.controller_choices
                ):
                    console.print(f"{get_flair()} {self.PATH} $ {an_input}")

            # Get input command from user
            else:
                # Display help menu when entering on this menu from a level above
                if an_input == "HELP_ME":
                    self.print_help()

                try:
                    # Get input from user using auto-completion
                    if session and obbff.USE_PROMPT_TOOLKIT:
                        if bool(obbff.TOOLBAR_HINT):
                            an_input = session.prompt(
                                f"{get_flair()} {self.PATH} $ ",
                                completer=self.completer,
                                search_ignore_case=True,
                                bottom_toolbar=HTML(
                                    '<style bg="ansiblack" fg="ansiwhite">[h]</style> help menu    '
                                    '<style bg="ansiblack" fg="ansiwhite">[q]</style> return to previous menu    '
                                    '<style bg="ansiblack" fg="ansiwhite">[e]</style> exit terminal    '
                                    '<style bg="ansiblack" fg="ansiwhite">[cmd -h]</style> '
                                    "see usage and available options    "
                                    f'<style bg="ansiblack" fg="ansiwhite">[about (cmd/menu)]</style> '
                                    f"{self.path[-1].capitalize()} (cmd/menu) Documentation"
                                ),
                                style=Style.from_dict(
                                    {
                                        "bottom-toolbar": "#ffffff bg:#333333",
                                    }
                                ),
                            )
                        else:
                            an_input = session.prompt(
                                f"{get_flair()} {self.PATH} $ ",
                                completer=self.completer,
                                search_ignore_case=True,
                            )
                    # Get input from user without auto-completion
                    else:
                        an_input = input(f"{get_flair()} {self.PATH} $ ")
                except (KeyboardInterrupt, EOFError):
                    # Exit in case of keyboard interrupt
                    an_input = "exit"

            try:
                # Allow user to go back to root
                if an_input == "/":
                    an_input = "home"

                # Process the input command
                self.queue = self.switch(an_input)

            except SystemExit:
                if not self.contains_keys(an_input):
                    logger.exception(
                        "The command '%s' doesn't exist on the %s menu.",
                        an_input,
                        self.PATH,
                    )
                console.print(
                    f"\nThe command '{an_input}' doesn't exist on the {self.PATH} menu.\n",
                    end="",
                )
                similar_cmd = difflib.get_close_matches(
                    an_input.split(" ")[0] if " " in an_input else an_input,
                    self.controller_choices,
                    n=1,
                    cutoff=0.7,
                )
                if similar_cmd:
                    if " " in an_input:
                        candidate_input = (
                            f"{similar_cmd[0]} {' '.join(an_input.split(' ')[1:])}"
                        )
                        if candidate_input == an_input:
                            an_input = ""
                            self.queue = []
                            console.print("\n")
                            continue
                        an_input = candidate_input
                    else:
                        an_input = similar_cmd[0]
                    if not self.contains_keys(an_input):
                        logger.warning("Replacing by %s", an_input)
                    console.print(f" Replacing by '{an_input}'.")
                    self.queue.insert(0, an_input)
                else:
                    if self.TRY_RELOAD and obbff.RETRY_WITH_LOAD:
                        console.print(f"Trying `load {an_input}`")
                        self.queue.insert(0, "load " + an_input)
                    console.print("")


class StockBaseController(BaseController, metaclass=ABCMeta):
    def __init__(self, queue):
        """
        This is a base class for Stock Controllers that use a load function.
        """
        super().__init__(queue)
        self.stock = pd.DataFrame()
        self.interval = "1440min"
        self.ticker = ""
        self.start = ""
        self.suffix = ""  # To hold suffix for Yahoo Finance
        self.add_info = stocks_helper.additional_info_about_ticker("")
        self.TRY_RELOAD = True

    def call_load(self, other_args: List[str]):
        """Process load command"""
        parser = argparse.ArgumentParser(
            add_help=False,
            formatter_class=argparse.ArgumentDefaultsHelpFormatter,
            prog="load",
            description="Load stock ticker to perform analysis on. When the data source"
            + " is syf', an Indian ticker can be"
            + " loaded by using '.NS' at the end, e.g. 'SBIN.NS'. See available market in"
            + " https://help.yahoo.com/kb/exchanges-data-providers-yahoo-finance-sln2310.html.",
        )
        parser.add_argument(
            "-t",
            "--ticker",
            action="store",
            dest="ticker",
            required="-h" not in other_args,
            help="Stock ticker",
        )
        parser.add_argument(
            "-s",
            "--start",
            type=valid_date,
            default=(datetime.now() - timedelta(days=1100)).strftime("%Y-%m-%d"),
            dest="start",
            help="The starting date (format YYYY-MM-DD) of the stock",
        )
        parser.add_argument(
            "-e",
            "--end",
            type=valid_date,
            default=datetime.now().strftime("%Y-%m-%d"),
            dest="end",
            help="The ending date (format YYYY-MM-DD) of the stock",
        )
        parser.add_argument(
            "-i",
            "--interval",
            action="store",
            dest="interval",
            type=int,
            default=1440,
            choices=[1, 5, 15, 30, 60],
            help="Intraday stock minutes",
        )
        parser.add_argument(
            "-p",
            "--prepost",
            action="store_true",
            default=False,
            dest="prepost",
            help="Pre/After market hours. Only works for 'yf' source, and intraday data",
        )
        parser.add_argument(
            "-f",
            "--file",
            default=None,
            help="Path to load custom file.",
            dest="filepath",
            type=str,
        )
        parser.add_argument(
            "-m",
            "--monthly",
            action="store_true",
            default=False,
            help="Load monthly data",
            dest="monthly",
        )
        parser.add_argument(
            "-w",
            "--weekly",
            action="store_true",
            default=False,
            help="Load weekly data",
            dest="weekly",
        )
        parser.add_argument(
            "-r",
            "--iexrange",
            dest="iexrange",
            help="Range for using the iexcloud api.  Longer range requires more tokens in account",
            choices=["ytd", "1y", "2y", "5y", "6m"],
            type=str,
            default="ytd",
        )
        if other_args and "-" not in other_args[0][0]:
            other_args.insert(0, "-t")

        ns_parser = self.parse_known_args_and_warn(parser, other_args)

        if ns_parser:
            if ns_parser.weekly and ns_parser.monthly:
                console.print(
                    "[red]Only one of monthly or weekly can be selected.[/red]\n."
                )
                return
            if ns_parser.filepath is None:
                df_stock_candidate = stocks_helper.load(
                    ns_parser.ticker,
                    ns_parser.start,
                    ns_parser.interval,
                    ns_parser.end,
                    ns_parser.prepost,
                    ns_parser.source,
                    weekly=ns_parser.weekly,
                    monthly=ns_parser.monthly,
                )
            else:
                # This seems to block the .exe since the folder needs to be manually created
                # This block makes sure that we only look for the file if the -f flag is used
                # Adding files in the argparse choices, will fail for the .exe even without -f
                STOCKS_CUSTOM_IMPORTS = CUSTOM_IMPORTS_DIRECTORY / "stocks"
                try:
                    file_list = [x.name for x in STOCKS_CUSTOM_IMPORTS.iterdir()]
                    if ns_parser.filepath not in file_list:
                        console.print(
                            f"[red]{ns_parser.filepath} not found in custom_imports/stocks/ "
                            "folder[/red].\n"
                        )
                        return
                except Exception as e:
                    console.print(e)
                    return

                df_stock_candidate = stocks_helper.load_custom(
                    str(STOCKS_CUSTOM_IMPORTS / ns_parser.filepath)
                )
                if df_stock_candidate.empty:
                    return
            if not df_stock_candidate.empty:
                self.stock = df_stock_candidate
                self.add_info = stocks_helper.additional_info_about_ticker(
                    ns_parser.ticker
                )
                console.print(self.add_info)
                if (
                    ns_parser.interval == 1440
                    and not ns_parser.weekly
                    and not ns_parser.monthly
                    and ns_parser.filepath is None
                    and self.PATH == "/stocks/"
                ):
                    stocks_helper.show_quick_performance(self.stock, ns_parser.ticker)
                if "." in ns_parser.ticker:
                    self.ticker, self.suffix = ns_parser.ticker.upper().split(".")
                else:
                    self.ticker = ns_parser.ticker.upper()
                    self.suffix = ""

                if ns_parser.source == "IEXCloud":
                    self.start = self.stock.index[0].to_pydatetime()
                elif ns_parser.source == "EODHD":
                    self.start = self.stock.index[0].to_pydatetime()
                elif ns_parser.source == "eodhd":
                    self.start = self.stock.index[0].to_pydatetime()
                else:
                    self.start = ns_parser.start
                self.interval = f"{ns_parser.interval}min"

                if self.PATH in ["/stocks/qa/", "/stocks/pred/"]:
                    self.stock["Returns"] = self.stock["Adj Close"].pct_change()
                    self.stock["LogRet"] = np.log(self.stock["Adj Close"]) - np.log(
                        self.stock["Adj Close"].shift(1)
                    )
                    self.stock["LogPrice"] = np.log(self.stock["Adj Close"])
                    self.stock = self.stock.rename(columns={"Adj Close": "AdjClose"})
                    self.stock = self.stock.dropna()
                    self.stock.columns = [x.lower() for x in self.stock.columns]
                    console.print("")


class CryptoBaseController(BaseController, metaclass=ABCMeta):
    def __init__(self, queue):
        """
        This is a base class for Crypto Controllers that use a load function.
        """
        super().__init__(queue)

        self.symbol = ""
        self.vs = ""
        self.current_df = pd.DataFrame()
        self.current_currency = ""
        self.source = ""
        self.current_interval = ""
        self.exchange = ""
        self.price_str = ""
        self.interval = ""
        self.resolution = "1D"
        self.TRY_RELOAD = True
        self.exchanges = cryptocurrency_helpers.get_exchanges_ohlc()

    def call_load(self, other_args):
        """Process load command"""
        parser = argparse.ArgumentParser(
            add_help=False,
            formatter_class=argparse.ArgumentDefaultsHelpFormatter,
            prog="load",
            description="""Load crypto currency to perform analysis on.
            Yahoo Finance is used as default source.
            Other sources can be used such as 'ccxt' or 'cg' with --source.
            If you select 'ccxt', you can then select any exchange with --exchange.
            You can also select a specific interval with --interval.""",
        )
        parser.add_argument(
            "-c",
            "--coin",
            help="Coin to get. Must be coin symbol (e.g., btc, eth)",
            dest="coin",
            type=str,
            required="-h" not in other_args,
        )

        parser.add_argument(
            "-s",
            "--start",
            type=valid_date,
            default=(datetime.now() - timedelta(days=1100)).strftime("%Y-%m-%d"),
            dest="start",
            help="The starting date (format YYYY-MM-DD) of the crypto",
        )

        parser.add_argument(
            "--exchange",
            help="Exchange to search",
            dest="exchange",
            type=str,
            default="binance",
            choices=self.exchanges,
        )

        parser.add_argument(
            "-e",
            "--end",
            type=valid_date,
            default=datetime.now().strftime("%Y-%m-%d"),
            dest="end",
            help="The ending date (format YYYY-MM-DD) of the crypto",
        )
        parser.add_argument(
            "-i",
            "--interval",
            action="store",
            dest="interval",
            type=str,
            default="1440",
            choices=["1", "5", "15", "30", "60", "240", "1440", "10080", "43200"],
            help="The interval of the crypto",
        )

        parser.add_argument(
            "--vs",
            help="Quote currency (what to view coin vs). e.g., usdc, usdt, ... if source is ccxt, usd, eur, ... otherwise",  # noqa
            dest="vs",
            default="usdt",
            type=str,
        )

        if other_args and "-" not in other_args[0][0]:
            other_args.insert(0, "-c")

        ns_parser = self.parse_known_args_and_warn(parser, other_args)

        if ns_parser:
            if ns_parser.source in ("YahooFinance", "CoinGecko"):
                if ns_parser.vs == "usdt":
                    ns_parser.vs = "usd"
            (self.current_df) = cryptocurrency_helpers.load(
                symbol=ns_parser.coin.lower(),
                vs_currency=ns_parser.vs,
                end_date=ns_parser.end,
                start_date=ns_parser.start,
                interval=ns_parser.interval,
                source=ns_parser.source,
            )
            if not self.current_df.empty:
                self.vs = ns_parser.vs
                self.exchange = ns_parser.exchange
                self.source = ns_parser.source
                self.current_interval = ns_parser.interval
                self.current_currency = ns_parser.vs
                self.symbol = ns_parser.coin.lower()
                cryptocurrency_helpers.show_quick_performance(
                    self.current_df,
                    self.symbol,
                    self.current_currency,
                    ns_parser.source,
                    ns_parser.exchange,
                    self.current_interval,
                )<|MERGE_RESOLUTION|>--- conflicted
+++ resolved
@@ -93,11 +93,7 @@
         "wiki",
         "record",
         "stop",
-<<<<<<< HEAD
-        "close",
-=======
         "screenshot",
->>>>>>> a59e041d
     ]
 
     CHOICES_COMMANDS: List[str] = []
