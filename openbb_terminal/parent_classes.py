"""Parent Classes"""
__docformat__ = "numpy"

# pylint: disable= C0301,C0302,R0902


from abc import ABCMeta, abstractmethod
import argparse
import re
import os
import difflib
import logging

from typing import Union, List, Dict, Any
from datetime import datetime, timedelta

from prompt_toolkit.completion import NestedCompleter
from prompt_toolkit.styles import Style
from prompt_toolkit.formatted_text import HTML
from rich.markdown import Markdown
import pandas as pd
import numpy as np

from openbb_terminal.decorators import log_start_end

from openbb_terminal.menu import session
from openbb_terminal import feature_flags as obbff
from openbb_terminal.helper_funcs import (
    system_clear,
    get_flair,
    valid_date,
    parse_simple_args,
    set_command_location,
    prefill_form,
    support_message,
    check_file_type_saved,
    check_positive,
<<<<<<< HEAD
    get_ordered_list_sources,
    load_json,
=======
>>>>>>> 10fce6d1
    parse_and_split_input,
    search_wikipedia,
)
from openbb_terminal.config_terminal import theme
from openbb_terminal.rich_config import console, get_ordered_list_sources
from openbb_terminal.stocks import stocks_helper
from openbb_terminal.terminal_helper import open_openbb_documentation
from openbb_terminal.cryptocurrency import cryptocurrency_helpers

logger = logging.getLogger(__name__)

NO_EXPORT = 0
EXPORT_ONLY_RAW_DATA_ALLOWED = 1
EXPORT_ONLY_FIGURES_ALLOWED = 2
EXPORT_BOTH_RAW_DATA_AND_FIGURES = 3

controllers: Dict[str, Any] = {}

CRYPTO_SOURCES = {
    "bin": "Binance",
    "CoinGecko": "CoinGecko",
    "cp": "CoinPaprika",
    "cb": "Coinbase",
    "YahooFinance": "YahooFinance",
}

SUPPORT_TYPE = ["bug", "suggestion", "question", "generic"]


class BaseController(metaclass=ABCMeta):
    CHOICES_COMMON = [
        "cls",
        "home",
        "about",
        "h",
        "?",
        "help",
        "q",
        "quit",
        "..",
        "exit",
        "r",
        "reset",
        "support",
<<<<<<< HEAD
        "glossary",
=======
        "wiki",
>>>>>>> 10fce6d1
    ]

    CHOICES_COMMANDS: List[str] = []
    CHOICES_MENUS: List[str] = []
    SUPPORT_CHOICES: Dict = {}
    ABOUT_CHOICES: Dict = {}
    COMMAND_SEPARATOR = "/"
    KEYS_MENU = "keys" + COMMAND_SEPARATOR
    TRY_RELOAD = False
    PATH: str = ""
    FILE_PATH: str = ""

    def __init__(self, queue: List[str] = None) -> None:
        """
        This is the base class for any controller in the codebase.
        It's used to simplify the creation of menus.

        queue: List[str]
            The current queue of jobs to process separated by "/"
            E.g. /stocks/load gme/dps/sidtc/../exit
        """
        self.check_path()
        self.path = [x for x in self.PATH.split("/") if x != ""]
        self.queue = (
            self.parse_input(an_input="/".join(queue))
            if (queue and self.PATH != "/")
            else list()
        )

        controller_choices = self.CHOICES_COMMANDS + self.CHOICES_MENUS
        if controller_choices:
            self.controller_choices = controller_choices + self.CHOICES_COMMON
        else:
            self.controller_choices = self.CHOICES_COMMON

        self.completer: Union[None, NestedCompleter] = None

        self.parser = argparse.ArgumentParser(
            add_help=False, prog=self.path[-1] if self.PATH != "/" else "terminal"
        )

        self.parser.add_argument("cmd", choices=self.controller_choices)

        theme.applyMPLstyle()

        # Add in about options
        self.ABOUT_CHOICES = {
            c: None for c in self.CHOICES_COMMANDS + self.CHOICES_MENUS
        }

        # Remove common choices from list of support commands
        self.support_commands = [
            c for c in self.controller_choices if c not in self.CHOICES_COMMON
        ]

        support_choices: dict = {c: {} for c in self.controller_choices}

        support_choices = {c: None for c in (["generic"] + self.support_commands)}

        support_choices["--command"] = {
            c: None for c in (["generic"] + self.support_commands)
        }

        support_choices["-c"] = {c: None for c in (["generic"] + self.support_commands)}

        support_choices["--type"] = {c: None for c in (SUPPORT_TYPE)}

        self.SUPPORT_CHOICES = support_choices

    def check_path(self) -> None:
        path = self.PATH
        if path[0] != "/":
            raise ValueError("Path must begin with a '/' character.")
        if path[-1] != "/":
            raise ValueError("Path must end with a '/' character.")
        if not re.match("^[a-z/]*$", path):
            raise ValueError(
                "Path must only contain lowercase letters and '/' characters."
            )

    def load_class(self, class_ins, *args, **kwargs):
        """Checks for an existing instance of the controller before creating a new one"""
        self.save_class()
        arguments = len(args) + len(kwargs)
        # Due to the 'arguments == 1' condition, we actually NEVER load a class
        # that has arguments (The 1 argument corresponds to self.queue)
        # Advantage: If the user changes something on one controller and then goes to the
        # controller below, it will create such class from scratch bringing all new variables
        # in and considering latest changes.
        # Disadvantage: If the user goes on a controller below and we have been there before
        # it will not load that previous class, but create a new one from scratch.
        # SCENARIO: If the user is in stocks and does load AAPL/ta the TA menu will get AAPL,
        # and if then the user goes back to the stocks menu using .. that menu will have AAPL
        # Now, if "arguments == 1" condition exists, if the user does "load TSLA" and then
        # goes into "TA", the "TSLA" ticker will appear. If that condition doesn't exist
        # the previous class will be loaded and even if the user changes the ticker on
        # the stocks context it will not impact the one of TA menu - unless changes are done.
        # An exception is made for forecasting because it is built to handle multiple loaded
        # tickers.
        if class_ins.PATH in controllers and class_ins.PATH == "/forecast/":
            old_class = controllers[class_ins.PATH]
            old_class.queue = self.queue
            old_class.load(*args[:-1], **kwargs)
            return old_class.menu()
        if class_ins.PATH in controllers and arguments == 1 and obbff.REMEMBER_CONTEXTS:
            old_class = controllers[class_ins.PATH]
            old_class.queue = self.queue
            return old_class.menu()
        return class_ins(*args, **kwargs).menu()

    def save_class(self) -> None:
        """Saves the current instance of the class to be loaded later"""
        if obbff.REMEMBER_CONTEXTS:
            controllers[self.PATH] = self

    def custom_reset(self) -> List[str]:
        """This will be replaced by any children with custom_reset functions"""
        return []

    @abstractmethod
    def print_help(self) -> None:
        raise NotImplementedError("Must override print_help.")

    def parse_input(self, an_input: str) -> List:
        """Parse controller input

        Splits the command chain from user input into a list of individual commands
        while respecting the forward slash in the command arguments.

        In the default scenario only unix-like paths are handles by the parser.
        Override this function in the controller classes that inherit from this one to
        resolve edge cases specific to command arguments on those controllers.

        When handling edge cases add additional regular expressions to the list.

        Parameters
        ----------
        an_input : str
            User input string

        Returns
        -------
        List
            Command queue as list
        """
        custom_filters: List = []
        commands = parse_and_split_input(
            an_input=an_input, custom_filters=custom_filters
        )
        return commands

    def contains_keys(self, string_to_check: str) -> bool:
        if self.KEYS_MENU in string_to_check or self.KEYS_MENU in self.PATH:
            return True
        return False

    def log_queue(self) -> None:
        joined_queue = self.COMMAND_SEPARATOR.join(self.queue)
        if self.queue and not self.contains_keys(joined_queue):
            logger.info(
                "QUEUE: {'path': '%s', 'queue': '%s'}",
                self.PATH,
                joined_queue,
            )

    def log_cmd_and_queue(
        self, known_cmd: str, other_args_str: str, the_input: str
    ) -> None:
        if not self.contains_keys(the_input):
            logger.info(
                "CMD: {'path': '%s', 'known_cmd': '%s', 'other_args': '%s', 'input': '%s'}",
                self.PATH,
                known_cmd,
                other_args_str,
                the_input,
            )
        if the_input not in self.KEYS_MENU:
            self.log_queue()

    @log_start_end(log=logger)
    def switch(self, an_input: str) -> List[str]:
        """Process and dispatch input

        Returns
        -------
        List[str]
            List of commands in the queue to execute
        """
        actions = self.parse_input(an_input)

        # Empty command
        if len(actions) == 0:
            pass

        # Navigation slash is being used first split commands
        elif len(actions) > 1:

            # Absolute path is specified
            if not actions[0]:
                actions[0] = "home"

            # Add all instructions to the queue
            for cmd in actions[::-1]:
                if cmd:
                    self.queue.insert(0, cmd)

        # Single command fed, process
        else:
            (known_args, other_args) = self.parser.parse_known_args(an_input.split())

            # Redirect commands to their correct functions
            if known_args.cmd:
                if known_args.cmd in ("..", "q"):
                    known_args.cmd = "quit"
                elif known_args.cmd in ("?", "h"):
                    known_args.cmd = "help"
                elif known_args.cmd == "r":
                    known_args.cmd = "reset"

            set_command_location(f"{self.PATH}{known_args.cmd}")
            self.log_cmd_and_queue(known_args.cmd, ";".join(other_args), an_input)

            # This is what mutes portfolio issue
            getattr(
                self,
                "call_" + known_args.cmd,
                lambda _: "Command not recognized!",
            )(other_args)

        self.log_queue()

        return self.queue

    @log_start_end(log=logger)
    def call_cls(self, _) -> None:
        """Process cls command"""
        system_clear()

    @log_start_end(log=logger)
    def call_home(self, _) -> None:
        """Process home command"""
        self.save_class()
        console.print("")
        if self.PATH.count("/") == 1 and obbff.ENABLE_EXIT_AUTO_HELP:
            self.print_help()
        for _ in range(self.PATH.count("/") - 1):
            self.queue.insert(0, "quit")

    @log_start_end(log=logger)
    def call_help(self, _) -> None:
        """Process help command"""
        self.print_help()

    @log_start_end(log=logger)
    def call_about(self, other_args: List[str]) -> None:
        """Process about command"""
        description = "Display the documentation of the menu or command."
        if self.CHOICES_COMMANDS and self.CHOICES_MENUS:
            description += (
                f" E.g. 'about {self.CHOICES_COMMANDS[0]}' opens a guide about the command "
                f"{self.CHOICES_COMMANDS[0]} and 'about {self.CHOICES_MENUS[0]}' opens a guide about the "
                f"menu {self.CHOICES_MENUS[0]}."
            )

        parser = argparse.ArgumentParser(
            add_help=False, prog="about", description=description
        )
        parser.add_argument(
            "-c",
            "--command",
            type=str,
            dest="command",
            default=None,
            help="Obtain documentation on the given command or menu",
            choices=self.CHOICES_COMMANDS + self.CHOICES_MENUS,
        )

        if other_args and "-" not in other_args[0][0]:
            other_args.insert(0, "-c")
        ns_parser = self.parse_known_args_and_warn(parser, other_args)

        if ns_parser:
            open_openbb_documentation(self.PATH, command=ns_parser.command)

    @log_start_end(log=logger)
    def call_quit(self, _) -> None:
        """Process quit menu command"""
        self.save_class()
        console.print("")
        self.queue.insert(0, "quit")

    @log_start_end(log=logger)
    def call_exit(self, _) -> None:
        # Not sure how to handle controller loading here
        """Process exit terminal command"""
        self.save_class()
        console.print("")
        for _ in range(self.PATH.count("/")):
            self.queue.insert(0, "quit")

    @log_start_end(log=logger)
    def call_reset(self, _) -> None:
        """Process reset command. If you would like to have customization in the
        reset process define a method `custom_reset` in the child class.
        """
        self.save_class()
        if self.PATH != "/":
            if self.custom_reset():
                self.queue = self.custom_reset() + self.queue
            else:
                for val in self.path[::-1]:
                    self.queue.insert(0, val)
            self.queue.insert(0, "reset")
            for _ in range(len(self.path)):
                self.queue.insert(0, "quit")

    @log_start_end(log=logger)
    def call_resources(self, _) -> None:
        """Process resources command"""
        if os.path.isfile(self.FILE_PATH):
            with open(self.FILE_PATH) as f:
                console.print(Markdown(f.read()))
            console.print("")
        else:
            console.print("No resources available.\n")

    @log_start_end(log=logger)
    def call_support(self, other_args: List[str]) -> None:
        """Process support command"""

        self.save_class()
        console.print("")

        path_split = [x for x in self.PATH.split("/") if x != ""]
        main_menu = path_split[0] if len(path_split) else "home"

        parser = argparse.ArgumentParser(
            add_help=False,
            formatter_class=argparse.ArgumentDefaultsHelpFormatter,
            prog="support",
            description="Submit your support request",
        )

        parser.add_argument(
            "-c",
            "--command",
            action="store",
            dest="command",
            required="-h" not in other_args,
            choices=["generic"] + self.support_commands,
            help="Command that needs support",
        )

        parser.add_argument(
            "--msg",
            "-m",
            action="store",
            type=support_message,
            nargs="+",
            dest="msg",
            required=False,
            default="",
            help="Message to send. Enclose it with double quotes",
        )

        parser.add_argument(
            "--type",
            "-t",
            action="store",
            dest="type",
            required=False,
            choices=SUPPORT_TYPE,
            default="generic",
            help="Support ticket type",
        )

        if other_args and "-" not in other_args[0][0]:
            other_args.insert(0, "-c")

        ns_parser = parse_simple_args(parser, other_args)

        if ns_parser:
            prefill_form(
                ticket_type=ns_parser.type,
                menu=main_menu,
                command=ns_parser.command,
                message=" ".join(ns_parser.msg),
                path=self.PATH,
            )

    @log_start_end(log=logger)
<<<<<<< HEAD
    def call_glossary(self, other_args: List[str]) -> None:
        """Process glossary command"""
        parser = argparse.ArgumentParser(
            add_help=False,
            formatter_class=argparse.ArgumentDefaultsHelpFormatter,
            prog="support",
            description="Submit your support request",
        )
        parser.add_argument(
            "-w",
            "--word",
            action="store",
            dest="word",
            type=str,
            required="-h" not in other_args,
            help="Word that you want defined",
        )
        if other_args and "-" not in other_args[0][0]:
            other_args.insert(0, "-w")

        ns_parser = parse_simple_args(parser, other_args)

        glossary_file = os.path.join(os.path.dirname(__file__), "glossary.json")
        glossary_dict = load_json(glossary_file)

        if ns_parser:
            word = glossary_dict.get(ns_parser.word, "")
            word = word.lower()
            word = word.replace("--", "")
            word = word.replace("-", " ")
            if word:
                console.print(word + "\n")
            else:
                console.print("Word is not in the glossary.\n")
=======
    def call_wiki(self, other_args: List[str]) -> None:
        """Process wiki command"""

        parser = argparse.ArgumentParser(
            add_help=False,
            formatter_class=argparse.ArgumentDefaultsHelpFormatter,
            prog="wiki",
            description="Search Wikipedia",
        )

        parser.add_argument(
            "--expression",
            "-e",
            action="store",
            nargs="+",
            dest="expression",
            required=True,
            default="",
            help="Expression to search for",
        )

        if other_args and "-" not in other_args[0][0]:
            other_args.insert(0, "-e")

        ns_parser = parse_simple_args(parser, other_args)

        if ns_parser:
            if ns_parser.expression:
                expression = " ".join(ns_parser.expression)
                search_wikipedia(expression)
>>>>>>> 10fce6d1

    def parse_known_args_and_warn(
        self,
        parser: argparse.ArgumentParser,
        other_args: List[str],
        export_allowed: int = NO_EXPORT,
        raw: bool = False,
        limit: int = 0,
    ):
        """Parses list of arguments into the supplied parser

        Parameters
        ----------
        parser: argparse.ArgumentParser
            Parser with predefined arguments
        other_args: List[str]
            List of arguments to parse
        export_allowed: int
            Choose from NO_EXPORT, EXPORT_ONLY_RAW_DATA_ALLOWED,
            EXPORT_ONLY_FIGURES_ALLOWED and EXPORT_BOTH_RAW_DATA_AND_FIGURES
        raw: bool
            Add the --raw flag
        limit: int
            Add a --limit flag with this number default

        Returns
        -------
        ns_parser:
            Namespace with parsed arguments
        """
        parser.add_argument(
            "-h", "--help", action="store_true", help="show this help message"
        )
        if export_allowed > NO_EXPORT:
            choices_export = []
            help_export = "Does not export!"

            if export_allowed == EXPORT_ONLY_RAW_DATA_ALLOWED:
                choices_export = ["csv", "json", "xlsx"]
                help_export = "Export raw data into csv, json, xlsx"
            elif export_allowed == EXPORT_ONLY_FIGURES_ALLOWED:
                choices_export = ["png", "jpg", "pdf", "svg"]
                help_export = "Export figure into png, jpg, pdf, svg "
            else:
                choices_export = ["csv", "json", "xlsx", "png", "jpg", "pdf", "svg"]
                help_export = "Export raw data into csv, json, xlsx and figure into png, jpg, pdf, svg "

            parser.add_argument(
                "--export",
                default="",
                type=check_file_type_saved(choices_export),
                dest="export",
                help=help_export,
            )

        if raw:
            parser.add_argument(
                "--raw",
                dest="raw",
                action="store_true",
                default=False,
                help="Flag to display raw data",
            )
        if limit > 0:
            parser.add_argument(
                "-l",
                "--limit",
                dest="limit",
                default=limit,
                help="Number of entries to show in data.",
                type=check_positive,
            )
        sources = get_ordered_list_sources(f"{self.PATH}{parser.prog}")
        # Allow to change source if there is more than one
        if len(sources) > 1:
            parser.add_argument(
                "--source",
                action="store",
                dest="source",
                choices=sources,
                default=sources[0],  # the first source from the list is the default
                help="Data source to select from",
            )

        if obbff.USE_CLEAR_AFTER_CMD:
            system_clear()

        try:
            (ns_parser, l_unknown_args) = parser.parse_known_args(other_args)
        except SystemExit:
            # In case the command has required argument that isn't specified
            console.print("")
            return None

        if ns_parser.help:
            txt_help = parser.format_help() + "\n"
            if parser.prog != "about":
                txt_help += (
                    f"For more information and examples, use 'about {parser.prog}' "
                    f"to access the related guide.\n"
                )
            console.print(f"[help]{txt_help}[/help]")
            return None

        if l_unknown_args:
            console.print(
                f"The following args couldn't be interpreted: {l_unknown_args}"
            )

        return ns_parser

    def menu(self, custom_path_menu_above: str = ""):
        an_input = "HELP_ME"

        while True:
            # There is a command in the queue
            if self.queue and len(self.queue) > 0:
                # If the command is quitting the menu we want to return in here
                if self.queue[0] in ("q", "..", "quit"):
                    self.save_class()
                    # Go back to the root in order to go to the right directory because
                    # there was a jump between indirect menus
                    if custom_path_menu_above:
                        self.queue.insert(1, custom_path_menu_above)

                    if len(self.queue) > 1:
                        return self.queue[1:]

                    if obbff.ENABLE_EXIT_AUTO_HELP:
                        return ["help"]
                    return []

                # Consume 1 element from the queue
                an_input = self.queue[0]
                self.queue = self.queue[1:]

                # Print location because this was an instruction and we want user to know the action
                if (
                    an_input
                    and an_input != "home"
                    and an_input != "help"
                    and an_input.split(" ")[0] in self.controller_choices
                ):
                    console.print(f"{get_flair()} {self.PATH} $ {an_input}")

            # Get input command from user
            else:
                # Display help menu when entering on this menu from a level above
                if an_input == "HELP_ME":
                    self.print_help()

                try:
                    # Get input from user using auto-completion
                    if session and obbff.USE_PROMPT_TOOLKIT:
                        if bool(obbff.TOOLBAR_HINT):
                            an_input = session.prompt(
                                f"{get_flair()} {self.PATH} $ ",
                                completer=self.completer,
                                search_ignore_case=True,
                                bottom_toolbar=HTML(
                                    '<style bg="ansiblack" fg="ansiwhite">[h]</style> help menu    '
                                    '<style bg="ansiblack" fg="ansiwhite">[q]</style> return to previous menu    '
                                    '<style bg="ansiblack" fg="ansiwhite">[e]</style> exit terminal    '
                                    '<style bg="ansiblack" fg="ansiwhite">[cmd -h]</style> '
                                    "see usage and available options    "
                                    f'<style bg="ansiblack" fg="ansiwhite">[about (cmd/menu)]</style> '
                                    f"{self.path[-1].capitalize()} (cmd/menu) Documentation"
                                ),
                                style=Style.from_dict(
                                    {
                                        "bottom-toolbar": "#ffffff bg:#333333",
                                    }
                                ),
                            )
                        else:
                            an_input = session.prompt(
                                f"{get_flair()} {self.PATH} $ ",
                                completer=self.completer,
                                search_ignore_case=True,
                            )
                    # Get input from user without auto-completion
                    else:
                        an_input = input(f"{get_flair()} {self.PATH} $ ")
                except (KeyboardInterrupt, EOFError):
                    # Exit in case of keyboard interrupt
                    an_input = "exit"

            try:
                # Allow user to go back to root
                if an_input == "/":
                    an_input = "home"

                # Process the input command
                print(an_input)
                self.queue = self.switch(an_input)

            except SystemExit:
                if not self.contains_keys(an_input):
                    logger.exception(
                        "The command '%s' doesn't exist on the %s menu.",
                        an_input,
                        self.PATH,
                    )
                console.print(
                    f"\nThe command '{an_input}' doesn't exist on the {self.PATH} menu.\n",
                    end="",
                )
                similar_cmd = difflib.get_close_matches(
                    an_input.split(" ")[0] if " " in an_input else an_input,
                    self.controller_choices,
                    n=1,
                    cutoff=0.7,
                )
                if similar_cmd:
                    if " " in an_input:
                        candidate_input = (
                            f"{similar_cmd[0]} {' '.join(an_input.split(' ')[1:])}"
                        )
                        if candidate_input == an_input:
                            an_input = ""
                            self.queue = []
                            console.print("\n")
                            continue
                        an_input = candidate_input
                    else:
                        an_input = similar_cmd[0]
                    if not self.contains_keys(an_input):
                        logger.warning("Replacing by %s", an_input)
                    console.print(f" Replacing by '{an_input}'.")
                    self.queue.insert(0, an_input)
                else:
                    if self.TRY_RELOAD and obbff.RETRY_WITH_LOAD:
                        console.print(f"Trying `load {an_input}`")
                        self.queue.insert(0, "load " + an_input)
                    console.print("")


class StockBaseController(BaseController, metaclass=ABCMeta):
    def __init__(self, queue):
        """
        This is a base class for Stock Controllers that use a load function.
        """
        super().__init__(queue)
        self.stock = pd.DataFrame()
        self.interval = "1440min"
        self.ticker = ""
        self.start = ""
        self.suffix = ""  # To hold suffix for Yahoo Finance
        self.add_info = stocks_helper.additional_info_about_ticker("")
        self.TRY_RELOAD = True

    def call_load(self, other_args: List[str]):
        """Process load command"""
        parser = argparse.ArgumentParser(
            add_help=False,
            formatter_class=argparse.ArgumentDefaultsHelpFormatter,
            prog="load",
            description="Load stock ticker to perform analysis on. When the data source"
            + " is syf', an Indian ticker can be"
            + " loaded by using '.NS' at the end, e.g. 'SBIN.NS'. See available market in"
            + " https://help.yahoo.com/kb/exchanges-data-providers-yahoo-finance-sln2310.html.",
        )
        parser.add_argument(
            "-t",
            "--ticker",
            action="store",
            dest="ticker",
            required="-h" not in other_args,
            help="Stock ticker",
        )
        parser.add_argument(
            "-s",
            "--start",
            type=valid_date,
            default=(datetime.now() - timedelta(days=1100)).strftime("%Y-%m-%d"),
            dest="start",
            help="The starting date (format YYYY-MM-DD) of the stock",
        )
        parser.add_argument(
            "-e",
            "--end",
            type=valid_date,
            default=datetime.now().strftime("%Y-%m-%d"),
            dest="end",
            help="The ending date (format YYYY-MM-DD) of the stock",
        )
        parser.add_argument(
            "-i",
            "--interval",
            action="store",
            dest="interval",
            type=int,
            default=1440,
            choices=[1, 5, 15, 30, 60],
            help="Intraday stock minutes",
        )
        parser.add_argument(
            "-p",
            "--prepost",
            action="store_true",
            default=False,
            dest="prepost",
            help="Pre/After market hours. Only works for 'yf' source, and intraday data",
        )
        parser.add_argument(
            "-f",
            "--file",
            default=None,
            help="Path to load custom file.",
            dest="filepath",
            type=str,
        )
        parser.add_argument(
            "-m",
            "--monthly",
            action="store_true",
            default=False,
            help="Load monthly data",
            dest="monthly",
        )
        parser.add_argument(
            "-w",
            "--weekly",
            action="store_true",
            default=False,
            help="Load weekly data",
            dest="weekly",
        )
        parser.add_argument(
            "-r",
            "--iexrange",
            dest="iexrange",
            help="Range for using the iexcloud api.  Longer range requires more tokens in account",
            choices=["ytd", "1y", "2y", "5y", "6m"],
            type=str,
            default="ytd",
        )
        if other_args and "-" not in other_args[0][0]:
            other_args.insert(0, "-t")

        ns_parser = self.parse_known_args_and_warn(parser, other_args)

        if ns_parser:
            if ns_parser.weekly and ns_parser.monthly:
                console.print(
                    "[red]Only one of monthly or weekly can be selected.[/red]\n."
                )
                return
            if ns_parser.filepath is None:
                df_stock_candidate = stocks_helper.load(
                    ns_parser.ticker,
                    ns_parser.start,
                    ns_parser.interval,
                    ns_parser.end,
                    ns_parser.prepost,
                    ns_parser.source,
                    weekly=ns_parser.weekly,
                    monthly=ns_parser.monthly,
                )
            else:
                # This seems to block the .exe since the folder needs to be manually created
                # This block makes sure that we only look for the file if the -f flag is used
                # Adding files in the argparse choices, will fail for the .exe even without -f
                try:
                    if ns_parser.filepath not in os.listdir(
                        os.path.join("custom_imports", "stocks")
                    ):
                        console.print(
                            f"[red]{ns_parser.filepath} not found in custom_imports/stocks/ "
                            "folder[/red].\n"
                        )
                        return
                except Exception as e:
                    console.print(e)
                    return

                df_stock_candidate = stocks_helper.load_custom(
                    os.path.join(
                        os.path.join("custom_imports", "stocks"), ns_parser.filepath
                    )
                )
                if df_stock_candidate.empty:
                    return
            if not df_stock_candidate.empty:
                self.stock = df_stock_candidate
                self.add_info = stocks_helper.additional_info_about_ticker(
                    ns_parser.ticker
                )
                console.print(self.add_info)
                if (
                    ns_parser.interval == 1440
                    and ns_parser.filepath is None
                    and self.PATH == "/stocks/"
                ):
                    stocks_helper.show_quick_performance(self.stock, ns_parser.ticker)
                if "." in ns_parser.ticker:
                    self.ticker, self.suffix = ns_parser.ticker.upper().split(".")
                else:
                    self.ticker = ns_parser.ticker.upper()
                    self.suffix = ""

                if ns_parser.source == "IEXCloud":
                    self.start = self.stock.index[0].to_pydatetime()
                elif ns_parser.source == "EODHD":
                    self.start = self.stock.index[0].to_pydatetime()
                else:
                    self.start = ns_parser.start
                self.interval = f"{ns_parser.interval}min"

                if self.PATH in ["/stocks/qa/", "/stocks/pred/"]:
                    self.stock["Returns"] = self.stock["Adj Close"].pct_change()
                    self.stock["LogRet"] = np.log(self.stock["Adj Close"]) - np.log(
                        self.stock["Adj Close"].shift(1)
                    )
                    self.stock["LogPrice"] = np.log(self.stock["Adj Close"])
                    self.stock = self.stock.rename(columns={"Adj Close": "AdjClose"})
                    self.stock = self.stock.dropna()
                    self.stock.columns = [x.lower() for x in self.stock.columns]
                    console.print("")


class CryptoBaseController(BaseController, metaclass=ABCMeta):
    def __init__(self, queue):
        """
        This is a base class for Crypto Controllers that use a load function.
        """
        super().__init__(queue)

        self.symbol = ""
        self.vs = ""
        self.current_df = pd.DataFrame()
        self.current_currency = ""
        self.source = ""
        self.current_interval = ""
        self.exchange = ""
        self.price_str = ""
        self.interval = ""
        self.resolution = "1D"
        self.TRY_RELOAD = True
        self.exchanges = cryptocurrency_helpers.get_exchanges_ohlc()

    def call_load(self, other_args):
        """Process load command"""
        parser = argparse.ArgumentParser(
            add_help=False,
            formatter_class=argparse.ArgumentDefaultsHelpFormatter,
            prog="load",
            description="""Load crypto currency to perform analysis on.
            Yahoo Finance is used as default source.
            Other sources can be used such as 'ccxt' or 'cg' with --source.
            If you select 'ccxt', you can then select any exchange with --exchange.
            You can also select a specific interval with --interval.""",
        )
        parser.add_argument(
            "-c",
            "--coin",
            help="Coin to get. Must be coin symbol (e.g., btc, eth)",
            dest="coin",
            type=str,
            required="-h" not in other_args,
        )

        parser.add_argument(
            "-s",
            "--start",
            type=valid_date,
            default=(datetime.now() - timedelta(days=1100)).strftime("%Y-%m-%d"),
            dest="start",
            help="The starting date (format YYYY-MM-DD) of the crypto",
        )

        parser.add_argument(
            "--exchange",
            help="Exchange to search",
            dest="exchange",
            type=str,
            default="binance",
            choices=self.exchanges,
        )

        parser.add_argument(
            "-e",
            "--end",
            type=valid_date,
            default=datetime.now().strftime("%Y-%m-%d"),
            dest="end",
            help="The ending date (format YYYY-MM-DD) of the crypto",
        )
        parser.add_argument(
            "-i",
            "--interval",
            action="store",
            dest="interval",
            type=str,
            default="1440",
            choices=["1", "5", "15", "30", "60", "240", "1440", "10080", "43200"],
            help="The interval of the crypto",
        )

        parser.add_argument(
            "--vs",
            help="Quote currency (what to view coin vs). e.g., usdc, usdt, ... if source is ccxt, usd, eur, ... otherwise",  # noqa
            dest="vs",
            default="usdt",
            type=str,
        )

        if other_args and "-" not in other_args[0][0]:
            other_args.insert(0, "-c")

        ns_parser = self.parse_known_args_and_warn(parser, other_args)

        if ns_parser:
            if ns_parser.source in ("YahooFinance", "CoinGecko"):
                if ns_parser.vs == "usdt":
                    ns_parser.vs = "usd"
            (self.current_df) = cryptocurrency_helpers.load(
                symbol=ns_parser.coin.lower(),
                vs_currency=ns_parser.vs,
                end_date=ns_parser.end,
                start_date=ns_parser.start,
                interval=ns_parser.interval,
                source=ns_parser.source,
            )
            if not self.current_df.empty:
                self.vs = ns_parser.vs
                self.exchange = ns_parser.exchange
                self.source = ns_parser.source
                self.current_interval = ns_parser.interval
                self.current_currency = ns_parser.vs
                self.symbol = ns_parser.coin.lower()
                cryptocurrency_helpers.show_quick_performance(
                    self.current_df,
                    self.symbol,
                    self.current_currency,
                    ns_parser.source,
                    ns_parser.exchange,
                    self.current_interval,
                )<|MERGE_RESOLUTION|>--- conflicted
+++ resolved
@@ -35,11 +35,7 @@
     support_message,
     check_file_type_saved,
     check_positive,
-<<<<<<< HEAD
-    get_ordered_list_sources,
     load_json,
-=======
->>>>>>> 10fce6d1
     parse_and_split_input,
     search_wikipedia,
 )
@@ -84,11 +80,8 @@
         "r",
         "reset",
         "support",
-<<<<<<< HEAD
         "glossary",
-=======
         "wiki",
->>>>>>> 10fce6d1
     ]
 
     CHOICES_COMMANDS: List[str] = []
@@ -480,7 +473,6 @@
             )
 
     @log_start_end(log=logger)
-<<<<<<< HEAD
     def call_glossary(self, other_args: List[str]) -> None:
         """Process glossary command"""
         parser = argparse.ArgumentParser(
@@ -515,7 +507,8 @@
                 console.print(word + "\n")
             else:
                 console.print("Word is not in the glossary.\n")
-=======
+
+    @log_start_end(log=logger)
     def call_wiki(self, other_args: List[str]) -> None:
         """Process wiki command"""
 
@@ -546,7 +539,6 @@
             if ns_parser.expression:
                 expression = " ".join(ns_parser.expression)
                 search_wikipedia(expression)
->>>>>>> 10fce6d1
 
     def parse_known_args_and_warn(
         self,
