"""Cryptocurrency Context Controller"""
__docformat__ = "numpy"
# pylint: disable=R0904, C0302, R1710, W0622, C0201, C0301

import argparse
import logging
import os
from typing import List
from openbb_terminal.cryptocurrency import cryptocurrency_helpers

from prompt_toolkit.completion import NestedCompleter

from openbb_terminal import feature_flags as obbff
from openbb_terminal.cryptocurrency.cryptocurrency_helpers import (
    FIND_KEYS,
    display_all_coins,
    find,
    plot_chart,
)
from openbb_terminal.cryptocurrency.due_diligence import (
    binance_view,
    coinpaprika_view,
    finbrain_crypto_view,
    pycoingecko_model,
    pycoingecko_view,
)
from openbb_terminal.decorators import log_start_end
from openbb_terminal.helper_funcs import (
    EXPORT_BOTH_RAW_DATA_AND_FIGURES,
    EXPORT_ONLY_RAW_DATA_ALLOWED,
    check_positive,
    parse_known_args_and_warn,
)
from openbb_terminal.menu import session
from openbb_terminal.parent_classes import CryptoBaseController
from openbb_terminal.rich_config import console, MenuText

# pylint: disable=import-outside-toplevel


logger = logging.getLogger(__name__)

CRYPTO_SOURCES = {
    "bin": "Binance",
    "cg": "CoinGecko",
    "cp": "CoinPaprika",
    "cb": "Coinbase",
    "yf": "YahooFinance",
}


class CryptoController(CryptoBaseController):
    """Crypto Controller"""

    CHOICES_COMMANDS = [
        "headlines",
        "candle",
        "load",
        "find",
        "prt",
        "resources",
    ]
    CHOICES_MENUS = [
        "ta",
        "dd",
        "ov",
        "disc",
        "onchain",
        "defi",
        "tools",
        "nft",
        "pred",
        "qa",
    ]

    DD_VIEWS_MAPPING = {
        "cg": pycoingecko_view,
        "cp": coinpaprika_view,
        "bin": binance_view,
    }
    PATH = "/crypto/"
    FILE_PATH = os.path.join(os.path.dirname(__file__), "README.md")

    def __init__(self, queue: List[str] = None):
        """Constructor"""
        super().__init__(queue)

        if session and obbff.USE_PROMPT_TOOLKIT:
            choices: dict = {c: {} for c in self.controller_choices}
            choices["find"]["-k"] = {c: {} for c in FIND_KEYS}
            choices["headlines"] = {c: {} for c in finbrain_crypto_view.COINS}
            # choices["prt"]["--vs"] = {c: {} for c in coingecko_coin_ids} # list is huge. makes typing buggy

            choices["support"] = self.SUPPORT_CHOICES

            self.completer = NestedCompleter.from_nested_dict(choices)

    def print_help(self):
        """Print help"""
<<<<<<< HEAD
        source_txt = "CoinGecko (Price), YahooFinance (Volume)" if self.symbol else ""
        has_ticker_start = "" if self.symbol else "[unvl]"
        has_ticker_end = "" if self.symbol else "[/unvl]"
        help_text = f"""[cmds]
    load        load a specific cryptocurrency for analysis
    find        find coins[/cmds]

[param]Coin: [/param]{self.symbol.upper()}
[param]Source: [/param]{source_txt}
[cmds]
    headlines   crypto sentiment from 15+ major news headlines [src][Finbrain][/src]{has_ticker_start}
    candle      view a candle chart for a specific cryptocurrency
    prt         potential returns tool - check how much upside if ETH reaches BTC market cap{has_ticker_end}
[/cmds][menu]
>   disc        discover trending cryptocurrencies,     e.g.: top gainers, losers, top sentiment
>   ov          overview of the cryptocurrencies,       e.g.: market cap, DeFi, latest news, top exchanges, stables
>   onchain     information on different blockchains,   e.g.: eth gas fees, whale alerts, DEXes info
>   defi        decentralized finance information,      e.g.: dpi, llama, tvl, lending, borrow, funding
>   tools       explore different tools                 e.g.: apytoapr, il
>   nft         non-fungible tokens,                    e.g.: today drops{has_ticker_start}
>   dd          due-diligence for loaded coin,          e.g.: coin information, social media, market stats
>   ta          technical analysis for loaded coin,     e.g.: ema, macd, rsi, adx, bbands, obv
>   pred        prediction techniques,                  e.g.: regression, arima, rnn, lstm, conv1d, monte carlo
>   qa          quantitative analysis                   e.g.: decompose, cusum, residuals analysis[/menu]
{has_ticker_end}
"""
        console.print(text=help_text, menu="Cryptocurrency")
=======
        mt = MenuText("crypto/")
        mt.add_cmd("load")
        mt.add_cmd("find")
        mt.add_raw("\n")
        mt.add_param("_coin", self.coin)
        mt.add_param(
            "_source", CRYPTO_SOURCES.get(self.source, "?") if self.source != "" else ""
        )
        mt.add_raw("\n")
        mt.add_cmd("headlines", "FinBrain")
        mt.add_cmd("chart", "", self.coin)
        mt.add_cmd("prt", "", self.coin)
        mt.add_raw("\n")
        mt.add_menu("disc")
        mt.add_menu("ov")
        mt.add_menu("onchain")
        mt.add_menu("defi")
        mt.add_menu("tools")
        mt.add_menu("nft")
        mt.add_menu("dd", self.coin)
        mt.add_menu("ta", self.coin)
        mt.add_menu("pred", self.coin)
        mt.add_menu("qa", self.coin)
        console.print(text=mt.menu_text, menu="Cryptocurrency")
>>>>>>> 4c02dc2a

    @log_start_end(log=logger)
    def call_prt(self, other_args):
        """Process prt command"""
        if self.symbol:
            parser = argparse.ArgumentParser(
                add_help=False,
                formatter_class=argparse.ArgumentDefaultsHelpFormatter,
                prog="prt",
                description="Potential Returns Tool"
                "Tool to check returns if loaded coin reaches provided price or other crypto market cap"
                "Uses CoinGecko to grab coin data (price and market cap).",
            )
            parser.add_argument(
                "--vs",
                help="Coin to compare with",
                dest="vs",
                type=str,
                required="-h" not in other_args,
            )
            parser.add_argument(
                "-p",
                "--price",
                help="Desired price",
                dest="price",
                type=int,
                default=None,
            )
            parser.add_argument(
                "-t",
                "--top",
                help="Compare with top N coins",
                dest="top",
                type=int,
                default=None,
            )
            if other_args and "-" not in other_args[0][0]:
                other_args.insert(0, "--vs")

            ns_parser = parse_known_args_and_warn(
                parser, other_args, EXPORT_ONLY_RAW_DATA_ALLOWED
            )

            if ns_parser:
                if ns_parser.vs:
                    current_coin_id = cryptocurrency_helpers.get_coingecko_id(
                        self.symbol
                    )
                    coin_found = cryptocurrency_helpers.get_coingecko_id(ns_parser.vs)
                    if not coin_found:
                        console.print(
                            f"VS Coin '{ns_parser.vs}' not found in CoinGecko\n"
                        )
                        return
                    pycoingecko_view.display_coin_potential_returns(
                        current_coin_id,
                        coin_found,
                        ns_parser.top,
                        ns_parser.price,
                    )

                else:
                    console.print(
                        "No coin selected. Use 'load' to load the coin you want to look at.\n"
                    )

    @log_start_end(log=logger)
    def call_candle(self, other_args):
        """Process candle command"""
        if self.symbol:
            parser = argparse.ArgumentParser(
                add_help=False,
                formatter_class=argparse.ArgumentDefaultsHelpFormatter,
                prog="candle",
                description="""Display chart for loaded coin. You can specify currency vs which you want
                to show chart and also number of days to get data for.""",
            )

            ns_parser = parse_known_args_and_warn(
                parser, other_args, EXPORT_BOTH_RAW_DATA_AND_FIGURES
            )

            if ns_parser:
                plot_chart(
                    symbol=self.symbol,
                    currency=self.current_currency,
                    prices_df=self.current_df,
                )

    @log_start_end(log=logger)
    def call_ta(self, _):
        """Process ta command"""
        from openbb_terminal.cryptocurrency.technical_analysis.ta_controller import (
            TechnicalAnalysisController,
        )

        # TODO: Play with this to get correct usage
        if self.symbol:
            if self.current_currency != "" and not self.current_df.empty:
                self.queue = self.load_class(
                    TechnicalAnalysisController,
                    stock=self.current_df,
                    coin=self.symbol,
                    start=self.current_df.index[0],
                    interval="",
                    queue=self.queue,
                )

        else:
            console.print("No coin selected. Use 'load' to load a coin.\n")

    @log_start_end(log=logger)
    def call_tools(self, _):
        """Process tools command"""
        from openbb_terminal.cryptocurrency.tools.tools_controller import (
            ToolsController,
        )

        self.queue = self.load_class(ToolsController, self.queue)

    @log_start_end(log=logger)
    def call_disc(self, _):
        """Process disc command"""
        from openbb_terminal.cryptocurrency.discovery.discovery_controller import (
            DiscoveryController,
        )

        self.queue = self.load_class(DiscoveryController, self.queue)

    @log_start_end(log=logger)
    def call_ov(self, _):
        """Process ov command"""
        from openbb_terminal.cryptocurrency.overview.overview_controller import (
            OverviewController,
        )

        self.queue = self.load_class(OverviewController, self.queue)

    @log_start_end(log=logger)
    def call_defi(self, _):
        """Process defi command"""
        from openbb_terminal.cryptocurrency.defi.defi_controller import DefiController

        self.queue = self.load_class(DefiController, self.queue)

    @log_start_end(log=logger)
    def call_headlines(self, other_args):
        """Process sentiment command"""
        parser = argparse.ArgumentParser(
            add_help=False,
            formatter_class=argparse.ArgumentDefaultsHelpFormatter,
            prog="headlines",
            description="""Display sentiment analysis from FinBrain for chosen Cryptocurrencies""",
        )

        parser.add_argument(
            "-c",
            "--coin",
            default="BTC",
            type=str,
            dest="coin",
            help="Symbol of coin to load data for, ~100 symbols are available",
            choices=finbrain_crypto_view.COINS,
        )

        if other_args and "-" not in other_args[0][0]:
            other_args.insert(0, "-c")

        ns_parser = parse_known_args_and_warn(
            parser, other_args, EXPORT_BOTH_RAW_DATA_AND_FIGURES
        )

        if ns_parser:
            finbrain_crypto_view.display_crypto_sentiment_analysis(
                coin=ns_parser.coin, export=ns_parser.export
            )

    @log_start_end(log=logger)
    def call_dd(self, _):
        """Process dd command"""
        if self.symbol:
            from openbb_terminal.cryptocurrency.due_diligence.dd_controller import (
                DueDiligenceController,
            )

            self.queue = self.load_class(
                DueDiligenceController,
                self.symbol,
                self.source,
                queue=self.queue,
            )
        else:
            console.print("No coin selected. Use 'load' to load a coin.\n")

    @log_start_end(log=logger)
    def call_qa(self, _):
        """Process pred command"""
        if self.symbol:
            from openbb_terminal.cryptocurrency.quantitative_analysis import (
                qa_controller,
            )

            if self.current_interval != "1day":
                console.print("Only interval `1day` is possible for now.\n")
            else:
                self.queue = self.load_class(
                    qa_controller.QaController,
                    self.symbol,
                    self.current_df,
                    self.queue,
                )

    @log_start_end(log=logger)
    def call_pred(self, _):
        """Process pred command"""
        if obbff.ENABLE_PREDICT:
            if self.symbol:
                try:
                    from openbb_terminal.cryptocurrency.prediction_techniques import (
                        pred_controller,
                    )

                    if self.current_interval != "1day":
                        console.print("Only interval `1day` is possible for now.\n")
                    else:
                        self.queue = self.load_class(
                            pred_controller.PredictionTechniquesController,
                            self.symbol,
                            self.current_df,
                            self.queue,
                        )
                except ImportError:
                    logger.exception("Tensorflow not available")
                    console.print("[red]Run pip install tensorflow to continue[/red]\n")

            else:
                console.print(
                    "No coin selected. Use 'load' to load the coin you want to look at.\n"
                )
        else:
            console.print(
                "Predict is disabled. Check ENABLE_PREDICT flag on feature_flags.py",
                "\n",
            )

    @log_start_end(log=logger)
    def call_onchain(self, _):
        """Process onchain command"""
        from openbb_terminal.cryptocurrency.onchain.onchain_controller import (
            OnchainController,
        )

        self.queue = self.load_class(OnchainController, self.queue)

    @log_start_end(log=logger)
    def call_nft(self, _):
        """Process nft command"""
        from openbb_terminal.cryptocurrency.nft.nft_controller import NFTController

        self.queue = self.load_class(NFTController, self.queue)

    # TODO: merge the two views that this command calls. (find + previously called coins)
    @log_start_end(log=logger)
    def call_find(self, other_args):
        """Process find command"""
        parser = argparse.ArgumentParser(
            prog="find",
            add_help=False,
            formatter_class=argparse.ArgumentDefaultsHelpFormatter,
            description="""
            Find similar coin by name, symbol, or id. If you don't remember exact name or id of the Coin at CoinGecko,
            Binance, Coinbase or CoinPaprika you can use this command to display coins with similar name, symbol or id
            to your search query.
            Example of usage: coin name is something like "polka". So I can try: find -c polka -k name -t 25
            It will search for coin that has similar name to polka and display top 25 matches.
            -c, --coin stands for coin - you provide here your search query
            -k, --key it's a searching key. You can search by symbol, id or name of coin
            -l, --limit it displays top N number of records.
            coins: Shows list of coins available on CoinGecko, CoinPaprika and Binance.If you provide name of
            coin then in result you will see ids of coins with best match for all mentioned services.
            If you provide ALL keyword in your search query, then all coins will be displayed. To move over coins you
            can use pagination mechanism with skip, top params. E.g. coins ALL --skip 100 --limit 30 then all coins
            from 100 to 130 will be displayed. By default skip = 0, limit = 10.
            If you won't provide source of the data everything will be displayed (CoinGecko, CoinPaprika, Binance).
            If you want to search only in given source then use --source flag. E.g. if you want to find coin with name
            uniswap on CoinPaprika then use: coins uniswap --source cp --limit 10
            """,
        )

        parser.add_argument(
            "-c",
            "--coin",
            help="Symbol Name or Id of Coin",
            dest="coin",
            required="-h" not in other_args,
            type=str,
        )

        parser.add_argument(
            "-k",
            "--key",
            dest="key",
            help="Specify by which column you would like to search: symbol, name, id",
            type=str,
            choices=FIND_KEYS,
            default="symbol",
        )

        parser.add_argument(
            "-l",
            "--limit",
            default=10,
            dest="limit",
            help="Number of records to display",
            type=check_positive,
        )

        parser.add_argument(
            "--source",
            dest="source",
            choices=CRYPTO_SOURCES.keys(),
            default="cg",
            help="Source of data.",
            type=str,
        )

        parser.add_argument(
            "-s",
            "--skip",
            default=0,
            dest="skip",
            help="Skip n of records",
            type=check_positive,
        )

        if other_args and not other_args[0][0] == "-":
            other_args.insert(0, "-c")

        ns_parser = parse_known_args_and_warn(
            parser, other_args, EXPORT_ONLY_RAW_DATA_ALLOWED
        )
        # TODO: merge find + display_all_coins
        if ns_parser:
            find(
                coin=ns_parser.coin,
                source=ns_parser.source,
                key=ns_parser.key,
                top=ns_parser.limit,
                export=ns_parser.export,
            )
            display_all_coins(
                coin=ns_parser.coin,
                source=ns_parser.source,
                top=ns_parser.limit,
                skip=ns_parser.skip,
                show_all=bool("ALL" in other_args),
                export=ns_parser.export,
            )<|MERGE_RESOLUTION|>--- conflicted
+++ resolved
@@ -21,7 +21,6 @@
     binance_view,
     coinpaprika_view,
     finbrain_crypto_view,
-    pycoingecko_model,
     pycoingecko_view,
 )
 from openbb_terminal.decorators import log_start_end
@@ -97,47 +96,18 @@
 
     def print_help(self):
         """Print help"""
-<<<<<<< HEAD
-        source_txt = "CoinGecko (Price), YahooFinance (Volume)" if self.symbol else ""
-        has_ticker_start = "" if self.symbol else "[unvl]"
-        has_ticker_end = "" if self.symbol else "[/unvl]"
-        help_text = f"""[cmds]
-    load        load a specific cryptocurrency for analysis
-    find        find coins[/cmds]
-
-[param]Coin: [/param]{self.symbol.upper()}
-[param]Source: [/param]{source_txt}
-[cmds]
-    headlines   crypto sentiment from 15+ major news headlines [src][Finbrain][/src]{has_ticker_start}
-    candle      view a candle chart for a specific cryptocurrency
-    prt         potential returns tool - check how much upside if ETH reaches BTC market cap{has_ticker_end}
-[/cmds][menu]
->   disc        discover trending cryptocurrencies,     e.g.: top gainers, losers, top sentiment
->   ov          overview of the cryptocurrencies,       e.g.: market cap, DeFi, latest news, top exchanges, stables
->   onchain     information on different blockchains,   e.g.: eth gas fees, whale alerts, DEXes info
->   defi        decentralized finance information,      e.g.: dpi, llama, tvl, lending, borrow, funding
->   tools       explore different tools                 e.g.: apytoapr, il
->   nft         non-fungible tokens,                    e.g.: today drops{has_ticker_start}
->   dd          due-diligence for loaded coin,          e.g.: coin information, social media, market stats
->   ta          technical analysis for loaded coin,     e.g.: ema, macd, rsi, adx, bbands, obv
->   pred        prediction techniques,                  e.g.: regression, arima, rnn, lstm, conv1d, monte carlo
->   qa          quantitative analysis                   e.g.: decompose, cusum, residuals analysis[/menu]
-{has_ticker_end}
-"""
-        console.print(text=help_text, menu="Cryptocurrency")
-=======
         mt = MenuText("crypto/")
         mt.add_cmd("load")
         mt.add_cmd("find")
         mt.add_raw("\n")
-        mt.add_param("_coin", self.coin)
+        mt.add_param("_symbol", self.symbol.upper())
         mt.add_param(
-            "_source", CRYPTO_SOURCES.get(self.source, "?") if self.source != "" else ""
+            "_source", "CoinGecko (Price), YahooFinance (Volume)" if self.symbol else ""
         )
         mt.add_raw("\n")
         mt.add_cmd("headlines", "FinBrain")
-        mt.add_cmd("chart", "", self.coin)
-        mt.add_cmd("prt", "", self.coin)
+        mt.add_cmd("chart", "", self.symbol)
+        mt.add_cmd("prt", "", self.symbol)
         mt.add_raw("\n")
         mt.add_menu("disc")
         mt.add_menu("ov")
@@ -145,12 +115,11 @@
         mt.add_menu("defi")
         mt.add_menu("tools")
         mt.add_menu("nft")
-        mt.add_menu("dd", self.coin)
-        mt.add_menu("ta", self.coin)
-        mt.add_menu("pred", self.coin)
-        mt.add_menu("qa", self.coin)
+        mt.add_menu("dd", self.symbol)
+        mt.add_menu("ta", self.symbol)
+        mt.add_menu("pred", self.symbol)
+        mt.add_menu("qa", self.symbol)
         console.print(text=mt.menu_text, menu="Cryptocurrency")
->>>>>>> 4c02dc2a
 
     @log_start_end(log=logger)
     def call_prt(self, other_args):
@@ -325,7 +294,7 @@
 
         if ns_parser:
             finbrain_crypto_view.display_crypto_sentiment_analysis(
-                coin=ns_parser.coin, export=ns_parser.export
+                coin=ns_parser.symbol, export=ns_parser.export
             )
 
     @log_start_end(log=logger)
@@ -495,14 +464,14 @@
         # TODO: merge find + display_all_coins
         if ns_parser:
             find(
-                coin=ns_parser.coin,
+                coin=ns_parser.symbol,
                 source=ns_parser.source,
                 key=ns_parser.key,
                 top=ns_parser.limit,
                 export=ns_parser.export,
             )
             display_all_coins(
-                coin=ns_parser.coin,
+                coin=ns_parser.symbol,
                 source=ns_parser.source,
                 top=ns_parser.limit,
                 skip=ns_parser.skip,
