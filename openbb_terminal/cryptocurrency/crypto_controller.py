--- conflicted
+++ resolved
@@ -201,36 +201,25 @@
             to show chart and also number of days to get data for.""",
         )
 
-<<<<<<< HEAD
-            if ns_parser:
-                export_data(
-                    ns_parser.export,
-                    os.path.join(os.path.dirname(os.path.abspath(__file__))),
-                    f"{self.symbol}",
-                    self.current_df,
-                )
-
-                plot_chart(
-                    symbol=self.symbol,
-                    currency=self.current_currency,
-                    prices_df=self.current_df,
-                )
-=======
         ns_parser = self.parse_known_args_and_warn(
             parser, other_args, EXPORT_BOTH_RAW_DATA_AND_FIGURES
         )
-
-        if ns_parser:
-            if not self.symbol:
-                console.print("No coin loaded. First use `load {symbol}`\n")
-                return
-
-            plot_chart(
-                symbol=self.symbol,
-                currency=self.current_currency,
-                prices_df=self.current_df,
-            )
->>>>>>> fe96ab2d
+            if ns_parser:
+                if not self.symbol:
+                    console.print("No coin loaded. First use `load {symbol}`\n")
+                    return
+                    export_data(
+                        ns_parser.export,
+                        os.path.join(os.path.dirname(os.path.abspath(__file__))),
+                        f"{self.symbol}",
+                        self.current_df,
+                    )
+
+                    plot_chart(
+                        symbol=self.symbol,
+                        currency=self.current_currency,
+                        prices_df=self.current_df,
+                    )
 
     @log_start_end(log=logger)
     def call_ta(self, _):
