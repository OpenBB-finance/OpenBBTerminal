"""Cryptocurrency Context Controller"""
__docformat__ = "numpy"
# pylint: disable=R0904, C0302, R1710, W0622, C0201, C0301

import argparse
import logging
import os
from typing import List
from openbb_terminal.custom_prompt_toolkit import NestedCompleter

from openbb_terminal.cryptocurrency import cryptocurrency_helpers, pyth_model, pyth_view
from openbb_terminal import feature_flags as obbff
from openbb_terminal.cryptocurrency.cryptocurrency_helpers import (
    display_all_coins,
    plot_chart,
)
from openbb_terminal.cryptocurrency.crypto_views import find
from openbb_terminal.cryptocurrency.due_diligence import (
    binance_view,
    coinpaprika_view,
    finbrain_crypto_view,
    pycoingecko_view,
)
from openbb_terminal.decorators import log_start_end
from openbb_terminal.helper_funcs import (
    EXPORT_BOTH_RAW_DATA_AND_FIGURES,
    EXPORT_ONLY_RAW_DATA_ALLOWED,
    check_positive,
    export_data,
)
from openbb_terminal.menu import session
from openbb_terminal.parent_classes import CryptoBaseController
from openbb_terminal.rich_config import console, MenuText

# pylint: disable=import-outside-toplevel


logger = logging.getLogger(__name__)

FIND_KEYS = ["id", "symbol", "name"]

CRYPTO_SOURCES = {
    "Binance": "Binance",
    "CoingGecko": "CoinGecko",
    "CoinPaprika": "CoinPaprika",
    "Coinbase": "Coinbase",
    "YahooFinance": "YahooFinance",
}


class CryptoController(CryptoBaseController):
    """Crypto Controller"""

    CHOICES_COMMANDS = [
        "headlines",
        "candle",
        "load",
        "find",
        "prt",
        "resources",
        "price",
    ]
    CHOICES_MENUS = [
        "ta",
        "dd",
        "ov",
        "disc",
        "onchain",
        "defi",
        "tools",
        "nft",
        "qa",
        "forecast",
    ]

    DD_VIEWS_MAPPING = {
        "CoingGecko": pycoingecko_view,
        "CoinPaprika": coinpaprika_view,
        "Binance": binance_view,
    }
    PATH = "/crypto/"
    FILE_PATH = os.path.join(os.path.dirname(__file__), "README.md")
    CHOICES_GENERATION = True

    def __init__(self, queue: List[str] = None):
        """Constructor"""
        super().__init__(queue)

        if session and obbff.USE_PROMPT_TOOLKIT:
            choices: dict = self.choices_default

            choices["load"] = {
                "--interval": {
                    c: {}
                    for c in [
                        "1",
                        "5",
                        "15",
                        "30",
                        "60",
                        "240",
                        "1440",
                        "10080",
                        "43200",
                    ]
                },
                "-i": "--interval",
                "--exchange": {c: {} for c in self.exchanges},
                "--source": {c: {} for c in ["CCXT", "YahooFinance", "CoinGecko"]},
                "--vs": {c: {} for c in ["usd", "eur"]},
                "--start": None,
                "-s": "--start",
                "--end": None,
                "-e": "--end",
            }
<<<<<<< HEAD
=======
            choices["find"] = {
                "--key": {c: {} for c in FIND_KEYS},
                "-k": "--key",
                "--limit": None,
                "-l": "--limit",
                "--skip": {str(c): {} for c in range(1, 300)},
                "-s": "--skip",
                "--source": {
                    c: {}
                    for c in [
                        "CoinGecko",
                        "CoinPaprika",
                        "Binance",
                        "Coinbase",
                    ]
                },
                "--coin": None,
                "-c": "--coin",
            }
            choices["price"] = {
                "--symbol": {c: {} for c in pyth_model.ASSETS.keys()},
                "-s": "--symbol",
            }
            choices["headlines"] = {c: {} for c in finbrain_crypto_view.COINS}
            choices["prt"]["--vs"] = None
            choices["prt"]["--price"] = None
            choices["prt"]["-p"] = "--price"
            choices["prt"]["--top"] = None
            choices["prt"]["-t"] = None

            choices["support"] = self.SUPPORT_CHOICES
            choices["about"] = self.ABOUT_CHOICES
>>>>>>> 976d5dfc

            self.completer = NestedCompleter.from_nested_dict(choices)

    def print_help(self):
        """Print help"""
        mt = MenuText("crypto/")
        mt.add_cmd("load")
        mt.add_cmd("find")
        mt.add_cmd("price", "Pyth")
        mt.add_raw("\n")
        mt.add_param(
            "_symbol", f"{self.symbol.upper()}/{self.vs.upper()}" if self.symbol else ""
        )
        if self.source == "CCXT":
            mt.add_param(
                "_exchange", self.exchange if self.symbol and self.exchange else ""
            )
        mt.add_param("_source", self.source if self.symbol and self.source else "")
        mt.add_param("_interval", self.current_interval)
        mt.add_raw("\n")
        mt.add_cmd("headlines")
        mt.add_cmd("candle", self.symbol)
        mt.add_cmd("prt", self.symbol)
        mt.add_raw("\n")
        mt.add_menu("disc")
        mt.add_menu("ov")
        mt.add_menu("onchain")
        mt.add_menu("defi")
        mt.add_menu("tools")
        mt.add_menu("nft")
        mt.add_menu("dd", self.symbol)
        mt.add_menu("ta", self.symbol)
        mt.add_menu("qa", self.symbol)
        mt.add_menu("forecast", self.symbol)
        console.print(text=mt.menu_text, menu="Cryptocurrency")

    @log_start_end(log=logger)
    def call_prt(self, other_args):
        """Process prt command"""
        parser = argparse.ArgumentParser(
            add_help=False,
            formatter_class=argparse.ArgumentDefaultsHelpFormatter,
            prog="prt",
            description="Potential Returns Tool"
            "Tool to check returns if loaded coin reaches provided price or other crypto market cap"
            "Uses CoinGecko to grab coin data (price and market cap).",
        )
        parser.add_argument(
            "--vs",
            help="Coin to compare with",
            dest="vs",
            type=str,
            # required="-h" not in other_args,
            default=None,
        )
        parser.add_argument(
            "-p",
            "--price",
            help="Desired price",
            dest="price",
            type=int,
            default=None,
        )
        parser.add_argument(
            "-t",
            "--top",
            help="Compare with top N coins",
            dest="top",
            type=int,
            default=None,
        )
        if other_args and "-" not in other_args[0][0]:
            other_args.insert(0, "--vs")

        ns_parser = self.parse_known_args_and_warn(
            parser, other_args, EXPORT_ONLY_RAW_DATA_ALLOWED
        )

        if ns_parser:
            if self.symbol:
                num_args = 0
                for arg in vars(ns_parser):
                    if getattr(ns_parser, arg):
                        num_args = num_args + 1
                        if num_args > 1:
                            console.print("[red]Please chose only one flag[/red]\n")
                            return
                current_coin_id = cryptocurrency_helpers.get_coingecko_id(self.symbol)
                if ns_parser.vs is not None:
                    coin_found = cryptocurrency_helpers.get_coingecko_id(ns_parser.vs)
                    if not coin_found:
                        console.print(
                            f"VS Coin '{ns_parser.vs}' not found in CoinGecko\n"
                        )
                        return
                else:
                    coin_found = None
                if (
                    ns_parser.vs is None
                    and ns_parser.top is None
                    and ns_parser.price is None
                ):
                    console.print(
                        "[red]Please chose a flag: --top, --vs, or --price [/red]\n"
                    )
                    return
                pycoingecko_view.display_coin_potential_returns(
                    current_coin_id,
                    coin_found,
                    ns_parser.top,
                    ns_parser.price,
                )
            else:
                console.print("[red]Please load a coin first![/red]\n")

    @log_start_end(log=logger)
    def call_price(self, other_args):
        """Process price command"""
        parser = argparse.ArgumentParser(
            add_help=False,
            formatter_class=argparse.ArgumentDefaultsHelpFormatter,
            prog="price",
            description="""Display price and interval of confidence in real-time. [Source: Pyth]""",
        )
        parser.add_argument(
            "-s",
            "--symbol",
            required="-h" not in other_args,
            type=str,
            dest="symbol",
            help="Symbol of coin to load data for, ~100 symbols are available",
            choices=pyth_model.ASSETS.keys(),
            metavar="SYMBOL",
        )
        if other_args and "-" not in other_args[0][0]:
            other_args.insert(0, "-s")

        ns_parser = self.parse_known_args_and_warn(parser, other_args)

        if ns_parser:
            upper_symbol = ns_parser.symbol.upper()
            if "-USD" not in ns_parser.symbol:
                upper_symbol += "-USD"
            if upper_symbol in pyth_model.ASSETS.keys():
                console.print(
                    "[param]If it takes too long, you can use 'Ctrl + C' to cancel.\n[/param]"
                )
                pyth_view.display_price(upper_symbol)
            else:
                console.print("[red]The symbol selected does not exist.[/red]\n")

    @log_start_end(log=logger)
    def call_candle(self, other_args):
        """Process candle command"""

        parser = argparse.ArgumentParser(
            add_help=False,
            formatter_class=argparse.ArgumentDefaultsHelpFormatter,
            prog="candle",
            description="""Display chart for loaded coin. You can specify currency vs which you want
            to show chart and also number of days to get data for.""",
        )
        parser.add_argument(
            "--log",
            help="Plot with y axis on log scale",
            action="store_true",
            default=False,
            dest="logy",
        )

        ns_parser = self.parse_known_args_and_warn(
            parser, other_args, EXPORT_BOTH_RAW_DATA_AND_FIGURES
        )
        if ns_parser:
            if not self.symbol:
                console.print("No coin loaded. First use `load {symbol}`\n")
                return
            export_data(
                ns_parser.export,
                os.path.join(os.path.dirname(os.path.abspath(__file__))),
                f"{self.symbol}",
                self.current_df,
            )

            plot_chart(
                exchange=self.exchange,
                source=self.source,
                to_symbol=self.symbol,
                from_symbol=self.current_currency,
                prices_df=self.current_df,
                interval=self.current_interval,
                yscale="log" if ns_parser.logy else "linear",
            )

    @log_start_end(log=logger)
    def call_ta(self, _):
        """Process ta command"""
        from openbb_terminal.cryptocurrency.technical_analysis.ta_controller import (
            TechnicalAnalysisController,
        )

        # TODO: Play with this to get correct usage
        if self.symbol:
            if self.current_currency != "" and not self.current_df.empty:
                self.queue = self.load_class(
                    TechnicalAnalysisController,
                    stock=self.current_df,
                    coin=self.symbol,
                    start=self.current_df.index[0],
                    interval="",
                    queue=self.queue,
                )

        else:
            console.print("No coin selected. Use 'load' to load a coin.\n")

    @log_start_end(log=logger)
    def call_tools(self, _):
        """Process tools command"""
        from openbb_terminal.cryptocurrency.tools.tools_controller import (
            ToolsController,
        )

        self.queue = self.load_class(ToolsController, self.queue)

    @log_start_end(log=logger)
    def call_disc(self, _):
        """Process disc command"""
        from openbb_terminal.cryptocurrency.discovery.discovery_controller import (
            DiscoveryController,
        )

        self.queue = self.load_class(DiscoveryController, self.queue)

    @log_start_end(log=logger)
    def call_ov(self, _):
        """Process ov command"""
        from openbb_terminal.cryptocurrency.overview.overview_controller import (
            OverviewController,
        )

        self.queue = self.load_class(OverviewController, self.queue)

    @log_start_end(log=logger)
    def call_defi(self, _):
        """Process defi command"""
        from openbb_terminal.cryptocurrency.defi.defi_controller import DefiController

        self.queue = self.load_class(DefiController, self.queue)

    @log_start_end(log=logger)
    def call_headlines(self, other_args):
        """Process sentiment command"""
        parser = argparse.ArgumentParser(
            add_help=False,
            formatter_class=argparse.ArgumentDefaultsHelpFormatter,
            prog="headlines",
            description="""Display sentiment analysis from FinBrain for chosen Cryptocurrencies""",
        )
        parser.add_argument(
            "-c",
            "--coin",
            default="BTC",
            type=str,
            dest="coin",
            help="Symbol of coin to load data for, ~100 symbols are available",
            choices=finbrain_crypto_view.COINS,
        )
        if other_args and "-" not in other_args[0][0]:
            other_args.insert(0, "-c")
        ns_parser = self.parse_known_args_and_warn(
            parser, other_args, EXPORT_BOTH_RAW_DATA_AND_FIGURES
        )

        if ns_parser:
            finbrain_crypto_view.display_crypto_sentiment_analysis(
                symbol=ns_parser.coin, export=ns_parser.export
            )

    @log_start_end(log=logger)
    def call_dd(self, _):
        """Process dd command"""
        if self.symbol:
            from openbb_terminal.cryptocurrency.due_diligence.dd_controller import (
                DueDiligenceController,
            )

            self.queue = self.load_class(
                DueDiligenceController,
                self.symbol,
                self.source,
                queue=self.queue,
            )
        else:
            console.print("No coin selected. Use 'load' to load a coin.\n")

    @log_start_end(log=logger)
    def call_qa(self, _):
        """Process qa command"""
        if self.symbol:
            from openbb_terminal.cryptocurrency.quantitative_analysis import (
                qa_controller,
            )

            self.queue = self.load_class(
                qa_controller.QaController,
                self.symbol,
                self.current_df,
                self.queue,
            )

    @log_start_end(log=logger)
    def call_onchain(self, _):
        """Process onchain command"""
        from openbb_terminal.cryptocurrency.onchain.onchain_controller import (
            OnchainController,
        )

        self.queue = self.load_class(OnchainController, self.queue)

    @log_start_end(log=logger)
    def call_nft(self, _):
        """Process nft command"""
        from openbb_terminal.cryptocurrency.nft.nft_controller import NFTController

        self.queue = self.load_class(NFTController, self.queue)

    # TODO: merge the two views that this command calls. (find + previously called coins)
    @log_start_end(log=logger)
    def call_find(self, other_args):
        """Process find command"""
        parser = argparse.ArgumentParser(
            prog="find",
            add_help=False,
            formatter_class=argparse.ArgumentDefaultsHelpFormatter,
            description="""
            Find similar coin by name, symbol, or id. If you don't remember exact name or id of the Coin at CoinGecko,
            Binance, Coinbase or CoinPaprika you can use this command to display coins with similar name, symbol or id
            to your search query.
            Example of usage: coin name is something like "polka". So I can try: find -c polka -k name -t 25
            It will search for coin that has similar name to polka and display top 25 matches.
            -c, --coin stands for coin - you provide here your search query
            -k, --key it's a searching key. You can search by symbol, id or name of coin
            -l, --limit it displays top N number of records.
            coins: Shows list of coins available on CoinGecko, CoinPaprika and Binance.If you provide name of
            coin then in result you will see ids of coins with best match for all mentioned services.
            If you provide "ALL" in your coin search query, then all coins will be displayed. To move over coins you
            can use pagination mechanism with skip, top params. E.g. coins ALL --skip 100 --limit 30 then all coins
            from 100 to 130 will be displayed. By default skip = 0, limit = 10.
            If you won't provide source of the data everything will be displayed (CoinGecko, CoinPaprika, Binance).
            If you want to search only in given source then use --source flag. E.g. if you want to find coin with name
            uniswap on CoinPaprika then use: coins uniswap --source cp --limit 10
            """,
        )
        parser.add_argument(
            "-c",
            "--coin",
            help="Symbol Name or Id of Coin",
            dest="coin",
            required="-h" not in other_args,
            type=str,
        )
        parser.add_argument(
            "-k",
            "--key",
            dest="key",
            help="Specify by which column you would like to search: symbol, name, id",
            type=str,
            choices=FIND_KEYS,
            default="symbol",
        )
        parser.add_argument(
            "-l",
            "--limit",
            default=10,
            dest="limit",
            help="Number of records to display",
            type=check_positive,
        )
        parser.add_argument(
            "-s",
            "--skip",
            default=0,
            dest="skip",
            help="Skip n of records",
            type=check_positive,
            choices=range(1, 300),
            metavar="SKIP",
        )
        if other_args and not other_args[0][0] == "-":
            other_args.insert(0, "-c")

        ns_parser = self.parse_known_args_and_warn(
            parser,
            other_args,
            EXPORT_ONLY_RAW_DATA_ALLOWED,
        )
        # TODO: merge find + display_all_coins
        if ns_parser:
            if ns_parser.coin == "ALL":
                display_all_coins(
                    symbol=ns_parser.coin,
                    source=ns_parser.source,
                    limit=ns_parser.limit,
                    skip=ns_parser.skip,
                    show_all=True,
                    export=ns_parser.export,
                )
            else:
                find(
                    query=ns_parser.coin,
                    source=ns_parser.source,
                    key=ns_parser.key,
                    limit=ns_parser.limit,
                    export=ns_parser.export,
                )

    @log_start_end(log=logger)
    def call_forecast(self, _):
        """Process forecast command"""
        from openbb_terminal.forecast import forecast_controller

        console.print(self.symbol)
        self.queue = self.load_class(
            forecast_controller.ForecastController,
            self.symbol,
            self.current_df,
            self.queue,
        )<|MERGE_RESOLUTION|>--- conflicted
+++ resolved
@@ -113,41 +113,6 @@
                 "--end": None,
                 "-e": "--end",
             }
-<<<<<<< HEAD
-=======
-            choices["find"] = {
-                "--key": {c: {} for c in FIND_KEYS},
-                "-k": "--key",
-                "--limit": None,
-                "-l": "--limit",
-                "--skip": {str(c): {} for c in range(1, 300)},
-                "-s": "--skip",
-                "--source": {
-                    c: {}
-                    for c in [
-                        "CoinGecko",
-                        "CoinPaprika",
-                        "Binance",
-                        "Coinbase",
-                    ]
-                },
-                "--coin": None,
-                "-c": "--coin",
-            }
-            choices["price"] = {
-                "--symbol": {c: {} for c in pyth_model.ASSETS.keys()},
-                "-s": "--symbol",
-            }
-            choices["headlines"] = {c: {} for c in finbrain_crypto_view.COINS}
-            choices["prt"]["--vs"] = None
-            choices["prt"]["--price"] = None
-            choices["prt"]["-p"] = "--price"
-            choices["prt"]["--top"] = None
-            choices["prt"]["-t"] = None
-
-            choices["support"] = self.SUPPORT_CHOICES
-            choices["about"] = self.ABOUT_CHOICES
->>>>>>> 976d5dfc
 
             self.completer = NestedCompleter.from_nested_dict(choices)
 
