--- conflicted
+++ resolved
@@ -344,50 +344,8 @@
                     self.current_df,
                     self.queue,
                 )
-
-    @log_start_end(log=logger)
-<<<<<<< HEAD
-=======
-    def call_pred(self, _):
-        """Process pred command"""
-        # IMPORTANT: 8/11/22 prediction was discontinued on the installer packages
-        # because forecasting in coming out soon.
-        # This if statement disallows installer package users from using 'pred'
-        # even if they turn on the OPENBB_ENABLE_PREDICT feature flag to true
-        # however it does not prevent users who clone the repo from using it
-        # if they have ENABLE_PREDICT set to true.
-        if obbff.PACKAGED_APPLICATION or not obbff.ENABLE_PREDICT:
-            console.print(
-                "Predict is disabled. Forecasting coming soon!",
-                "\n",
-            )
-        else:
-            if self.symbol:
-                try:
-                    from openbb_terminal.cryptocurrency.prediction_techniques import (
-                        pred_controller,
-                    )
-
-                    if self.current_interval != "1day":
-                        console.print("Only interval `1day` is possible for now.\n")
-                    else:
-                        self.queue = self.load_class(
-                            pred_controller.PredictionTechniquesController,
-                            self.symbol,
-                            self.current_df,
-                            self.queue,
-                        )
-                except ImportError:
-                    logger.exception("Tensorflow not available")
-                    console.print("[red]Run pip install tensorflow to continue[/red]\n")
-
-            else:
-                console.print(
-                    "No coin selected. Use 'load' to load the coin you want to look at.\n"
-                )
-
-    @log_start_end(log=logger)
->>>>>>> f347223f
+        
+    @log_start_end(log=logger)
     def call_onchain(self, _):
         """Process onchain command"""
         from openbb_terminal.cryptocurrency.onchain.onchain_controller import (
