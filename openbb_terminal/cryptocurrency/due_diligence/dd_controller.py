--- conflicted
+++ resolved
@@ -76,13 +76,9 @@
             "balance",
         ],
         "cb": ["cbbook", "trades", "stats"],
-<<<<<<< HEAD
         "mes": ["mcapdom", "links", "rm", "tk", "pi", "mt", "team", "gov", "fr", "inv"],
-=======
-        "mes": ["mcapdom"],
         "san": ["gh"],
         "cpanic": ["news"],
->>>>>>> e2e42882
     }
 
     DD_VIEWS_MAPPING = {
@@ -204,7 +200,6 @@
    trades          last trades
    stats           coin stats
 [src]Messari[/src]
-<<<<<<< HEAD
    mcapdom         market cap dominance
    mt              messari timeseries e.g. twitter followers, circ supply, etc
    rm              roadmap
@@ -214,15 +209,12 @@
    inv             investors (individuals and organizations)
    gov             governance details
    fr              fundraising details e.g. treasury accounts, sales rounds, allocation
-   links           links e.g. whitepaper, github, twitter, youtube, reddit, telegram[/cmds]"""
-=======
-   mcapdom         show market cap dominance
+   links           links e.g. whitepaper, github, twitter, youtube, reddit, telegram
 [src]Santiment[/src]
    gh              github activity over time
 [src]CryptoPanic[/src]
    news            loaded coin's most recent news[/cmds]
 """
->>>>>>> e2e42882
         console.print(text=help_text, menu="Stocks - Due Diligence")
 
     def custom_reset(self):
@@ -1327,18 +1319,11 @@
             )
 
     @log_start_end(log=logger)
-<<<<<<< HEAD
     def call_links(self, other_args: List[str]):
         """Process links command"""
-=======
-    def call_gh(self, other_args: List[str]):
-        """Process mcapdom command"""
->>>>>>> e2e42882
-
-        parser = argparse.ArgumentParser(
-            add_help=False,
-            formatter_class=argparse.ArgumentDefaultsHelpFormatter,
-<<<<<<< HEAD
+        parser = argparse.ArgumentParser(
+            add_help=False,
+            formatter_class=argparse.ArgumentDefaultsHelpFormatter,
             prog="links",
             description="""
                 Display asset's links
@@ -1357,17 +1342,11 @@
             )
 
     @log_start_end(log=logger)
-    def call_rm(self, other_args: List[str]):
-        """Process rm command"""
-
-        parser = argparse.ArgumentParser(
-            add_help=False,
-            formatter_class=argparse.ArgumentDefaultsHelpFormatter,
-            prog="rm",
-            description="""
-                Display asset's roadmap
-                [Source: https://messari.io]
-=======
+    def call_gh(self, other_args: List[str]):
+        """Process gh command"""
+        parser = argparse.ArgumentParser(
+            add_help=False,
+            formatter_class=argparse.ArgumentDefaultsHelpFormatter,
             prog="gh",
             description="""
                 Display github activity over time for a given coin.
@@ -1377,150 +1356,9 @@
                 See detailed definition at https://academy.santiment.net/metrics/development-activity/
 
                 [Source: https://santiment.net/]
->>>>>>> e2e42882
-            """,
-        )
-
-        parser.add_argument(
-<<<<<<< HEAD
-            "--descend",
-            action="store_true",
-            help="Flag to sort in descending order (lowest first)",
-            dest="descend",
-            default=False,
-        )
-
-        ns_parser = parse_known_args_and_warn(
-            parser, other_args, EXPORT_ONLY_RAW_DATA_ALLOWED, limit=5
-        )
-
-        if ns_parser:
-            messari_view.display_roadmap(
-                descend=ns_parser.descend,
-                coin=self.symbol.upper(),
-                limit=ns_parser.limit,
-                export=ns_parser.export,
-            )
-
-    @log_start_end(log=logger)
-    def call_tk(self, other_args: List[str]):
-        """Process tk command"""
-
-        parser = argparse.ArgumentParser(
-            add_help=False,
-            formatter_class=argparse.ArgumentDefaultsHelpFormatter,
-            prog="tk",
-            description="""
-                Display asset's tokenomics
-                [Source: https://messari.io]
-            """,
-        )
-
-        ns_parser = parse_known_args_and_warn(
-            parser, other_args, EXPORT_ONLY_RAW_DATA_ALLOWED
-        )
-
-        if ns_parser:
-            messari_view.display_tokenomics(
-                coin=self.symbol.upper(),
-                coingecko_symbol=self.coin_map_df["CoinGecko"],
-                export=ns_parser.export,
-            )
-
-    @log_start_end(log=logger)
-    def call_pi(self, other_args: List[str]):
-        """Process pi command"""
-
-        parser = argparse.ArgumentParser(
-            add_help=False,
-            formatter_class=argparse.ArgumentDefaultsHelpFormatter,
-            prog="pi",
-            description="""
-                Display asset's project info
-                [Source: https://messari.io]
-            """,
-        )
-
-        ns_parser = parse_known_args_and_warn(
-            parser, other_args, EXPORT_ONLY_RAW_DATA_ALLOWED
-        )
-
-        if ns_parser:
-            messari_view.display_project_info(
-                coin=self.symbol.upper(),
-                export=ns_parser.export,
-            )
-
-    @log_start_end(log=logger)
-    def call_team(self, other_args: List[str]):
-        """Process team command"""
-
-        parser = argparse.ArgumentParser(
-            add_help=False,
-            formatter_class=argparse.ArgumentDefaultsHelpFormatter,
-            prog="team",
-            description="""
-                Display asset's team
-                [Source: https://messari.io]
-            """,
-        )
-
-        ns_parser = parse_known_args_and_warn(
-            parser, other_args, EXPORT_ONLY_RAW_DATA_ALLOWED
-        )
-
-        if ns_parser:
-            messari_view.display_team(
-                coin=self.symbol.upper(),
-                export=ns_parser.export,
-            )
-
-    @log_start_end(log=logger)
-    def call_inv(self, other_args: List[str]):
-        """Process inv command"""
-
-        parser = argparse.ArgumentParser(
-            add_help=False,
-            formatter_class=argparse.ArgumentDefaultsHelpFormatter,
-            prog="inv",
-            description="""
-                Display asset's investors
-                [Source: https://messari.io]
-            """,
-        )
-
-        ns_parser = parse_known_args_and_warn(
-            parser, other_args, EXPORT_ONLY_RAW_DATA_ALLOWED
-        )
-
-        if ns_parser:
-            messari_view.display_investors(
-                coin=self.symbol.upper(),
-                export=ns_parser.export,
-            )
-
-    @log_start_end(log=logger)
-    def call_fr(self, other_args: List[str]):
-        """Process fr command"""
-
-        parser = argparse.ArgumentParser(
-            add_help=False,
-            formatter_class=argparse.ArgumentDefaultsHelpFormatter,
-            prog="fr",
-            description="""
-                Display asset's fundraising details
-                [Source: https://messari.io]
-            """,
-        )
-
-        ns_parser = parse_known_args_and_warn(
-            parser, other_args, EXPORT_ONLY_RAW_DATA_ALLOWED
-        )
-
-        if ns_parser:
-            messari_view.display_fundraising(
-                coin=self.symbol.upper(),
-=======
+                """,
+        )
+        parser.add_argument(
             "-i",
             "--interval",
             dest="interval",
@@ -1567,12 +1405,163 @@
                 dev_activity=ns_parser.dev,
                 start=ns_parser.start.strftime("%Y-%m-%dT%H:%M:%SZ"),
                 end=ns_parser.end.strftime("%Y-%m-%dT%H:%M:%SZ"),
->>>>>>> e2e42882
-                export=ns_parser.export,
-            )
-
-    @log_start_end(log=logger)
-<<<<<<< HEAD
+            )
+
+    @log_start_end(log=logger)
+    def call_rm(self, other_args: List[str]):
+        """Process rm command"""
+        parser = argparse.ArgumentParser(
+            add_help=False,
+            formatter_class=argparse.ArgumentDefaultsHelpFormatter,
+            prog="rm",
+            description="""
+                Display asset's roadmap
+                [Source: https://messari.io]
+            """,
+        )
+
+        parser.add_argument(
+            "--descend",
+            action="store_true",
+            help="Flag to sort in descending order (lowest first)",
+            dest="descend",
+            default=False,
+        )
+
+        ns_parser = parse_known_args_and_warn(
+            parser, other_args, EXPORT_ONLY_RAW_DATA_ALLOWED, limit=5
+        )
+
+        if ns_parser:
+            messari_view.display_roadmap(
+                descend=ns_parser.descend,
+                coin=self.symbol.upper(),
+                limit=ns_parser.limit,
+                export=ns_parser.export,
+            )
+
+    @log_start_end(log=logger)
+    def call_tk(self, other_args: List[str]):
+        """Process tk command"""
+
+        parser = argparse.ArgumentParser(
+            add_help=False,
+            formatter_class=argparse.ArgumentDefaultsHelpFormatter,
+            prog="tk",
+            description="""
+                Display asset's tokenomics
+                [Source: https://messari.io]
+            """,
+        )
+
+        ns_parser = parse_known_args_and_warn(
+            parser, other_args, EXPORT_ONLY_RAW_DATA_ALLOWED
+        )
+
+        if ns_parser:
+            messari_view.display_tokenomics(
+                coin=self.symbol.upper(),
+                coingecko_symbol=self.coin_map_df["CoinGecko"],
+                export=ns_parser.export,
+            )
+
+    @log_start_end(log=logger)
+    def call_pi(self, other_args: List[str]):
+        """Process pi command"""
+
+        parser = argparse.ArgumentParser(
+            add_help=False,
+            formatter_class=argparse.ArgumentDefaultsHelpFormatter,
+            prog="pi",
+            description="""
+                Display asset's project info
+                [Source: https://messari.io]
+            """,
+        )
+
+        ns_parser = parse_known_args_and_warn(
+            parser, other_args, EXPORT_ONLY_RAW_DATA_ALLOWED
+        )
+
+        if ns_parser:
+            messari_view.display_project_info(
+                coin=self.symbol.upper(),
+                export=ns_parser.export,
+            )
+
+    @log_start_end(log=logger)
+    def call_team(self, other_args: List[str]):
+        """Process team command"""
+
+        parser = argparse.ArgumentParser(
+            add_help=False,
+            formatter_class=argparse.ArgumentDefaultsHelpFormatter,
+            prog="team",
+            description="""
+                Display asset's team
+                [Source: https://messari.io]
+            """,
+        )
+
+        ns_parser = parse_known_args_and_warn(
+            parser, other_args, EXPORT_ONLY_RAW_DATA_ALLOWED
+        )
+
+        if ns_parser:
+            messari_view.display_team(
+                coin=self.symbol.upper(),
+                export=ns_parser.export,
+            )
+
+    @log_start_end(log=logger)
+    def call_inv(self, other_args: List[str]):
+        """Process inv command"""
+
+        parser = argparse.ArgumentParser(
+            add_help=False,
+            formatter_class=argparse.ArgumentDefaultsHelpFormatter,
+            prog="inv",
+            description="""
+                Display asset's investors
+                [Source: https://messari.io]
+            """,
+        )
+
+        ns_parser = parse_known_args_and_warn(
+            parser, other_args, EXPORT_ONLY_RAW_DATA_ALLOWED
+        )
+
+        if ns_parser:
+            messari_view.display_investors(
+                coin=self.symbol.upper(),
+                export=ns_parser.export,
+            )
+
+    @log_start_end(log=logger)
+    def call_fr(self, other_args: List[str]):
+        """Process fr command"""
+
+        parser = argparse.ArgumentParser(
+            add_help=False,
+            formatter_class=argparse.ArgumentDefaultsHelpFormatter,
+            prog="fr",
+            description="""
+                Display asset's fundraising details
+                [Source: https://messari.io]
+            """,
+        )
+
+        ns_parser = parse_known_args_and_warn(
+            parser, other_args, EXPORT_ONLY_RAW_DATA_ALLOWED
+        )
+
+        if ns_parser:
+            messari_view.display_fundraising(
+                coin=self.symbol.upper(),
+                export=ns_parser.export,
+            )
+
+    @log_start_end(log=logger)
     def call_gov(self, other_args: List[str]):
         """Process gov command"""
 
@@ -1624,7 +1613,7 @@
             dest="timeseries",
             type=str,
             help="Messari timeseries id",
-            default="txn.vol",
+            default="",
         )
 
         parser.add_argument(
@@ -1635,62 +1624,9 @@
             help="Frequency interval",
             default="1d",
             choices=messari_model.INTERVALS_TIMESERIES,
-=======
-    def call_news(self, other_args):
-        """Process news command"""
-        parser = argparse.ArgumentParser(
-            prog="news",
-            add_help=False,
-            formatter_class=argparse.ArgumentDefaultsHelpFormatter,
-            description="""Display most recent news on the given coin from CryptoPanic aggregator platform.
-            [Source: https://cryptopanic.com/]""",
-        )
-
-        parser.add_argument(
-            "-l",
-            "--limit",
-            dest="limit",
-            type=check_positive,
-            help="display N number records",
-            default=10,
-        )
-
-        parser.add_argument(
-            "-k",
-            "--kind",
-            dest="kind",
-            type=str,
-            help="Filter by category of news. Available values: news or media.",
-            default="news",
-            choices=cryptopanic_model.CATEGORIES,
-        )
-
-        parser.add_argument(
-            "-f",
-            "--filter",
-            dest="filter",
-            type=str,
-            help="Filter by kind of news. One from list: rising|hot|bullish|bearish|important|saved|lol",
-            default=None,
-            required=False,
-            choices=cryptopanic_model.FILTERS,
-        )
-
-        parser.add_argument(
-            "-r",
-            "--region",
-            dest="region",
-            type=str,
-            help="Filter news by regions. Available regions are: en (English), de (Deutsch), nl (Dutch), es (Español), "
-            "fr (Français), it (Italiano), pt (Português), ru (Русский)",
-            default="en",
-            choices=cryptopanic_model.REGIONS,
->>>>>>> e2e42882
-        )
-
+        )
         parser.add_argument(
             "-s",
-<<<<<<< HEAD
             "--start",
             dest="start",
             type=valid_date,
@@ -1738,7 +1674,7 @@
             ):
                 console.print("\nTimeseries {ns_parser.timeseries} not found")
                 return
-            if ns_parser.list or ns_parser.query:
+            if ns_parser.list or ns_parser.query or ns_parser.timeseries == "":
                 messari_view.display_messari_timeseries_list(
                     ns_parser.limit,
                     " ".join(ns_parser.query),
@@ -1754,7 +1690,61 @@
                     end=ns_parser.end,
                     export=ns_parser.export,
                 )
-=======
+
+    @log_start_end(log=logger)
+    def call_news(self, other_args):
+        """Process news command"""
+        parser = argparse.ArgumentParser(
+            prog="news",
+            add_help=False,
+            formatter_class=argparse.ArgumentDefaultsHelpFormatter,
+            description="""Display most recent news on the given coin from CryptoPanic aggregator platform.
+            [Source: https://cryptopanic.com/]""",
+        )
+
+        parser.add_argument(
+            "-l",
+            "--limit",
+            dest="limit",
+            type=check_positive,
+            help="display N number records",
+            default=10,
+        )
+
+        parser.add_argument(
+            "-k",
+            "--kind",
+            dest="kind",
+            type=str,
+            help="Filter by category of news. Available values: news or media.",
+            default="news",
+            choices=cryptopanic_model.CATEGORIES,
+        )
+
+        parser.add_argument(
+            "-f",
+            "--filter",
+            dest="filter",
+            type=str,
+            help="Filter by kind of news. One from list: rising|hot|bullish|bearish|important|saved|lol",
+            default=None,
+            required=False,
+            choices=cryptopanic_model.FILTERS,
+        )
+
+        parser.add_argument(
+            "-r",
+            "--region",
+            dest="region",
+            type=str,
+            help="Filter news by regions. Available regions are: en (English), de (Deutsch), nl (Dutch), es (Español), "
+            "fr (Français), it (Italiano), pt (Português), ru (Русский)",
+            default="en",
+            choices=cryptopanic_model.REGIONS,
+        )
+
+        parser.add_argument(
+            "-s",
             "--sort",
             dest="sortby",
             type=str,
@@ -1794,5 +1784,4 @@
                 post_kind=ns_parser.kind,
                 filter_=ns_parser.filter,
                 region=ns_parser.region,
-            )
->>>>>>> e2e42882
+            )