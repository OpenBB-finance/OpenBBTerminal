--- conflicted
+++ resolved
@@ -5,8 +5,8 @@
 
 import numpy as np
 
+from openbb_terminal import OpenBBFigure
 from openbb_terminal.config_terminal import theme
-from openbb_terminal import OpenBBFigure
 from openbb_terminal.cryptocurrency.due_diligence.glassnode_model import (
     get_active_addresses,
     get_exchange_balances,
@@ -29,13 +29,8 @@
     interval: str = "24h",
     export: str = "",
     sheet_name: Optional[str] = None,
-<<<<<<< HEAD
-    external_axes: bool = False,
-) -> Union[OpenBBFigure, None]:
-=======
-    external_axes: Optional[List[plt.Axes]] = None,
-) -> None:
->>>>>>> b1ced18f
+    external_axes: bool = False,
+) -> Union[OpenBBFigure, None]:
     """Plots active addresses of a certain symbol over time
     [Source: https://glassnode.org]
 
@@ -91,13 +86,8 @@
     end_date: Optional[str] = None,
     export: str = "",
     sheet_name: Optional[str] = None,
-<<<<<<< HEAD
-    external_axes: bool = False,
-) -> Union[OpenBBFigure, None]:
-=======
-    external_axes: Optional[List[plt.Axes]] = None,
-) -> None:
->>>>>>> b1ced18f
+    external_axes: bool = False,
+) -> Union[OpenBBFigure, None]:
     """Plots addresses with non-zero balance of a certain symbol
     [Source: https://glassnode.org]
 
@@ -148,13 +138,8 @@
     end_date: Optional[str] = None,
     export: str = "",
     sheet_name: Optional[str] = None,
-<<<<<<< HEAD
-    external_axes: bool = False,
-) -> Union[OpenBBFigure, None]:
-=======
-    external_axes: Optional[List[plt.Axes]] = None,
-) -> None:
->>>>>>> b1ced18f
+    external_axes: bool = False,
+) -> Union[OpenBBFigure, None]:
     """Plots 30d change of the supply held in exchange wallets.
     [Source: https://glassnode.org]
 
@@ -244,13 +229,8 @@
     percentage: bool = False,
     export: str = "",
     sheet_name: Optional[str] = None,
-<<<<<<< HEAD
-    external_axes: bool = False,
-) -> Union[OpenBBFigure, None]:
-=======
-    external_axes: Optional[List[plt.Axes]] = None,
-) -> None:
->>>>>>> b1ced18f
+    external_axes: bool = False,
+) -> Union[OpenBBFigure, None]:
     """Plots total amount of coins held on exchange addresses in units and percentage.
     [Source: https://glassnode.org]
 
@@ -332,13 +312,8 @@
     interval: str = "24h",
     export: str = "",
     sheet_name: Optional[str] = None,
-<<<<<<< HEAD
-    external_axes: bool = False,
-) -> Union[OpenBBFigure, None]:
-=======
-    external_axes: Optional[List[plt.Axes]] = None,
-) -> None:
->>>>>>> b1ced18f
+    external_axes: bool = False,
+) -> Union[OpenBBFigure, None]:
     """Plots dataframe with mean hashrate of btc or eth blockchain and symbol price.
     [Source: https://glassnode.org]
 
