--- conflicted
+++ resolved
@@ -33,11 +33,7 @@
 def display_active_addresses(
     symbol: str,
     start_date: str = "2010-01-01",
-<<<<<<< HEAD
-    end_date: str = datetime.now().strftime("%Y-%m-%d"),
-=======
-    end_date: str = None,
->>>>>>> 1900225b
+    end_date: str = None,
     interval: str = "24h",
     export: str = "",
     external_axes: Optional[List[plt.Axes]] = None,
@@ -101,11 +97,7 @@
 def display_non_zero_addresses(
     symbol: str,
     start_date: str = "2010-01-01",
-<<<<<<< HEAD
-    end_date: str = datetime.now().strftime("%Y-%m-%d"),
-=======
-    end_date: str = None,
->>>>>>> 1900225b
+    end_date: str = None,
     export: str = "",
     external_axes: Optional[List[plt.Axes]] = None,
 ) -> None:
@@ -167,11 +159,7 @@
     symbol: str,
     exchange: str = "binance",
     start_date: str = "2010-01-01",
-<<<<<<< HEAD
-    end_date: str = datetime.now().strftime("%Y-%m-%d"),
-=======
-    end_date: str = None,
->>>>>>> 1900225b
+    end_date: str = None,
     export: str = "",
     external_axes: Optional[List[plt.Axes]] = None,
 ) -> None:
@@ -252,11 +240,7 @@
     symbol: str,
     exchange: str = "binance",
     start_date: str = "2010-01-01",
-<<<<<<< HEAD
-    end_date: str = datetime.now().strftime("%Y-%m-%d"),
-=======
-    end_date: str = None,
->>>>>>> 1900225b
+    end_date: str = None,
     percentage: bool = False,
     export: str = "",
     external_axes: Optional[List[plt.Axes]] = None,
@@ -335,11 +319,7 @@
 def display_hashrate(
     symbol: str,
     start_date: str = "2010-01-01",
-<<<<<<< HEAD
-    end_date: str = datetime.now().strftime("%Y-%m-%d"),
-=======
-    end_date: str = None,
->>>>>>> 1900225b
+    end_date: str = None,
     interval: str = "24h",
     export: str = "",
     external_axes: Optional[List[plt.Axes]] = None,
