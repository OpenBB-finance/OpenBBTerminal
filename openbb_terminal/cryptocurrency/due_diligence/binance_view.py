"""Binance view"""
__docformat__ = "numpy"

import logging
import os

import numpy as np

from openbb_terminal.cryptocurrency.cryptocurrency_helpers import plot_order_book
from openbb_terminal.cryptocurrency.due_diligence.binance_model import (
    get_balance,
    get_order_book,
)
from openbb_terminal.decorators import log_start_end
from openbb_terminal.helper_funcs import export_data, print_rich_table
from openbb_terminal.rich_config import console

logger = logging.getLogger(__name__)


@log_start_end(log=logger)
def display_order_book(
    from_symbol: str,
    limit: int = 100,
    to_symbol: str = "USDT",
    export: str = "",
<<<<<<< HEAD
    external_axes: bool = False,
=======
    sheet_name: str = None,
    external_axes: Optional[List[plt.Axes]] = None,
>>>>>>> e28d12f3
) -> None:
    """Plots order book for currency. [Source: Binance]

    Parameters
    ----------

    from_symbol: str
        Cryptocurrency symbol
    limit: int
        Limit parameter. Adjusts the weight
    to_symbol: str
        Quote currency (what to view coin vs)
    sheet_name: str
        Optionally specify the name of the sheet the data is exported to.
    export: str
        Export dataframe data to csv,json,xlsx
    external_axes : bool, optional
        Whether to return the figure object or not, by default False
    """

    market_book = get_order_book(from_symbol, limit, to_symbol)
    bids = np.asarray(market_book["bids"], dtype=float)
    asks = np.asarray(market_book["asks"], dtype=float)
    bids = np.insert(bids, 2, bids[:, 1].cumsum(), axis=1)
    asks = np.insert(asks, 2, np.flipud(asks[:, 1]).cumsum(), axis=1)
    plot_order_book(bids, asks, to_symbol, external_axes)

    export_data(
        export,
        os.path.dirname(os.path.abspath(__file__)),
        "book",
        market_book,
        sheet_name,
    )


@log_start_end(log=logger)
def display_balance(
    from_symbol: str, to_symbol: str = "USDT", export: str = "", sheet_name: str = None
) -> None:
    """Prints table showing account holdings for asset. [Source: Binance]

    Parameters
    ----------
    from_symbol: str
        Cryptocurrency
    to_symbol: str
        Cryptocurrency
    sheet_name: str
        Optionally specify the name of the sheet the data is exported to.
    export: str
        Export dataframe data to csv,json,xlsx
    """

    df = get_balance(from_symbol, to_symbol)

    if df is None or df.empty:
        console.print("[red]No data found[/red]\n")
        return

    total = np.sum(df["Amount"])
    console.print(f"\nYou currently have {total} coins and the breakdown is:")

    print_rich_table(
        df, headers=df.columns, show_index=True, title="Account Holdings for Assets"
    )

    export_data(
        export,
        os.path.dirname(os.path.abspath(__file__)),
        "book",
        df,
        sheet_name,
    )<|MERGE_RESOLUTION|>--- conflicted
+++ resolved
@@ -24,12 +24,8 @@
     limit: int = 100,
     to_symbol: str = "USDT",
     export: str = "",
-<<<<<<< HEAD
+    sheet_name: str = None,
     external_axes: bool = False,
-=======
-    sheet_name: str = None,
-    external_axes: Optional[List[plt.Axes]] = None,
->>>>>>> e28d12f3
 ) -> None:
     """Plots order book for currency. [Source: Binance]
 
