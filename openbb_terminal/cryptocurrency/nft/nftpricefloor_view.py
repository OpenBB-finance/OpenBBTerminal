--- conflicted
+++ resolved
@@ -96,12 +96,8 @@
     slug: str,
     limit: int = 10,
     export: str = "",
-<<<<<<< HEAD
+    sheet_name: str = None,
     external_axes: bool = False,
-=======
-    sheet_name: str = None,
-    external_axes: Optional[List[plt.Axes]] = None,
->>>>>>> e28d12f3
     raw: bool = False,
 ):
     """Display NFT collection floor price over time. [Source: https://nftpricefloor.com/]
