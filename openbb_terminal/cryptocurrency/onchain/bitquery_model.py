"""BitQuery model"""
__docformat__ = "numpy"

import datetime
import json
import logging
import os
from typing import Optional

import numpy as np
import pandas as pd
import requests
from requests.adapters import HTTPAdapter

from openbb_terminal.core.session.current_user import get_current_user
from openbb_terminal.cryptocurrency.dataframe_helpers import prettify_column_names
from openbb_terminal.decorators import check_api_key, log_start_end
from openbb_terminal.rich_config import console

logger = logging.getLogger(__name__)


class BitQueryApiKeyException(Exception):
    """Bit Query Api Key Exception object"""

    @log_start_end(log=logger)
    def __init__(self, message: str):
        super().__init__(message)
        self.message = message

    @log_start_end(log=logger)
    def __str__(self) -> str:
        return f"BitQueryApiKeyException: {self.message}"


class BitQueryTimeoutException(Exception):
    """BitQuery Timeout Exception class"""


BQ_URL = "https://graphql.bitquery.io"
CURRENCIES = ["ETH", "USD", "BTC", "USDT"]
LT_FILTERS = ["exchange", "trades", "tradeAmount"]
LT_KIND = ["dex", "time"]
INTERVALS = ["day", "month", "week"]
DVCP_FILTERS = [
    "date",
    "exchange",
    "base",
    "quote",
    "open",
    "high",
    "low",
    "close",
    "tradeAmount",
    "trades",
]
UEAT_FILTERS = [
    "date",
    "uniqueSenders",
    "transactions",
    "averageGasPrice",
    "mediumGasPrice",
    "maximumGasPrice",
]
TTCP_FILTERS = ["base", "quoted", "trades", "tradeAmount"]
BAAS_FILTERS = [
    "date",
    "baseCurrency",
    "quoteCurrency",
    "dailySpread",
    "averageBidPrice",
    "averageAskPrice",
]
DECENTRALIZED_EXCHANGES = [
    "1inch",
    "AfroDex",
    "AirSwap",
    "Amplbitcratic",
    "Balancer",
    "BestSwap",
    "Bitox",
    "CellSwap",
    "Cellswap",
    "Cofix",
    "Coinchangex",
    "Curve",
    "DDEX",
    "DUBIex",
    "DecentrEx",
    "DeversiFi",
    "Dodo",
    "ETHERCExchange",
    "EtherBlockchain",
    "EtherDelta",
    "Ethernext",
    "Ethfinex",
    "FEGex",
    "FFFSwap",
    "Fordex",
    "GUDecks",
    "GUDeks",
    "HiSwap",
    "IDEX",
    "LedgerDex",
    "Matcha",
    "Miniswap",
    "Mooniswap",
    "Oasis",
    "OpenRelay",
    "S.Finance",
    "SakeSwap",
    "SeedDex",
    "SingularX",
    "StarBitEx",
    "SushiSwap",
    "SwapX",
    "SwitchDex",
    "TacoSwap",
    "TokenJar",
    "TokenStore",
    "TokenTrove",
    "Tokenlon",
    "TradexOne",
    "Uniswap",
    "ZeusSwap",
    "dYdX",
    "dex.blue",
]
DECENTRALIZED_EXCHANGES_MAP = {e.lower(): e for e in DECENTRALIZED_EXCHANGES}
NETWORKS = ["bsc", "ethereum", "matic"]


@log_start_end(log=logger)
def _extract_dex_trades(data: dict) -> pd.DataFrame:
    """Helper method that extracts from bitquery api response data from nested dictionary:
    response = {'ethereum' : {'dexTrades' : <data>}}. If 'dexTrades' is None, raises Exception.

    Parameters
    ----------
    data: dict
        response data from bitquery api.

    Returns
    -------
    pd.DataFrame
        normalized pandas data frame with data
    """

    dex_trades = data["ethereum"]["dexTrades"]
    if not dex_trades:
        raise ValueError("No data was returned in request response\n")
    return pd.json_normalize(dex_trades)


@log_start_end(log=logger)
@check_api_key(["API_BITQUERY_KEY"])
def query_graph(url: str, query: str) -> dict:
    """Helper methods for querying graphql api. [Source: https://bitquery.io/]

    Parameters
    ----------
    url: str
        Endpoint url
    query: str
        Graphql query

    Returns
    -------
    dict
        Dictionary with response data
    """

    session = requests.Session()
    session.mount("https://", HTTPAdapter(max_retries=5))
    headers = {"x-api-key": get_current_user().credentials.API_BITQUERY_KEY}
    timeout = 30

    try:
        response = session.post(
            url, json={"query": query}, headers=headers, timeout=timeout
        )
    except requests.Timeout as e:
        logger.exception("BitQuery timeout")
        raise BitQueryTimeoutException(
            f"BitQuery API didn't respond within {timeout} seconds."
        ) from e

    if response.status_code == 500:
<<<<<<< HEAD
        raise Exception(f"Internal sever error {response.reason}")
=======
        raise HTTPError(f"Internal sever error {response.reason}")  # type: ignore
>>>>>>> 1ecd426a

    if not 200 <= response.status_code < 300:
        raise BitQueryApiKeyException(
            f"Invalid Authentication: {response.status_code}. "
            f"Please visit https://bitquery.io/pricing and generate you free api key"
        )
    try:
        data = response.json()
        if "error" in data:
            raise ValueError(f"Invalid Response: {data['error']}")
    except Exception as e:
        logger.exception("Invalid Response: %s", str(e))
        raise ValueError(f"Invalid Response: {response.text}") from e
    return data["data"]


@log_start_end(log=logger)
def get_erc20_tokens() -> pd.DataFrame:
    """Helper method that loads ~1500 most traded erc20 token.
    [Source: json file]

    Returns
    -------
    pd.DataFrame
        ERC20 tokens with address, symbol and name
    """
    file_path = os.path.join(
        os.path.dirname(os.path.abspath(__file__)), "..", "data", "erc20_coins.json"
    )
    with open(file_path) as f:
        data = json.load(f)
    df = pd.json_normalize(data)
    df.columns = ["count", "address", "symbol", "name"]
    df = df[~df["symbol"].isin(["", None, np.NaN])]
    return df[["name", "symbol", "address", "count"]]


@log_start_end(log=logger)
def find_token_address(symbol: str) -> Optional[str]:
    """Helper methods that search for ERC20 coin base on provided symbol or token address.
    If erc20 token address is provided, then checks if it's proper address and returns it back.
    In other case mapping data is loaded from file, and lookup for belonging token address.

    Parameters
    ----------
    symbol: str
        ERC20 token symbol e.g. UNI, SUSHI, ETH, WBTC or token address e.g.
        0xa0b86991c6218b36c1d19d4a2e9eb0ce3606eb48

    Returns
    -------
    str or None
        ERC20 token address, or None if nothing found.
    """

    if symbol.startswith("0x") and len(symbol) >= 38:
        return symbol

    if symbol == "ETH":
        return symbol

    token = "WBTC" if symbol == "BTC" else symbol
    tokens_map: pd.DataFrame = get_erc20_tokens()

    found_token = tokens_map.loc[tokens_map["symbol"] == token]
    if found_token.empty:
        return None
    if len(found_token) > 1:
        return found_token.sort_values(by="count", ascending=False).iloc[0]["address"]
    return found_token.iloc[0]["address"]


@log_start_end(log=logger)
def get_dex_trades_by_exchange(
    trade_amount_currency: str = "USD",
    limit: int = 90,
    sortby: str = "tradeAmount",
    ascend: bool = True,
) -> pd.DataFrame:
    """Get trades on Decentralized Exchanges aggregated by DEX [Source: https://graphql.bitquery.io/]

    Parameters
    ----------
    trade_amount_currency: str
        Currency of displayed trade amount. Default: USD
    limit:  int
        Last n days to query data. Maximum 365 (bigger numbers can cause timeouts
        on server side)
    sortby: str
        Key by which to sort data
    ascend: bool
        Flag to sort data ascending

    Returns
    -------
    pd.DataFrame
        Trades on Decentralized Exchanges aggregated by DEX
    """

    dt = (datetime.date.today() - datetime.timedelta(min(limit, 365))).strftime(
        "%Y-%m-%d"
    )

    if trade_amount_currency not in CURRENCIES:
        trade_amount_currency = "USD"

    query = f"""
        {{
        ethereum {{
        dexTrades(options: {{limit: 40, desc: ["count"]}}
            date: {{since: "{dt}"}}
        ) {{
            exchange {{
            name
        }}
            count
            tradeAmount(in: {trade_amount_currency})
        }}
        }}
    }}
    """

    try:
        data = query_graph(BQ_URL, query)
    except BitQueryApiKeyException:
        logger.exception("Invalid API Key")
        console.print("[red]Invalid API Key[/red]\n")
        return pd.DataFrame()

    if not data:
        return pd.DataFrame()

    df = _extract_dex_trades(data)
    df.columns = ["trades", "tradeAmount", "exchange"]
    df = df[~df["exchange"].isin([None, np.NaN, ""])]
    df = df[["exchange", "trades", "tradeAmount"]].sort_values(
        by="tradeAmount", ascending=True
    )
    df = df.sort_values(by=sortby, ascending=ascend)
    df.columns = prettify_column_names(df.columns)
    return df


@log_start_end(log=logger)
def get_dex_trades_monthly(
    trade_amount_currency: str = "USD", limit: int = 90, ascend: bool = True
) -> pd.DataFrame:
    """Get list of trades on Decentralized Exchanges monthly aggregated.
    [Source: https://graphql.bitquery.io/]

    Parameters
    ----------
    trade_amount_currency: str
        Currency of displayed trade amount. Default: USD
    limit:  int
        Last n days to query data. Maximum 365 (bigger numbers can cause timeouts
        on server side)
    ascend: bool
        Flag to sort data ascending

    Returns
    -------
    pd.DataFrame
        Trades on Decentralized Exchanges monthly aggregated
    """

    if trade_amount_currency not in CURRENCIES:
        trade_amount_currency = "USD"

    dt = (datetime.date.today() - datetime.timedelta(min(limit, 365))).strftime(
        "%Y-%m-%d"
    )

    query = f"""
    {{
        ethereum {{
        dexTrades(
            options: {{desc: ["date.year", "date.month", "count"]}}
            date: {{since: "{dt}"}}
        ) {{
            count
            date {{
            month
            year
            }}
            tradeAmount(in: {trade_amount_currency})
        }}
        }}
    }}
    """
    try:
        data = query_graph(BQ_URL, query)
    except BitQueryApiKeyException:
        logger.exception("Invalid API Key")
        console.print("[red]Invalid API Key[/red]\n")
        return pd.DataFrame()
    if not data:
        return pd.DataFrame()

    df = _extract_dex_trades(data)
    df["date"] = df.apply(
        lambda x: datetime.date(int(x["date.year"]), int(x["date.month"]), 1), axis=1
    )
    df.rename(columns={"count": "trades"}, inplace=True)
    df = df[["date", "trades", "tradeAmount"]]
    df = df.sort_values(by="date", ascending=ascend)
    df.columns = prettify_column_names(df.columns)
    return df


@log_start_end(log=logger)
def get_daily_dex_volume_for_given_pair(
    limit: int = 100,
    symbol: str = "UNI",
    to_symbol: str = "USDT",
    sortby: str = "date",
    ascend: bool = True,
) -> pd.DataFrame:
    """Get daily volume for given pair [Source: https://graphql.bitquery.io/]

    Parameters
    ----------
    limit:  int
        Last n days to query data
    symbol: str
        ERC20 token symbol
    to_symbol: str
        Quote currency.
    sortby: str
        Key by which to sort data
    ascend: bool
        Flag to sort data ascending

    Returns
    -------
    pd.DataFrame
        Daily volume for given pair
    """

    dt = (datetime.date.today() - datetime.timedelta(min(limit, 365))).strftime(
        "%Y-%m-%d"
    )

    base, quote = find_token_address(symbol), find_token_address(to_symbol)
    if not base or not quote:
        raise ValueError("Provided coin or quote currency doesn't exist\n")

    query = f"""
        {{
        ethereum(network: ethereum) {{
        dexTrades(
            options: {{desc: ["timeInterval.day", "trades"]}}
            baseCurrency: {{is: "{base}"}}
            quoteCurrency: {{is: "{quote}"}}
            date: {{since: "{dt}" }}
        ) {{
            timeInterval {{
            day(count: 1)
            }}
            baseCurrency {{
            symbol
            }}
            quoteCurrency {{
            symbol
            }}
            exchange {{
            fullName
            }}
            trades: count
            tradeAmount(in: USD)
            quotePrice
            maximum_price: quotePrice(calculate: maximum)
            minimum_price: quotePrice(calculate: minimum)
            open_price: minimum(of: block, get: quote_price)
            close_price: maximum(of: block, get: quote_price)
        }}
        }}
    }}
    """

    try:
        data = query_graph(BQ_URL, query)
    except BitQueryApiKeyException:
        logger.exception("Invalid API Key")
        console.print("[red]Invalid API Key[/red]\n")
        return pd.DataFrame()

    if not data:
        return pd.DataFrame()

    df = _extract_dex_trades(data)
    df.columns = [
        "trades",
        "tradeAmount",
        "price",
        "high",
        "low",
        "open",
        "close",
        "date",
        "base",
        "quote",
        "exchange",
    ]
    df = df[
        [
            "date",
            "exchange",
            "base",
            "quote",
            "open",
            "high",
            "low",
            "close",
            "tradeAmount",
            "trades",
        ]
    ]
    df = df.sort_values(by=sortby, ascending=ascend)
    df.columns = prettify_column_names(df.columns)
    return df


@log_start_end(log=logger)
def get_token_volume_on_dexes(
    symbol: str = "UNI",
    trade_amount_currency: str = "USD",
    sortby: str = "tradeAmount",
    ascend: bool = True,
) -> pd.DataFrame:
    """Get token volume on different Decentralized Exchanges. [Source: https://graphql.bitquery.io/]

    Parameters
    ----------
    symbol: str
        ERC20 token symbol.
    trade_amount_currency: str
        Currency to display trade amount in.
    sortby: str
        Key by which to sort data
    ascend: bool
        Flag to sort data ascending

    Returns
    -------
    pd.DataFrame
        Token volume on Decentralized Exchanges
    """

    if trade_amount_currency not in CURRENCIES:
        trade_amount_currency = "USD"

    token_address = find_token_address(symbol)
    if token_address is None:
        raise ValueError(f"Couldn't find token with symbol {symbol}\n")
    query = f"""
    {{
        ethereum {{
        dexTrades(
            baseCurrency: {{is:"{token_address}"}}
        ) {{
                baseCurrency{{
    symbol
    }}
            exchange {{
            name
            fullName
            }}
            count
            tradeAmount(in: {trade_amount_currency})

        }}
        }}
        }}

    """
    try:
        data = query_graph(BQ_URL, query)
    except BitQueryApiKeyException:
        logger.exception("Invalid API Key")
        console.print("[red]Invalid API Key[/red]\n")
        return pd.DataFrame()

    if not data:
        return pd.DataFrame()

    df = _extract_dex_trades(data)[["exchange.fullName", "tradeAmount", "count"]]
    df.columns = LT_FILTERS
    df = df[~df["exchange"].str.startswith("<")]
    df = df.sort_values(by=sortby, ascending=ascend)
    df.columns = prettify_column_names(df.columns)
    return df


@log_start_end(log=logger)
def get_ethereum_unique_senders(
    interval: str = "day",
    limit: int = 90,
    sortby: str = "tradeAmount",
    ascend: bool = True,
) -> pd.DataFrame:
    """Get number of unique ethereum addresses which made a transaction in given time interval.

    Parameters
    ----------
    interval: str
        Time interval in which count unique ethereum addresses which made transaction. day,
        month or week.
    limit: int
        Number of records for data query.
    sortby: str
        Key by which to sort data
    ascend: bool
        Flag to sort data ascending

    Returns
    -------
    pd.DataFrame
        Unique ethereum addresses which made a transaction
    """

    intervals = {
        "day": 1,
        "month": 30,
        "week": 7,
    }

    if interval not in intervals:
        interval = "day"

    days = min(limit * intervals[interval], 90)

    dt = (datetime.date.today() - datetime.timedelta(days)).strftime("%Y-%m-%d")

    query = f"""
    {{
        ethereum(network: ethereum) {{
            transactions(options: {{desc: "date.date"}}, date: {{since: "{dt}"}}) {{
                uniqueSenders: count(uniq: senders)
                date {{
                    date:startOfInterval(unit: {interval})
                }}
                averageGasPrice: gasPrice(calculate: average)
                mediumGasPrice: gasPrice(calculate: median)
                maximumGasPrice: gasPrice(calculate: maximum)
                transactions: count
            }}
        }}
    }}
    """

    try:
        data = query_graph(BQ_URL, query)
    except BitQueryApiKeyException:
        logger.exception("Invalid API Key")
        console.print("[red]Invalid API Key[/red]\n")
        return pd.DataFrame()
    if not data:
        return pd.DataFrame()

    df = pd.DataFrame(data["ethereum"]["transactions"])
    df["date"] = df["date"].apply(lambda x: x["date"])
    df = df[UEAT_FILTERS]
    df = df.sort_values(by=sortby, ascending=ascend)
    df.columns = prettify_column_names(df.columns)
    return df


@log_start_end(log=logger)
def get_most_traded_pairs(
    network: str = "ethereum",
    exchange: str = "Uniswap",
    limit: int = 90,
    sortby: str = "tradeAmount",
    ascend: bool = True,
) -> pd.DataFrame:
    """Get most traded crypto pairs on given decentralized exchange in chosen time period.
    [Source: https://graphql.bitquery.io/]

    Parameters
    ----------
    network: str
        EVM network. One from list: bsc (binance smart chain), ethereum or matic
    exchange: st
        Decentralized exchange name
    limit: int
        Number of days taken into calculation account.
    sortby: str
        Key by which to sort data
    ascend: bool
        Flag to sort data ascending

    Returns
    -------
    pd.DataFrame
        Most traded crypto pairs on given decentralized exchange in chosen time period.
    """

    dt = (datetime.date.today() - datetime.timedelta(limit)).strftime("%Y-%m-%d")
    exchange = DECENTRALIZED_EXCHANGES_MAP.get(exchange, "Uniswap")
    query = f"""
    {{
        ethereum(network: {network}){{
            dexTrades(options: {{limit: 100, desc: "tradeAmount"}},
            exchangeName: {{is: "{exchange}"}}
            date: {{since: "{dt}"}}) {{
                buyCurrency {{
                    symbol
                }}
                sellCurrency{{
                    symbol
                }}
                trades: count
                tradeAmount(in: USD)
            }}
        }}
    }}
    """
    try:
        data = query_graph(BQ_URL, query)
    except BitQueryApiKeyException:
        logger.exception("Invalid API Key")
        console.print("[red]Invalid API Key[/red]\n")
        return pd.DataFrame()
    if not data:
        return pd.DataFrame()

    df = _extract_dex_trades(data)
    df.columns = ["trades", "tradeAmount", "base", "quoted"]
    df = df[TTCP_FILTERS]
    df = df.sort_values(by=sortby, ascending=ascend)
    df.columns = prettify_column_names(df.columns)
    return df


@log_start_end(log=logger)
def get_spread_for_crypto_pair(
    symbol: str = "WETH",
    to_symbol: str = "USDT",
    limit: int = 10,
    sortby: str = "date",
    ascend: bool = True,
) -> pd.DataFrame:
    """Get an average bid and ask prices, average spread for given crypto pair for chosen time period.
        [Source: https://graphql.bitquery.io/]

    Parameters
    ----------
    symbol: str
        ERC20 token symbol
    to_symbol: str
        Quoted currency.
    limit:  int
        Last n days to query data
    sortby: str
        Key by which to sort data
    ascend: bool
        Flag to sort data ascending

    Returns
    -------
    pd.DataFrame
        Average bid and ask prices, spread for given crypto pair for chosen time period
    """

    dt = (datetime.date.today() - datetime.timedelta(limit)).strftime("%Y-%m-%d")
    base, quote = find_token_address(symbol), find_token_address(to_symbol)

    if not base or not quote:
        raise ValueError("Provided coin or quote currency doesn't exist\n")

    query = f"""
    {{
        ethereum(network: ethereum){{
            dexTrades(
                date: {{since:"{dt}"}}
                baseCurrency: {{is: "{base}"}},
                quoteCurrency: {{is: "{quote}"}}) {{
                    date {{date}}
                    baseCurrency {{symbol}}
                    baseAmount
                    quoteCurrency {{
                        symbol
                    }}
                    quoteAmount
                    trades: count
                    quotePrice
                    side
                }}
        }}
    }}
    """
    try:
        data = query_graph(BQ_URL, query)
    except BitQueryApiKeyException:
        logger.exception("Invalid API Key")
        console.print("[red]Invalid API Key[/red]\n")
        return pd.DataFrame()
    if not data:
        return pd.DataFrame()

    df = _extract_dex_trades(data)
    columns = ["quotePrice", "date.date", "baseCurrency.symbol", "quoteCurrency.symbol"]
    bids = df.query("side == 'SELL'")[columns]
    asks = df.query("side == 'BUY'")[columns]

    bids.columns = ["averageBidPrice", "date", "baseCurrency", "quoteCurrency"]
    asks.columns = ["averageAskPrice", "date", "baseCurrency", "quoteCurrency"]

    daily_spread = pd.merge(asks, bids, on=["date", "baseCurrency", "quoteCurrency"])
    daily_spread["dailySpread"] = abs(
        daily_spread["averageBidPrice"] - daily_spread["averageAskPrice"]
    )
    df = daily_spread[
        [
            "date",
            "baseCurrency",
            "quoteCurrency",
            "dailySpread",
            "averageBidPrice",
            "averageAskPrice",
        ]
    ]
    df = df.sort_values(by=sortby, ascending=ascend)
    df.columns = prettify_column_names(df.columns)
    return df


@log_start_end(log=logger)
def get_possible_crypto_symbols():
    """Get possible crypto symbols."""
    return list(get_erc20_tokens()["symbol"].unique())<|MERGE_RESOLUTION|>--- conflicted
+++ resolved
@@ -186,11 +186,7 @@
         ) from e
 
     if response.status_code == 500:
-<<<<<<< HEAD
-        raise Exception(f"Internal sever error {response.reason}")
-=======
         raise HTTPError(f"Internal sever error {response.reason}")  # type: ignore
->>>>>>> 1ecd426a
 
     if not 200 <= response.status_code < 300:
         raise BitQueryApiKeyException(
