--- conflicted
+++ resolved
@@ -25,12 +25,9 @@
 )
 from openbb_terminal.menu import session
 from openbb_terminal.parent_classes import BaseController
-<<<<<<< HEAD
 from openbb_terminal.rich_config import console, MenuText, get_ordered_list_sources
 from openbb_terminal.stocks import stocks_helper
-=======
-from openbb_terminal.rich_config import MenuText, console, get_ordered_list_sources
->>>>>>> 1c84da9f
+
 
 logger = logging.getLogger(__name__)
 
@@ -134,10 +131,7 @@
             nargs="+",
             help="Sort by given column. Default: Market Cap Rank",
             default=argument_sort_default,
-<<<<<<< HEAD
             choices=stocks_helper.format_parse_choices(argument_sort_choices),
-=======
->>>>>>> 1c84da9f
             metavar="SORTBY",
         )
         parser.add_argument(
