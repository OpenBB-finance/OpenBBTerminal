"""CoinPaprika model"""
__docformat__ = "numpy"

import logging
import textwrap
from datetime import datetime

import pandas as pd
from dateutil import parser

from openbb_terminal.cryptocurrency.coinpaprika_helpers import PaprikaSession
from openbb_terminal.decorators import log_start_end
from openbb_terminal.rich_config import console

logger = logging.getLogger(__name__)

MARKETS_FILTERS = [
    "rank",
    "name",
    "symbol",
    "price",
    "volume_24h",
    "mcap_change_24h",
    "pct_change_1h",
    "pct_change_24h",
    "ath_price",
    "pct_from_ath",
]

EXMARKETS_FILTERS = [
    "pair",
    "base_currency_name",
    "quote_currency_name",
    "category",
    "reported_volume_24h_share",
    "trust_score",
    "market_url",
]

INFO_FILTERS = [
    "rank",
    "name",
    "symbol",
    "price",
    "volume_24h",
    "circulating_supply",
    "total_supply",
    "max_supply",
    "ath_price",
    "market_cap",
    "beta_value",
]

EXCHANGES_FILTERS = [
    "rank",
    "name",
    "currencies",
    "markets",
    "fiats",
    "confidence",
    "volume_24h",
    "volume_7d",
    "volume_30d",
    "sessions_per_month",
]


CONTRACTS_FILTERS = ["id", "type", "active"]


@log_start_end(log=logger)
def get_global_market() -> pd.DataFrame:
    """Return data frame with most important global crypto statistics like:
    market_cap_usd, volume_24h_usd, bitcoin_dominance_percentage, cryptocurrencies_number,
    market_cap_ath_value, market_cap_ath_date, volume_24h_ath_value, volume_24h_ath_date,
    market_cap_change_24h, volume_24h_change_24h, last_updated.   [Source: CoinPaprika]

    Returns
    -------
    pd.DataFrame
        Most important global crypto statistics
        Metric, Value
    """

    session = PaprikaSession()
    global_markets = session.make_request(session.ENDPOINTS["global"])
    global_markets["last_updated"] = datetime.fromtimestamp(
        global_markets["last_updated"]
    )

    for key, date in global_markets.items():
        if "date" in key:
            try:
                if isinstance(date, datetime):
                    new_date = date
                else:
                    new_date = parser.parse(date)
                global_markets[key] = new_date.strftime("%Y-%m-%d %H:%M:%S")
            except (KeyError, ValueError, TypeError) as e:
                logger.exception(str(e))
                console.print(e)
    df = pd.Series(global_markets).to_frame().reset_index()
    df.columns = ["Metric", "Value"]
    return df


@log_start_end(log=logger)
<<<<<<< HEAD
=======
def get_list_of_coins() -> pd.DataFrame:
    """Get list of all available coins on CoinPaprika  [Source: CoinPaprika]

    Returns
    -------
    pd.DataFrame
        Available coins on CoinPaprika
        rank, id, name, symbol, type
    """

    session = PaprikaSession()
    coins = session.make_request(session.ENDPOINTS["coins"])
    df = pd.DataFrame(coins)
    df = df[df["is_active"]]
    return df[["rank", "id", "name", "symbol", "type"]]


@log_start_end(log=logger)
>>>>>>> 418fef58
def _get_coins_info_helper(symbols: str = "USD") -> pd.DataFrame:
    """Helper method that call /tickers endpoint which returns for all coins quoted in provided currency/crypto

    {
        "id": "btc-bitcoin",
        "name": "Bitcoin",
        "symbol": "BTC",
        "rank": 1,
        "circulating_supply": 17007062,
        "total_supply": 17007062,
        "max_supply": 21000000,
        "beta_value": 0.735327,
        "first_data_at": "2010-11-14T07:20:41Z",
        "last_updated": "2018-11-14T07:20:41Z",
        "quotes" : {
                "USD": {
                    "price": 5162.15941296,
                    "volume_24h": 7304207651.1585,
                    "volume_24h_change_24h": -2.5,
                    "market_cap": 91094433242,
                    "market_cap_change_24h": 1.6,
                    "percent_change_15m": 0,
                    "percent_change_30m": 0,
                    "percent_change_1h": 0,
                    "percent_change_6h": 0,
                    "percent_change_12h": -0.09,
                    "percent_change_24h": 1.59,
                    "percent_change_7d": 0.28,
                    "percent_change_30d": 27.39,
                    "percent_change_1y": -37.99,
                    "ath_price": 20089,
                    "ath_date": "2017-12-17T12:19:00Z",
                    "percent_from_price_ath": -74.3
                    }
                }
    }

    [Source: CoinPaprika]

    Parameters
    ----------
    symbols: Comma separated quotes to return e.g quotes=USD,BTC

    Returns
    -------
    pd.DataFrame
        id, name, symbol, rank, circulating_supply, total_supply, max_supply, beta_value, first_data_at,
        last_updated, price, volume_24h, volume_24h_change_24h, market_cap, market_cap_change_24h,
        percent_change_15m, percent_change_30m, percent_change_1h, percent_change_6h, percent_change_12h,
        percent_change_24h, percent_change_7d, percent_change_30d, percent_change_1y,
        ath_price, ath_date, percent_from_price_ath
    """

    session = PaprikaSession()
    tickers = session.make_request(session.ENDPOINTS["tickers"], quotes=symbols)
    data = pd.json_normalize(tickers)
    try:
        data.columns = [
            col.replace(f"quotes.{symbols}.", "") for col in data.columns.tolist()
        ]
        data.columns = [col.replace("percent", "pct") for col in list(data.columns)]
    except KeyError as e:
        logger.exception(str(e))
        console.print(e)
    data.rename(
        columns={
            "market_cap_change_24h": "mcap_change_24h",
            "pct_from_price_ath": "pct_from_ath",
        },
        inplace=True,
    )
    return data


@log_start_end(log=logger)
def get_coins_info(
    symbols: str = "USD", sortby: str = "rank", ascend: bool = True
) -> pd.DataFrame:  # > format big numbers fix
    """Returns basic coin information for all coins from CoinPaprika API [Source: CoinPaprika]

    Parameters
    ----------
    symbols: str
        Comma separated quotes to return e.g quotes=USD,BTC
    sortby: str
        Key by which to sort data
    ascend: bool
        Flag to sort data descending

    Returns
    -------
    pd.DataFrame
        rank, name, symbol, price, volume_24h, circulating_supply, total_supply,
        max_supply, market_cap, beta_value, ath_price,
    """

    cols = [
        "rank",
        "name",
        "symbol",
        "price",
        "volume_24h",
        "circulating_supply",
        "total_supply",
        "max_supply",
        "market_cap",
        "beta_value",
        "ath_price",
    ]
    df = _get_coins_info_helper(symbols)[cols]
    df = df.sort_values(by=sortby, ascending=ascend)
    return df


@log_start_end(log=logger)
def get_coins_market_info(
    symbols: str = "USD", sortby: str = "rank", ascend: bool = True
) -> pd.DataFrame:
    """Returns basic coin information for all coins from CoinPaprika API [Source: CoinPaprika]

    Parameters
    ----------
    symbols: str
        Comma separated quotes to return e.g quotes=USD,BTC
    sortby: str
        Key by which to sort data
    ascend: bool
        Flag to sort data ascend

    Returns
    -------
    pd.DataFrame
        rank, name, symbol, price, volume_24h, mcap_change_24h,
        pct_change_1h, pct_change_24h, ath_price, pct_from_ath,
    """

    cols = [
        "rank",
        "name",
        "symbol",
        "price",
        "volume_24h",
        "mcap_change_24h",
        "pct_change_1h",
        "pct_change_24h",
        "ath_price",
        "pct_from_ath",
    ]
    df = _get_coins_info_helper(symbols=symbols)[cols].sort_values(by="rank")
    if sortby == "rank":
        df = df.sort_values(by=sortby, ascending=not ascend)
    else:
        df = df.sort_values(by=sortby, ascending=ascend)
    return df


@log_start_end(log=logger)
def get_list_of_exchanges(
    symbols: str = "USD", sortby: str = "rank", ascend: bool = True
) -> pd.DataFrame:
    """
    List exchanges from CoinPaprika API [Source: CoinPaprika]

    Parameters
    ----------
    symbols: str
        Comma separated quotes to return e.g quotes=USD,BTC
    sortby: str
        Key by which to sort data
    ascend: bool
        Flag to sort data ascend

    Returns
    -------
    pd.DataFrame
        rank, name, currencies, markets, fiats, confidence_score, reported_volume_24h,
        reported_volume_7d ,reported_volume_30d, sessions_per_month,
    """

    session = PaprikaSession()
    exchanges = session.make_request(session.ENDPOINTS["exchanges"], quotes=symbols)
    df = pd.json_normalize(exchanges)
    try:
        df.columns = [
            col.replace(f"quotes.{symbols}.", "") for col in df.columns.tolist()
        ]
    except KeyError as e:
        logger.exception(str(e))
        console.print(e)
    df = df[df["active"]]
    cols = [
        "adjusted_rank",
        "id",
        "name",
        "currencies",
        "markets",
        "fiats",
        "confidence_score",
        "reported_volume_24h",
        "reported_volume_7d",
        "reported_volume_30d",
        "sessions_per_month",
    ]
    df.loc[:, "fiats"] = df["fiats"].apply(lambda x: len([i["symbol"] for i in x if x]))
    df = df[cols]
    df = df.applymap(
        lambda x: "\n".join(textwrap.wrap(x, width=28)) if isinstance(x, str) else x
    )
    df.rename(
        columns={"adjusted_rank": "Rank", "confidence_score": "confidence"},
        inplace=True,
    )
    df.columns = [x.replace("reported_", "") for x in df.columns]
    if sortby == "Rank":
        df = df.sort_values(by=sortby, ascending=not ascend)
    else:
        df = df.sort_values(by=sortby, ascending=ascend)
    return df


@log_start_end(log=logger)
def get_exchanges_market(
    exchange_id: str = "binance",
    symbols: str = "USD",
    sortby: str = "pair",
    ascend: bool = True,
) -> pd.DataFrame:
    """List markets by exchange ID [Source: CoinPaprika]

    Parameters
    ----------
    exchange_id: str
        identifier of exchange e.g for Binance Exchange -> binance
    symbols: str
        Comma separated quotes to return e.g quotes=USD,BTC
    sortby: str
        Key by which to sort data
    ascend: bool
        Flag to sort data ascending

    Returns
    -------
    pd.DataFrame
        pair, base_currency_name, quote_currency_name, market_url,
        category, reported_volume_24h_share, trust_score,
    """

    session = PaprikaSession()
    data = session.make_request(
        session.ENDPOINTS["exchange_markets"].format(exchange_id), quotes=symbols
    )
    if "error" in data:
        console.print(data)
        return pd.DataFrame()
    cols = [
        "exchange_id",
        "pair",
        "base_currency_name",
        "quote_currency_name",
        "category",
        "reported_volume_24h_share",
        "trust_score",
        "market_url",
    ]
    df = pd.DataFrame(data)
    df["exchange_id"] = exchange_id
    df = df[cols]
    df = df.sort_values(by=sortby, ascending=ascend)
    return df


@log_start_end(log=logger)
def get_all_contract_platforms() -> pd.DataFrame:
    """List all smart contract platforms like ethereum, solana, cosmos, polkadot, kusama ... [Source: CoinPaprika]

    Returns
    -------
    pd.DataFrame
        index, platform_id
    """

    session = PaprikaSession()
    contract_platforms = session.make_request(session.ENDPOINTS["contract_platforms"])
    df = pd.DataFrame(contract_platforms).reset_index()
    df.columns = ["index", "platform_id"]

    # pylint: disable=unsupported-assignment-operation
    df["index"] = df["index"] + 1

    return df


@log_start_end(log=logger)
def get_contract_platform(
    platform_id: str = "eth-ethereum", sortby: str = "active", ascend: bool = True
) -> pd.DataFrame:
    """Gets all contract addresses for given platform [Source: CoinPaprika]
    Parameters
    ----------
    platform_id: str
        Blockchain platform like eth-ethereum
    sortby: str
        Key by which to sort data
    ascend: bool
        Flag to sort data ascend

    Returns
    -------
    pd.DataFrame
        id, type, active
    """

    session = PaprikaSession()
    contract_platforms = session.make_request(
        session.ENDPOINTS["contract_platform_addresses"].format(platform_id)
    )

    df = pd.DataFrame(contract_platforms)[["id", "type", "active"]]
    df = df.sort_values(by=sortby, ascending=ascend)
    return df<|MERGE_RESOLUTION|>--- conflicted
+++ resolved
@@ -105,27 +105,6 @@
 
 
 @log_start_end(log=logger)
-<<<<<<< HEAD
-=======
-def get_list_of_coins() -> pd.DataFrame:
-    """Get list of all available coins on CoinPaprika  [Source: CoinPaprika]
-
-    Returns
-    -------
-    pd.DataFrame
-        Available coins on CoinPaprika
-        rank, id, name, symbol, type
-    """
-
-    session = PaprikaSession()
-    coins = session.make_request(session.ENDPOINTS["coins"])
-    df = pd.DataFrame(coins)
-    df = df[df["is_active"]]
-    return df[["rank", "id", "name", "symbol", "type"]]
-
-
-@log_start_end(log=logger)
->>>>>>> 418fef58
 def _get_coins_info_helper(symbols: str = "USD") -> pd.DataFrame:
     """Helper method that call /tickers endpoint which returns for all coins quoted in provided currency/crypto
 
