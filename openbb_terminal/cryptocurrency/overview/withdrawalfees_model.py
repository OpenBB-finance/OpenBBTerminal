"""Withdrawal Fees model"""
import logging
import math
from typing import Any, List

import pandas as pd
import requests
from bs4 import BeautifulSoup

from openbb_terminal.decorators import log_start_end
from openbb_terminal.helper_funcs import get_user_agent

logger = logging.getLogger(__name__)

POSSIBLE_CRYPTOS = [
    "bitcoin",
    "ethereum",
    "binance-coin",
    "tether",
    "solana",
    "cardano",
    "usd-coin",
    "xrp",
    "polkadot",
    "terra",
    "dogecoin",
    "avalanche",
    "shiba-inu",
    "polygon",
    "crypto-com-coin",
    "binance-usd",
    "wrapped-bitcoin",
    "litecoin",
    "algorand",
    "chainlink",
    "tron",
    "dai",
    "bitcoin-cash",
    "terrausd",
    "uniswap",
    "stellar",
    "axie-infinity",
    "okb",
    "cosmos",
    "lido-staked-ether",
    "vechain",
    "ftx-token",
    "elrond",
    "internet-computer",
    "filecoin",
    "decentraland",
    "ethereum-classic",
    "hedera",
    "the-sandbox",
    "theta-network",
    "fantom",
    "near",
    "magic-internet-money",
    "gala",
    "bittorrent",
    "monero",
    "tezos",
    "klaytn",
    "the-graph",
    "leo-token",
    "iota",
    "helium",
    "flow",
    "eos",
    "radix",
    "loopring",
    "bitcoin-sv",
    "pancakeswap",
    "olympus",
    "enjin-coin",
    "kusama",
    "amp",
    "aave",
    "stacks",
    "ecash",
    "maker",
    "arweave",
    "quant",
    "thorchain",
    "harmony",
    "zcash",
    "neo",
    "bitcoin-cash-abc",
    "basic-attention-token",
    "waves",
    "kadena",
    "theta-fuel",
    "holo",
    "chiliz",
    "kucoin-token",
    "celsius-network",
    "curve-dao-token",
    "dash",
    "marinade-staked-sol",
    "nexo",
    "compound",
    "celo",
    "huobi-token",
    "wonderland",
    "frax",
    "decred",
    "trueusd",
    "ecomi",
    "e-radix",
    "spell-token",
    "mina-protocol",
    "nem",
    "qtum",
    "sushi",
    "synthetix-network-token",
]


@log_start_end(log=logger)
def get_overall_withdrawal_fees(limit: int = 100) -> pd.DataFrame:
    """Scrapes top coins withdrawal fees
    [Source: https://withdrawalfees.com/]

    Parameters
    ----------
    limit: int
        Number of coins to search, by default n=100, one page has 100 coins, so 1 page is scraped.

    Returns
    -------
<<<<<<< HEAD
    pd.DataFrame:
=======
    pd.DataFrame
>>>>>>> 1435227c
        Coin, Lowest, Average, Median, Highest, Exchanges Compared
    """

    COINS_PER_PAGE = 100
    withdrawal_fees_homepage = BeautifulSoup(
        requests.get(
            "https://withdrawalfees.com/",
            headers={"User-Agent": get_user_agent()},
        ).text,
        "lxml",
    )
    table = withdrawal_fees_homepage.find_all("table")
    tickers_html = withdrawal_fees_homepage.find_all("div", {"class": "name"})
    if table is None or tickers_html is None:
        return pd.DataFrame()
    df = pd.read_html(str(table))[0]

    df["Coin"] = [ticker.text for ticker in tickers_html]
    df["Lowest"] = df["Lowest"].apply(
        lambda x: f'{x[:x.index(".")+3]} ({x[x.index(".")+3:]})'
        if "." in x and isinstance(x, str)
        else x
    )

    num_pages = int(math.ceil(limit / COINS_PER_PAGE))
    if num_pages > 1:
        for idx in range(2, num_pages + 1):
            withdrawal_fees_homepage = BeautifulSoup(
                requests.get(
                    f"https://withdrawalfees.com/coins/page/{idx}",
                    headers={"User-Agent": get_user_agent()},
                ).text,
                "lxml",
            )
            table = withdrawal_fees_homepage.find_all("table")
            tickers_html = withdrawal_fees_homepage.find_all("div", {"class": "name"})
            if table is not None and tickers_html is not None:
                new_df = pd.read_html(str(table))[0]
                new_df["Highest"] = new_df["Highest"].apply(
                    lambda x: f'{x[:x.index(".")+3]} ({x[x.index(".")+3:]})'
                    if "." in x
                    else x
                )
                new_df["Coin"] = [ticker.text for ticker in tickers_html]
                df = df.append(new_df)
    df = df.fillna("")
    return df


@log_start_end(log=logger)
def get_overall_exchange_withdrawal_fees() -> pd.DataFrame:
    """Scrapes exchange withdrawal fees
    [Source: https://withdrawalfees.com/]

    Returns
    -------
<<<<<<< HEAD
    pd.DataFrame:
=======
    pd.DataFrame
>>>>>>> 1435227c
        Exchange, Coins, Lowest, Average, Median, Highest
    """
    exchange_withdrawal_fees = BeautifulSoup(
        requests.get(
            "https://withdrawalfees.com/exchanges",
            headers={"User-Agent": get_user_agent()},
        ).text,
        "lxml",
    )
    table = exchange_withdrawal_fees.find_all("table")
    if table is None:
        return pd.DataFrame()
    df = pd.read_html(str(table))[0]
    df = df.fillna("")
    return df


@log_start_end(log=logger)
def get_crypto_withdrawal_fees(
    symbol: str,
) -> List[Any]:
    """Scrapes coin withdrawal fees per exchange
    [Source: https://withdrawalfees.com/]

    Parameters
    ----------
    symbol: str
        Coin to check withdrawal fees. By default bitcoin

    Returns
    -------
<<<<<<< HEAD
    List:
        - str:              Overall statistics (exchanges, lowest, average and median)
=======
    List
        - str: Overall statistics (exchanges, lowest, average and median)
>>>>>>> 1435227c
        - pd.DataFrame: Exchange, Withdrawal Fee, Minimum Withdrawal Amount
    """
    crypto_withdrawal_fees = BeautifulSoup(
        requests.get(
            f"https://withdrawalfees.com/coins/{symbol}",
            headers={"User-Agent": get_user_agent()},
        ).text,
        "lxml",
    )
    if crypto_withdrawal_fees is None:
        return ["", pd.DataFrame()]
    table = crypto_withdrawal_fees.find_all("table")
    html_stats = crypto_withdrawal_fees.find("div", {"class": "details"})

    if len(table) == 0 or html_stats is None:
        return ["", pd.DataFrame()]
    df = pd.read_html(str(table))[0]
    df["Withdrawal Fee"] = df["Withdrawal Fee"].apply(
        lambda x: f'{x[:x.index(".")+3]} ({x[x.index(".")+3:]})'
        if "." in x and isinstance(x, str)
        else x
    )
    df["Minimum Withdrawal Amount"] = df["Minimum Withdrawal Amount"].apply(
        lambda x: f'{x[:x.index(".")+3]} ({x[x.index(".")+3:]})'
        if isinstance(x, str) and "." in x
        else x
    )
    df = df.fillna("")

    stats = html_stats.find_all("div", recursive=False)
    exchanges = stats[0].find("div", {"class": "value"}).text
    lowest = stats[1].find("div", {"class": "value"}).text
    average = stats[2].find("div", {"class": "value"}).text
    median = stats[3].find("div", {"class": "value"}).text
    stats_string = (
        f"{symbol} is available on {exchanges} exchanges with alowest fee of "
    )
    stats_string += f"{lowest}, average of {average} and median of {median}"
    return [stats_string, df]<|MERGE_RESOLUTION|>--- conflicted
+++ resolved
@@ -128,11 +128,7 @@
 
     Returns
     -------
-<<<<<<< HEAD
-    pd.DataFrame:
-=======
     pd.DataFrame
->>>>>>> 1435227c
         Coin, Lowest, Average, Median, Highest, Exchanges Compared
     """
 
@@ -189,11 +185,7 @@
 
     Returns
     -------
-<<<<<<< HEAD
-    pd.DataFrame:
-=======
     pd.DataFrame
->>>>>>> 1435227c
         Exchange, Coins, Lowest, Average, Median, Highest
     """
     exchange_withdrawal_fees = BeautifulSoup(
@@ -225,13 +217,8 @@
 
     Returns
     -------
-<<<<<<< HEAD
-    List:
-        - str:              Overall statistics (exchanges, lowest, average and median)
-=======
     List
         - str: Overall statistics (exchanges, lowest, average and median)
->>>>>>> 1435227c
         - pd.DataFrame: Exchange, Withdrawal Fee, Minimum Withdrawal Amount
     """
     crypto_withdrawal_fees = BeautifulSoup(
