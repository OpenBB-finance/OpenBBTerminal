"""Blockchain Center View"""
import logging
import os
from datetime import datetime
from typing import Optional

from matplotlib import pyplot as plt

from openbb_terminal.config_plot import PLOT_DPI
from openbb_terminal.config_terminal import theme
from openbb_terminal.cryptocurrency.overview.blockchaincenter_model import (
    DAYS,
    get_altcoin_index,
)
from openbb_terminal.decorators import log_start_end
from openbb_terminal.helper_funcs import export_data, plot_autoscale
from openbb_terminal.rich_config import console

logger = logging.getLogger(__name__)


@log_start_end(log=logger)
def display_altcoin_index(
    period: int = 365,
    start_date: str = "2010-01-01",
    end_date: Optional[str] = None,
    export: str = "",
<<<<<<< HEAD
    external_axes: bool = False,
=======
    sheet_name: str = None,
    external_axes: Optional[List[plt.Axes]] = None,
>>>>>>> e28d12f3
) -> None:
    """Displays altcoin index overtime
    [Source: https://blockchaincenter.net]

    Parameters
    ----------
    start_date : str
        Initial date, format YYYY-MM-DD
    end_date : Optional[str]
        Final date, format YYYY-MM-DD
    period: int
        Number of days to check the performance of coins and calculate the altcoin index.
        E.g., 365 will check yearly performance , 90 will check seasonal performance (90 days),
        30 will check monthly performance (30 days).
    export : str
        Export dataframe data to csv,json,xlsx file
    external_axes : bool, optional
        Whether to return the figure object or not, by default False
    """

    if end_date is None:
        end_date = datetime.now().strftime("%Y-%m-%d")

    if period in DAYS:
        df = get_altcoin_index(period, start_date, end_date)

        if df.empty:
            console.print("\nError scraping blockchain central\n")
        else:

            # This plot has 1 axis
            _, ax = plt.subplots(figsize=plot_autoscale(), dpi=PLOT_DPI)

            ax.set_ylabel("Altcoin Index")
            ax.axhline(y=75, color=theme.up_color, label="Altcoin Season (75)")
            ax.axhline(y=25, color=theme.down_color, label="Bitcoin Season (25)")
            ax.set_title(f"Altcoin Index (Performance based on {period} days)")

            ax.plot(df.index, df["Value"], label="Altcoin Index")
            ax.legend(loc="best")

            theme.style_primary_axis(ax)

            if not external_axes:
                theme.visualize_output()

            export_data(
                export,
                os.path.dirname(os.path.abspath(__file__)),
                "altindex",
                df,
                sheet_name,
            )<|MERGE_RESOLUTION|>--- conflicted
+++ resolved
@@ -25,12 +25,8 @@
     start_date: str = "2010-01-01",
     end_date: Optional[str] = None,
     export: str = "",
-<<<<<<< HEAD
+    sheet_name: str = None,
     external_axes: bool = False,
-=======
-    sheet_name: str = None,
-    external_axes: Optional[List[plt.Axes]] = None,
->>>>>>> e28d12f3
 ) -> None:
     """Displays altcoin index overtime
     [Source: https://blockchaincenter.net]
