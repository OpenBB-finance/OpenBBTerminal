--- conflicted
+++ resolved
@@ -29,12 +29,8 @@
     rate_type: str = "borrow",
     limit: int = 10,
     export: str = "",
-<<<<<<< HEAD
+    sheet_name: str = None,
     external_axes: bool = False,
-=======
-    sheet_name: str = None,
-    external_axes: Optional[List[plt.Axes]] = None,
->>>>>>> e28d12f3
 ) -> None:
     """Displays crypto {borrow,supply} interest rates for cryptocurrencies across several platforms
     [Source: https://loanscan.io/]
