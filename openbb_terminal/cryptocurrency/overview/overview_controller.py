"""Cryptocurrency Overview Controller"""
__docformat__ = "numpy"

# pylint: disable=R0904, C0302, W0622
import argparse
import difflib
import logging
from datetime import datetime, timedelta
from typing import List

from openbb_terminal.custom_prompt_toolkit import NestedCompleter

from openbb_terminal import feature_flags as obbff
from openbb_terminal.cryptocurrency.due_diligence.glassnode_view import (
    display_btc_rainbow,
)
from openbb_terminal.cryptocurrency.overview import (
    blockchaincenter_view,
    coinbase_model,
    coinbase_view,
    coinpaprika_model,
    coinpaprika_view,
    cryptopanic_model,
    cryptopanic_view,
    loanscan_model,
    loanscan_view,
    pycoingecko_model,
    pycoingecko_view,
    rekt_model,
    rekt_view,
    withdrawalfees_model,
    withdrawalfees_view,
    tokenterminal_model,
    tokenterminal_view,
)
from openbb_terminal.cryptocurrency.discovery.pycoingecko_model import (
    get_categories_keys,
)
from openbb_terminal.cryptocurrency.overview.blockchaincenter_model import DAYS
from openbb_terminal.cryptocurrency.overview.coinpaprika_model import (
    get_all_contract_platforms,
)
from openbb_terminal.cryptocurrency.overview.coinpaprika_view import CURRENCIES
from openbb_terminal.decorators import log_start_end
from openbb_terminal.helper_funcs import (
    EXPORT_BOTH_RAW_DATA_AND_FIGURES,
    EXPORT_ONLY_FIGURES_ALLOWED,
    EXPORT_ONLY_RAW_DATA_ALLOWED,
    check_positive,
    valid_date,
)
from openbb_terminal.menu import session
from openbb_terminal.parent_classes import BaseController
from openbb_terminal.rich_config import console, MenuText

logger = logging.getLogger(__name__)


class OverviewController(BaseController):
    """Overview Controller class"""

    CHOICES_COMMANDS = [
        "hm",
        "cgglobal",
        "cgdefi",
        "cgstables",
        "cgexchanges",
        "cgexrates",
        "cgindexes",
        "cgderivatives",
        "cgcategories",
        "cghold",
        "cpglobal",
        "cpmarkets",
        "cpexmarkets",
        "cpinfo",
        "cpexchanges",
        "cpplatforms",
        "cpcontracts",
        "cbpairs",
        "news",
        "wf",
        "ewf",
        "wfpe",
        "btcrb",
        "altindex",
        "ch",
        "cr",
        "fun",
    ]

    PATH = "/crypto/ov/"

    def __init__(self, queue: List[str] = None):
        """Constructor"""
        super().__init__(queue)

        if session and obbff.USE_PROMPT_TOOLKIT:
            crypto_hack_slugs = rekt_model.get_crypto_hack_slugs()
            choices: dict = {c: {} for c in self.controller_choices}
            choices["cgglobal"]["--pie"] = {}
            choices["cr"] = {c: {} for c in ["borrow", "supply"]}
            choices["cr"]["--cryptocurrrencies"] = {
                c: None for c in loanscan_model.CRYPTOS
            }
            choices["cr"]["-c"] = "--cryptocurrrencies"
            choices["cr"]["--platforms"] = {c: None for c in loanscan_model.PLATFORMS}
            choices["cr"]["-p"] = "--platforms"
            choices["cr"]["--limit"] = {str(c): {} for c in range(1, 100)}
            choices["cr"]["-l"] = "--limit"
            choices["ch"] = {
                "--sort": {c: {} for c in rekt_model.HACKS_COLUMNS},
                "--slug": {c: {} for c in crypto_hack_slugs},
                "-s": "--slug",
                "--limit": {str(c): {} for c in range(1, 100)},
                "-l": "--limit",
                "--descend": {},
            }
            choices["cghold"] = {
                "--coin": {c: {} for c in pycoingecko_model.HOLD_COINS},
                "-c": "--coin",
                "--limit": {str(c): {} for c in range(1, 50)},
                "-l": "--limit",
                "--bar": {},
            }
            choices["cgcategories"] = {
                "--sort": {c: {} for c in pycoingecko_model.CATEGORIES_FILTERS},
                "-s": "--sort",
                "--limit": {str(c): {} for c in range(1, 100)},
                "-l": "--limit",
                "--pie": {},
            }
            choices["cgstables"] = {
                "--sort": {c: {} for c in pycoingecko_model.COINS_COLUMNS},
                "-s": "--sort",
                "--limit": {str(c): {} for c in range(1, 100)},
                "-l": "--limit",
                "--descend": {},
                "--pie": {},
            }
            choices["cgexchanges"] = {
                "--sort": {c: {} for c in pycoingecko_model.EXCHANGES_FILTERS},
                "-s": "--sort",
                "--limit": {str(c): {} for c in range(1, 100)},
                "-l": "--limit",
                "--descend": {},
                "--urls": {},
                "-u": "--urls",
            }
            choices["cgexrates"] = {
                "--sort": {c: {} for c in pycoingecko_model.EXRATES_FILTERS},
                "-s": "--sort",
                "--limit": {str(c): {} for c in range(1, 100)},
                "-l": "--limit",
                "--descend": {},
            }
            choices["cgindexes"] = {
                "--sort": {c: {} for c in pycoingecko_model.INDEXES_FILTERS},
                "-s": "--sort",
                "--limit": {str(c): {} for c in range(1, 100)},
                "-l": "--limit",
                "--descend": {},
            }
            choices["cgderivates"] = {
                "--sort": {c: {} for c in pycoingecko_model.DERIVATIVES_FILTERS},
                "-s": "--sort",
                "--limit": {str(c): {} for c in range(1, 100)},
                "-l": "--limit",
                "--descend": {},
            }
            choices["cpmarkets"] = {
                "--vs": {c: {} for c in CURRENCIES},
                "--sort": {c: {} for c in coinpaprika_model.MARKETS_FILTERS},
                "-s": "--sort",
                "--limit": {str(c): {} for c in range(1, 100)},
                "-l": "--limit",
                "--descend": {},
            }
            choices["cpexmarkets"] = {
                "--exchange": None,
                "-e": "--exchange",
                "--sort": {c: {} for c in coinpaprika_model.EXMARKETS_FILTERS},
                "-s": "--sort",
                "--limit": {str(c): {} for c in range(1, 100)},
                "-l": "--limit",
                "--descend": {},
                "--urls": {},
                "-u": "--urls",
            }
            choices["cpexchanges"] = {
                "--vs": {c: {} for c in CURRENCIES},
                "--sort": {c: {} for c in coinpaprika_model.EXCHANGES_FILTERS},
                "-s": "--sort",
                "--limit": {str(c): {} for c in range(1, 100)},
                "-l": "--limit",
                "--descend": {},
            }
            choices["cpcontracts"] = {
                c: None for c in get_all_contract_platforms()["platform_id"].tolist()
            }
            choices["cpcontracts"]["--sort"] = {
                c: None for c in coinpaprika_model.CONTRACTS_FILTERS
            }
<<<<<<< HEAD
            choices["cpcontracts"]["-s"] = "--sort"
            choices["cpcontracts"]["--limit"] = {str(c): {} for c in range(1, 100)}
            choices["cpcontracts"]["-l"] = "--limit"
            choices["cpcontracts"]["--descend"] = {}
            choices["hm"] = {c: {} for c in get_categories_keys()}
            choices["hm"]["--limit"] = {str(c): {} for c in range(1, 100)}
            choices["hm"]["-l"] = "--limit"
            choices["cpinfo"] = {
                "--vs": {c: {} for c in CURRENCIES},
                "--sort": {c: {} for c in coinpaprika_model.INFO_FILTERS},
                "-s": "--sort",
                "--limit": {str(c): {} for c in range(1, 100)},
                "-l": "--limit",
                "--descend": {},
            }
            choices["cppairs"] = {
                "--sort": {c: {} for c in coinbase_model.PAIRS_FILTERS},
                "-s": "--sort",
                "--limit": {str(c): {} for c in range(10, 100)},
                "-l": "--limit",
                "--descend": {},
            }
            choices["news"] = {
                "--kind": {c: {} for c in cryptopanic_model.CATEGORIES},
                "-k": "--kind",
                "--filter": {c: {} for c in cryptopanic_model.FILTERS},
                "--region": {c: {} for c in cryptopanic_model.REGIONS},
                "-r": "--region",
                "--sort": {c: {} for c in cryptopanic_model.SORT_FILTERS},
                "-s": "--sort",
                "--descend": {},
                "--urls": {},
                "-u": "--urls",
            }
            choices["wf"] = {
                "--limit": {str(c): {} for c in range(10, 100)},
                "-l": "--limit",
            }
            choices["wfpe"] = {c: {} for c in withdrawalfees_model.POSSIBLE_CRYPTOS}
            choices["altindex"] = {
                "--period": {str(c): {} for c in DAYS},
                "-p": "--period",
                "--since": None,
                "-s": "--since",
                "--until": None,
                "-u": "--until",
            }
            choices["btcrb"] = {
                "--since": None,
                "-s": "--since",
                "--until": None,
                "-u": "--until",
            }
=======
            choices["hm"] = {c: None for c in get_categories_keys()}
            choices["cpinfo"]["-s"] = {c: None for c in coinpaprika_model.INFO_FILTERS}
            choices["cbpairs"]["-s"] = {c: None for c in coinbase_model.PAIRS_FILTERS}
            choices["news"]["-k"] = {c: None for c in cryptopanic_model.CATEGORIES}
            choices["news"]["--filter"] = {c: None for c in cryptopanic_model.FILTERS}
            choices["news"]["-r"] = {c: None for c in cryptopanic_model.REGIONS}
            choices["news"]["-s"] = {c: None for c in cryptopanic_model.SORT_FILTERS}
            choices["wfpe"] = {c: None for c in withdrawalfees_model.POSSIBLE_CRYPTOS}
            choices["fun"] = {c: None for c in tokenterminal_model.METRICS}
            choices["fun"]["-m"] = {c: None for c in tokenterminal_model.METRICS}
            choices["fun"]["-c"] = {c: None for c in tokenterminal_model.CATEGORIES}
            choices["fun"]["-t"] = {c: None for c in tokenterminal_model.TIMELINES}
>>>>>>> 7979b1fc

            choices["support"] = self.SUPPORT_CHOICES
            choices["about"] = self.ABOUT_CHOICES

            self.completer = NestedCompleter.from_nested_dict(choices)

    def print_help(self):
        """Print help"""
        mt = MenuText("crypto/ov/", 105)
        mt.add_cmd("cgglobal")
        mt.add_cmd("cgdefi")
        mt.add_cmd("cgstables")
        mt.add_cmd("cgexchanges")
        mt.add_cmd("cgexrates")
        mt.add_cmd("cgindexes")
        mt.add_cmd("cgderivatives")
        mt.add_cmd("cgcategories")
        mt.add_cmd("cghold")
        mt.add_cmd("hm")
        mt.add_cmd("cpglobal")
        mt.add_cmd("cpinfo")
        mt.add_cmd("cpmarkets")
        mt.add_cmd("cpexchanges")
        mt.add_cmd("cpexmarkets")
        mt.add_cmd("cpplatforms")
        mt.add_cmd("cpcontracts")
        mt.add_cmd("cbpairs")
        mt.add_cmd("news")
        mt.add_cmd("wf")
        mt.add_cmd("ewf")
        mt.add_cmd("wfpe")
        mt.add_cmd("altindex")
        mt.add_cmd("btcrb")
        mt.add_cmd("ch")
        mt.add_cmd("cr")
        mt.add_cmd("fun")
        console.print(text=mt.menu_text, menu="Cryptocurrency - Overview")

    @log_start_end(log=logger)
    def call_hm(self, other_args):
        """Process hm command"""
        parser = argparse.ArgumentParser(
            prog="hm",
            add_help=False,
            formatter_class=argparse.ArgumentDefaultsHelpFormatter,
            description="""Display cryptocurrencies heatmap with daily percentage change [Source: https://coingecko.com]
            Accepts --category or -c to display only coins of a certain category
            (default no category to display all coins ranked by market cap).
            You can look on only top N number of records with --limit.
            """,
        )
        parser.add_argument(
            "-l",
            "--limit",
            dest="limit",
            type=int,
            help="Display N items",
            default=10,
        )
        parser.add_argument(
            "-c",
            "--category",
            default="",
            dest="category",
            help="Category (e.g., stablecoins). Empty for no category",
        )
        if other_args and not other_args[0][0] == "-":
            other_args.insert(0, "-c")

        ns_parser = self.parse_known_args_and_warn(
            parser, other_args, EXPORT_ONLY_FIGURES_ALLOWED
        )
        if ns_parser:
            pycoingecko_view.display_crypto_heatmap(
                category=ns_parser.category,
                limit=ns_parser.limit,
                export=ns_parser.export,
            )

    @log_start_end(log=logger)
    def call_fun(self, other_args):
        """Process fun command"""
        parser = argparse.ArgumentParser(
            prog="fun",
            add_help=False,
            formatter_class=argparse.ArgumentDefaultsHelpFormatter,
            description="""Display fundamental metrics overview [Source: Token Terminal]""",
        )
        parser.add_argument(
            "-m",
            "--metric",
            required=True,
            choices=tokenterminal_model.METRICS,
            dest="metric",
            help="Choose metric of interest",
        )
        parser.add_argument(
            "-c",
            "--category",
            default="",
            choices=tokenterminal_model.CATEGORIES,
            dest="category",
            help="Choose category of interest",
        )
        parser.add_argument(
            "-t",
            "--timeline",
            default="24h",
            choices=tokenterminal_model.TIMELINES,
            dest="timeline",
            help="Choose timeline of interest",
        )
        parser.add_argument(
            "-a",
            "--ascend",
            action="store_true",
            help="Flag to sort in ascending order",
            dest="ascend",
            default=False,
        )
        parser.add_argument(
            "-l",
            "--limit",
            dest="limit",
            type=int,
            help="Display N items",
            default=10,
        )
        if other_args and not other_args[0][0] == "-":
            other_args.insert(0, "-m")

        ns_parser = self.parse_known_args_and_warn(
            parser, other_args, EXPORT_ONLY_FIGURES_ALLOWED
        )
        if ns_parser:
            tokenterminal_view.display_fundamental_metrics(
                metric=ns_parser.metric,
                category=ns_parser.category,
                timeline=ns_parser.timeline,
                ascend=ns_parser.ascend,
                limit=ns_parser.limit,
                export=ns_parser.export,
            )

    @log_start_end(log=logger)
    def call_ch(self, other_args):
        """Process ch command"""
        parser = argparse.ArgumentParser(
            prog="ch",
            add_help=False,
            formatter_class=argparse.ArgumentDefaultsHelpFormatter,
            description="""Display list of major crypto-related hacks [Source: https://rekt.news]
            Can be sorted by {Platform,Date,Amount [$],Audit,Slug,URL} with --sort
            and reverse the display order with --descend
            Show only N elements with --limit
            Accepts --slug or -s to check individual crypto hack (e.g., -s polynetwork-rekt)
            """,
        )

        parser.add_argument(
            "-l",
            "--limit",
            dest="limit",
            type=int,
            help="Display N items",
            default=15,
        )
        parser.add_argument(
            "--sort",
            dest="sortby",
            type=str,
            help="Sort by given column. Default: Amount [$]",
            default="Amount [$]",
            nargs="+",
        )
        parser.add_argument(
            "--descend",
            action="store_true",
            help="Flag to sort in descending order (lowest first)",
            dest="descend",
            default=False,
        )
        parser.add_argument(
            "-s",
            "--slug",
            dest="slug",
            type=str,
            help="Slug to check crypto hack (e.g., polynetwork-rekt)",
            default="",
        )

        if other_args and "-" not in other_args[0][0]:
            other_args.insert(0, "-s")

        ns_parser = self.parse_known_args_and_warn(
            parser, other_args, EXPORT_ONLY_RAW_DATA_ALLOWED
        )
        if ns_parser:
            rekt_view.display_crypto_hacks(
                slug=ns_parser.slug,
                limit=ns_parser.limit,
                export=ns_parser.export,
                sortby=" ".join(ns_parser.sortby),
                ascend=not ns_parser.descend,
            )

    @log_start_end(log=logger)
    def call_btcrb(self, other_args: List[str]):
        """Process btcrb command"""
        parser = argparse.ArgumentParser(
            add_help=False,
            formatter_class=argparse.ArgumentDefaultsHelpFormatter,
            prog="btcrb",
            description="""Display bitcoin rainbow chart overtime including halvings.
            [Price data from source: https://glassnode.com]
            [Inspired by: https://blockchaincenter.net]""",
        )
        parser.add_argument(
            "-s",
            "--since",
            dest="since",
            type=valid_date,
            help="Initial date. Default is initial BTC date: 2010-01-01",
            default=datetime(2010, 1, 1).strftime("%Y-%m-%d"),
        )

        parser.add_argument(
            "-u",
            "--until",
            dest="until",
            type=valid_date,
            help="Final date. Default is current date",
            default=datetime.now().strftime("%Y-%m-%d"),
        )
        ns_parser = self.parse_known_args_and_warn(
            parser, other_args, EXPORT_BOTH_RAW_DATA_AND_FIGURES
        )
        if ns_parser:
            start_date = ns_parser.since.strftime("%Y-%m-%d")
            end_date = ns_parser.until.strftime("%Y-%m-%d")

            display_btc_rainbow(
                start_date=start_date,
                end_date=end_date,
                export=ns_parser.export,
            )

    @log_start_end(log=logger)
    def call_altindex(self, other_args: List[str]):
        """Process altindex command"""
        parser = argparse.ArgumentParser(
            add_help=False,
            formatter_class=argparse.ArgumentDefaultsHelpFormatter,
            prog="altindex",
            description="""Display altcoin index overtime.
                    If 75% of the Top 50 coins performed better than Bitcoin over periods of time
                    (30, 90 or 365 days) it is Altcoin Season. Excluded from the Top 50 are
                    Stablecoins (Tether, DAI…) and asset backed tokens (WBTC, stETH, cLINK,…)
                    [Source: https://blockchaincenter.net]
                """,
        )

        parser.add_argument(
            "-p",
            "--period",
            type=int,
            help="Period of time to check if how altcoins have performed against btc (30, 90, 365)",
            dest="period",
            default=365,
            choices=DAYS,
        )

        parser.add_argument(
            "-s",
            "--since",
            dest="since",
            type=valid_date,
            help="Start date (default: 1 year before, e.g., 2021-01-01)",
            default=(datetime.now() - timedelta(days=365)).strftime("%Y-%m-%d"),
        )

        parser.add_argument(
            "-u",
            "--until",
            dest="until",
            type=valid_date,
            help="Final date. Default is current date",
            default=datetime.now().strftime("%Y-%m-%d"),
        )

        if other_args and "-" not in other_args[0][0]:
            other_args.insert(0, "-p")

        ns_parser = self.parse_known_args_and_warn(
            parser, other_args, EXPORT_BOTH_RAW_DATA_AND_FIGURES
        )

        if ns_parser:
            blockchaincenter_view.display_altcoin_index(
                start_date=ns_parser.since.timestamp(),
                end_date=ns_parser.until.timestamp(),
                period=ns_parser.period,
                export=ns_parser.export,
            )

    @log_start_end(log=logger)
    def call_wf(self, other_args: List[str]):
        """Process wf command"""
        parser = argparse.ArgumentParser(
            add_help=False,
            formatter_class=argparse.ArgumentDefaultsHelpFormatter,
            prog="wf",
            description="""
                Display top coins withdrawal fees
                [Source: https://withdrawalfees.com/]
            """,
        )

        parser.add_argument(
            "-l",
            "--limit",
            type=int,
            help="Limit number of coins to display withdrawal fees. Default 10",
            dest="limit",
            default=10,
        )

        ns_parser = self.parse_known_args_and_warn(
            parser, other_args, EXPORT_ONLY_RAW_DATA_ALLOWED
        )

        if ns_parser:
            withdrawalfees_view.display_overall_withdrawal_fees(
                limit=ns_parser.limit, export=ns_parser.export
            )

    @log_start_end(log=logger)
    def call_ewf(self, other_args: List[str]):
        """Process ewf command"""
        parser = argparse.ArgumentParser(
            add_help=False,
            formatter_class=argparse.ArgumentDefaultsHelpFormatter,
            prog="ewf",
            description="""
                Display exchange withdrawal fees
                [Source: https://withdrawalfees.com/]
            """,
        )

        ns_parser = self.parse_known_args_and_warn(
            parser, other_args, EXPORT_ONLY_RAW_DATA_ALLOWED
        )

        if ns_parser:
            withdrawalfees_view.display_overall_exchange_withdrawal_fees(
                export=ns_parser.export
            )

    @log_start_end(log=logger)
    def call_wfpe(self, other_args: List[str]):
        """Process wfpe command"""
        parser = argparse.ArgumentParser(
            add_help=False,
            formatter_class=argparse.ArgumentDefaultsHelpFormatter,
            prog="wfpe",
            description="""
                Coin withdrawal fees per exchange
                [Source: https://withdrawalfees.com/]
            """,
        )

        parser.add_argument(
            "-c",
            "--coin",
            default="bitcoin",
            type=str,
            dest="coin",
            help="Coin to check withdrawal fees in long format (e.g., bitcoin, ethereum)",
        )

        if other_args and "-" not in other_args[0][0]:
            other_args.insert(0, "-c")

        ns_parser = self.parse_known_args_and_warn(
            parser, other_args, EXPORT_ONLY_RAW_DATA_ALLOWED
        )

        if ns_parser:
            if ns_parser.coin:
                if ns_parser.coin in withdrawalfees_model.POSSIBLE_CRYPTOS:
                    withdrawalfees_view.display_crypto_withdrawal_fees(
                        symbol=ns_parser.coin, export=ns_parser.export
                    )
                else:
                    console.print(f"Coin '{ns_parser.coin}' does not exist.")

                    similar_cmd = difflib.get_close_matches(
                        ns_parser.coin,
                        withdrawalfees_model.POSSIBLE_CRYPTOS,
                        n=1,
                        cutoff=0.75,
                    )
                    if similar_cmd:
                        console.print(f"Replacing by '{similar_cmd[0]}'")
                        withdrawalfees_view.display_crypto_withdrawal_fees(
                            symbol=similar_cmd[0], export=ns_parser.export
                        )
                    else:
                        similar_cmd = difflib.get_close_matches(
                            ns_parser.coin,
                            withdrawalfees_model.POSSIBLE_CRYPTOS,
                            n=1,
                            cutoff=0.5,
                        )
                        if similar_cmd:
                            console.print(f"Did you mean '{similar_cmd[0]}'?")
            else:
                console.print(
                    f"Couldn't find any coin with provided name: {ns_parser.coin}. "
                    f"Please choose one from list: {withdrawalfees_model.POSSIBLE_CRYPTOS}\n"
                )

    @log_start_end(log=logger)
    def call_cghold(self, other_args):
        """Process hold command"""
        parser = argparse.ArgumentParser(
            prog="cghold",
            add_help=False,
            formatter_class=argparse.ArgumentDefaultsHelpFormatter,
            description="""
                Shows overview of public companies that holds ethereum or bitcoin.
                You can find there most important metrics like:
                Total Bitcoin Holdings, Total Value (USD), Public Companies Bitcoin Dominance, Companies
                """,
        )

        parser.add_argument(
            "-c",
            "--coin",
            dest="coin",
            type=str,
            help="companies with ethereum or bitcoin",
            default="bitcoin",
            choices=pycoingecko_model.HOLD_COINS,
        )
        parser.add_argument(
            "-l",
            "--limit",
            dest="limit",
            type=check_positive,
            help="display N number of records",
            default=5,
        )
        parser.add_argument(
            "--bar",
            action="store_true",
            help="Flag to show bar chart",
            dest="bar",
            default=False,
        )

        if other_args and "-" not in other_args[0][0]:
            other_args.insert(0, "-c")

        ns_parser = self.parse_known_args_and_warn(
            parser, other_args, EXPORT_ONLY_RAW_DATA_ALLOWED
        )
        if ns_parser:
            pycoingecko_view.display_holdings_overview(
                symbol=ns_parser.coin,
                export=ns_parser.export,
                show_bar=ns_parser.bar,
                limit=ns_parser.limit,
            )

    @log_start_end(log=logger)
    def call_cgcategories(self, other_args):
        """Process top_categories command"""
        parser = argparse.ArgumentParser(
            prog="cgcategories",
            add_help=False,
            formatter_class=argparse.ArgumentDefaultsHelpFormatter,
            description="""Shows top cryptocurrency categories by market capitalization. It includes categories like:
            stablecoins, defi, solana ecosystem, polkadot ecosystem and many others.
            You can sort by {}, using --sort parameter""",
        )

        parser.add_argument(
            "-l",
            "--limit",
            dest="limit",
            type=check_positive,
            help="display N number of records",
            default=15,
        )

        parser.add_argument(
            "-s",
            "--sort",
            dest="sortby",
            type=str,
            help="Sort by given column. Default: market_cap_desc",
            default=pycoingecko_model.SORT_VALUES[0],
            choices=pycoingecko_model.SORT_VALUES,
        )

        parser.add_argument(
            "--pie",
            action="store_true",
            help="Flag to show pie chart",
            dest="pie",
            default=False,
        )

        ns_parser = self.parse_known_args_and_warn(
            parser, other_args, EXPORT_ONLY_RAW_DATA_ALLOWED
        )
        if ns_parser:
            pycoingecko_view.display_categories(
                limit=ns_parser.limit,
                export=ns_parser.export,
                sortby=ns_parser.sortby,
                pie=ns_parser.pie,
            )

    # TODO: solve sort (similar to cglosers from discovery)
    @log_start_end(log=logger)
    def call_cgstables(self, other_args):
        """Process stables command"""
        parser = argparse.ArgumentParser(
            prog="cgstables",
            add_help=False,
            formatter_class=argparse.ArgumentDefaultsHelpFormatter,
            description="""Shows stablecoins by market capitalization.
                Stablecoins are cryptocurrencies that attempt to peg their market value to some external reference
                like the U.S. dollar or to a commodity's price such as gold.
                You can display only N number of coins with --limit parameter.
                You can sort data by {} with --sort""",
        )

        parser.add_argument(
            "-l",
            "--limit",
            dest="limit",
            type=check_positive,
            help="display N number records",
            default=15,
        )

        parser.add_argument(
            "-s",
            "--sort",
            dest="sortby",
            type=str,
            help="Sort by given column. Default: market_cap",
            default="market_cap",
            choices=pycoingecko_model.COINS_COLUMNS,
        )

        parser.add_argument(
            "--descend",
            action="store_false",
            help="Flag to sort in descending order (lowest first)",
            dest="descend",
            default=False,
        )

        parser.add_argument(
            "--pie",
            action="store_true",
            help="Flag to show pie chart",
            dest="pie",
            default=False,
        )

        ns_parser = self.parse_known_args_and_warn(
            parser, other_args, EXPORT_ONLY_RAW_DATA_ALLOWED
        )
        if ns_parser:
            pycoingecko_view.display_stablecoins(
                limit=ns_parser.limit,
                export=ns_parser.export,
                sortby=ns_parser.sortby,
                ascend=not ns_parser.descend,
                pie=ns_parser.pie,
            )

    @log_start_end(log=logger)
    def call_cr(self, other_args):
        """Process cr command"""
        parser = argparse.ArgumentParser(
            prog="cr",
            add_help=False,
            formatter_class=argparse.ArgumentDefaultsHelpFormatter,
            description="""Displays crypto {borrow,supply} interest rates for cryptocurrencies across several platforms.
                You can select rate type with --type {borrow,supply}
                You can display only N number of platforms with --limit parameter.""",
        )

        parser.add_argument(
            "-t",
            "--type",
            dest="type",
            type=str,
            help="Select interest rate type",
            default="supply",
            choices=["borrow", "supply"],
        )
        parser.add_argument(
            "-c",
            "--cryptocurrrencies",
            dest="cryptos",
            type=loanscan_model.check_valid_coin,
            help=f"""Cryptocurrencies to search interest rates for separated by comma.
            Default: BTC,ETH,USDT,USDC. Options: {",".join(loanscan_model.CRYPTOS)}""",
            default="BTC,ETH,USDT,USDC",
        )

        parser.add_argument(
            "-p",
            "--platforms",
            dest="platforms",
            type=loanscan_model.check_valid_platform,
            help=f"""Platforms to search interest rates in separated by comma.
            Default: BlockFi,Ledn,SwissBorg,Youhodler. Options: {",".join(loanscan_model.PLATFORMS)}""",
            default="BlockFi,Ledn,SwissBorg,Youhodler",
        )

        if other_args and "-" not in other_args[0][0]:
            other_args.insert(0, "-t")

        ns_parser = self.parse_known_args_and_warn(
            parser, other_args, EXPORT_ONLY_RAW_DATA_ALLOWED, limit=10
        )
        if ns_parser:
            loanscan_view.display_crypto_rates(
                rate_type=ns_parser.type,
                symbols=ns_parser.cryptos,
                platforms=ns_parser.platforms,
                limit=ns_parser.limit,
                export=ns_parser.export,
            )

    @log_start_end(log=logger)
    def call_cgexchanges(self, other_args):
        """Process exchanges command"""
        parser = argparse.ArgumentParser(
            prog="cgexchanges",
            add_help=False,
            formatter_class=argparse.ArgumentDefaultsHelpFormatter,
            description="""Shows Top Crypto Exchanges
                You can display only N number exchanges with --limit parameter.
                You can sort data by Trust_Score, Id, Name, Country, Year_Established, Trade_Volume_24h_BTC with --sort
                and also with --descend flag to sort descending.
                Flag --urls will display urls.
                Displays: Trust_Score, Id, Name, Country, Year_Established, Trade_Volume_24h_BTC""",
        )

        parser.add_argument(
            "-l",
            "--limit",
            dest="limit",
            type=check_positive,
            help="display N number records",
            default=15,
        )

        parser.add_argument(
            "-s",
            "--sort",
            dest="sortby",
            type=str,
            help="Sort by given column. Default: Rank",
            default="Rank",
            choices=pycoingecko_model.EXCHANGES_FILTERS,
        )
        parser.add_argument(
            "--descend",
            action="store_false",
            help="Flag to sort in descending order (lowest first)",
            dest="descend",
            default=True,
        )

        parser.add_argument(
            "-u",
            "--urls",
            dest="urls",
            action="store_true",
            help="Flag to add a url column",
            default=False,
        )

        ns_parser = self.parse_known_args_and_warn(
            parser, other_args, EXPORT_ONLY_RAW_DATA_ALLOWED
        )
        if ns_parser:
            pycoingecko_view.display_exchanges(
                limit=ns_parser.limit,
                export=ns_parser.export,
                sortby=ns_parser.sortby,
                ascend=not ns_parser.descend,
                links=ns_parser.urls,
            )

    @log_start_end(log=logger)
    def call_cgexrates(self, other_args):
        """Process exchange_rates command"""
        parser = argparse.ArgumentParser(
            prog="cgexrates",
            add_help=False,
            formatter_class=argparse.ArgumentDefaultsHelpFormatter,
            description="""
                Shows list of crypto, fiats, commodity exchange rates from CoinGecko
                You can look on only N number of records with --limit,
                You can sort by Index, Name, Unit, Value, Type, and also use --descend flag to sort descending.""",
        )

        parser.add_argument(
            "-l",
            "--limit",
            dest="limit",
            type=check_positive,
            help="display N number records",
            default=15,
        )

        parser.add_argument(
            "-s",
            "--sort",
            dest="sortby",
            type=str,
            help="Sort by given column. Default: Index",
            default="Index",
            choices=pycoingecko_model.EXRATES_FILTERS,
        )

        parser.add_argument(
            "--descend",
            action="store_false",
            help="Flag to sort in descending order (lowest first)",
            dest="descend",
            default=True,
        )

        ns_parser = self.parse_known_args_and_warn(
            parser, other_args, EXPORT_ONLY_RAW_DATA_ALLOWED
        )
        if ns_parser:
            pycoingecko_view.display_exchange_rates(
                sortby=ns_parser.sortby,
                limit=ns_parser.limit,
                ascend=not ns_parser.descend,
                export=ns_parser.export,
            )

    @log_start_end(log=logger)
    def call_cgindexes(self, other_args):
        """Process indexes command"""
        parser = argparse.ArgumentParser(
            prog="cgindexes",
            add_help=False,
            formatter_class=argparse.ArgumentDefaultsHelpFormatter,
            description="""Shows list of crypto indexes from CoinGecko.
            Each crypto index is made up of a selection of cryptocurrencies,
            grouped together and weighted by market cap.
            You can display only N number of indexes with --limit parameter.
            You can sort data by Rank, Name, Id, Market, Last, MultiAsset with --sort
            and also with --descend flag to sort descending.
            Displays: Rank, Name, Id, Market, Last, MultiAsset
                """,
        )

        parser.add_argument(
            "-l",
            "--limit",
            dest="limit",
            type=check_positive,
            help="display N number records",
            default=15,
        )

        parser.add_argument(
            "-s",
            "--sort",
            dest="sortby",
            type=str,
            help="Sort by given column. Default: Rank",
            default="Rank",
            choices=pycoingecko_model.INDEXES_FILTERS,
        )

        parser.add_argument(
            "--descend",
            action="store_false",
            help="Flag to sort in descending order (lowest first)",
            dest="descend",
            default=True,
        )

        ns_parser = self.parse_known_args_and_warn(
            parser, other_args, EXPORT_ONLY_RAW_DATA_ALLOWED
        )
        if ns_parser:
            pycoingecko_view.display_indexes(
                limit=ns_parser.limit,
                sortby=ns_parser.sortby,
                ascend=not ns_parser.descend,
                export=ns_parser.export,
            )

    @log_start_end(log=logger)
    def call_cgderivatives(self, other_args):
        """Process derivatives command"""
        parser = argparse.ArgumentParser(
            prog="cgderivatives",
            add_help=False,
            formatter_class=argparse.ArgumentDefaultsHelpFormatter,
            description="""Shows list of crypto derivatives from CoinGecko
               Crypto derivatives are secondary contracts or financial tools that derive their value from a primary
               underlying asset. In this case, the primary asset would be a cryptocurrency such as Bitcoin.
               The most popular crypto derivatives are crypto futures, crypto options, and perpetual contracts.
               You can look on only N number of records with --limit,
               You can sort by Rank, Market, Symbol, Price, Pct_Change_24h, Contract_Type, Basis, Spread, Funding_Rate,
               Volume_24h with --sort and also with --descend flag to set it to sort descending.
               Displays:
                   Rank, Market, Symbol, Price, Pct_Change_24h, Contract_Type, Basis, Spread, Funding_Rate, Volume_24h
                   """,
        )

        parser.add_argument(
            "-l",
            "--limit",
            dest="limit",
            type=check_positive,
            help="display N number records",
            default=15,
        )

        parser.add_argument(
            "-s",
            "--sort",
            dest="sortby",
            type=str,
            help="Sort by given column. Default: Rank",
            default="Rank",
            choices=pycoingecko_model.DERIVATIVES_FILTERS,
        )

        parser.add_argument(
            "--descend",
            action="store_false",
            help="Flag to sort in descending order (lowest first)",
            dest="descend",
            default=True,
        )

        ns_parser = self.parse_known_args_and_warn(
            parser, other_args, EXPORT_ONLY_RAW_DATA_ALLOWED
        )
        if ns_parser:
            pycoingecko_view.display_derivatives(
                limit=ns_parser.limit,
                sortby=ns_parser.sortby,
                ascend=not ns_parser.descend,
                export=ns_parser.export,
            )

    @log_start_end(log=logger)
    def call_cgglobal(self, other_args):
        """Process global command"""
        parser = argparse.ArgumentParser(
            prog="cgglobal",
            add_help=False,
            formatter_class=argparse.ArgumentDefaultsHelpFormatter,
            description="""Shows global statistics about Crypto Market""",
        )

        parser.add_argument(
            "--pie",
            action="store_true",
            help="Flag to show pie chart with market cap distribution",
            dest="pie",
            default=False,
        )

        ns_parser = self.parse_known_args_and_warn(
            parser, other_args, EXPORT_ONLY_RAW_DATA_ALLOWED
        )
        if ns_parser:
            pycoingecko_view.display_global_market_info(
                export=ns_parser.export, pie=ns_parser.pie
            )

    @log_start_end(log=logger)
    def call_cgdefi(self, other_args):
        """Process defi command"""
        parser = argparse.ArgumentParser(
            prog="cgdefi",
            add_help=False,
            formatter_class=argparse.ArgumentDefaultsHelpFormatter,
            description="""Shows global DeFi statistics
               DeFi or Decentralized Finance refers to financial services that are built
               on top of distributed networks with no central intermediaries.
               Displays metrics like:
                   Market Cap, Trading Volume, Defi Dominance, Top Coins...""",
        )

        ns_parser = self.parse_known_args_and_warn(
            parser, other_args, EXPORT_ONLY_RAW_DATA_ALLOWED
        )
        if ns_parser:
            pycoingecko_view.display_global_defi_info(export=ns_parser.export)

    @log_start_end(log=logger)
    def call_cpglobal(self, other_args):
        """Process global command"""

        parser = argparse.ArgumentParser(
            add_help=False,
            formatter_class=argparse.ArgumentDefaultsHelpFormatter,
            prog="cpglobal",
            description="""Show most important global crypto statistics like: Market Cap, Volume,
            Number of cryptocurrencies, All Time High, All Time Low""",
        )

        ns_parser = self.parse_known_args_and_warn(
            parser, other_args, EXPORT_ONLY_RAW_DATA_ALLOWED
        )
        if ns_parser:
            coinpaprika_view.display_global_market(export=ns_parser.export)

    @log_start_end(log=logger)
    def call_cpmarkets(self, other_args):
        """Process markets command"""
        parser = argparse.ArgumentParser(
            prog="cpmarkets",
            add_help=False,
            formatter_class=argparse.ArgumentDefaultsHelpFormatter,
            description="""Show market related (price, supply, volume) coin information for all coins on CoinPaprika.
            You can display only N number of coins with --limit parameter.
            You can sort data by rank, name, symbol, price, volume_24h, mcap_change_24h, pct_change_1h, pct_change_24h,
            ath_price, pct_from_ath, --sort parameter and also with --descend flag to sort descending.
            Displays:
               rank, name, symbol, price, volume_24h, mcap_change_24h,
               pct_change_1h, pct_change_24h, ath_price, pct_from_ath,
                """,
        )

        parser.add_argument(
            "--vs",
            help="Quoted currency. Default USD",
            dest="vs",
            default="USD",
            type=str,
            choices=CURRENCIES,
        )

        parser.add_argument(
            "-l",
            "--limit",
            dest="limit",
            type=check_positive,
            help="display N number records",
            default=15,
        )

        parser.add_argument(
            "-s",
            "--sort",
            dest="sortby",
            type=str,
            help="Sort by given column. Default: rank",
            default="rank",
            choices=coinpaprika_model.MARKETS_FILTERS,
        )

        parser.add_argument(
            "--descend",
            action="store_false",
            help="Flag to sort in descending order (lowest first)",
            dest="descend",
            default=True,
        )

        ns_parser = self.parse_known_args_and_warn(
            parser, other_args, EXPORT_ONLY_RAW_DATA_ALLOWED
        )
        if ns_parser:
            coinpaprika_view.display_all_coins_market_info(
                symbol=ns_parser.vs,
                limit=ns_parser.limit,
                ascend=not ns_parser.descend,
                export=ns_parser.export,
                sortby=ns_parser.sortby,
            )

    @log_start_end(log=logger)
    def call_cpexmarkets(self, other_args):
        """Process exmarkets command"""
        parser = argparse.ArgumentParser(
            prog="cpexmarkets",
            add_help=False,
            formatter_class=argparse.ArgumentDefaultsHelpFormatter,
            description="""Get all exchange markets found for given exchange
                You can display only N number of records with --limit parameter.
                You can sort data by pair, base_currency_name, quote_currency_name, market_url, category,
                reported_volume_24h_share, trust_score --sort parameter and also with --descend flag to sort descending.
                You can use additional flag --urls to see urls for each market
                Displays:
                    exchange_id, pair, base_currency_name, quote_currency_name, market_url,
                    category, reported_volume_24h_share, trust_score,""",
        )

        parser.add_argument(
            "-e",
            "--exchange",
            help="Identifier of exchange e.g for Binance Exchange -> binance",
            dest="exchange",
            default="binance",
            type=str,
        )

        parser.add_argument(
            "-l",
            "--limit",
            dest="limit",
            type=check_positive,
            help="display N number records",
            default=10,
        )

        parser.add_argument(
            "-s",
            "--sort",
            dest="sortby",
            type=str,
            help="Sort by given column. Default: reported_volume_24h_share",
            default="reported_volume_24h_share",
            choices=coinpaprika_model.EXMARKETS_FILTERS,
        )

        parser.add_argument(
            "--descend",
            action="store_false",
            help="Flag to sort in descending order (lowest first)",
            dest="descend",
            default=False,
        )

        parser.add_argument(
            "-u",
            "--urls",
            dest="urls",
            action="store_true",
            help="""Flag to show urls. If you will use that flag you will see only:
                exchange, pair, trust_score, market_url columns""",
            default=False,
        )

        if other_args and "-" not in other_args[0][0]:
            other_args.insert(0, "-e")

        ns_parser = self.parse_known_args_and_warn(
            parser, other_args, EXPORT_ONLY_RAW_DATA_ALLOWED
        )
        if ns_parser:
            coinpaprika_view.display_exchange_markets(
                exchange=ns_parser.exchange,
                limit=ns_parser.limit,
                export=ns_parser.export,
                sortby=ns_parser.sortby,
                ascend=not ns_parser.descend,
                links=ns_parser.urls,
            )

    @log_start_end(log=logger)
    def call_cpinfo(self, other_args):
        """Process info command"""
        parser = argparse.ArgumentParser(
            add_help=False,
            formatter_class=argparse.ArgumentDefaultsHelpFormatter,
            prog="cpinfo",
            description="""Show basic coin information for all coins from CoinPaprika API
                You can display only N number of coins with --limit parameter.
                You can sort data by rank, name, symbol, price, volume_24h, circulating_supply,
                total_supply, max_supply, market_cap, beta_value, ath_price --sort parameter
                and also with --descend flag to sort descending.

                Displays:
                    rank, name, symbol, price, volume_24h, circulating_supply,
                    total_supply, max_supply, market_cap, beta_value, ath_price
                """,
        )

        parser.add_argument(
            "--vs",
            help="Quoted currency. Default USD",
            dest="vs",
            default="USD",
            type=str,
            choices=CURRENCIES,
        )

        parser.add_argument(
            "-l",
            "--limit",
            dest="limit",
            type=check_positive,
            help="display N number records",
            default=20,
        )

        parser.add_argument(
            "-s",
            "--sort",
            dest="sortby",
            type=str,
            help="Sort by given column. Default: rank",
            default="rank",
            choices=coinpaprika_model.INFO_FILTERS,
        )

        parser.add_argument(
            "--descend",
            action="store_false",
            help="Flag to sort in descending order (lowest first)",
            dest="descend",
            default=True,
        )

        ns_parser = self.parse_known_args_and_warn(
            parser, other_args, EXPORT_ONLY_RAW_DATA_ALLOWED
        )
        if ns_parser:
            coinpaprika_view.display_all_coins_info(
                symbol=ns_parser.vs,
                limit=ns_parser.limit,
                ascend=not ns_parser.descend,
                sortby=ns_parser.sortby,
                export=ns_parser.export,
            )

    @log_start_end(log=logger)
    def call_cpexchanges(self, other_args):
        """Process coins_market command"""
        parser = argparse.ArgumentParser(
            add_help=False,
            formatter_class=argparse.ArgumentDefaultsHelpFormatter,
            prog="cpexchanges",
            description="""Show all exchanges from CoinPaprika
               You can display only N number of coins with --limit parameter.
               You can sort data by  rank, name, currencies, markets, fiats, confidence,
               volume_24h,volume_7d ,volume_30d, sessions_per_month --sort parameter
               and also with --descend flag to sort descending.
               Displays:
                   rank, name, currencies, markets, fiats, confidence, volume_24h,
                   volume_7d ,volume_30d, sessions_per_month""",
        )

        parser.add_argument(
            "--vs",
            help="Quoted currency. Default USD",
            dest="vs",
            default="USD",
            type=str,
            choices=CURRENCIES,
        )

        parser.add_argument(
            "-l",
            "--limit",
            dest="limit",
            type=check_positive,
            help="display N number records",
            default=20,
        )

        parser.add_argument(
            "-s",
            "--sort",
            dest="sortby",
            type=str,
            help="Sort by given column. Default: rank",
            default="rank",
            choices=coinpaprika_model.EXCHANGES_FILTERS,
        )

        parser.add_argument(
            "--descend",
            action="store_false",
            help="Flag to sort in descending order (lowest first)",
            dest="descend",
            default=True,
        )

        ns_parser = self.parse_known_args_and_warn(
            parser, other_args, EXPORT_ONLY_RAW_DATA_ALLOWED
        )
        if ns_parser:
            coinpaprika_view.display_all_exchanges(
                symbol=ns_parser.vs,
                limit=ns_parser.limit,
                ascend=not ns_parser.descend,
                sortby=ns_parser.sortby,
                export=ns_parser.export,
            )

    @log_start_end(log=logger)
    def call_cpplatforms(self, other_args):
        """Process platforms command"""
        parser = argparse.ArgumentParser(
            prog="cpplatforms",
            add_help=False,
            formatter_class=argparse.ArgumentDefaultsHelpFormatter,
            description="""List all smart contract platforms like ethereum, solana, cosmos, polkadot, kusama""",
        )

        ns_parser = self.parse_known_args_and_warn(
            parser, other_args, EXPORT_ONLY_RAW_DATA_ALLOWED
        )
        if ns_parser:
            coinpaprika_view.display_all_platforms(export=ns_parser.export)

    @log_start_end(log=logger)
    def call_cpcontracts(self, other_args):
        """Process contracts command"""
        platforms = get_all_contract_platforms()["platform_id"].tolist()

        parser = argparse.ArgumentParser(
            prog="cpcontracts",
            add_help=False,
            formatter_class=argparse.ArgumentDefaultsHelpFormatter,
            description="""Gets all contract addresses for given platform.
               Provide platform id with -p/--platform parameter
               You can display only N number of smart contracts with --limit parameter.
               You can sort data by id, type, active, balance  --sort parameter
               and also with --descend flag to sort descending.

               Displays:
                   id, type, active, balance
               """,
        )

        parser.add_argument(
            "-p",
            "--platform",
            help="Blockchain platform like eth-ethereum",
            dest="platform",
            default="eth-ethereum",
            type=str,
            choices=platforms,
        )

        parser.add_argument(
            "-l",
            "--limit",
            dest="limit",
            type=check_positive,
            help="display N number records",
            default=15,
        )

        parser.add_argument(
            "-s",
            "--sort",
            dest="sortby",
            type=str,
            help="Sort by given column",
            default="id",
            choices=coinpaprika_model.CONTRACTS_FILTERS,
        )

        parser.add_argument(
            "--descend",
            action="store_false",
            help="Flag to sort in descending order (lowest first)",
            dest="descend",
            default=True,
        )

        if other_args and "-" not in other_args[0][0]:
            other_args.insert(0, "-p")

        ns_parser = self.parse_known_args_and_warn(
            parser, other_args, EXPORT_ONLY_RAW_DATA_ALLOWED
        )
        if ns_parser:
            coinpaprika_view.display_contracts(
                symbol=ns_parser.platform,
                limit=ns_parser.limit,
                ascend=not ns_parser.descend,
                sortby=ns_parser.sortby,
                export=ns_parser.export,
            )

    @log_start_end(log=logger)
    def call_cbpairs(self, other_args):
        """Process news command"""
        parser = argparse.ArgumentParser(
            prog="cbpairs",
            add_help=False,
            formatter_class=argparse.ArgumentDefaultsHelpFormatter,
            description="Shows available trading pairs on Coinbase ",
        )

        parser.add_argument(
            "-l",
            "--limit",
            dest="limit",
            type=int,
            help="display N number of news >=10",
            default=15,
        )

        parser.add_argument(
            "-s",
            "--sort",
            dest="sortby",
            type=str,
            help="Sort by given column. Default: id",
            default="id",
            choices=coinbase_model.PAIRS_FILTERS,
        )

        parser.add_argument(
            "--descend",
            action="store_false",
            help="Flag to sort in descending order (lowest first)",
            dest="descend",
            default=True,
        )

        ns_parser = self.parse_known_args_and_warn(
            parser, other_args, EXPORT_ONLY_RAW_DATA_ALLOWED
        )
        if ns_parser:
            coinbase_view.display_trading_pairs(
                limit=ns_parser.limit,
                export=ns_parser.export,
                sortby=ns_parser.sortby,
                ascend=not ns_parser.descend,
            )

    @log_start_end(log=logger)
    def call_news(self, other_args):
        """Process news command"""
        parser = argparse.ArgumentParser(
            prog="news",
            add_help=False,
            formatter_class=argparse.ArgumentDefaultsHelpFormatter,
            description="Display recent news from CryptoPanic aggregator platform. [Source: https://cryptopanic.com/]",
        )

        parser.add_argument(
            "-l",
            "--limit",
            dest="limit",
            type=check_positive,
            help="display N number records",
            default=20,
        )

        parser.add_argument(
            "-k",
            "--kind",
            dest="kind",
            type=str,
            help="Filter by category of news. Available values: news or media.",
            default="news",
            choices=cryptopanic_model.CATEGORIES,
        )

        parser.add_argument(
            "--filter",
            dest="filter",
            type=str,
            help="Filter by kind of news. One from list: rising|hot|bullish|bearish|important|saved|lol",
            default=None,
            required=False,
            choices=cryptopanic_model.FILTERS,
        )

        parser.add_argument(
            "-r",
            "--region",
            dest="region",
            type=str,
            help="Filter news by regions. Available regions are: en (English), de (Deutsch), nl (Dutch), es (Español), "
            "fr (Français), it (Italiano), pt (Português), ru (Русский)",
            default="en",
            choices=cryptopanic_model.REGIONS,
        )

        parser.add_argument(
            "-s",
            "--sort",
            dest="sortby",
            type=str,
            help="Sort by given column. Default: published_at",
            default="published_at",
            choices=cryptopanic_model.SORT_FILTERS,
        )

        parser.add_argument(
            "--descend",
            action="store_false",
            help="Flag to sort in descending order (lowest first)",
            dest="descend",
            default=True,
        )

        parser.add_argument(
            "-u",
            "--urls",
            dest="urls",
            action="store_true",
            help="Flag to show urls column.",
            default=False,
        )

        ns_parser = self.parse_known_args_and_warn(
            parser, other_args, EXPORT_ONLY_RAW_DATA_ALLOWED
        )

        if ns_parser:
            cryptopanic_view.display_news(
                limit=ns_parser.limit,
                export=ns_parser.export,
                sortby=ns_parser.sortby,
                ascend=not ns_parser.descend,
                links=ns_parser.urls,
                post_kind=ns_parser.kind,
                filter_=ns_parser.filter,
                region=ns_parser.region,
            )<|MERGE_RESOLUTION|>--- conflicted
+++ resolved
@@ -201,7 +201,6 @@
             choices["cpcontracts"]["--sort"] = {
                 c: None for c in coinpaprika_model.CONTRACTS_FILTERS
             }
-<<<<<<< HEAD
             choices["cpcontracts"]["-s"] = "--sort"
             choices["cpcontracts"]["--limit"] = {str(c): {} for c in range(1, 100)}
             choices["cpcontracts"]["-l"] = "--limit"
@@ -255,20 +254,10 @@
                 "--until": None,
                 "-u": "--until",
             }
-=======
-            choices["hm"] = {c: None for c in get_categories_keys()}
-            choices["cpinfo"]["-s"] = {c: None for c in coinpaprika_model.INFO_FILTERS}
-            choices["cbpairs"]["-s"] = {c: None for c in coinbase_model.PAIRS_FILTERS}
-            choices["news"]["-k"] = {c: None for c in cryptopanic_model.CATEGORIES}
-            choices["news"]["--filter"] = {c: None for c in cryptopanic_model.FILTERS}
-            choices["news"]["-r"] = {c: None for c in cryptopanic_model.REGIONS}
-            choices["news"]["-s"] = {c: None for c in cryptopanic_model.SORT_FILTERS}
-            choices["wfpe"] = {c: None for c in withdrawalfees_model.POSSIBLE_CRYPTOS}
-            choices["fun"] = {c: None for c in tokenterminal_model.METRICS}
-            choices["fun"]["-m"] = {c: None for c in tokenterminal_model.METRICS}
-            choices["fun"]["-c"] = {c: None for c in tokenterminal_model.CATEGORIES}
-            choices["fun"]["-t"] = {c: None for c in tokenterminal_model.TIMELINES}
->>>>>>> 7979b1fc
+            choices["fun"] = {c: {} for c in tokenterminal_model.METRICS}
+            choices["fun"]["-m"] = {c: {} for c in tokenterminal_model.METRICS}
+            choices["fun"]["-c"] = {c: {} for c in tokenterminal_model.CATEGORIES}
+            choices["fun"]["-t"] = {c: {} for c in tokenterminal_model.TIMELINES}
 
             choices["support"] = self.SUPPORT_CHOICES
             choices["about"] = self.ABOUT_CHOICES
