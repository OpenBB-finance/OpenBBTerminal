--- conflicted
+++ resolved
@@ -203,12 +203,8 @@
             choices["contracts"]["--platform"] = {
                 c: None for c in get_all_contract_platforms()["platform_id"].tolist()
             }
-<<<<<<< HEAD
             choices["contracts"]["-p"] = "--platform"
-            choices["contracts"]["--sort"] = {
-=======
             choices["contracts"]["--sortby"] = {
->>>>>>> 5debfb4d
                 c: None for c in coinpaprika_model.CONTRACTS_FILTERS
             }
             choices["contracts"]["-s"] = "--sortby"
