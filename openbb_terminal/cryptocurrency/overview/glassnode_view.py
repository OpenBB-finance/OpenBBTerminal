import logging
import os
from datetime import datetime
from typing import Optional

import numpy as np
import pandas as pd

<<<<<<< HEAD
=======
from openbb_terminal import OpenBBFigure
>>>>>>> 2a880524
from openbb_terminal.config_terminal import theme
from openbb_terminal.core.session.current_user import get_current_user
from openbb_terminal.cryptocurrency.overview.glassnode_model import get_btc_rainbow
from openbb_terminal.decorators import check_api_key, log_start_end
from openbb_terminal.helper_funcs import export_data

logger = logging.getLogger(__name__)


@log_start_end(log=logger)
@check_api_key(["API_GLASSNODE_KEY"])
def display_btc_rainbow(
    start_date: str = "2010-01-01",
    end_date: Optional[str] = None,
    export: str = "",
    sheet_name: Optional[str] = None,
    external_axes: bool = False,
):
    """Displays bitcoin rainbow chart
    [Price data from source: https://glassnode.com]
    [Inspired by: https://blockchaincenter.net]

    Parameters
    ----------
    start_date : str
        Initial date, format YYYY-MM-DD
    end_date : Optional[str]
        Final date, format YYYY-MM-DD
    export : str
        Export dataframe data to csv,json,xlsx file
    external_axes : bool, optional
        Whether to return the figure object or not, by default False
    """

    if end_date is None:
        end_date = datetime.now().strftime("%Y-%m-%d")

    df_data = get_btc_rainbow(start_date, end_date)

    if df_data.empty:
        return None

<<<<<<< HEAD
    # This plot has 1 axis
    if not external_axes:
        _, ax = plt.subplots(
            figsize=plot_autoscale(), dpi=get_current_user().preferences.PLOT_DPI
        )
    elif is_valid_axes_count(external_axes, 1):
        (ax,) = external_axes
    else:
        return
=======
    fig = OpenBBFigure(yaxis_title="Price [USD]")
    fig.set_title("Bitcoin Rainbow Chart")
>>>>>>> 2a880524

    d0 = datetime.strptime("2012-01-01", "%Y-%m-%d")
    dend = datetime.strptime(end_date, "%Y-%m-%d")

    x = range((df_data.index[0] - d0).days, (dend - d0).days + 1)

    y0 = [10 ** ((2.90 * ln_x) - 19.463) for ln_x in [np.log(val + 1400) for val in x]]
    y1 = [10 ** ((2.886 * ln_x) - 19.463) for ln_x in [np.log(val + 1375) for val in x]]
    y2 = [10 ** ((2.872 * ln_x) - 19.463) for ln_x in [np.log(val + 1350) for val in x]]
    y3 = [10 ** ((2.859 * ln_x) - 19.463) for ln_x in [np.log(val + 1320) for val in x]]
    y4 = [
        10 ** ((2.8445 * ln_x) - 19.463) for ln_x in [np.log(val + 1293) for val in x]
    ]
    y5 = [
        10 ** ((2.8295 * ln_x) - 19.463) for ln_x in [np.log(val + 1275) for val in x]
    ]
    y6 = [10 ** ((2.815 * ln_x) - 19.463) for ln_x in [np.log(val + 1250) for val in x]]
    y7 = [10 ** ((2.801 * ln_x) - 19.463) for ln_x in [np.log(val + 1225) for val in x]]
    y8 = [10 ** ((2.788 * ln_x) - 19.463) for ln_x in [np.log(val + 1200) for val in x]]

    x_dates = pd.date_range(df_data.index[0], dend, freq="d")

    color_list = [
        "rgba(255, 0, 0, 0.7)",
        "rgba(255, 165, 0, 0.7)",
        "rgba(255, 255, 0, 0.7)",
        "rgba(0, 128, 0, 0.7)",
        "rgba(0, 0, 255, 0.7)",
        "rgba(238, 130, 238, 0.7)",
        "rgba(75, 0, 130, 0.7)",
        "rgba(128, 0, 128, 0.7)",
    ]
    labels = [
        "Bubble bursting imminent!!",
        "SELL!",
        "Everyone FOMO'ing....",
        "Is this a bubble??",
        "Still cheap",
        "Accumulate",
        "BUY!",
        "Basically a Fire Sale",
        "Bitcoin Price",
    ]
    for i, (ytop, ybottom, color, label) in enumerate(
        zip(
            [y1, y2, y3, y4, y5, y6, y7, y8],
            [y0, y1, y2, y3, y4, y5, y6, y7],
            color_list,
            labels,
        )
    ):
        fig.add_scatter(
            x=x_dates,
            y=ytop,
            mode="lines",
            line_color=color,
            showlegend=False,
            name="",
        )
        fig.add_scatter(
            x=x_dates,
            y=ybottom,
            mode="lines",
            fill="tonexty",
            fillcolor=color,
            line_color=color,
            name=label,
        )

    fig.add_scatter(
        x=df_data.index,
        y=df_data["v"].values,
        mode="lines",
        line_color=theme.get_colors()[0],
        name="Bitcoin Price",
    )

    sample_dates = [
        datetime(2012, 11, 28),
        datetime(2016, 7, 9),
        datetime(2020, 5, 11),
        datetime(2024, 4, 4),
    ]

    for i, date in enumerate(sample_dates):
        if d0 < date < dend:
            fig.add_vline(x=date, line_width=2, line_color="grey")
            fig.add_annotation(
                x=date,
                y=min(y0),
                text=f"Halving {i+1}",
                textangle=90,
                xshift=10,
                yshift=-120,
                font=dict(color="grey"),
            )

    fig.update_layout(legend=dict(traceorder="normal"), yaxis_type="log")

    export_data(
        export,
        os.path.dirname(os.path.abspath(__file__)),
        "btcrb",
        df_data,
        sheet_name,
        fig,
    )

    return fig.show(external=external_axes)<|MERGE_RESOLUTION|>--- conflicted
+++ resolved
@@ -6,10 +6,7 @@
 import numpy as np
 import pandas as pd
 
-<<<<<<< HEAD
-=======
 from openbb_terminal import OpenBBFigure
->>>>>>> 2a880524
 from openbb_terminal.config_terminal import theme
 from openbb_terminal.core.session.current_user import get_current_user
 from openbb_terminal.cryptocurrency.overview.glassnode_model import get_btc_rainbow
@@ -52,20 +49,8 @@
     if df_data.empty:
         return None
 
-<<<<<<< HEAD
-    # This plot has 1 axis
-    if not external_axes:
-        _, ax = plt.subplots(
-            figsize=plot_autoscale(), dpi=get_current_user().preferences.PLOT_DPI
-        )
-    elif is_valid_axes_count(external_axes, 1):
-        (ax,) = external_axes
-    else:
-        return
-=======
     fig = OpenBBFigure(yaxis_title="Price [USD]")
     fig.set_title("Bitcoin Rainbow Chart")
->>>>>>> 2a880524
 
     d0 = datetime.strptime("2012-01-01", "%Y-%m-%d")
     dend = datetime.strptime(end_date, "%Y-%m-%d")
