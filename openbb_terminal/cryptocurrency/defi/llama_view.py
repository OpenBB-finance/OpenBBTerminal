--- conflicted
+++ resolved
@@ -5,9 +5,11 @@
 import os
 from typing import Optional, Union
 
-from openbb_terminal import config_terminal as cfg
+from openbb_terminal import (
+    OpenBBFigure,
+    config_terminal as cfg,
+)
 from openbb_terminal.core.plots.backend import plots_backend
-from openbb_terminal import OpenBBFigure
 from openbb_terminal.cryptocurrency.cryptocurrency_helpers import read_data_file
 from openbb_terminal.cryptocurrency.defi import llama_model
 from openbb_terminal.decorators import log_start_end
@@ -21,13 +23,8 @@
     limit: int = 50,
     export: str = "",
     sheet_name: Optional[str] = None,
-<<<<<<< HEAD
     external_axes: bool = False,
 ) -> Union[OpenBBFigure, None]:
-=======
-    external_axes: Optional[List[plt.Axes]] = None,
-) -> None:
->>>>>>> b1ced18f
     """Plots top dApps (in terms of TVL) grouped by chain.
     [Source: https://docs.llama.fi/api]
 
@@ -130,13 +127,8 @@
     dapps: str = "",
     export: str = "",
     sheet_name: Optional[str] = None,
-<<<<<<< HEAD
     external_axes: bool = False,
 ) -> Union[OpenBBFigure, None]:
-=======
-    external_axes: Optional[List[plt.Axes]] = None,
-):
->>>>>>> b1ced18f
     """Plots historical TVL of different dApps
     [Source: https://docs.llama.fi/api]
 
@@ -186,13 +178,8 @@
     limit: int = 5,
     export: str = "",
     sheet_name: Optional[str] = None,
-<<<<<<< HEAD
     external_axes: bool = False,
 ) -> Union[OpenBBFigure, None]:
-=======
-    external_axes: Optional[List[plt.Axes]] = None,
-) -> None:
->>>>>>> b1ced18f
     """Plots historical values of the total sum of TVLs from all listed protocols.
     [Source: https://docs.llama.fi/api]
 
