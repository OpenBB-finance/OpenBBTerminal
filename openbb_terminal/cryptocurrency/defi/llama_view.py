--- conflicted
+++ resolved
@@ -5,19 +5,11 @@
 import os
 from typing import Optional, Union
 
-<<<<<<< HEAD
-import matplotlib.pyplot as plt
-from matplotlib import ticker
-
-from openbb_terminal import config_terminal as cfg
-from openbb_terminal.core.session.current_user import get_current_user
-=======
 from openbb_terminal import (
     OpenBBFigure,
     config_terminal as cfg,
 )
 from openbb_terminal.core.plots.backend import plots_backend
->>>>>>> 2a880524
 from openbb_terminal.cryptocurrency.cryptocurrency_helpers import read_data_file
 from openbb_terminal.cryptocurrency.defi import llama_model
 from openbb_terminal.decorators import log_start_end
@@ -49,23 +41,11 @@
     df = llama_model.get_defi_protocols(limit, drop_chain=False)
     chains = llama_model.get_grouped_defi_protocols(limit)
 
-<<<<<<< HEAD
-    # This plot has 1 axis
-    if not external_axes:
-        _, ax = plt.subplots(
-            figsize=(14, 8), dpi=get_current_user().preferences.PLOT_DPI
-        )
-    elif is_valid_axes_count(external_axes, 1):
-        (ax,) = external_axes
-    else:
-        return
-=======
     fig = OpenBBFigure(
         xaxis_title="Total Value Locked ($)",
         yaxis_title="Decentralized Application Name",
     )
     fig.set_title(f"Top {limit} dApp TVL grouped by chain")
->>>>>>> 2a880524
 
     colors = iter(cfg.theme.get_colors(reverse=True))
 
@@ -168,20 +148,8 @@
         Whether to return the figure object or not, by default False
     """
 
-<<<<<<< HEAD
-    # This plot has 1 axis
-    if not external_axes:
-        _, ax = plt.subplots(
-            figsize=plot_autoscale(), dpi=get_current_user().preferences.PLOT_DPI
-        )
-    elif is_valid_axes_count(external_axes, 1):
-        (ax,) = external_axes
-    else:
-        return
-=======
     fig = OpenBBFigure(yaxis_title="Total Value Locked ($)")
     fig.set_title("TVL in dApps")
->>>>>>> 2a880524
 
     available_protocols = read_data_file("defillama_dapps.json")
 
@@ -232,20 +200,8 @@
         Whether to return the figure object or not, by default False
     """
 
-<<<<<<< HEAD
-    # This plot has 1 axis
-    if not external_axes:
-        _, ax = plt.subplots(
-            figsize=plot_autoscale(), dpi=get_current_user().preferences.PLOT_DPI
-        )
-    elif is_valid_axes_count(external_axes, 1):
-        (ax,) = external_axes
-    else:
-        return
-=======
     fig = OpenBBFigure(yaxis_title="Total Value Locked ($)")
     fig.set_title("Total Value Locked in DeFi")
->>>>>>> 2a880524
 
     df = llama_model.get_defi_tvl()
     df_data = df.copy()
