--- conflicted
+++ resolved
@@ -5,15 +5,7 @@
 import os
 from typing import Optional, Union
 
-<<<<<<< HEAD
-import matplotlib.pyplot as plt
-from matplotlib import ticker
-
-from openbb_terminal import config_terminal as cfg
-from openbb_terminal.core.session.current_user import get_current_user
-=======
 from openbb_terminal import OpenBBFigure
->>>>>>> 2a880524
 from openbb_terminal.cryptocurrency.defi import terraengineer_model
 from openbb_terminal.decorators import log_start_end
 from openbb_terminal.helper_funcs import export_data
@@ -51,33 +43,9 @@
     if df.empty:
         console.print("[red]No data in the provided dataframe[/red]\n")
 
-<<<<<<< HEAD
-    # This plot has 1 axis
-    if not external_axes:
-        _, ax = plt.subplots(
-            figsize=plot_autoscale(), dpi=get_current_user().preferences.PLOT_DPI
-        )
-    elif is_valid_axes_count(external_axes, 1):
-        (ax,) = external_axes
-    else:
-        return
-
-    ax.plot(df["x"], df["y"])
-    ax.set_ylabel(f"{asset.upper()} Amount")
-    ax.set_title(f"{asset.upper()} Amount in {address}")
-    ax.get_yaxis().set_major_formatter(
-        ticker.FuncFormatter(lambda x, _: lambda_long_number_format(x))
-    )
-
-    cfg.theme.style_primary_axis(ax)
-
-    if not external_axes:
-        cfg.theme.visualize_output()
-=======
     fig = OpenBBFigure(yaxis_title=f"{asset.upper()} Amount")
     fig.set_title(f"{asset.upper()} Amount in {address}")
     fig.add_scatter(x=df["x"], y=df["y"], name=f"{asset.upper()} Amount")
->>>>>>> 2a880524
 
     export_data(
         export,
@@ -110,29 +78,7 @@
 
     df = terraengineer_model.get_anchor_yield_reserve()
     if df.empty:
-<<<<<<< HEAD
-        console.print("[red]No data was found[/red]\n")
-        return
-
-    # This plot has 1 axis
-    if not external_axes:
-        _, ax = plt.subplots(
-            figsize=plot_autoscale(), dpi=get_current_user().preferences.PLOT_DPI
-        )
-    elif is_valid_axes_count(external_axes, 1):
-        (ax,) = external_axes
-    else:
-        return
-
-    ax.plot(df["x"], df["y"])
-    ax.set_ylabel("UST Amount")
-    ax.set_title("Anchor UST Yield Reserve")
-    ax.get_yaxis().set_major_formatter(
-        ticker.FuncFormatter(lambda x, _: lambda_long_number_format(x))
-    )
-=======
         return console.print("[red]No data was found[/red]\n")
->>>>>>> 2a880524
 
     fig = OpenBBFigure(yaxis_title="UST Amount")
     fig.set_title("Anchor UST Yield Reserve")
