--- conflicted
+++ resolved
@@ -5,14 +5,7 @@
 import os
 from typing import Optional, Union
 
-<<<<<<< HEAD
-from matplotlib import pyplot as plt
-
-from openbb_terminal.config_terminal import theme
-from openbb_terminal.core.session.current_user import get_current_user
-=======
 from openbb_terminal import OpenBBFigure
->>>>>>> 2a880524
 from openbb_terminal.cryptocurrency.defi import smartstake_model
 from openbb_terminal.decorators import check_api_key, log_start_end
 from openbb_terminal.helper_funcs import export_data, print_rich_table
@@ -54,25 +47,6 @@
     df = smartstake_model.get_luna_supply_stats(supply_type, days)
 
     if df.empty:
-<<<<<<< HEAD
-        return
-
-    # This plot has 1 axis
-    if not external_axes:
-        _, ax = plt.subplots(
-            figsize=plot_autoscale(), dpi=get_current_user().preferences.PLOT_DPI
-        )
-    elif is_valid_axes_count(external_axes, 1):
-        (ax,) = external_axes
-    else:
-        return
-
-    ax.plot(
-        df.index,
-        df["circulatingSupplyInMil"],
-        c="black",
-        label="Circulating Supply",
-=======
         return None
 
     fig = OpenBBFigure(xaxis_title="Time", yaxis_title="Luna Circulating Supply [M]")
@@ -84,7 +58,6 @@
         mode="lines",
         name="Circulating Supply",
         line=dict(color="black"),
->>>>>>> 2a880524
     )
     fig.add_scatter(
         x=df.index,
