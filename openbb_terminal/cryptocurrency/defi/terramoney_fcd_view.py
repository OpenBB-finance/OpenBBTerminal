--- conflicted
+++ resolved
@@ -154,12 +154,8 @@
     cumulative: bool = False,
     limit: int = 90,
     export: str = "",
-<<<<<<< HEAD
+    sheet_name: str = None,
     external_axes: bool = False,
-=======
-    sheet_name: str = None,
-    external_axes: Optional[List[plt.Axes]] = None,
->>>>>>> e28d12f3
 ) -> None:
     """Plots terra blockchain account growth history [Source: https://fcd.terra.dev/swagger]
 
@@ -221,12 +217,8 @@
 def display_staking_ratio_history(
     limit: int = 90,
     export: str = "",
-<<<<<<< HEAD
+    sheet_name: str = None,
     external_axes: bool = False,
-=======
-    sheet_name: str = None,
-    external_axes: Optional[List[plt.Axes]] = None,
->>>>>>> e28d12f3
 ) -> None:
     """Plots terra blockchain staking ratio history [Source: https://fcd.terra.dev/v1]
 
@@ -269,12 +261,8 @@
 def display_staking_returns_history(
     limit: int = 90,
     export: str = "",
-<<<<<<< HEAD
+    sheet_name: str = None,
     external_axes: bool = False,
-=======
-    sheet_name: str = None,
-    external_axes: Optional[List[plt.Axes]] = None,
->>>>>>> e28d12f3
 ) -> None:
     """Plots terra blockchain staking returns history [Source: https://fcd.terra.dev/swagger]
 
