--- conflicted
+++ resolved
@@ -10,14 +10,7 @@
 # IMPORTATION THIRDPARTY
 import pandas as pd
 
-<<<<<<< HEAD
-from openbb_terminal.config_terminal import theme
-
-# IMPORTATION INTERNAL
-from openbb_terminal.core.session.current_user import get_current_user
-=======
 from openbb_terminal import OpenBBFigure
->>>>>>> 2a880524
 from openbb_terminal.decorators import check_api_key, log_start_end
 from openbb_terminal.fixedincome import fred_model
 from openbb_terminal.helper_funcs import export_data, print_rich_table
@@ -211,19 +204,6 @@
     """
     df = fred_model.get_estr(parameter, start_date, end_date)
     series_id = fred_model.ESTR_PARAMETER_TO_ECB_ID[parameter]
-<<<<<<< HEAD
-    # This plot has 1 axis
-    if not external_axes:
-        _, ax = plt.subplots(
-            figsize=plot_autoscale(),
-            dpi=get_current_user().preferences.PLOT_DPI,
-        )
-    elif is_valid_axes_count(external_axes, 1):
-        (ax,) = external_axes
-    else:
-        return
-=======
->>>>>>> 2a880524
 
     ylabel_dict = {
         "ECBESTRTOTVOL": "Millions in EUR",
@@ -290,29 +270,10 @@
         parameter=parameter, start_date=start_date, end_date=end_date
     )
 
-<<<<<<< HEAD
-    # This plot has 1 axis
-    if not external_axes:
-        _, ax = plt.subplots(
-            figsize=plot_autoscale(),
-            dpi=get_current_user().preferences.PLOT_DPI,
-        )
-    elif is_valid_axes_count(external_axes, 1):
-        (ax,) = external_axes
-    else:
-        return
-
-    colors = cycle(theme.get_colors())
-    ax.plot(
-        df.index,
-        df.values,
-        color=next(colors, "#FCED00"),
-=======
     fig = OpenBBFigure(
         yaxis_title="Yield (%)"
         if series_id != "SOFRINDEX"
         else "Index [Base = 04-2018]"
->>>>>>> 2a880524
     )
     fig.set_title(ID_TO_NAME_SOFR[series_id])
 
@@ -369,37 +330,10 @@
         parameter=parameter, start_date=start_date, end_date=end_date
     )
 
-<<<<<<< HEAD
-    # This plot has 1 axis
-    if not external_axes:
-        _, ax = plt.subplots(
-            figsize=plot_autoscale(),
-            dpi=get_current_user().preferences.PLOT_DPI,
-        )
-    elif is_valid_axes_count(external_axes, 1):
-        (ax,) = external_axes
-    else:
-        return
-
-    colors = cycle(theme.get_colors())
-    ax.plot(
-        df.index,
-        df.values,
-        color=next(colors, "#FCED00"),
-    )
-
-    if series_id == "IUDZLT2":
-        ylabel = "Millions of GDP"
-    elif series_id == "IUDZOS2":
-        ylabel = "Index [Base = 04-2018]"
-    else:
-        ylabel = "Yield (%)"
-=======
     ylabel_dict = {
         "IUDZLT2": "Millions of GDP",
         "IUDZOS2": "Index [Base = 04-2018]",
     }
->>>>>>> 2a880524
 
     fig = OpenBBFigure(yaxis_title=ylabel_dict.get(series_id, "Yield (%)"))
     fig.set_title(ID_TO_NAME_SONIA[series_id])
@@ -458,27 +392,8 @@
         parameter=parameter, start_date=start_date, end_date=end_date
     )
 
-<<<<<<< HEAD
-    # This plot has 1 axis
-    if not external_axes:
-        _, ax = plt.subplots(
-            figsize=plot_autoscale(),
-            dpi=get_current_user().preferences.PLOT_DPI,
-        )
-    elif is_valid_axes_count(external_axes, 1):
-        (ax,) = external_axes
-    else:
-        return
-
-    colors = cycle(theme.get_colors())
-    ax.plot(
-        df.index,
-        df.values,
-        color=next(colors, "#FCED00"),
-=======
     fig = OpenBBFigure(
         yaxis_title="Index" if series_id in ["AMBOR30T", "AMBOR90T"] else "Yield (%)"
->>>>>>> 2a880524
     )
     fig.set_title(ID_TO_NAME_AMERIBOR[series_id])
 
@@ -537,29 +452,8 @@
     )
     df = pd.DataFrame([df_upper, df_lower]).transpose()
 
-<<<<<<< HEAD
-    # This plot has 1 axis
-    if not external_axes:
-        _, ax = plt.subplots(
-            figsize=plot_autoscale(), dpi=get_current_user().preferences.PLOT_DPI
-        )
-    elif is_valid_axes_count(external_axes, 1):
-        (ax,) = external_axes
-    else:
-        return
-
-    ax.plot(
-        df.index,
-        df.values,
-    )
-    ax.set_title("Federal Funds Target Range")
-    ax.legend(["Upper limit", "Lower limit"])
-    ax.set_ylabel("Yield (%)")
-    theme.style_primary_axis(ax)
-=======
     fig = OpenBBFigure(yaxis_title="Yield (%)")
     fig.set_title("Federal Funds Target Range")
->>>>>>> 2a880524
 
     for series in df.columns:
         fig.add_scatter(x=df.index, y=df[series], name=series)
@@ -642,20 +536,6 @@
             parameter, start_date, end_date, overnight, quantiles, target
         )
 
-<<<<<<< HEAD
-        # This plot has 1 axis
-        if not external_axes:
-            _, ax = plt.subplots(
-                figsize=plot_autoscale(), dpi=get_current_user().preferences.PLOT_DPI
-            )
-        elif is_valid_axes_count(external_axes, 1):
-            (ax,) = external_axes
-        else:
-            return
-
-        colors = cycle(theme.get_colors())
-=======
->>>>>>> 2a880524
         for column in df.columns:
             fig.add_scatter(
                 x=df.index,
@@ -671,27 +551,9 @@
         df = fred_model.get_fed(
             parameter, start_date, end_date, overnight, quantiles, target
         )
-<<<<<<< HEAD
-        # This plot has 1 axis
-        if not external_axes:
-            _, ax = plt.subplots(
-                figsize=plot_autoscale(), dpi=get_current_user().preferences.PLOT_DPI
-            )
-        elif is_valid_axes_count(external_axes, 1):
-            (ax,) = external_axes
-        else:
-            return
-        colors = cycle(theme.get_colors())
-        ax.plot(
-            df.index,
-            df.values,
-            linewidth=2,
-            color=next(colors),
-=======
 
         fig.add_scatter(
             x=df.index, y=df[series_id], name=series_id, line_width=2.5, mode="lines"
->>>>>>> 2a880524
         )
         fig.set_yaxis_title(
             "Yield (%)"
@@ -758,30 +620,8 @@
     """
     df = fred_model.get_iorb(start_date=start_date, end_date=end_date)
 
-<<<<<<< HEAD
-    # This plot has 1 axis
-    if not external_axes:
-        _, ax = plt.subplots(
-            figsize=plot_autoscale(), dpi=get_current_user().preferences.PLOT_DPI
-        )
-    elif is_valid_axes_count(external_axes, 1):
-        (ax,) = external_axes
-    else:
-        return
-
-    colors = cycle(theme.get_colors())
-    ax.plot(
-        df.index,
-        df.values,
-        color=next(colors, "#FCED00"),
-    )
-    ax.set_title("Interest Rate on Reserve Balances")
-    ax.set_ylabel("Yield (%)")
-    theme.style_primary_axis(ax)
-=======
     fig = OpenBBFigure(yaxis_title="Yield (%)")
     fig.set_title("Interest Rate on Reserve Balances")
->>>>>>> 2a880524
 
     fig.add_scatter(x=df.index, y=df["IORB"], name="IORB", line_width=2, mode="lines")
 
@@ -823,23 +663,11 @@
     """
     data_series_df = fred_model.get_projection(long_run=long_run)
 
-<<<<<<< HEAD
-    # This plot has 1 axis
-    if not external_axes:
-        _, ax = plt.subplots(
-            figsize=plot_autoscale(), dpi=get_current_user().preferences.PLOT_DPI
-        )
-    elif is_valid_axes_count(external_axes, 1):
-        (ax,) = external_axes
-    else:
-        return
-=======
     fig = OpenBBFigure(yaxis_title="Yield (%)")
     fig.set_title(
         f"FOMC {'Long Run ' if long_run else ''}Summary of Economic Projections\n"
         "for the Federal Funds Rate"
     )
->>>>>>> 2a880524
 
     for legend, df in data_series_df.items():
         fig.add_scatter(
@@ -909,32 +737,8 @@
         parameter=parameter, start_date=start_date, end_date=end_date
     )
 
-<<<<<<< HEAD
-    # This plot has 1 axis
-    if not external_axes:
-        _, ax = plt.subplots(
-            figsize=plot_autoscale(), dpi=get_current_user().preferences.PLOT_DPI
-        )
-    elif is_valid_axes_count(external_axes, 1):
-        (ax,) = external_axes
-    else:
-        return
-
-    colors = cycle(theme.get_colors())
-    ax.plot(
-        df.index,
-        df.values,
-        color=next(colors, "#FCED00"),
-    )
-    ax.set_title(
-        "Discount Window Primary Credit Rate " + ID_TO_NAME_DWPCR[series_id],
-        fontsize=10,
-    )
-    theme.style_primary_axis(ax)
-=======
     fig = OpenBBFigure()
     fig.set_title(f"Discount Window Primary Credit Rate {ID_TO_NAME_DWPCR[series_id]}")
->>>>>>> 2a880524
 
     fig.add_scatter(x=df.index, y=df[series_id], name=series_id, mode="lines")
 
@@ -988,29 +792,6 @@
         interest_type=interest_type, start_date=start_date, end_date=end_date
     )
 
-<<<<<<< HEAD
-    # This plot has 1 axis
-    if not external_axes:
-        _, ax = plt.subplots(
-            figsize=plot_autoscale(), dpi=get_current_user().preferences.PLOT_DPI
-        )
-    elif is_valid_axes_count(external_axes, 1):
-        (ax,) = external_axes
-    else:
-        return
-
-    colors = cycle(theme.get_colors())
-
-    for series in df:
-        ax.plot(
-            df.index,
-            df[series],
-            color=next(colors, "#FCED00"),
-            label=series.title(),
-        )
-
-=======
->>>>>>> 2a880524
     title = (
         f"ECB {interest_type.title()} Rate for Euro Area"
         if interest_type
@@ -1082,28 +863,10 @@
         parameter=parameter, start_date=start_date, end_date=end_date
     )
 
-<<<<<<< HEAD
-    # This plot has 1 axis
-    if not external_axes:
-        _, ax = plt.subplots(
-            figsize=plot_autoscale(), dpi=get_current_user().preferences.PLOT_DPI
-        )
-    elif is_valid_axes_count(external_axes, 1):
-        (ax,) = external_axes
-    else:
-        return
-
-    colors = cycle(theme.get_colors())
-    ax.plot(
-        df.index,
-        df.values,
-        color=next(colors, "#FCED00"),
-=======
     fig = OpenBBFigure(yaxis_title="Yield (%)")
     fig.set_title(
         f"10-Year Treasury Constant Maturity Minus {ID_TO_NAME_TMC[series_id]}"
         "  Treasury Constant Maturity"
->>>>>>> 2a880524
     )
 
     fig.add_scatter(x=df.index, y=df[series_id], name=series_id, mode="lines")
@@ -1153,32 +916,9 @@
 
     df = fred_model.get_ffrmc(parameter, start_date, end_date)
 
-<<<<<<< HEAD
-    # This plot has 1 axis
-    if not external_axes:
-        _, ax = plt.subplots(
-            figsize=plot_autoscale(), dpi=get_current_user().preferences.PLOT_DPI
-        )
-    elif is_valid_axes_count(external_axes, 1):
-        (ax,) = external_axes
-    else:
-        return
-
-    colors = cycle(theme.get_colors())
-    ax.plot(
-        df.index,
-        df.values,
-        color=next(colors, "#FCED00"),
-    )
-    ax.set_title(
-        ID_TO_NAME_FFRMC[series_id]
-        + " Treasury Constant Maturity Minus Federal Funds Rate",
-        fontsize=10,
-=======
     fig = OpenBBFigure()
     fig.set_title(
         f"{ID_TO_NAME_FFRMC[series_id]} Treasury Constant Maturity Minus Federal Funds Rate"
->>>>>>> 2a880524
     )
 
     fig.add_scatter(x=df.index, y=df[series_id], name=series_id, mode="lines")
@@ -1236,28 +976,6 @@
     """
     rates, date_of_yield = fred_model.get_yield_curve(date, True, inflation_adjusted)
     if rates.empty:
-<<<<<<< HEAD
-        console.print(f"[red]Yield data not found for {date_of_yield}.[/red]\n")
-        return
-    if external_axes is None:
-        _, ax = plt.subplots(
-            figsize=plot_autoscale(), dpi=get_current_user().preferences.PLOT_DPI
-        )
-    elif is_valid_axes_count(external_axes, 1):
-        (ax,) = external_axes
-    else:
-        return
-
-    ax.plot(rates["Maturity"], rates["Rate"], "-o")
-    ax.set_xlabel("Maturity")
-    ax.set_ylabel("Yield (%)")
-    theme.style_primary_axis(ax)
-    if external_axes is None:
-        ax.set_title(
-            f"US {'Real' if inflation_adjusted else 'Nominal'} Yield Curve for {date_of_yield} "
-        )
-        theme.visualize_output()
-=======
         return console.print(f"[red]Yield data not found for {date_of_yield}.[/red]\n")
 
     fig = OpenBBFigure(xaxis_title="Maturity", yaxis_title="Yield (%)")
@@ -1266,7 +984,6 @@
     )
 
     fig.add_scatter(x=rates["Maturity"], y=rates["Rate"], name="Yield")
->>>>>>> 2a880524
 
     if raw:
         print_rich_table(
@@ -1342,34 +1059,6 @@
         parameter=parameter, maturity=maturity, start_date=start_date, end_date=end_date
     )
 
-<<<<<<< HEAD
-    # This plot has 1 axis
-    if not external_axes:
-        _, ax = plt.subplots(
-            figsize=plot_autoscale(), dpi=get_current_user().preferences.PLOT_DPI
-        )
-    elif is_valid_axes_count(external_axes, 1):
-        (ax,) = external_axes
-    else:
-        return
-
-    colors = cycle(theme.get_colors())
-    ax.plot(
-        df.index,
-        df.values,
-        color=next(colors, "#FCED00"),
-    )
-
-    if parameter == "tbill":
-        title = f"{maturity.replace('_', ' ').title()} Treasury Bill Secondary Market Rate, Discount Basis"
-    elif parameter == "cmn":
-        title = f"{maturity.replace('_', ' ').title()} Treasury Constant Maturity Nominal Market Yield"
-    elif parameter == "tips":
-        title = (
-            f"{maturity.replace('_', ' ').title()} Yields on Treasury inflation protected "
-            "securities (TIPS) adjusted to constant maturities"
-        )
-=======
     title_dict = {
         "tbills": "Treasury Bill Secondary Market Rate, Discount Basis",
         "cmn": "Treasury Constant Maturity Nominal Market Yield",
@@ -1377,7 +1066,6 @@
         " adjusted to constant maturities",
     }
     title = f"{maturity.replace('_', ' ').title()} {title_dict.get(parameter, '')}"
->>>>>>> 2a880524
 
     fig = OpenBBFigure(yaxis_title="Yield (%)")
     fig.set_title(title)
@@ -1436,27 +1124,9 @@
         parameter=parameter, start_date=start_date, end_date=end_date
     )
 
-<<<<<<< HEAD
-    # This plot has 1 axis
-    if not external_axes:
-        _, ax = plt.subplots(
-            figsize=plot_autoscale(), dpi=get_current_user().preferences.PLOT_DPI
-        )
-    elif is_valid_axes_count(external_axes, 1):
-        (ax,) = external_axes
-    else:
-        return
-
-    colors = cycle(theme.get_colors())
-    ax.plot(
-        df.index,
-        df.values,
-        color=next(colors, "#FCED00"),
-=======
     fig = OpenBBFigure(yaxis_title="Yield (%)")
     fig.set_title(
         f"{ID_TO_NAME_TBFFR[series_id]} Treasury Bill Minus Federal Funds Rate"
->>>>>>> 2a880524
     )
 
     fig.add_scatter(x=df.index, y=df[series_id], name="Yield")
@@ -1545,19 +1215,7 @@
         start_date=start_date,
         end_date=end_date,
     )
-<<<<<<< HEAD
-    # This plot has 1 axis
-    if not external_axes:
-        _, ax = plt.subplots(
-            figsize=plot_autoscale(), dpi=get_current_user().preferences.PLOT_DPI
-        )
-    elif is_valid_axes_count(external_axes, 1):
-        (ax,) = external_axes
-    else:
-        return
-=======
     title = "ICE BofA Bond Benchmark Indices" if len(df.columns) > 1 else df.columns[0]
->>>>>>> 2a880524
 
     fig = OpenBBFigure(yaxis_title="Yield (%)" if units == "percent" else "Index")
     fig.set_title(title)
@@ -1633,20 +1291,8 @@
         data_type=data_type, spread=spread, start_date=start_date, end_date=end_date
     )
 
-<<<<<<< HEAD
-    # This plot has 1 axis
-    if not external_axes:
-        _, ax = plt.subplots(
-            figsize=plot_autoscale(), dpi=get_current_user().preferences.PLOT_DPI
-        )
-    elif is_valid_axes_count(external_axes, 1):
-        (ax,) = external_axes
-    else:
-        return
-=======
     fig = OpenBBFigure(yaxis_title="Yield (%)")
     fig.set_title(name)
->>>>>>> 2a880524
 
     for series in df.columns:
         fig.add_scatter(x=df.index, y=df[series], name=series)
@@ -1735,22 +1381,8 @@
     )
     title = "Commercial Paper Interest Rates" if len(df.columns) > 1 else df.columns[0]
 
-<<<<<<< HEAD
-    # This plot has 1 axis
-    if not external_axes:
-        _, ax = plt.subplots(
-            figsize=plot_autoscale(), dpi=get_current_user().preferences.PLOT_DPI
-        )
-    elif is_valid_axes_count(external_axes, 1):
-        (ax,) = external_axes
-    else:
-        return
-
-    colors = cycle(theme.get_colors())
-=======
     fig = OpenBBFigure(yaxis_title="Yield (%)")
     fig.set_title(title)
->>>>>>> 2a880524
 
     for column in df.columns:
         fig.add_scatter(
@@ -1829,23 +1461,11 @@
         maturity=maturity, category=category, start_date=start_date, end_date=end_date
     )
 
-<<<<<<< HEAD
-    # This plot has 1 axis
-    if not external_axes:
-        _, ax = plt.subplots(
-            figsize=plot_autoscale(), dpi=get_current_user().preferences.PLOT_DPI
-        )
-    elif is_valid_axes_count(external_axes, 1):
-        (ax,) = external_axes
-    else:
-        return
-=======
     title = (
         "High Quality Market (HQM) Corporate Bond Rates"
         if len(df.columns) > 1
         else df.columns[0]
     )
->>>>>>> 2a880524
 
     fig = OpenBBFigure(yaxis_title="Yield (%)")
     fig.set_title(title)
@@ -1916,21 +1536,6 @@
     data_types = ["spot", "par"] if par else ["spot"]
 
     df, date_of_yield = fred_model.get_hqm(date=date, par=par)
-<<<<<<< HEAD
-    # This plot has 1 axis
-    if not external_axes:
-        _, ax = plt.subplots(
-            figsize=plot_autoscale(), dpi=get_current_user().preferences.PLOT_DPI
-        )
-    elif is_valid_axes_count(external_axes, 1):
-        (ax,) = external_axes
-    else:
-        return
-
-    for types in data_types:
-        ax.plot(df.index, df[types], label=f"{types.title()} Yield")
-=======
->>>>>>> 2a880524
 
     fig = OpenBBFigure(xaxis_title="Maturity", yaxis_title="Yield (%)")
     fig.set_title(f"Spot{'and Par' if par else ''} Yield Curve for {date_of_yield}")
