--- conflicted
+++ resolved
@@ -19,7 +19,6 @@
 import webbrowser
 import urllib.parse
 import json
-import tweepy
 
 import pytz
 import pandas as pd
@@ -36,6 +35,7 @@
 from screeninfo import get_monitors
 import yfinance as yf
 import numpy as np
+import tweepy
 
 from PIL import Image, ImageDraw
 
@@ -79,16 +79,14 @@
 MENU_QUIT = 1
 MENU_RESET = 2
 
+# Command location path to be shown in the figures depending on watermark flag
+command_location = ""
+
 NEWS_TWEET = ""
 LAST_TWEET_NEWS_UPDATE_CHECK_TIME = datetime.now() - timedelta(hours=1)
 
-# Command location path to be shown in the figures depending on watermark flag
-command_location = ""
-
 # pylint: disable=R1702
 
-
-# pylint: disable=R0912
 
 # pylint: disable=global-statement
 def set_command_location(cmd_loc: str):
@@ -1913,32 +1911,19 @@
     global LAST_TWEET_NEWS_UPDATE_CHECK_TIME
 
     # Check whether it has passed a certain amount of time since the last news update
-<<<<<<< HEAD
     if (
         datetime.now() - LAST_TWEET_NEWS_UPDATE_CHECK_TIME
     ).seconds > obbff.TOOLBAR_TWEET_NEWS_SECONDS_BETWEEN_UPDATES:
-=======
-    if (datetime.now() - LAST_TWEET_NEWS_UPDATE_CHECK_TIME).seconds > 60:
->>>>>>> a44efc08
 
         # This doesn't depende on the time of the tweet but the time that the check was made
         LAST_TWEET_NEWS_UPDATE_CHECK_TIME = datetime.now()
 
-<<<<<<< HEAD
         if "," in obbff.TOOLBAR_TWEET_NEWS_ACCOUNTS_TO_TRACK:
             news_sources_twitter_handles = (
                 obbff.TOOLBAR_TWEET_NEWS_ACCOUNTS_TO_TRACK.split(",")
             )
         else:
             news_sources_twitter_handles = [obbff.TOOLBAR_TWEET_NEWS_ACCOUNTS_TO_TRACK]
-=======
-        news_sources_twitter_handles = [
-            "unusual_whales",
-            "gurgavin",
-            "WatcherGuru",
-            "CBSNews",
-        ]
->>>>>>> a44efc08
 
         news_tweet_to_use = ""
         handle_to_use = ""
@@ -1947,7 +1932,6 @@
         )
         for handle in news_sources_twitter_handles:
 
-<<<<<<< HEAD
             try:
                 # Get last N tweets from each handle
                 for last_tweet in twitter_api.user_timeline(
@@ -1980,30 +1964,10 @@
             # In case the handle provided doesn't exist, we skip it
             except tweepy.errors.NotFound:
                 pass
-=======
-            # Get last N tweets from each handle
-            for last_tweet in twitter_api.user_timeline(screen_name=handle, count=3)[
-                :3
-            ]:
-                # Check if the tweet contains "JUST IN:" or "BREAKING:"
-                if "JUST IN:" in last_tweet.text or "BREAKING:" in last_tweet.text:
-                    # Check if the tweet is newer than the last one
-                    # we want to grab the most recent one
-                    if last_tweet.created_at > last_tweet_dt:
-                        handle_to_use = handle
-                        last_tweet_dt = last_tweet.created_at
-                        news_tweet_to_use = last_tweet.text.replace(
-                            "JUST IN: ", ""
-                        ).replace("BREAKING: ", "")
->>>>>>> a44efc08
 
         if news_tweet_to_use:
             global NEWS_TWEET
             # Update NEWS_TWEET with the new news tweet found
-<<<<<<< HEAD
             NEWS_TWEET = f"{last_tweet_dt.hour}:{last_tweet_dt.hour} - @{handle_to_use} - {url}\n\n{news_tweet_to_use}"
-=======
-            NEWS_TWEET = f"{last_tweet_dt.hour}:{last_tweet_dt.hour} - @{handle_to_use} - {news_tweet_to_use}"
->>>>>>> a44efc08
 
     return NEWS_TWEET