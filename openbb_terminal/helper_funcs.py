--- conflicted
+++ resolved
@@ -1635,74 +1635,7 @@
         return success_values
 
     # Return function handle to checking function
-<<<<<<< HEAD
     return check_list_values_from_valid_values_list
-
-
-def get_ordered_list_sources(command_path: str):
-    """
-    Returns the preferred source for the given command. If a value is not available for the specific
-    command, returns the most specific source, eventually returning the overall default source.
-
-    Parameters
-    ----------
-    command_path: str
-        The command to find the source for. Example would be "stocks/load" to return the value
-        for stocks.load first, then stocks, then the default value.
-
-    Returns
-    -------
-    str:
-        The preferred source for the given command
-    """
-    try:
-        with open(obbff.PREFERRED_DATA_SOURCE_FILE) as f:
-            # Load the file as a JSON document
-            json_doc = json.load(f)
-
-            # We are going to iterate through each command as if it is broken up by period characters (.)
-            path_objects = command_path.split("/")[1:]
-
-            # Start iterating through the top-level JSON doc to start
-            deepest_level = json_doc
-
-            # If we still have entries in path_objects, continue to go deeper
-            while len(path_objects) > 0:
-                # Is this path object in the JSON doc? If so, go into that for our next iteration.
-                if path_objects[0] in deepest_level:
-                    # We found the element, so go one level deeper
-                    deepest_level = deepest_level[path_objects[0]]
-
-                else:
-                    # If we have not find the `load` on the deepest level it means we may be in a sub-menu
-                    # and we can use the load from the Base class
-                    if path_objects[0] == "load":
-
-                        # Get the context associated with the sub-menu (e.g. stocks, crypto, ...)
-                        context = command_path.split("/")[1]
-
-                        # Grab the load source from that context if it exists, otherwise throws an error
-                        if context in json_doc:
-                            if "load" in json_doc[context]:
-                                return json_doc[context]["load"]
-
-                    # We didn't find the next level, so flag that that command default source is missing
-                    # Which means that there aren't more than 1 source and therefore no selection is necessary
-                    return []
-
-                # Go one level deeper into the path
-                path_objects = path_objects[1:]
-
-            # We got through all values, so return this as the final value
-            return deepest_level
-
-    except Exception as e:
-        console.print(
-            f"[red]Failed to load preferred source from file: "
-            f"{obbff.PREFERRED_DATA_SOURCE_FILE}[/red]"
-        )
-        console.print(f"[red]{e}[/red]")
-        return None
 
 
 def search_wikipedia(expression: str) -> None:
@@ -1737,7 +1670,4 @@
         headers=list(df.columns),
         show_index=False,
         title=f"Wikipedia results for {expression}",
-    )
-=======
-    return check_list_values_from_valid_values_list
->>>>>>> d0a86978
+    )