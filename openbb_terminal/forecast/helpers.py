# pylint: disable=too-many-arguments,too-many-lines
import argparse
import logging
import os
from datetime import datetime, time, timedelta
from typing import Any, Dict, List, Optional, Tuple, Union

import numpy as np
import pandas as pd
from darts import TimeSeries
from darts.dataprocessing.transformers import MissingValuesFiller, Scaler
from darts.explainability.shap_explainer import ShapExplainer
from darts.metrics import mape, mse, rmse, smape
from darts.models.forecasting.torch_forecasting_model import GlobalForecastingModel
from pytorch_lightning.callbacks.early_stopping import EarlyStopping
from shap import Explanation
from sklearn.metrics import mean_absolute_error, mean_squared_error, r2_score
from sklearn.model_selection import train_test_split
from sklearn.preprocessing import MaxAbsScaler, MinMaxScaler, Normalizer, StandardScaler

<<<<<<< HEAD
from openbb_terminal import rich_config
from openbb_terminal.config_terminal import theme
from openbb_terminal.core.session.current_user import get_current_user
from openbb_terminal.helper_funcs import (
    export_data,
    is_valid_axes_count,
    plot_autoscale,
    print_rich_table,
)
=======
from openbb_terminal import OpenBBFigure, rich_config, theme
from openbb_terminal.decorators import log_start_end
from openbb_terminal.helper_funcs import export_data, print_rich_table
>>>>>>> 2a880524
from openbb_terminal.rich_config import console

logger = logging.getLogger(__name__)
logging.getLogger("pytorch_lightning").setLevel(logging.CRITICAL)  # No needed for now


def mean_absolute_percentage_error(y_true: np.ndarray, y_pred: np.ndarray) -> np.number:
    """Calculate mean absolute percent error"""
    y_true, y_pred = np.array(y_true), np.array(y_pred)
    return np.mean(np.abs((y_true - y_pred) / y_true)) * 100


def print_prediction_kpis(real: np.ndarray, pred: np.ndarray):
    """Print prediction statistics"""
    kpis = {
        "MAPE": f"{mean_absolute_percentage_error(real, pred) :.3f} %",
        "R2": f"{r2_score(real, pred) :.3f}",
        "MAE": f"{mean_absolute_error(real, pred):.3f}",
        "MSE": f"{mean_squared_error(real, pred):.3f}",
        "RMSE": f"{mean_squared_error(real, pred, squared=False):.3f}",
    }
    df = pd.DataFrame.from_dict(kpis, orient="index")
    print_rich_table(
        df,
        show_index=True,
        title="KPIs",
        floatfmt=".2f",
    )


def plot_data_predictions(
    data,
    preds,
    y_valid,
    y_dates_valid,
    scaler,
    title,
    forecast_data,
    n_loops,
    time_str: str = "",
    external_axes: bool = False,
):
    """Plots data predictions for the different ML techniques
    external_axes : bool, optional
        Whether to return the figure object or not, by default False
    """

<<<<<<< HEAD
    # This plot has 1 axis
    if external_axes is None:
        _, ax = plt.subplots(
            figsize=plot_autoscale(),
            dpi=get_current_user().preferences.PLOT_DPI,
        )
    elif is_valid_axes_count(external_axes, 1):
        (ax,) = external_axes
    else:
        return

    ax.plot(
        data.index,
        data.values,
        "-o",
        ms=2,
        label="Real data",
=======
    fig = OpenBBFigure()
    fig.add_scatter(
        x=data.index,
        y=data.values,
        mode="lines+markers",
        line=dict(color=theme.up_color),
        name="Real data",
>>>>>>> 2a880524
    )
    for i in range(len(y_valid) - 1):
        if scaler:
            y_pred = scaler.inverse_transform(preds[i].reshape(-1, 1)).ravel()
            y_act = scaler.inverse_transform(y_valid[i].reshape(-1, 1)).ravel()
        else:
            y_pred = preds[i].ravel()
            y_act = y_valid[i].ravel()

        fig.add_scatter(
            x=y_dates_valid[i],
            y=y_pred,
            mode="lines",
            line=dict(color=theme.down_color),
            name="Predictions",
        )
        fig.add_scatter(
            x=y_dates_valid[i],
            y=y_act,
            mode="lines",
            line=dict(color=theme.up_color),
            name="Actual",
        )

    # Leave this out of the loop so that the legend doesn't get overpopulated with "Predictions"
    if scaler:
        final_pred = scaler.inverse_transform(preds[-1].reshape(-1, 1)).ravel()
        final_valid = scaler.inverse_transform(y_valid[-1].reshape(-1, 1)).ravel()
    else:
        final_pred = preds[-1].reshape(-1, 1).ravel()
        final_valid = y_valid[-1].reshape(-1, 1).ravel()

    fig.add_scatter(
        x=y_dates_valid[-1],
        y=final_pred,
        mode="lines",
        line=dict(color=theme.down_color),
        name="Predictions",
    )
    fig.add_scatter(
        x=y_dates_valid[-1],
        y=final_valid,
        mode="lines",
        line=dict(color=theme.up_color),
        name="Actual",
    )

    fig.add_vline(
        x=forecast_data.index[0], line=dict(width=1, dash="dash", color="white")
    )
    if n_loops == 1:
        fig.add_scatter(
            x=forecast_data.index,
            y=forecast_data.values,
            mode="lines",
            line=dict(color=theme.up_color),
            name="Forecast",
        )

    else:
        fig.add_scatter(
            x=forecast_data.index,
            y=forecast_data.median(axis=1).values,
            mode="lines",
            line=dict(color=theme.up_color),
            name="Forecast",
        )
        fig.add_scatter(
            x=forecast_data.index,
            y=forecast_data.quantile(0.25, axis=1).values,
            mode="lines",
            line=dict(color=theme.up_color),
            name="Forecast",
        )

    ymin, ymax = fig.layout.yaxis.range
    # Subtracting 1 day only for daily data.  For now if not daily, then start line on last point
    if (not time_str or time_str == "1D") and isinstance(
        forecast_data.index[0], datetime
    ):
        fig.add_shape(
            type="rect",
            x0=forecast_data.index[0] - timedelta(days=1),
            y0=ymin,
            x1=forecast_data.index[-1],
            y1=ymax,
            fillcolor=theme.up_color,
            opacity=0.2,
            layer="below",
            line_width=0,
        )
        fig.update_xaxes(
            range=[data.index[0], forecast_data.index[-1] + timedelta(days=1)]
        )

    else:
        fig.add_shape(
            type="rect",
            x0=forecast_data.index[0],
            y0=ymin,
            x1=forecast_data.index[-1],
            y1=ymax,
            fillcolor=theme.up_color,
            opacity=0.2,
            layer="below",
            line_width=0,
        )
        fig.update_xaxes(range=[data.index[0], forecast_data.index[-1]])

    fig.update_layout(
        title=title,
        xaxis_title="Date",
        yaxis_title="Price",
    )
    return fig.show(external=external_axes)


def prepare_scale_train_valid_test(
    data: Union[pd.DataFrame, pd.Series],
    n_input_days: int,
    n_predict_days: int,
    test_size: float,
    s_start_date: Optional[datetime] = None,
    s_end_date: Optional[datetime] = None,
    no_shuffle: bool = True,
    Preprocess: Optional[str] = "standardization",
):
    """
    Prepare and scale train, validate and test data. This is an old function for models
    imported from the previous pred menu

    Parameters
    ----------
    data: pd.DataFrame
        Dataframe of stock prices
    ns_parser: argparse.Namespace
        Parsed arguments
    Returns
    -------
    X_train: np.ndarray
        Array of training data.  Shape (# samples, n_inputs, 1)
    X_test: np.ndarray
        Array of validation data.  Shape (total sequences - #samples, n_inputs, 1)
    y_train: np.ndarray
        Array of training outputs.  Shape (#samples, n_days)
    y_test: np.ndarray
        Array of validation outputs.  Shape (total sequences -#samples, n_days)
    X_dates_train: np.ndarray
        Array of dates for X_train
    X_dates_test: np.ndarray
        Array of dates for X_test
    y_dates_train: np.ndarray
        Array of dates for y_train
    y_dates_test: np.ndarray
        Array of dates for y_test
    test_data: np.ndarray
        Array of prices after the specified end date
    dates_test: np.ndarray
        Array of dates after specified end date
    scaler:
        Fitted PREPROCESSOR
    Preprocess: Optional[str]
        The method to preprocess data. Choose: standardization, minmax, normalization, or None.
        Default is standardization.
    """

    pre_dict = {
        "standardization": StandardScaler(),
        "minmax": MinMaxScaler(),
        "normalization": Normalizer(),
    }
    scaler = None if Preprocess is None else pre_dict.get(Preprocess, None)

    if s_end_date:
        data = data[data.index <= s_end_date]
        if n_input_days + n_predict_days > data.shape[0]:
            console.print(
                "Cannot train enough input days to predict with loaded dataframe\n"
            )
            return (None * 11, True)  # type: ignore
    if s_start_date:
        data = data[data.index >= s_start_date]
        if n_input_days + n_predict_days > data.shape[0]:
            console.print(
                "Cannot train enough input days to predict with loaded dataframe\n"
            )
            return (None * 11, True)  # type: ignore

    test_data = data.iloc[-n_input_days:]
    train_data = data.iloc[:-n_input_days]

    dates = data.index
    dates_test = test_data.index
    if scaler:
        train_data = scaler.fit_transform(data.values.reshape(-1, 1))
        test_data = scaler.transform(test_data.values.reshape(-1, 1))
    else:
        train_data = data.values.reshape(-1, 1)
        test_data = test_data.values.reshape(-1, 1)

    prices = train_data

    input_dates = []
    input_prices = []
    next_n_day_prices = []
    next_n_day_dates = []

    for idx in range(len(prices) - n_input_days - n_predict_days):
        input_prices.append(prices[idx : idx + n_input_days])  # noqa: E203
        input_dates.append(dates[idx : idx + n_input_days])  # noqa: E203
        next_n_day_prices.append(
            prices[
                idx + n_input_days : idx + n_input_days + n_predict_days  # noqa: E203
            ]
        )
        next_n_day_dates.append(
            dates[
                idx + n_input_days : idx + n_input_days + n_predict_days  # noqa: E203
            ]
        )

    input_dates = np.asarray(input_dates)  # type: ignore
    input_prices = np.array(input_prices)  # type: ignore
    next_n_day_prices = np.array(next_n_day_prices)  # type: ignore
    next_n_day_dates = np.asarray(next_n_day_dates)  # type: ignore

    (
        X_train,
        X_valid,
        y_train,
        y_valid,
        X_dates_train,
        X_dates_valid,
        y_dates_train,
        y_dates_valid,
    ) = train_test_split(
        input_prices,
        next_n_day_prices,
        input_dates,
        next_n_day_dates,
        test_size=test_size,
        shuffle=no_shuffle,
    )
    return (
        X_train,
        X_valid,
        y_train,
        y_valid,
        X_dates_train,
        X_dates_valid,
        y_dates_train,
        y_dates_valid,
        test_data,
        dates_test,
        scaler,
        False,
    )


def lambda_price_prediction_color(val: float) -> str:
    """Set prediction to be a colored string. This was changed to always shows blue"""
    return f"[#00AAFF]{val:.2f} [/#00AAFF]"


def print_pretty_prediction(df_pred: pd.DataFrame, last_price: float):
    """Print predictions"""
    if rich_config.USE_COLOR:
        df_pred = pd.DataFrame(df_pred)
        df_pred.columns = ["pred"]
        df_pred["pred"] = df_pred["pred"].apply(
            lambda x: lambda_price_prediction_color(x)
        )
    if check_dates(df_pred.index.to_series()):
        df_pred.index = df_pred.index.date
    print_rich_table(
        df_pred,
        show_index=True,
        index_name="Datetime",
        headers=["Prediction"],
        floatfmt=".2f",
        title=f"Actual price: [yellow]{last_price:.2f} [/yellow]",
    )


def past_covs(
    past_covariates: Optional[str],
    data: Union[pd.DataFrame, pd.Series],
    train_split: float,
    is_scaler: bool = True,
):
    if past_covariates is not None:
        target_covariates_names = past_covariates.split(",")

        # create first covariate to then stack
        console.print(f"[green]Covariate #0: {target_covariates_names[0]}[/green]")
        _, past_covariate_whole = get_series(
            data, target_column=target_covariates_names[0], is_scaler=is_scaler
        )

        if len(target_covariates_names) > 1:
            for i, column in enumerate(target_covariates_names[1:]):
                console.print(f"[green]Covariate #{i+1}: {column}[/green]")
                _, _temp_new_covariate = get_series(
                    data,
                    target_column=target_covariates_names[i + 1],
                    is_scaler=is_scaler,
                )

                # continually stack covariates based on column names
                past_covariate_whole = past_covariate_whole.stack(_temp_new_covariate)

        # Split the full scale covariate to train and val
        (
            past_covariate_train,
            past_covariate_val,
        ) = past_covariate_whole.split_before(train_split)
        return (
            past_covariate_whole,
            past_covariate_train,
            past_covariate_val,
        )
    return None, None, None


def early_stopper(patience: int, monitor: str = "val_loss"):
    my_stopper = EarlyStopping(
        monitor=monitor,
        patience=patience,
        min_delta=0.01,
        mode="min",
    )
    return my_stopper


def get_pl_kwargs(
    patience: int = 20, monitor: str = "val_loss", accelerator: str = "cpu"
) -> Dict[str, Any]:
    my_stopper = early_stopper(patience, monitor)
    pl_trainer_kwargs = {
        "callbacks": [my_stopper],
        "accelerator": accelerator,
        # "logger": False,
        # "enable_progress_bar": False,
        "enable_model_summary": False,
    }
    return pl_trainer_kwargs


@log_start_end(log=logger)
def plot_predicted(
    predicted_values: type[TimeSeries],
    fig: OpenBBFigure,
    central_quantile: Union[float, str] = 0.5,
    low_quantile: Optional[float] = 0.05,
    high_quantile: Optional[float] = 0.95,
    label: Optional[Union[str, List[str]]] = "",
):
    """Plots the predicted_values time series on the given figure.

    Parameters
    ----------
    predicted_values: TimeSeries
        The predicted values TimeSeries.
    fig: OpenBBFigure
        The figure to plot on.
    central_quantile: float or str
        The quantile (between 0 and 1) to plot as a "central" value, if the series is stochastic (i.e., if
        it has multiple samples). This will be applied on each component separately (i.e., to display quantiles
        of the components' marginal distributions). For instance, setting `central_quantile=0.5` will plot the
        median of each component. `central_quantile` can also be set to 'mean'.
    low_quantile: float
        The quantile to use for the lower bound of the plotted confidence interval. Similar to `central_quantile`,
        this is applied to each component separately (i.e., displaying marginal distributions). No confidence
        interval is shown if `confidence_low_quantile` is None (default 0.05).
    high_quantile: float
        The quantile to use for the upper bound of the plotted confidence interval. Similar to `central_quantile`,
        this is applied to each component separately (i.e., displaying marginal distributions). No confidence
        interval is shown if `high_quantile` is None (default 0.95).
    label: str or list of str
        A prefix that will appear in front of each component of the TimeSeries or a list of string of
        length the number of components in the plotted TimeSeries (default "").
    """

    if central_quantile != "mean" and not (
        isinstance(central_quantile, float) and 0.0 <= central_quantile <= 1.0
    ):
        raise ValueError(
            'central_quantile must be either "mean", or a float between 0 and 1.'
        )

    if (
        high_quantile is not None
        and low_quantile is not None
        and not (0.0 <= low_quantile <= 1.0 and 0.0 <= high_quantile <= 1.0)
    ):
        raise ValueError(
            "confidence interval low and high quantiles must be between 0 and 1."
        )

    if predicted_values.n_components > 10:
        logger.warning(
            "Number of components is larger than 10 (%s). Plotting only the first 10 components.",
            predicted_values.n_components,
        )

    if not isinstance(label, str) and isinstance(label, list):
        if not (
            len(label) == predicted_values.n_components
            or (predicted_values.n_components > 10 and len(label) >= 10)
        ):
            console.print(
                "The label argument should have the same length as the number of plotted components "
                f"({min(predicted_values.n_components, 10)}), only {len(label)} labels were provided"
            )
    else:
        pass

    # pylint: disable=protected-access
    for i, c in enumerate(predicted_values._xa.component[:10]):
        comp_name = str(c.values)
        comp = predicted_values._xa.sel(component=c)

        if comp.sample.size > 1:
            if central_quantile == "mean":
                central_series = comp.mean(dim="sample")
            else:
                central_series = comp.quantile(q=central_quantile, dim="sample")
        else:
            central_series = comp.mean(dim="sample")

        if isinstance(label, list):
            label_to_use = label[i]
        else:
            label_to_use = (
                (f"{label}" + (f"_{i}" if len(predicted_values.components) > 1 else ""))
                if label != ""
                else comp_name
            )

        if central_series.shape[0] > 1:
            for col in central_series.coords:
                if isinstance(central_series.coords[col].values[0], np.datetime64):
                    central_series = central_series.rename({col: "date"})
                    break

            fig.add_scatter(
                x=central_series.date,
                y=central_series.values,
                mode="lines",
                name=label_to_use,
                line=dict(width=2, color=theme.up_color),
            )

        elif central_series.shape[0] == 1:
            fig.add_scatter(
                x=[predicted_values.start_time()],
                y=[central_series.values[0]],
                mode="markers",
                name=label_to_use,
            )

        # Optionally show confidence intervals
        if (
            comp.sample.size > 1
            and low_quantile is not None
            and high_quantile is not None
        ):
            low_series = comp.quantile(q=low_quantile, dim="sample")
            high_series = comp.quantile(q=high_quantile, dim="sample")
            if low_series.shape[0] > 1:
                # plotly fill
                fig.add_scatter(
                    x=predicted_values.time_index,
                    y=high_series,
                    name=f"High Confidence Interval ({high_quantile * 100}%)",
                    mode="lines",
                    line_width=0,
                    opacity=0.2,
                    showlegend=False,
                )
                fig.add_scatter(
                    x=predicted_values.time_index,
                    y=low_series,
                    name=f"Low Confidence Interval ({low_quantile * 100}%)",
                    fill="tonexty",
                    mode="lines",
                    fillcolor=theme.up_color_transparent.replace("0.50", "0.35"),
                    line_width=0,
                    opacity=0.2,
                    showlegend=False,
                )

            else:
                fig.add_scatter(
                    x=[predicted_values.start_time(), predicted_values.start_time()],
                    y=[low_series.values[0], high_series.values[0]],
                    mode="lines",
                    name=label_to_use,
                    line_color=theme.up_color,
                )

    return fig


@log_start_end(log=logger)
def plot_forecast(
    name: str,
    target_col: str,
    historical_fcast: type[TimeSeries],
    predicted_values: type[TimeSeries],
    ticker_series: type[TimeSeries],
    ticker_name: str,
    data: Union[pd.DataFrame, pd.Series],
    n_predict: int,
    forecast_horizon: int,
    past_covariates: Optional[str] = None,
    precision: Optional[int] = None,
    probabilistic: bool = False,
    export: str = "",
    sheet_name: Optional[str] = None,
    low_quantile: Optional[float] = None,
    high_quantile: Optional[float] = None,
    forecast_only: bool = False,
    naive: bool = False,
    export_pred_raw: bool = False,
    metric: str = "mape",
    external_axes: bool = False,
) -> Union[None, OpenBBFigure]:
    quant_kwargs = {}
    if low_quantile:
        quant_kwargs["low_quantile"] = low_quantile
    if high_quantile:
        quant_kwargs["high_quantile"] = high_quantile
<<<<<<< HEAD
    if not external_axes:
        _, ax = plt.subplots(
            figsize=plot_autoscale(), dpi=get_current_user().preferences.PLOT_DPI
        )
    else:
        ax = external_axes[0]
=======
>>>>>>> 2a880524

    naive_fcast: type[TimeSeries] = ticker_series.shift(1)
    if forecast_only:
        ticker_series = ticker_series.drop_before(historical_fcast.start_time())

    fig = OpenBBFigure(yaxis_title=target_col, xaxis_title="Date")
    fig.set_title(
        f"{name} for <{ticker_name}> for next [{n_predict}]"
        f" days ({metric.upper()}={precision:.2f}%)"
    )

    fig.add_scatter(
        y=list(ticker_series.univariate_values()),
        x=list(ticker_series.time_index),
        name="Actual",
        line_color="gold",
        mode="lines",
    )

    fig.add_scatter(
        y=list(historical_fcast.univariate_values()),
        x=list(historical_fcast.time_index),
        name=f"Backtest {forecast_horizon}-Steps ahead forecast",
        line_color="red",
        mode="lines",
    )

    if naive:
        # show naive forecast shift timeseries by 1
        naive_fcast = naive_fcast.drop_before(historical_fcast.start_time())

        # calculate precision based on metric
        if metric == "rsme":
            naive_precision = rmse(ticker_series, naive_fcast)
        elif metric == "mse":
            naive_precision = mse(ticker_series, naive_fcast)
        elif metric == "mape":
            naive_precision = mape(ticker_series, naive_fcast)
        elif metric == "smape":
            naive_precision = smape(ticker_series, naive_fcast)

        fig.add_scatter(
            y=list(naive_fcast.univariate_values()),
            x=list(naive_fcast.time_index),
            name=f"Naive+1: {naive_precision:.2f}%",
            line_color="green",
            mode="lines",
        )

    pred_label = f"{name} Forecast"
    if past_covariates:
        pred_label += " w/ past covs"

    fig = plot_predicted(predicted_values, fig, label=pred_label, **quant_kwargs)

    fig.update_layout(title=dict(x=0.5, xanchor="center", yanchor="top"))
    fig.update_xaxes(
        range=[
            ticker_series.start_time(),
            ticker_series.end_time() + timedelta(days=30 + n_predict),
        ],
        autorange=False,
    )

    if probabilistic:
        numeric_forecast = predicted_values.quantile_df()[f"{target_col}_0.5"].tail(
            n_predict
        )
    else:
        numeric_forecast = predicted_values.pd_dataframe()[target_col].tail(n_predict)

    print_pretty_prediction(numeric_forecast, data[target_col].iloc[-1])

    # user wants to export plot
    export_data(
        export,
        os.path.dirname(os.path.abspath(__file__)),
        name,
        sheet_name=sheet_name,
        figure=fig,
    )

    # user wants to export only raw predictions
    if export_pred_raw:
        # convert numeric)forecast to dataframe
        numeric_forecast = numeric_forecast.to_frame()

        # if numeric_forcast has a column with *_0.5, then rename it to target_col
        if f"{target_col}_0.5" in numeric_forecast.columns:
            numeric_forecast.rename(
                columns={f"{target_col}_0.5": target_col}, inplace=True
            )

        # convert non-date column to 2 decimal places
        numeric_forecast[target_col] = numeric_forecast[target_col].apply(
            lambda x: round(x, 2)
        )

        export_data(
            "csv",
            os.path.dirname(os.path.abspath(__file__)),
            name + "_predictions",
            numeric_forecast,
            sheet_name,
        )

    return fig.show(external=external_axes)


@log_start_end(log=logger)
def plotly_shap_scatter_plot(
    shap_values: Explanation,
    features: Optional[Union[pd.DataFrame, list, np.ndarray]] = None,
    feature_names: Optional[Union[List[str], np.ndarray]] = None,
    max_display: Optional[int] = None,
) -> OpenBBFigure:
    """Generate a shap values summary plot where features are ranked from
    highest mean absolute shap value to lowest, with point clouds shown
    for each feature.

    Parameters:
    -----------
    shap_exp: Explanation
        The shap values for the model.
    features : Optional[Union[pd.DataFrame, list, np.ndarray]]
        Matrix of feature values (# samples x # features) or a feature_names list as shorthand
    feature_names : Optional[List[str]]
        Names of the features (length # features)
    max_display: Optional[int]
        The maximum number of features to display. Defaults to 20.

    Returns:
    --------
    OpenBBFigure
        The shap values summary plot.
    """
    if max_display is None:
        max_display = 20

    shap_exp = shap_values
    shap_values = shap_exp.values
    if features is None:
        features = shap_exp.data
    if feature_names is None:
        feature_names = shap_exp.feature_names

    idx2cat = None
    # convert from a DataFrame or other types
    if isinstance(features, pd.DataFrame):
        if feature_names is None:
            feature_names = features.columns
        # feature index to category flag
        idx2cat = features.dtypes.astype(str).isin(["object", "category"]).tolist()
        features = features.values
    elif isinstance(features, list):
        if feature_names is None:
            feature_names = features
        features = None
    elif (features is not None) and len(features.shape) == 1 and feature_names is None:
        feature_names = features
        features = None

    num_features = shap_values.shape[1]

    if feature_names is None:
        feature_names = np.array([f"Feature {i}" for i in range(num_features)])

    feature_order = np.argsort(np.sum(np.abs(shap_values), axis=0))
    feature_order = feature_order[-min(max_display, len(feature_order)) :]

    fig = OpenBBFigure.create_subplots(
        1, 2, specs=[[{}, {}]], column_widths=[0.01, 0.99], horizontal_spacing=0
    )
    fig.set_xaxis_title("SHAP value (impact on model output)")

    for pos, i in enumerate(feature_order):
        pos += 2
        shaps = shap_values[:, i]
        values = None if features is None else features[:, i]
        inds = np.arange(len(shaps))
        np.random.shuffle(inds)
        if values is not None:
            values = values[inds]
        shaps = shaps[inds]

        colored_feature = True
        try:
            if idx2cat is not None and idx2cat[i]:  # check categorical feature
                colored_feature = False
            else:
                values = np.array(
                    values, dtype=np.float64
                )  # make sure this can be numeric
        except Exception:
            colored_feature = False

        N = len(shaps)
        nbins = 100
        quant = np.round(
            nbins * (shaps - np.min(shaps)) / (np.max(shaps) - np.min(shaps) + 1e-8)
        )
        inds = np.argsort(quant + np.random.randn(N) * 1e-6)
        layer = 0
        last_bin = -1

        ys = np.zeros(N)
        for ind in inds:
            if quant[ind] != last_bin:
                layer = 0
            ys[ind] = np.ceil(layer / 2) * ((layer % 2) * 2 - 1)
            layer += 1
            last_bin = quant[ind]
        ys *= 0.9 * (0.4 / np.max(ys + 1))

        if features is not None and colored_feature:
            # trim the color range, but prevent the color range from collapsing
            vmin = np.nanpercentile(values, 5)
            vmax = np.nanpercentile(values, 95)
            if vmin == vmax:
                vmin = np.nanpercentile(values, 1)
                vmax = np.nanpercentile(values, 99)
                if vmin == vmax:
                    vmin = np.min(values)
                    vmax = np.max(values)

            # fixes rare numerical precision issues
            vmin = min(vmin, vmax)

            # plot the nan values in the interaction feature as grey
            nan_mask = np.isnan(values)
            fig.add_scattergl(
                x=shaps[nan_mask],
                y=pos + ys[nan_mask],
                mode="markers",
                marker=dict(
                    color="#777777",
                    cmin=vmin,
                    cmax=vmax,
                    size=10,
                ),
                hoverinfo="none",
                showlegend=False,
                row=1,
                col=2,
            )
            # plot the non-nan values colored by the trimmed feature value
            cvals = values[np.invert(nan_mask)].astype(np.float64)
            cvals_imp = cvals.copy()
            cvals_imp[np.isnan(cvals)] = (vmin + vmax) / 2.0
            cvals[cvals_imp > vmax] = vmax
            cvals[cvals_imp < vmin] = vmin

            fig.add_scattergl(
                x=shaps[np.invert(nan_mask)],
                y=pos + ys[np.invert(nan_mask)],
                mode="markers",
                marker=dict(
                    color=cvals,
                    colorscale="Bluered",
                    showscale=bool(pos == 2),
                    colorbar=dict(
                        x=-0.05,
                        thickness=10,
                        xpad=0,
                        thicknessmode="pixels",
                        title=dict(
                            text="Feature Value",
                            side="right",
                            font=dict(size=12),
                        ),
                        tickmode="array",
                        tickvals=[vmin, vmax],
                        ticktext=["Low", "High"],
                        tickfont=dict(size=12),
                        ticklabelposition="outside left",
                        borderwidth=0,
                    ),
                    cmin=vmin,
                    cmax=vmax,
                    size=10,
                ),
                hoverinfo="none",
                name=feature_names[i],
                showlegend=False,
                row=1,
                col=2,
            )

    display_columns = [feature_names[i] for i in feature_order]
    fig.update_yaxes(
        position=0,
        tickmode="array",
        ticktext=display_columns,
        tickvals=np.arange(2, len(display_columns) + 2),
        automargin=False,
        range=[1.5, len(display_columns) + 1.5],
    )
    fig.update_layout(
        margin=dict(r=190, l=20),
        height=100 + len(display_columns) * 50,
    )

    return fig


@log_start_end(log=logger)
def plot_explainability(
    model: type[GlobalForecastingModel],
    explainability_raw: bool = False,
    sheet_name: Optional[str] = None,
    export: str = "",
    external_axes: bool = False,
) -> Union[None, OpenBBFigure]:
    """
    Plot explainability of the model

    Parameters
    ----------
    model: type[GlobalForecastingModel]
        The model to plot explainability for
    explainability_raw: bool
        Whether to plot raw explainability or not
    sheet_name: Optional[str]
        Optionally specify the name of the sheet the data is exported to.
    export: (str, optional)
        Export data to csv, jpg, png, or pdf. Defaults to "".
    external_axes : bool, optional
        Whether to return the figure object or not, by default False
    """
<<<<<<< HEAD
    if not external_axes:
        _, ax = plt.subplots(
            figsize=plot_autoscale(), dpi=get_current_user().preferences.PLOT_DPI
        )
    else:
        ax = external_axes[0]
=======
>>>>>>> 2a880524

    shap_explain = ShapExplainer(model)

    # pylint: disable=W0212
    horizons, target_components = shap_explain._check_horizons_and_targets(1, None)

    foreground_X_sampled = shap_explain.explainers.background_X

    shaps_ = shap_explain.explainers.shap_explanations(
        foreground_X_sampled, horizons, target_components
    )
    for t in target_components:
        for h in horizons:
            fig = plotly_shap_scatter_plot(shaps_[h][t], foreground_X_sampled)
            fig.set_title(f"Target: `{t}` - Horizon: t+{h}")
            fig.add_vline(x=0, line_width=1.5, line_color="white", opacity=0.7)

    if explainability_raw:
        console.print("\n")
        console.print("[green]Exporting Raw Explainability DataFrame[/green]")
        raw_df = shap_explain.explain().get_explanation(horizon=1).pd_dataframe()
        export_data(
            "csv",
            os.path.dirname(os.path.abspath(__file__)),
            "explainability_raw",
            raw_df,
            sheet_name,
        )

    fig.cmd_xshift = -20
    if fig.is_image_export(export):
        name, ext = export.split(".") if "." in export else (None, None)
        if name and ext:
            export = f"{name}_explainability.{ext}"
        export_data(
            export,
            os.path.dirname(os.path.abspath(__file__)),
            "explainability",
            figure=fig,
        )

    return fig.show(external=external_axes)


def dt_format(x) -> str:
    """Convert any Timestamp to YYYY-MM-DD
    Args:
        x: Pandas Timestamp of any length
    Returns:
        x: formatted string
    """
    x = pd.to_datetime(x)
    x = x.strftime("%Y-%m-%d")
    return x


def get_series(
    data: pd.DataFrame,
    target_column: Optional[str] = None,
    is_scaler: bool = True,
    time_col: str = "date",
) -> Tuple[Optional[Scaler], TimeSeries]:
    filler = MissingValuesFiller()
    filler_kwargs = dict(
        df=data,
        time_col=time_col,
        value_cols=[target_column],
        freq="B",
        fill_missing_dates=True,
    )
    try:
        # for the sdk, we must check if date is a column not an index
        # check if date is in the index, if true, reset the index
        if time_col in data.index.names:
            # # make a new column with the index
            data[time_col] = data.index
            # reset the index
            data.reset_index(drop=True, inplace=True)
            # remove 00:00:00 from 2019-11-19 00:00:00
            data[time_col] = data[time_col].apply(lambda x: dt_format(x))

        ticker_series = TimeSeries.from_dataframe(**filler_kwargs)
    except ValueError:
        # remove business days to allow base lib to assume freq
        filler_kwargs.pop("freq")
        ticker_series = TimeSeries.from_dataframe(**filler_kwargs)
    except AttributeError:
        # Uses index if no date column
        console.print(
            "[red]Warning: no date found, assuming items evenly spaced.[/red]\n"
        )
        filler_kwargs.pop("time_col")
        ticker_series = TimeSeries.from_dataframe(**filler_kwargs)

    if is_scaler:
        scaler = Scaler(scaler=MaxAbsScaler())
        scaled_ticker_series = scaler.fit_transform(
            filler.transform(ticker_series)
        ).astype(np.float32)
        return scaler, scaled_ticker_series
    ticker_series = filler.transform(ticker_series).astype(np.float32)
    scaler = None
    return scaler, ticker_series


def fit_model(
    model: type[GlobalForecastingModel],
    series: TimeSeries,
    val_series: Optional[TimeSeries] = None,
    past_covariates: Optional[TimeSeries] = None,
    val_past_covariates: Optional[TimeSeries] = None,
    **kwargs,
):
    fit_kwargs = dict(
        series=series,
    )
    fit_kwargs.update(kwargs)
    if val_series is not None:
        fit_kwargs["val_series"] = val_series
    if past_covariates is not None:
        fit_kwargs["past_covariates"] = past_covariates
        fit_kwargs["val_past_covariates"] = val_past_covariates

    model.fit(**fit_kwargs)


@log_start_end(log=logger)
def get_prediction(
    model_name: str,
    probabilistic: bool,
    use_scalers: bool,
    scaler: Optional[Scaler],
    past_covariates: Optional[str],
    best_model: type[GlobalForecastingModel],
    ticker_series: TimeSeries,
    past_covariate_whole: Optional[TimeSeries],
    train_split: float,
    forecast_horizon: int,
    n_predict: int,
    metric: str,
):
    _, val = ticker_series.split_before(train_split)

    print(f"Predicting {model_name} for {n_predict} days")
    if model_name not in ["Regression", "Logistic Regression"]:
        # need to create a new pytorch trainer for historical backtesting to remove progress bar
        best_model.trainer = None
        # best_model.trainer_params["enable_progress_bar"] = True

    # Historical backtest if with covariates
    if past_covariates is not None:
        historical_fcast = best_model.historical_forecasts(
            ticker_series,
            past_covariates=past_covariate_whole,
            start=train_split,
            forecast_horizon=forecast_horizon,
            retrain=False,
            verbose=True,
        )
    # historical backtest without covariates
    else:
        historical_fcast = best_model.historical_forecasts(
            ticker_series,
            start=train_split,
            forecast_horizon=forecast_horizon,
            retrain=False,
            verbose=True,
        )

    # now predict N days in the future
    if past_covariates is not None:
        if probabilistic:
            prediction = best_model.predict(
                series=ticker_series,
                past_covariates=past_covariate_whole,
                n=n_predict,
                num_samples=500,
            )
        else:
            prediction = best_model.predict(
                series=ticker_series,
                past_covariates=past_covariate_whole,
                n=n_predict,
            )
    else:
        if probabilistic:
            prediction = best_model.predict(
                series=ticker_series, n=n_predict, num_samples=500
            )
        else:
            prediction = best_model.predict(series=ticker_series, n=n_predict)

    # calculate precision based on metric (rmse, mse, mape)
    if metric == "rmse":
        precision = rmse(actual_series=val, pred_series=historical_fcast)
    elif metric == "mse":
        precision = mse(actual_series=val, pred_series=historical_fcast)
    elif metric == "mape":
        precision = mape(actual_series=val, pred_series=historical_fcast)
    elif metric == "smape":
        precision = smape(actual_series=val, pred_series=historical_fcast)

    console.print(f"{model_name} model obtains {metric.upper()}: {precision:.2f}% \n")

    # scale back
    if use_scalers and isinstance(scaler, Scaler):
        ticker_series = scaler.inverse_transform(ticker_series)
        historical_fcast = scaler.inverse_transform(historical_fcast)
        prediction = scaler.inverse_transform(prediction)

    return ticker_series, historical_fcast, prediction, precision, best_model


def check_parser_input(parser: argparse.ArgumentParser, datasets, *args) -> bool:
    # check proper file name is provided
    if not hasattr(parser, "target_dataset"):
        return False
    if not parser.target_dataset:  # type: ignore
        console.print("[red]Please enter valid dataset.\n[/red]")
        return False
    if "ignore_column" in args:
        return True
    if not hasattr(parser, "target_column"):
        return False

    # must check that data["date"] col is within target series
    if parser.target_column not in datasets[parser.target_dataset].columns:  # type: ignore
        console.print(
            f"[red]The column {parser.target_column} does not exist.\n[/red]"  # type: ignore
        )
        return False
    return True


@log_start_end(log=logger)
def plot_residuals(
    model: type[GlobalForecastingModel],
    past_covariates: Optional[str],
    series: Optional[Union[type[TimeSeries], List[type[TimeSeries]], List[np.ndarray]]],
    forecast_horizon: int = 1,
    num_bins: int = 20,
    default_formatting: bool = False,
):
    del default_formatting

    if past_covariates:
        console.print(
            "[red]Cannot calculate and plot residuals if there are past covariates.[/red]"
        )
    else:
        console.print(
            "[green]Calculating and plotting residuals... This may take a few moments.[/green]"
        )
        my_stopper = early_stopper(5, "val_loss")
        pl_trainer_kwargs = {"callbacks": [my_stopper], "accelerator": "cpu"}
        model.trainer_params = pl_trainer_kwargs
        residuals: TimeSeries = model.residuals(
            series=series,
            forecast_horizon=forecast_horizon,
            retrain=False,
            verbose=True,
        )

        residuals._assert_univariate()  # pylint: disable=protected-access

        fig = OpenBBFigure.create_subplots(
            rows=2,
            cols=2,
            shared_xaxes=False,
            subplot_titles=("Residuals Values", "ACF", "Distribution"),
            specs=[
                [{"colspan": 2}, None],  # type: ignore
                [{"type": "scatter"}, {"type": "histogram"}],
            ],
        )
        fig.set_xaxis_title("date", row=1, col=1)
        fig.set_yaxis_title("value", row=1, col=1)
        fig.set_xaxis_title("lag", row=2, col=1)
        fig.set_yaxis_title("ACF value", row=2, col=1)
        fig.set_xaxis_title("value", row=2, col=2)
        fig.set_yaxis_title("count", row=2, col=2)

        df_res = residuals.pd_dataframe()
        fig.add_scatter(x=df_res.index, y=df_res["close"], name="close", row=1, col=1)
        fig.add_corr_plot(residuals.univariate_values(), row=2, col=1)
        fig.add_histplot(residuals, row=2, col=2, bins=num_bins, forecast=True)
        fig.update_traces(showlegend=False)
        fig.update_layout(hovermode="closest")
        fig.show()


def check_data_length(
    train, test, input_chunk_length: int, output_chunk_length: int
) -> bool:
    if input_chunk_length + output_chunk_length > len(train):
        base = "[red]Not enough train data. Please increase the "
        console.print(
            base + "train test split or decrease input or output chunk length.[/red]\n"
        )
        return False
    if input_chunk_length + output_chunk_length > len(test):
        base = "[red]Not enough test data. Please decrease the "
        console.print(
            base
            + "train test split or decrease the input or output chunk length.[/red]\n"
        )
        return False
    return True


def filter_dates(
    data: Union[pd.DataFrame, pd.Series],
    start_date: Optional[datetime],
    end_date: Optional[datetime],
) -> Union[pd.DataFrame, pd.Series]:
    if start_date and end_date and start_date >= end_date:
        console.print("[red]The start date must be before the end date.[/red]\n")
        return data
    if end_date:
        data = data[data["date"] <= end_date]
    if start_date:
        data = data[data["date"] >= start_date]
    return data


def clean_data(
    data: Union[pd.DataFrame, pd.Series],
    start_date: Optional[datetime] = None,
    end_date: Optional[datetime] = None,
    target_column: Optional[str] = None,
    past_covariates: Optional[str] = None,
) -> Union[pd.DataFrame, pd.Series]:
    # check if target column is in data and if the target_column has any inf
    # replace all inf with nan. This is because darts does not handle inf
    # Creating a timeseries with fillna=True will replace all nan with interoplated values
    if (
        target_column
        and target_column in data.columns
        and data[target_column].isin([np.inf, -np.inf]).any()
    ):
        console.print(
            f"[red]The target column [{target_column}] has inf values. Cleaning...[/red]\n"
        )
        data = data.replace([np.inf, -np.inf], np.nan)

    # check if past covariates are in data and if they have any inf
    if past_covariates:
        covariates = past_covariates.split(",")
        for covariate in covariates:
            if (
                covariate in data.columns
                and data[covariate].isin([np.inf, -np.inf]).any()
            ):
                console.print(
                    f"[red]The covariate:{covariate} has inf values. Cleaning...[/red]\n"
                )
                data = data.replace([np.inf, -np.inf], np.nan)

    if isinstance(data, pd.Series):
        col = data.name
        columns = ["date", col]
        data = pd.DataFrame(data).reset_index()
        data.columns = columns
        data = filter_dates(data, start_date, end_date)
        data = data.set_index("date")
        data = data[col]
    elif "date" in data.columns:
        data = filter_dates(data, start_date, end_date)
    elif end_date or start_date:
        console.print(
            "[red]No 'date' column specified, ignoring start end end date[/red]\n"
        )
    return data


def clean_covariates(parser, dataset: pd.DataFrame) -> Optional[str]:
    forecast_column: str = parser.target_column
    if parser.all_past_covariates:
        data = dataset
        covs = [x for x in data.columns if x not in ["date", parser.target_column]]
        return ",".join(covs)
    covariates = parser.past_covariates
    if not covariates:
        return covariates
    covs_list = covariates.split(",")
    for covariate in covs_list:
        if covariate == forecast_column:
            covs_list.remove(covariate)
            console.print(
                f"[red]Forecast target '{forecast_column}' cannot be within the past"
                " covariates. Removed the covariates from analysis[/red]\n"
            )
    if len(covariates) == 0:
        return None
    covariates = ",".join(covs_list)
    return covariates


def check_data(
    data: pd.DataFrame, target_column: str, past_covariates: Optional[str] = None
) -> bool:
    if target_column not in data.columns:
        console.print(
            f"[red]Column {target_column} is not in the dataframe."
            " Change the 'target_column' parameter.[/red]\n"
        )
        return False
    if past_covariates is not None:
        covariates = past_covariates.split(",")
        for covariate in covariates:
            if covariate not in data.columns:
                console.print(
                    f"[red]Column {covariate} is not in the dataframe."
                    " Change the 'past_covariates' parameter.[/red]\n"
                )
                return False
    return True


def check_output(
    output_chunk_length: int, n_predict: int, past_covariates: bool
) -> int:
    if past_covariates:
        if output_chunk_length != n_predict:
            console.print(
                "[red]Warning: when using past covariates n_predict must equal"
                f" output_chunk_length. We have changed your output_chunk_length to {n_predict}"
                " to match your n_predict"
            )
        return n_predict
    return output_chunk_length


def check_dates(s: pd.Series) -> bool:
    """Checks whether all hours, minutes, seconds and milliseconds are 0""" ""
    for _, value in s.items():
        try:
            if value.time() != time(0, 0, 0, 0):
                return False
        except AttributeError:
            return False
    return True


def print_tensorboard_logs(model_save_name: str, user_directory: str):
    console.print()
    tensorboard_logs_dir = os.path.join(user_directory, model_save_name, "logs")
    console.print(
        "This model supports Tensorboard logs. To view, open a new terminal windown and run:"
    )
    console.print("tensorboard --logdir=" + tensorboard_logs_dir)
    console.print()<|MERGE_RESOLUTION|>--- conflicted
+++ resolved
@@ -18,21 +18,9 @@
 from sklearn.model_selection import train_test_split
 from sklearn.preprocessing import MaxAbsScaler, MinMaxScaler, Normalizer, StandardScaler
 
-<<<<<<< HEAD
-from openbb_terminal import rich_config
-from openbb_terminal.config_terminal import theme
-from openbb_terminal.core.session.current_user import get_current_user
-from openbb_terminal.helper_funcs import (
-    export_data,
-    is_valid_axes_count,
-    plot_autoscale,
-    print_rich_table,
-)
-=======
 from openbb_terminal import OpenBBFigure, rich_config, theme
 from openbb_terminal.decorators import log_start_end
 from openbb_terminal.helper_funcs import export_data, print_rich_table
->>>>>>> 2a880524
 from openbb_terminal.rich_config import console
 
 logger = logging.getLogger(__name__)
@@ -80,25 +68,6 @@
         Whether to return the figure object or not, by default False
     """
 
-<<<<<<< HEAD
-    # This plot has 1 axis
-    if external_axes is None:
-        _, ax = plt.subplots(
-            figsize=plot_autoscale(),
-            dpi=get_current_user().preferences.PLOT_DPI,
-        )
-    elif is_valid_axes_count(external_axes, 1):
-        (ax,) = external_axes
-    else:
-        return
-
-    ax.plot(
-        data.index,
-        data.values,
-        "-o",
-        ms=2,
-        label="Real data",
-=======
     fig = OpenBBFigure()
     fig.add_scatter(
         x=data.index,
@@ -106,7 +75,6 @@
         mode="lines+markers",
         line=dict(color=theme.up_color),
         name="Real data",
->>>>>>> 2a880524
     )
     for i in range(len(y_valid) - 1):
         if scaler:
@@ -640,15 +608,6 @@
         quant_kwargs["low_quantile"] = low_quantile
     if high_quantile:
         quant_kwargs["high_quantile"] = high_quantile
-<<<<<<< HEAD
-    if not external_axes:
-        _, ax = plt.subplots(
-            figsize=plot_autoscale(), dpi=get_current_user().preferences.PLOT_DPI
-        )
-    else:
-        ax = external_axes[0]
-=======
->>>>>>> 2a880524
 
     naive_fcast: type[TimeSeries] = ticker_series.shift(1)
     if forecast_only:
@@ -978,15 +937,6 @@
     external_axes : bool, optional
         Whether to return the figure object or not, by default False
     """
-<<<<<<< HEAD
-    if not external_axes:
-        _, ax = plt.subplots(
-            figsize=plot_autoscale(), dpi=get_current_user().preferences.PLOT_DPI
-        )
-    else:
-        ax = external_axes[0]
-=======
->>>>>>> 2a880524
 
     shap_explain = ShapExplainer(model)
 
