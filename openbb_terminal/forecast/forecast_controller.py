--- conflicted
+++ resolved
@@ -57,11 +57,8 @@
     forecast_view,
     autoces_view,
     autoets_view,
-<<<<<<< HEAD
     rwd_view,
-=======
     seasonalnaive_view,
->>>>>>> 6dea3a93
     expo_model,
     expo_view,
     linregr_view,
@@ -118,11 +115,8 @@
         "signal",
         "autoces",
         "autoets",
-<<<<<<< HEAD
         "rwd",
-=======
         "seasonalnaive",
->>>>>>> 6dea3a93
         "expo",
         "theta",
         "rnn",
@@ -262,11 +256,8 @@
                 "rename",
                 "autoces",
                 "autoets",
-<<<<<<< HEAD
                 "rwd",
-=======
                 "seasonalnaive",
->>>>>>> 6dea3a93
                 "expo",
                 "theta",
                 "rnn",
@@ -347,11 +338,8 @@
         mt.add_info("_tsforecasting_")
         mt.add_cmd("autoces", self.files)
         mt.add_cmd("autoets", self.files)
-<<<<<<< HEAD
         mt.add_cmd("rwd", self.files)
-=======
         mt.add_cmd("seasonalnaive", self.files)
->>>>>>> 6dea3a93
         mt.add_cmd("expo", self.files)
         mt.add_cmd("theta", self.files)
         mt.add_cmd("linregr", self.files)
@@ -1821,7 +1809,6 @@
                 export_pred_raw=ns_parser.export_pred_raw,
             )
 
-<<<<<<< HEAD
     # RWD Model
     @log_start_end(log=logger)
     def call_rwd(self, other_args: List[str]):
@@ -1833,19 +1820,6 @@
             description="""
                 Perform Random Walk with Drift forecast:
                 https://nixtla.github.io/statsforecast/models.html#randomwalkwithdrift
-=======
-    # SeasonalNaive Model
-    @log_start_end(log=logger)
-    def call_seasonalnaive(self, other_args: List[str]):
-        """Process seasonalnaive command"""
-        parser = argparse.ArgumentParser(
-            formatter_class=argparse.ArgumentDefaultsHelpFormatter,
-            add_help=False,
-            prog="seasonalnaive",
-            description="""
-                Perform SeasonalNaive forecasting:
-                https://nixtla.github.io/statsforecast/models.html#seasonalnaive
->>>>>>> 6dea3a93
             """,
         )
         if other_args and "-" not in other_args[0][0]:
@@ -1873,11 +1847,62 @@
             if not helpers.check_parser_input(ns_parser, self.datasets):
                 return
 
-<<<<<<< HEAD
             rwd_view.display_rwd_forecast(
-=======
+                data=self.datasets[ns_parser.target_dataset],
+                dataset_name=ns_parser.target_dataset,
+                n_predict=ns_parser.n_days,
+                target_column=ns_parser.target_column,
+                seasonal_periods=ns_parser.seasonal_periods,
+                start_window=ns_parser.start_window,
+                forecast_horizon=ns_parser.n_days,
+                export=ns_parser.export,
+                residuals=ns_parser.residuals,
+                forecast_only=ns_parser.forecast_only,
+                start_date=ns_parser.s_start_date,
+                end_date=ns_parser.s_end_date,
+                naive=ns_parser.naive,
+                export_pred_raw=ns_parser.export_pred_raw,
+            )
+
+    # SeasonalNaive Model
+    @log_start_end(log=logger)
+    def call_seasonalnaive(self, other_args: List[str]):
+        """Process seasonalnaive command"""
+        parser = argparse.ArgumentParser(
+            formatter_class=argparse.ArgumentDefaultsHelpFormatter,
+            add_help=False,
+            prog="seasonalnaive",
+            description="""
+                Perform SeasonalNaive forecasting:
+                https://nixtla.github.io/statsforecast/models.html#seasonalnaive
+            """,
+        )
+        if other_args and "-" not in other_args[0][0]:
+            other_args.insert(0, "--target-dataset")
+
+        ns_parser = self.parse_known_args_and_warn(
+            parser,
+            other_args,
+            export_allowed=EXPORT_ONLY_FIGURES_ALLOWED,
+            target_dataset=True,
+            target_column=True,
+            n_days=True,
+            seasonal="A",
+            periods=True,
+            window=True,
+            residuals=True,
+            forecast_only=True,
+            start=True,
+            end=True,
+            naive=True,
+            export_pred_raw=True,
+        )
+        # TODO Convert this to multi series
+        if ns_parser:
+            if not helpers.check_parser_input(ns_parser, self.datasets):
+                return
+
             seasonalnaive_view.display_seasonalnaive_forecast(
->>>>>>> 6dea3a93
                 data=self.datasets[ns_parser.target_dataset],
                 dataset_name=ns_parser.target_dataset,
                 n_predict=ns_parser.n_days,
