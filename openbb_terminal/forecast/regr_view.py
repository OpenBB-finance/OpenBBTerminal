--- conflicted
+++ resolved
@@ -34,12 +34,8 @@
     naive: bool = False,
     explainability_raw: bool = False,
     export_pred_raw: bool = False,
-<<<<<<< HEAD
+    metric: str = "mape",
     external_axes: bool = False,
-=======
-    metric: str = "mape",
-    external_axes: Optional[List[plt.axes]] = None,
->>>>>>> dc541a93
 ):
     """Display Regression Forecasting
 
@@ -78,15 +74,10 @@
     naive: bool
         Whether to show the naive baseline. This just assumes the closing price will be the same
         as the previous day's closing price. Defaults to False.
-<<<<<<< HEAD
+    metric: str
+        The metric to use for the forecast. Defaults to "mape".
     external_axes : bool, optional
         Whether to return the figure object or not, by default False
-=======
-    metric: str
-        The metric to use for the forecast. Defaults to "mape".
-    external_axes: Optional[List[plt.axes]]
-        External axes to plot on
->>>>>>> dc541a93
     """
     data = helpers.clean_data(
         data, start_date, end_date, target_column, past_covariates
