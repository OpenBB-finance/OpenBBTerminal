--- conflicted
+++ resolved
@@ -85,13 +85,8 @@
         Whether to export the raw predicted values. Defaults to False.
     metric: str
         The metric to use when backtesting. Defaults to "mape".
-<<<<<<< HEAD
-    external_axes: Optional[List[plt.axes]]
-        External axes to plot on
-=======
     external_axes : bool, optional
         Whether to return the figure object or not, by default False
->>>>>>> 10031fe8
     """
     data = helpers.clean_data(data, start_date, end_date, target_column, None)
     if not helpers.check_data(data, target_column, None):
