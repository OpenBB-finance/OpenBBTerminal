--- conflicted
+++ resolved
@@ -9,12 +9,7 @@
 import numpy as np
 import pandas as pd
 
-<<<<<<< HEAD
-from openbb_terminal.config_terminal import theme
-from openbb_terminal.core.session.current_user import get_current_user
-=======
 from openbb_terminal import OpenBBFigure
->>>>>>> 2a880524
 from openbb_terminal.decorators import log_start_end
 from openbb_terminal.forecast import anom_model, helpers
 from openbb_terminal.helper_funcs import export_data
@@ -71,18 +66,9 @@
         train_split=train_split,
     )
 
-<<<<<<< HEAD
-    if not external_axes:
-        _, ax = plt.subplots(
-            figsize=plot_autoscale(), dpi=get_current_user().preferences.PLOT_DPI
-        )
-    else:
-        ax = external_axes[0]
-=======
     ticker_max = np.max(ticker_series.values())
     df_ticker = ticker_series.pd_dataframe()[target_column]
     df_binary_anom = binary_anom.pd_dataframe()
->>>>>>> 2a880524
 
     fig = OpenBBFigure(xaxis_title="Date")
     fig.set_title(f"Quantile Anomaly Detection for {dataset_name}")
