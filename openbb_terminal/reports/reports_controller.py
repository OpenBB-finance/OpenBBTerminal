"""Reports Controller Module."""
__docformat__ = "numpy"

import argparse
import logging
import os

# pylint: disable=R1732, R0912
from typing import Any, Dict, List, Optional

import openbb_terminal.config_terminal as cfg
from openbb_terminal.core.session.current_user import get_current_user
from openbb_terminal.custom_prompt_toolkit import NestedCompleter
from openbb_terminal.decorators import log_start_end
from openbb_terminal.menu import session
from openbb_terminal.parent_classes import BaseController
from openbb_terminal.reports import reports_model
from openbb_terminal.rich_config import MenuText, console

# from openbb_terminal.terminal_helper import is_packaged_application

logger = logging.getLogger(__name__)


class ReportController(BaseController):
    """Report Controller class."""

    CHOICES_COMMANDS: List[str] = [
        "crypto",
        "economy",
        "equity",
        "etf",
        "forecast",
        "forex",
        "portfolio",
        "run",
        "load",
    ]
    PATH = "/reports/"

    REPORTS: List[str] = reports_model.get_reports_available()
    REPORTS = sorted(list(set(CHOICES_COMMANDS).intersection(REPORTS)))
    PARAMETERS_DICT: Dict[str, Any] = {}

    def __init__(self, queue: Optional[List[str]] = None):
        """Constructor"""

        super().__init__(queue)
        self.update_choices()

    def update_choices(self):
        """Update controller choices with reports available under templates folder."""

        for report_name in self.REPORTS:
            # Extract report parameters do display on menu
            self.PARAMETERS_DICT[report_name] = reports_model.extract_parameters(
                str(reports_model.REPORTS_FOLDER / report_name)
            )

        if session and get_current_user().preferences.USE_PROMPT_TOOLKIT:
            self.choices: dict = {c: {} for c in self.controller_choices}  # type: ignore
            self.choices["run"] = {
                "--file": {c: None for c in reports_model.USER_REPORTS},
                "-f": "--file",
                "--parameters": {},
                "-p": "--parameters",
            }
            for report_name in self.REPORTS:
                # Completer with limited user choices to avoid unforeseen problems
                self.choices[report_name] = {}
                for arg in self.PARAMETERS_DICT[report_name]:
                    if report_name in reports_model.REPORT_CHOICES:
                        self.choices[report_name][
                            "--" + arg
                        ] = reports_model.REPORT_CHOICES[report_name]["--" + arg]

            self.choices["support"] = self.SUPPORT_CHOICES
            self.choices["about"] = self.ABOUT_CHOICES

            self.completer = NestedCompleter.from_nested_dict(self.choices)

    def print_help(self):
        """Print help."""

        self.REPORTS = reports_model.get_reports_available()
        self.REPORTS = sorted(
            list(set(self.CHOICES_COMMANDS).intersection(self.REPORTS))
        )
        self.update_choices()

        mt = MenuText("reports/")
        mt.add_info("_reports_")
        mt.add_raw("\n")
        mt.add_info("_OpenBB_reports_")
        MAX_LEN_NAME = max(len(name) for name in self.REPORTS) + 2
        templates_string = ""
        for report_name in self.REPORTS:
            parameters_names = list(self.PARAMETERS_DICT[report_name].keys())

            if len(parameters_names) > 1 or not parameters_names:
                args = f"<{'> <'.join(parameters_names)}>"
            else:
                args = f"<{parameters_names[0]}>"

            templates_string += (
                f"    [cmds]{report_name}[/cmds]"
                + f"{(MAX_LEN_NAME-len(report_name))*' '} "
                + f"[param]{args if args != '<>' else ''}[/param]\n"
            )
        mt.add_raw(f"{templates_string}")
        mt.add_raw("\n")
        mt.add_info("_Custom_reports_")
        mt.add_cmd("run")
        console.print(text=mt.menu_text, menu="Reports - WORK IN PROGRESS")

    @log_start_end(log=logger)
    def call_etf(self, other_args: List[str]):
        self.run_report("etf", other_args)

    @log_start_end(log=logger)
    def call_forex(self, other_args: List[str]):
        self.run_report("forex", other_args)

    @log_start_end(log=logger)
    def call_portfolio(self, other_args: List[str]):
        self.run_report("portfolio", other_args)

    @log_start_end(log=logger)
    def call_economy(self, other_args: List[str]):
        self.run_report("economy", other_args)

    @log_start_end(log=logger)
    def call_equity(self, other_args: List[str]):
        self.run_report("equity", other_args)

    @log_start_end(log=logger)
    def call_crypto(self, other_args: List[str]):
        self.run_report("crypto", other_args)

    @log_start_end(log=logger)
    def call_forecast(self, other_args: List[str]):
        # if is_packaged_application():
        #     console.print("This report is disabled for the installed version")
        #     return

        try:
            # noqa: F401, E501 # pylint: disable=C0415,W0611
            import darts  # noqa # pyright: reportMissingImports=false

            FORECASTING_TOOLKIT_ENABLED = True
        except ImportError:
            FORECASTING_TOOLKIT_ENABLED = False
            console.print(
                "[yellow]"
                "Forecasting Toolkit is disabled. "
                "To use the Forecasting features please install the toolkit following the "
                "instructions here: https://docs.openbb.co/sdk/quickstart/installation/"
                "\n"
                "[/yellow]"
            )
        if FORECASTING_TOOLKIT_ENABLED:
            self.run_report("forecast", other_args)

    @log_start_end(log=logger)
    def run_report(self, report_name: str, other_args: List[str]):
        parser = argparse.ArgumentParser(
            add_help=False,
            formatter_class=argparse.ArgumentDefaultsHelpFormatter,
            prog=report_name,
            description=f"Run {report_name} report.",
        )

        if report_name in self.PARAMETERS_DICT:
            # Assign respective parameters as arguments
            for arg_name, arg_default in self.PARAMETERS_DICT[report_name].items():
                choices = reports_model.get_arg_choices(report_name, arg_name)

                getattr(parser, "add_argument")(
                    "--" + arg_name,
                    type=str,
                    default=arg_default,
                    choices=choices,
                    dest=arg_name,
                    help=arg_name,
                )

            if (
                other_args
                and "-" not in other_args[0][0]
                and len(self.PARAMETERS_DICT[report_name]) == 1
            ):
                other_args.insert(
                    0, "--" + list(self.PARAMETERS_DICT[report_name].keys())[0]
                )
            ns_parser = self.parse_simple_args(parser, other_args)

            if ns_parser:
<<<<<<< HEAD
                cfg.change_logging_suppress(new_value=True)
=======
                if report_name == "equity" and "." in ns_parser.symbol:
                    console.print(
                        "[red]Cannot currently handle tickers with a '.' in them[/red]\n"
                    )
                    return
                cfg.LOGGING_SUPPRESS = True
>>>>>>> 4548abb4
                parameters = vars(ns_parser)
                parameters.pop("help")
                reports_model.render_report(
                    input_path=str(reports_model.REPORTS_FOLDER / report_name),
                    args_dict=parameters,
                )
                cfg.change_logging_suppress(new_value=False)

        else:
            console.print("[red]Notebook not found![/red]\n")

    @log_start_end(log=logger)
    def call_run(self, other_args: List[str]):
        """Process run command"""
        parser = argparse.ArgumentParser(
            add_help=False,
            formatter_class=argparse.ArgumentDefaultsHelpFormatter,
            prog="run",
            description="Run a notebook from this folder: '"
            f"{str(get_current_user().preferences.USER_CUSTOM_REPORTS_DIRECTORY)}'.",
        )
        parser.add_argument(
            "-f",
            "--file",
            dest="file",
            choices=reports_model.USER_REPORTS,
            required="-h" not in other_args,
            help="The file to be loaded",
        )
        parser.add_argument(
            "-p",
            "--parameters",
            nargs="+",
            dest="parameters",
            help="Report parameters with format 'name:value'.",
        )

        ns_parser = self.parse_known_args_and_warn(parser, other_args)

        if ns_parser:
            # Validate parameter inputs
            parameters_dict = {}
            if ns_parser.parameters:
                for p in ns_parser.parameters:
                    if ":" in p:
                        item = p.split(":")
                        if item[1]:
                            parameters_dict[item[0]] = item[1]
                        else:
                            console.print(
                                f"[red]Bad format '{p}': empty value.[/red]\nExecuting with defaults.\n"
                            )
                    else:
                        console.print(
                            f"[red]Bad format '{p}': use format 'name:value'.[/red]\nExecuting with defaults.\n"
                        )

            if ns_parser.file:
                complete_file_path = str(
                    get_current_user().preferences.USER_CUSTOM_REPORTS_DIRECTORY
                    / ns_parser.file
                )
                if os.path.exists(complete_file_path):
                    reports_model.render_report(
                        input_path=complete_file_path, args_dict=parameters_dict
                    )
                else:
                    console.print(
                        f"[red]Notebook '{ns_parser.file}' not found![/red]\n"
                    )<|MERGE_RESOLUTION|>--- conflicted
+++ resolved
@@ -195,16 +195,12 @@
             ns_parser = self.parse_simple_args(parser, other_args)
 
             if ns_parser:
-<<<<<<< HEAD
                 cfg.change_logging_suppress(new_value=True)
-=======
                 if report_name == "equity" and "." in ns_parser.symbol:
                     console.print(
                         "[red]Cannot currently handle tickers with a '.' in them[/red]\n"
                     )
                     return
-                cfg.LOGGING_SUPPRESS = True
->>>>>>> 4548abb4
                 parameters = vars(ns_parser)
                 parameters.pop("help")
                 reports_model.render_report(
