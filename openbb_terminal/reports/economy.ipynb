--- conflicted
+++ resolved
@@ -70,11 +70,8 @@
    "outputs": [],
    "source": [
     "# Parameters that will be replaced when calling this notebook\n",
-<<<<<<< HEAD
     "# Do not leave parameters blank as the notebook won't run with empty parameters\n",
     "symbol = \"Global\"\n",
-=======
->>>>>>> 5e08ad6e
     "report_name = \"economy_report\""
    ]
   },
@@ -665,11 +662,7 @@
     "body = \"\"\n",
     "\n",
     "img = \"./openbb_terminal/reports/OpenBB_reports_logo.png\"\n",
-<<<<<<< HEAD
-    "floppy_disk_img = \"floppy-disc.png\"\n",
-=======
     "floppy_disk_img=\"./openbb_terminal/reports/floppy-disc.png\"\n",
->>>>>>> 5e08ad6e
     "body += widgets.header(\n",
     "    img,\n",
     "    floppy_disk_img,\n",
@@ -726,7 +719,6 @@
     "    ]\n",
     ")\n",
     "htmlcode += widgets.row([widgets.h(3, \"\") + ycrv_data_1.to_html()])\n",
-<<<<<<< HEAD
     "\n",
     "htmlcode += widgets.row(\n",
     "    [\n",
@@ -734,9 +726,6 @@
     "        + ycrv_chart_2\n",
     "    ]\n",
     ")\n",
-=======
-    "htmlcode += widgets.row([widgets.h(3, f\"{ycrv_country_2} yield curve (source: investing.com)\") + ycrv_chart_2])\n",
->>>>>>> 5e08ad6e
     "htmlcode += widgets.row([widgets.h(3, \"\") + ycrv_data_2.to_html()])\n",
     "htmlcode += widgets.row([widgets.h(3, \"US treasuries (source: EconDB)\") + ust])\n",
     "body += widgets.add_tab(\"Yields\", htmlcode)\n",
