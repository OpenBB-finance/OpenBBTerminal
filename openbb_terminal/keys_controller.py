--- conflicted
+++ resolved
@@ -1282,7 +1282,6 @@
             )
 
     @log_start_end(log=logger)
-<<<<<<< HEAD
     def call_companieshouse(self, other_args: List[str]):
         """Process companies house command"""
         parser = argparse.ArgumentParser(
@@ -1290,7 +1289,29 @@
             formatter_class=argparse.ArgumentDefaultsHelpFormatter,
             prog="companieshouse",
             description="Set Companies House API key.",
-=======
+        )
+        parser.add_argument(
+            "-k",
+            "--key",
+            type=str,
+            dest="key",
+            help="key",
+        )
+        if not other_args:
+            console.print(
+                "For your API Key, visit: https://developer.company-information.service.gov.uk/overview"
+            )
+            return
+
+        if other_args and "-" not in other_args[0][0]:
+            other_args.insert(0, "-k")
+        ns_parser = self.parse_simple_args(parser, other_args)
+        if ns_parser:
+            self.status_dict["companieshouse"] = keys_model.set_companieshouse_key(
+                key=ns_parser.key, persist=True, show_output=True
+            )
+            
+    @log_start_end(log=logger)
     def call_nixtla(self, other_args: List[str]):
         """Process nixtla command"""
         parser = argparse.ArgumentParser(
@@ -1298,7 +1319,6 @@
             formatter_class=argparse.ArgumentDefaultsHelpFormatter,
             prog="nixtla",
             description="Set Nixtla API key.",
->>>>>>> 8a5592b0
         )
         parser.add_argument(
             "-k",
@@ -1309,22 +1329,14 @@
         )
         if not other_args:
             console.print(
-<<<<<<< HEAD
-                "For your API Key, visit: https://developer.company-information.service.gov.uk/overview"
-=======
                 "For your API Key, visit: https://docs.nixtla.io/docs/getting-started"
->>>>>>> 8a5592b0
-            )
-            return
-
-        if other_args and "-" not in other_args[0][0]:
-            other_args.insert(0, "-k")
-        ns_parser = self.parse_simple_args(parser, other_args)
-        if ns_parser:
-<<<<<<< HEAD
-            self.status_dict["companieshouse"] = keys_model.set_companieshouse_key(
-=======
+            )
+            return
+
+        if other_args and "-" not in other_args[0][0]:
+            other_args.insert(0, "-k")
+        ns_parser = self.parse_simple_args(parser, other_args)
+        if ns_parser:
             self.status_dict["nixtla"] = keys_model.set_nixtla_key(
->>>>>>> 8a5592b0
                 key=ns_parser.key, persist=True, show_output=True
             )