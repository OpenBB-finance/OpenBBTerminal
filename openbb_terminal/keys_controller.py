"""Keys Controller Module"""
__docformat__ = "numpy"

# pylint: disable=too-many-lines

import argparse
import logging
import os
from typing import Dict, List

import binance
import oandapyV20.endpoints.pricing
import dotenv
import praw
import pyEX
import quandl
import requests
from prawcore.exceptions import ResponseException
from alpha_vantage.timeseries import TimeSeries
from coinmarketcapapi import CoinMarketCapAPI, CoinMarketCapAPIError
from prompt_toolkit.completion import NestedCompleter
from pyEX.common.exception import PyEXception
from oandapyV20 import API as oanda_API
from oandapyV20.exceptions import V20Error

from openbb_terminal import config_terminal as cfg
from openbb_terminal import feature_flags as obbff
<<<<<<< HEAD
from openbb_terminal.core.config.constants import ENV_FILE_DEFAULT
=======
from openbb_terminal.core.config.paths import USER_ENV_FILE
>>>>>>> 3d0190e3
from openbb_terminal.cryptocurrency.coinbase_helpers import (
    CoinbaseProAuth,
    make_coinbase_request,
    CoinbaseApiException,
)
from openbb_terminal.decorators import log_start_end
from openbb_terminal.helper_funcs import parse_simple_args
from openbb_terminal.menu import session
from openbb_terminal.parent_classes import BaseController
from openbb_terminal.rich_config import console, MenuText, translate
from openbb_terminal.terminal_helper import suppress_stdout

logger = logging.getLogger(__name__)


class KeysController(BaseController):  # pylint: disable=too-many-public-methods
    """Keys Controller class"""

    CHOICES_COMMANDS: List[str] = [
        "av",
        "fmp",
        "quandl",
        "polygon",
        "fred",
        "news",
        "tradier",
        "cmc",
        "finnhub",
        "iex",
        "reddit",
        "twitter",
        "rh",
        "degiro",
        "oanda",
        "binance",
        "bitquery",
        "si",
        "coinbase",
        "walert",
        "glassnode",
        "coinglass",
        "cpanic",
        "ethplorer",
        "smartstake",
        "github",
        "eodhd",
        "messari",
        "santiment",
    ]
    PATH = "/keys/"
    key_dict: Dict = {}
    cfg_dict: Dict = {}

    def __init__(
        self,
        queue: List[str] = None,
        menu_usage: bool = True,
<<<<<<< HEAD
        env_file: str = str(ENV_FILE_DEFAULT),
=======
        env_file: str = str(USER_ENV_FILE),
>>>>>>> 3d0190e3
    ):
        """Constructor"""
        super().__init__(queue)
        self.env_file = env_file
        if menu_usage:
            self.check_keys_status()

            if session and obbff.USE_PROMPT_TOOLKIT:
                choices: dict = {c: {} for c in self.controller_choices}

                choices["support"] = self.SUPPORT_CHOICES

                self.completer = NestedCompleter.from_nested_dict(choices)

    def check_github_key(self, show_output: bool = False) -> None:
        """Check GitHub key"""
        self.cfg_dict["GITHUB"] = "github"
        if cfg.API_GITHUB_KEY == "REPLACE_ME":  # pragma: allowlist secret
            logger.info("GitHub key not defined")
            self.key_dict["GITHUB"] = "not defined"
        else:
            self.key_dict["GITHUB"] = "defined"
            # github api will not fail for the first requests without key
            # only after certain amount of requests the user will get rate limited

        if show_output:
            console.print(self.key_dict["GITHUB"] + "\n")

    def check_av_key(self, show_output: bool = False) -> None:
        """Check Alpha Vantage key"""
        self.cfg_dict["ALPHA_VANTAGE"] = "av"
        if cfg.API_KEY_ALPHAVANTAGE == "REPLACE_ME":  # pragma: allowlist secret
            logger.info("Alpha Vantage key not defined")
            self.key_dict["ALPHA_VANTAGE"] = "not defined"
        else:
            df = TimeSeries(
                key=cfg.API_KEY_ALPHAVANTAGE, output_format="pandas"
            ).get_intraday(symbol="AAPL")
            if df[0].empty:  # pylint: disable=no-member
                logger.warning("Alpha Vantage key defined, test failed")
                self.key_dict["ALPHA_VANTAGE"] = "defined, test failed"
            else:
                logger.info("Alpha Vantage key defined, test passed")
                self.key_dict["ALPHA_VANTAGE"] = "defined, test passed"

        if show_output:
            console.print(self.key_dict["ALPHA_VANTAGE"] + "\n")

    def check_fmp_key(self, show_output: bool = False) -> None:
        """Check Financial Modeling Prep key"""
        self.cfg_dict["FINANCIAL_MODELING_PREP"] = "fmp"
        if (
            cfg.API_KEY_FINANCIALMODELINGPREP
            == "REPLACE_ME"  # pragma: allowlist secret
        ):  # pragma: allowlist secret
            logger.info("Financial Modeling Prep key not defined")
            self.key_dict["FINANCIAL_MODELING_PREP"] = "not defined"
        else:
            r = requests.get(
                f"https://financialmodelingprep.com/api/v3/profile/AAPL?apikey={cfg.API_KEY_FINANCIALMODELINGPREP}"
            )
            if r.status_code in [403, 401]:
                logger.warning("Financial Modeling Prep key defined, test failed")
                self.key_dict["FINANCIAL_MODELING_PREP"] = "defined, test failed"
            elif r.status_code == 200:
                logger.info("Financial Modeling Prep key defined, test passed")
                self.key_dict["FINANCIAL_MODELING_PREP"] = "defined, test passed"
            else:
                logger.warning("Financial Modeling Prep key defined, test inconclusive")
                self.key_dict["FINANCIAL_MODELING_PREP"] = "defined, test inconclusive"

        if show_output:
            console.print(self.key_dict["FINANCIAL_MODELING_PREP"] + "\n")

    def check_quandl_key(self, show_output: bool = False) -> None:
        """Check Quandl key"""
        self.cfg_dict["QUANDL"] = "quandl"
        if cfg.API_KEY_QUANDL == "REPLACE_ME":  # pragma: allowlist secret
            logger.info("Quandl key not defined")
            self.key_dict["QUANDL"] = "not defined"
        else:
            try:
                quandl.save_key(cfg.API_KEY_QUANDL)
                quandl.get_table(
                    "ZACKS/FC",
                    paginate=True,
                    ticker=["AAPL", "MSFT"],
                    per_end_date={"gte": "2015-01-01"},
                    qopts={"columns": ["ticker", "per_end_date"]},
                )
                logger.info("Quandl key defined, test passed")
                self.key_dict["QUANDL"] = "defined, test passed"
            except Exception as _:  # noqa: F841
                logger.exception("Quandl key defined, test failed")
                self.key_dict["QUANDL"] = "defined, test failed"

        if show_output:
            console.print(self.key_dict["QUANDL"] + "\n")

    def check_polygon_key(self, show_output: bool = False) -> None:
        """Check Polygon key"""
        self.cfg_dict["POLYGON"] = "polygon"
        if cfg.API_POLYGON_KEY == "REPLACE_ME":
            logger.info("Polygon key not defined")
            self.key_dict["POLYGON"] = "not defined"
        else:
            r = requests.get(
                "https://api.polygon.io/v2/aggs/ticker/AAPL/range/1/day/2020-06-01/2020-06-17"
                f"?apiKey={cfg.API_POLYGON_KEY}"
            )
            if r.status_code in [403, 401]:
                logger.warning("Polygon key defined, test failed")
                self.key_dict["POLYGON"] = "defined, test failed"
            elif r.status_code == 200:
                logger.info("Polygon key defined, test passed")
                self.key_dict["POLYGON"] = "defined, test passed"
            else:
                logger.warning("Polygon key defined, test inconclusive")
                self.key_dict["POLYGON"] = "defined, test inconclusive"

        if show_output:
            console.print(self.key_dict["POLYGON"] + "\n")

    def check_fred_key(self, show_output: bool = False) -> None:
        """Check FRED key"""
        self.cfg_dict["FRED"] = "fred"
        if cfg.API_FRED_KEY == "REPLACE_ME":
            logger.info("FRED key not defined")
            self.key_dict["FRED"] = "not defined"
        else:
            r = requests.get(
                f"https://api.stlouisfed.org/fred/series?series_id=GNPCA&api_key={cfg.API_FRED_KEY}"
            )
            if r.status_code in [403, 401, 400]:
                logger.warning("FRED key defined, test failed")
                self.key_dict["FRED"] = "defined, test failed"
            elif r.status_code == 200:
                logger.info("FRED key defined, test passed")
                self.key_dict["FRED"] = "defined, test passed"
            else:
                logger.warning("FRED key defined, test inconclusive")
                self.key_dict["FRED"] = "defined, test inconclusive"

        if show_output:
            console.print(self.key_dict["FRED"] + "\n")

    def check_news_key(self, show_output: bool = False) -> None:
        """Check News API key"""
        self.cfg_dict["NEWSAPI"] = "news"
        if cfg.API_NEWS_TOKEN == "REPLACE_ME":  # nosec
            logger.info("News API key not defined")
            self.key_dict["NEWSAPI"] = "not defined"
        else:
            r = requests.get(
                f"https://newsapi.org/v2/everything?q=keyword&apiKey={cfg.API_NEWS_TOKEN}"
            )
            if r.status_code in [401, 403]:
                logger.warning("News API key defined, test failed")
                self.key_dict["NEWSAPI"] = "defined, test failed"
            elif r.status_code == 200:
                logger.info("News API key defined, test passed")
                self.key_dict["NEWSAPI"] = "defined, test passed"
            else:
                logger.warning("News API key defined, test inconclusive")
                self.key_dict["NEWSAPI"] = "defined, test inconclusive"

        if show_output:
            console.print(self.key_dict["NEWSAPI"] + "\n")

    def check_tradier_key(self, show_output: bool = False) -> None:
        """Check Tradier key"""
        self.cfg_dict["TRADIER"] = "tradier"
        if cfg.TRADIER_TOKEN == "REPLACE_ME":  # nosec
            logger.info("Tradier key not defined")
            self.key_dict["TRADIER"] = "not defined"
        else:
            r = requests.get(
                "https://sandbox.tradier.com/v1/markets/quotes",
                params={"symbols": "AAPL"},
                headers={
                    "Authorization": f"Bearer {cfg.TRADIER_TOKEN}",
                    "Accept": "application/json",
                },
            )
            if r.status_code in [401, 403]:
                logger.warning("Tradier key not defined, test failed")
                self.key_dict["TRADIER"] = "defined, test failed"
            elif r.status_code == 200:
                logger.info("Tradier key not defined, test passed")
                self.key_dict["TRADIER"] = "defined, test passed"
            else:
                logger.warning("Tradier key not defined, test inconclusive")
                self.key_dict["TRADIER"] = "defined, test inconclusive"

        if show_output:
            console.print(self.key_dict["TRADIER"] + "\n")

    def check_cmc_key(self, show_output: bool = False) -> None:
        """Check Coinmarketcap key"""
        self.cfg_dict["COINMARKETCAP"] = "cmc"
        if cfg.API_CMC_KEY == "REPLACE_ME":
            logger.info("Coinmarketcap key not defined")
            self.key_dict["COINMARKETCAP"] = "not defined"
        else:
            cmc = CoinMarketCapAPI(cfg.API_CMC_KEY)

            try:
                cmc.cryptocurrency_map()
                logger.info("Coinmarketcap key defined, test passed")
                self.key_dict["COINMARKETCAP"] = "defined, test passed"
            except CoinMarketCapAPIError:
                logger.exception("Coinmarketcap key defined, test failed")
                self.key_dict["COINMARKETCAP"] = "defined, test failed"

        if show_output:
            console.print(self.key_dict["COINMARKETCAP"] + "\n")

    def check_finnhub_key(self, show_output: bool = False) -> None:
        """Check Finnhub key"""
        self.cfg_dict["FINNHUB"] = "finnhub"
        if cfg.API_FINNHUB_KEY == "REPLACE_ME":
            logger.info("Finnhub key not defined")
            self.key_dict["FINNHUB"] = "not defined"
        else:
            r = r = requests.get(
                f"https://finnhub.io/api/v1/quote?symbol=AAPL&token={cfg.API_FINNHUB_KEY}"
            )
            if r.status_code in [403, 401, 400]:
                logger.warning("Finnhub key defined, test failed")
                self.key_dict["FINNHUB"] = "defined, test failed"
            elif r.status_code == 200:
                logger.info("Finnhub key defined, test passed")
                self.key_dict["FINNHUB"] = "defined, test passed"
            else:
                logger.warning("Finnhub key defined, test inconclusive")
                self.key_dict["FINNHUB"] = "defined, test inconclusive"

        if show_output:
            console.print(self.key_dict["FINNHUB"] + "\n")

    def check_iex_key(self, show_output: bool = False) -> None:
        """Check IEX Cloud key"""
        self.cfg_dict["IEXCLOUD"] = "iex"
        if cfg.API_IEX_TOKEN == "REPLACE_ME":  # nosec
            logger.info("IEX Cloud key not defined")
            self.key_dict["IEXCLOUD"] = "not defined"
        else:
            try:
                pyEX.Client(api_token=cfg.API_IEX_TOKEN, version="v1")
                logger.info("IEX Cloud key defined, test passed")
                self.key_dict["IEXCLOUD"] = "defined, test passed"
            except PyEXception:
                logger.exception("IEX Cloud key defined, test failed")
                self.key_dict["IEXCLOUD"] = "defined, test failed"

        if show_output:
            console.print(self.key_dict["IEXCLOUD"] + "\n")

    def check_reddit_key(self, show_output: bool = False) -> None:
        """Check Reddit key"""
        self.cfg_dict["REDDIT"] = "reddit"
        reddit_keys = [
            cfg.API_REDDIT_CLIENT_ID,
            cfg.API_REDDIT_CLIENT_SECRET,
            cfg.API_REDDIT_USERNAME,
            cfg.API_REDDIT_PASSWORD,
            cfg.API_REDDIT_USER_AGENT,
        ]
        if "REPLACE_ME" in reddit_keys:
            logger.info("Reddit key not defined")
            self.key_dict["REDDIT"] = "not defined"
        else:

            try:
                with suppress_stdout():
                    praw_api = praw.Reddit(
                        client_id=cfg.API_REDDIT_CLIENT_ID,
                        client_secret=cfg.API_REDDIT_CLIENT_SECRET,
                        username=cfg.API_REDDIT_USERNAME,
                        user_agent=cfg.API_REDDIT_USER_AGENT,
                        password=cfg.API_REDDIT_PASSWORD,
                        check_for_updates=False,
                        comment_kind="t1",
                        message_kind="t4",
                        redditor_kind="t2",
                        submission_kind="t3",
                        subreddit_kind="t5",
                        trophy_kind="t6",
                        oauth_url="https://oauth.reddit.com",
                        reddit_url="https://www.reddit.com",
                        short_url="https://redd.it",
                        ratelimit_seconds=5,
                        timeout=16,
                    )

                    praw_api.user.me()
                logger.info("Reddit key defined, test passed")
                self.key_dict["REDDIT"] = "defined, test passed"
            except (Exception, ResponseException):
                logger.warning("Reddit key defined, test failed")
                self.key_dict["REDDIT"] = "defined, test failed"

        if show_output:
            console.print(self.key_dict["REDDIT"] + "\n")

    def check_twitter_key(self, show_output: bool = False) -> None:
        """Check Twitter key"""
        self.cfg_dict["TWITTER"] = "twitter"
        twitter_keys = [
            cfg.API_TWITTER_KEY,
            cfg.API_TWITTER_SECRET_KEY,
            cfg.API_TWITTER_BEARER_TOKEN,
        ]
        if "REPLACE_ME" in twitter_keys:
            logger.info("Twitter key not defined")
            self.key_dict["TWITTER"] = "not defined"
        else:
            params = {
                "query": "(\\$AAPL) (lang:en)",
                "max_results": "10",
                "tweet.fields": "created_at,lang",
            }
            r = requests.get(
                "https://api.twitter.com/2/tweets/search/recent",
                params=params,  # type: ignore
                headers={"authorization": "Bearer " + cfg.API_TWITTER_BEARER_TOKEN},
            )
            if r.status_code == 200:
                logger.info("Twitter key defined, test passed")
                self.key_dict["TWITTER"] = "defined, test passed"
            elif r.status_code in [401, 403]:
                logger.warning("Twitter key defined, test failed")
                self.key_dict["TWITTER"] = "defined, test failed"
            else:
                logger.warning("Twitter key defined, test failed")
                self.key_dict["TWITTER"] = "defined, test inconclusive"

        if show_output:
            console.print(self.key_dict["TWITTER"] + "\n")

    def check_rh_key(self, show_output: bool = False) -> None:
        """Check Robinhood key"""
        self.cfg_dict["ROBINHOOD"] = "rh"
        rh_keys = [cfg.RH_USERNAME, cfg.RH_PASSWORD]
        if "REPLACE_ME" in rh_keys:
            logger.info("Robinhood key not defined")
            self.key_dict["ROBINHOOD"] = "not defined"
        else:
            logger.info("Robinhood key defined, not tested")
            self.key_dict["ROBINHOOD"] = "defined, not tested"

        if show_output:
            console.print(self.key_dict["ROBINHOOD"] + "\n")

    def check_degiro_key(self, show_output: bool = False) -> None:
        """Check Degiro key"""
        self.cfg_dict["DEGIRO"] = "degiro"
        dg_keys = [cfg.DG_USERNAME, cfg.DG_PASSWORD, cfg.DG_TOTP_SECRET]
        if "REPLACE_ME" in dg_keys:
            logger.info("Degiro key not defined")
            self.key_dict["DEGIRO"] = "not defined"
        else:
            logger.info("Degiro key defined, not tested")
            self.key_dict["DEGIRO"] = "defined, not tested"

        if show_output:
            console.print(self.key_dict["DEGIRO"] + "\n")

    def check_oanda_key(self, show_output: bool = False) -> None:
        """Check Oanda key"""
        self.cfg_dict["OANDA"] = "oanda"
        oanda_keys = [cfg.OANDA_TOKEN, cfg.OANDA_ACCOUNT]
        if "REPLACE_ME" in oanda_keys:
            logger.info("Oanda key not defined")
            self.key_dict["OANDA"] = "not defined"
        else:
            client = oanda_API(access_token=cfg.OANDA_TOKEN)
            account = cfg.OANDA_ACCOUNT
            try:
                parameters = {"instruments": "EUR_USD"}
                request = oandapyV20.endpoints.pricing.PricingInfo(
                    accountID=account, params=parameters
                )
                client.request(request)
                logger.info("Oanda key defined, test passed")
                self.key_dict["OANDA"] = "defined, test passed"

            except V20Error as e:
                logger.exception(str(e))
                logger.info("Oanda key defined, test failed")
                self.key_dict["OANDA"] = "defined, test failed"

        if show_output:
            console.print(self.key_dict["OANDA"] + "\n")

    def check_binance_key(self, show_output: bool = False) -> None:
        """Check Binance key"""
        self.cfg_dict["BINANCE"] = "binance"

        if "REPLACE_ME" in [cfg.API_BINANCE_KEY, cfg.API_BINANCE_SECRET]:
            logger.info("Binance key not defined")
            self.key_dict["BINANCE"] = "not defined"

        else:
            try:
                client = binance.Client(cfg.API_BINANCE_KEY, cfg.API_BINANCE_SECRET)
                candles = client.get_klines(
                    symbol="BTCUSDT", interval=client.KLINE_INTERVAL_1DAY
                )

                if len(candles) > 0:
                    logger.info("Binance key defined, test passed")
                    self.key_dict["BINANCE"] = "defined, test passed"
                else:
                    logger.info("Binance key defined, test failed")
                    self.key_dict["BINANCE"] = "defined, test failed"
            except Exception:
                logger.info("Binance key defined, test failed")
                self.key_dict["BINANCE"] = "defined, test failed"

        if show_output:
            console.print(self.key_dict["BINANCE"] + "\n")

    def check_bitquery_key(self, show_output: bool = False) -> None:
        """Check Bitquery key"""
        self.cfg_dict["BITQUERY"] = "bitquery"
        bitquery = cfg.API_BITQUERY_KEY
        if "REPLACE_ME" in bitquery:
            logger.info("Bitquery key not defined")
            self.key_dict["BITQUERY"] = "not defined"
        else:
            headers = {"x-api-key": cfg.API_BITQUERY_KEY}
            query = """
            {
            ethereum {
            dexTrades(options: {limit: 10, desc: "count"}) {
                count
                protocol
            }}}
            """
            r = requests.post(
                "https://graphql.bitquery.io", json={"query": query}, headers=headers
            )
            if r.status_code == 200:
                logger.info("Bitquery key defined, test passed")
                self.key_dict["BITQUERY"] = "defined, test passed"
            else:
                logger.warning("Bitquery key defined, test failed")
                self.key_dict["BITQUERY"] = "defined, test failed"

        if show_output:
            console.print(self.key_dict["BITQUERY"] + "\n")

    def check_si_key(self, show_output: bool = False) -> None:
        """Check Sentiment Investor key"""
        self.cfg_dict["SENTIMENT_INVESTOR"] = "si"
        si_keys = [cfg.API_SENTIMENTINVESTOR_TOKEN]
        if "REPLACE_ME" in si_keys:
            logger.info("Sentiment Investor key not defined")
            self.key_dict["SENTIMENT_INVESTOR"] = "not defined"
        else:
            try:
                account = requests.get(
                    f"https://api.sentimentinvestor.com/v1/trending"
                    f"?token={cfg.API_SENTIMENTINVESTOR_TOKEN}"
                )
                if account.ok and account.json().get("success", False):
                    logger.info("Sentiment Investor key defined, test passed")
                    self.key_dict["SENTIMENT_INVESTOR"] = "defined, test passed"
                else:
                    logger.warning("Sentiment Investor key defined, test failed")
                    self.key_dict["SENTIMENT_INVESTOR"] = "defined, test unsuccessful"
            except Exception:
                logger.warning("Sentiment Investor key defined, test failed")
                self.key_dict["SENTIMENT_INVESTOR"] = "defined, test unsuccessful"

        if show_output:
            console.print(self.key_dict["SENTIMENT_INVESTOR"] + "\n")

    def check_coinbase_key(self, show_output: bool = False) -> None:
        """Check Coinbase key"""
        self.cfg_dict["COINBASE"] = "coinbase"
        if "REPLACE_ME" in [
            cfg.API_COINBASE_KEY,
            cfg.API_COINBASE_SECRET,
            cfg.API_COINBASE_PASS_PHRASE,
        ]:
            logger.info("Coinbase key not defined")
            self.key_dict["COINBASE"] = "not defined"
        else:
            auth = CoinbaseProAuth(
                cfg.API_COINBASE_KEY,
                cfg.API_COINBASE_SECRET,
                cfg.API_COINBASE_PASS_PHRASE,
            )
            try:
                resp = make_coinbase_request("/accounts", auth=auth)
            except CoinbaseApiException:
                resp = None
            if not resp:
                logger.warning("Coinbase key defined, test failed")
                self.key_dict["COINBASE"] = "defined, test unsuccessful"
            else:
                logger.info("Coinbase key defined, test passed")
                self.key_dict["COINBASE"] = "defined, test passed"

        if show_output:
            console.print(self.key_dict["COINBASE"] + "\n")

    def check_walert_key(self, show_output: bool = False) -> None:
        """Check Walert key"""
        self.cfg_dict["WHALE_ALERT"] = "walert"
        if cfg.API_WHALE_ALERT_KEY == "REPLACE_ME":
            logger.info("Walert key not defined")
            self.key_dict["WHALE_ALERT"] = "not defined"
        else:
            url = (
                "https://api.whale-alert.io/v1/transactions?api_key="
                + cfg.API_WHALE_ALERT_KEY
            )
            try:
                response = requests.get(url, timeout=2)
                if not 200 <= response.status_code < 300:
                    logger.warning("Walert key defined, test failed")
                    self.key_dict["WHALE_ALERT"] = "defined, test unsuccessful"
                else:
                    logger.info("Walert key defined, test passed")
                    self.key_dict["WHALE_ALERT"] = "defined, test passed"
            except Exception:
                logger.exception("Walert key defined, test failed")
                self.key_dict["WHALE_ALERT"] = "defined, test unsuccessful"

        if show_output:
            console.print(self.key_dict["WHALE_ALERT"] + "\n")

    def check_glassnode_key(self, show_output: bool = False) -> None:
        """Check glassnode key"""
        self.cfg_dict["GLASSNODE"] = "glassnode"
        if cfg.API_GLASSNODE_KEY == "REPLACE_ME":
            logger.info("Glassnode key not defined")
            self.key_dict["GLASSNODE"] = "not defined"
        else:
            url = "https://api.glassnode.com/v1/metrics/market/price_usd_close"

            parameters = {
                "api_key": cfg.API_GLASSNODE_KEY,
                "a": "BTC",
                "i": "24h",
                "s": str(1_614_556_800),
                "u": str(1_641_227_783_561),
            }

            r = requests.get(url, params=parameters)
            if r.status_code == 200:
                logger.info("Glassnode key defined, test passed")
                self.key_dict["GLASSNODE"] = "defined, test passed"
            else:
                logger.warning("Glassnode key defined, test failed")
                self.key_dict["GLASSNODE"] = "defined, test unsuccessful"

        if show_output:
            console.print(self.key_dict["GLASSNODE"] + "\n")

    def check_coinglass_key(self, show_output: bool = False) -> None:
        """Check coinglass key"""
        self.cfg_dict["COINGLASS"] = "coinglass"
        if cfg.API_COINGLASS_KEY == "REPLACE_ME":
            logger.info("Coinglass key not defined")
            self.key_dict["COINGLASS"] = "not defined"
        else:
            url = "https://open-api.coinglass.com/api/pro/v1/futures/openInterest/chart?&symbol=BTC&interval=0"

            headers = {"coinglassSecret": cfg.API_COINGLASS_KEY}

            response = requests.request("GET", url, headers=headers)

            if response.status_code == 200:
                logger.info("Coinglass key defined, test passed")
                self.key_dict["COINGLASS"] = "defined, test passed"
            else:
                logger.warning("Coinglass key defined, test failed")
                self.key_dict["COINGLASS"] = "defined, test unsuccessful"

        if show_output:
            console.print(self.key_dict["COINGLASS"] + "\n")

    def check_cpanic_key(self, show_output: bool = False) -> None:
        """Check cpanic key"""
        self.cfg_dict["CRYPTO_PANIC"] = "cpanic"
        if cfg.API_CRYPTO_PANIC_KEY == "REPLACE_ME":
            logger.info("cpanic key not defined")
            self.key_dict["CRYPTO_PANIC"] = "not defined"
        else:
            crypto_panic_url = f"https://cryptopanic.com/api/v1/posts/?auth_token={cfg.API_CRYPTO_PANIC_KEY}&kind=all"
            response = requests.get(crypto_panic_url)

            if not 200 <= response.status_code < 300:
                logger.warning("cpanic key defined, test failed")
                self.key_dict["CRYPTO_PANIC"] = "defined, test unsuccessful"
            try:
                logger.info("cpanic key defined, test passed")
                self.key_dict["CRYPTO_PANIC"] = "defined, test passed"
            except Exception as _:  # noqa: F841
                logger.warning("cpanic key defined, test failed")
                self.key_dict["CRYPTO_PANIC"] = "defined, test unsuccessful"

        if show_output:
            console.print(self.key_dict["CRYPTO_PANIC"] + "\n")

    def check_ethplorer_key(self, show_output: bool = False) -> None:
        """Check ethplorer key"""
        self.cfg_dict["ETHPLORER"] = "ethplorer"
        if cfg.API_ETHPLORER_KEY == "REPLACE_ME":
            logger.info("ethplorer key not defined")
            self.key_dict["ETHPLORER"] = "not defined"
        else:
            ethplorer_url = "https://api.ethplorer.io/getTokenInfo/0x1f9840a85d5af5bf1d1762f925bdaddc4201f984?apiKey="
            ethplorer_url += cfg.API_ETHPLORER_KEY
            response = requests.get(ethplorer_url)
            try:
                if response.status_code == 200:
                    logger.info("ethplorer key defined, test passed")
                    self.key_dict["ETHPLORER"] = "defined, test passed"
                else:
                    logger.warning("ethplorer key defined, test failed")
                    self.key_dict["ETHPLORER"] = "defined, test unsuccessful"
            except Exception as _:  # noqa: F841
                logger.exception("ethplorer key defined, test failed")
                self.key_dict["ETHPLORER"] = "defined, test unsuccessful"

        if show_output:
            console.print(self.key_dict["ETHPLORER"] + "\n")

    def check_smartstake_key(self, show_output: bool = False) -> None:
        """Check Smartstake key"""
        self.cfg_dict["SMARTSTAKE"] = "smartstake"
        if "REPLACE_ME" in [
            cfg.API_SMARTSTAKE_TOKEN,
            cfg.API_SMARTSTAKE_KEY,
        ]:
            self.key_dict["SMARTSTAKE"] = "not defined"
        else:
            payload = {
                "type": "history",
                "dayCount": 30,
                "key": cfg.API_SMARTSTAKE_KEY,
                "token": cfg.API_SMARTSTAKE_TOKEN,
            }

            smartstake_url = "https://prod.smartstakeapi.com/listData?app=TERRA"
            response = requests.get(smartstake_url, params=payload)  # type: ignore

            try:
                if response.status_code == 200:
                    self.key_dict["SMARTSTAKE"] = "defined, test passed"
                else:
                    self.key_dict["SMARTSTAKE"] = "defined, test unsuccessful"
            except Exception as _:  # noqa: F841
                self.key_dict["SMARTSTAKE"] = "defined, test unsuccessful"

        if show_output:
            console.print(self.key_dict["SMARTSTAKE"] + "\n")

    def check_messari_key(self, show_output: bool = False) -> None:
        """Check Messari key"""
        self.cfg_dict["MESSARI"] = "messari"
        if (
            cfg.API_MESSARI_KEY == "REPLACE_ME"  # pragma: allowlist secret
        ):  # pragma: allowlist secret
            logger.info("Messari key not defined")
            self.key_dict["MESSARI"] = "not defined"
        else:

            url = "https://data.messari.io/api/v2/assets/bitcoin/profile"
            headers = {"x-messari-api-key": cfg.API_MESSARI_KEY}
            params = {"fields": "profile/general/overview/official_links"}
            r = requests.get(url, headers=headers, params=params)

            if r.status_code == 200:
                logger.info("FMessari key defined, test passed")
                self.key_dict["MESSARI"] = "defined, test passed"
            else:
                logger.warning("Messari key defined, test failed")
                self.key_dict["MESSARI"] = "defined, test failed"

        if show_output:
            console.print(self.key_dict["MESSARI"] + "\n")

    def check_eodhd_key(self, show_output: bool = False) -> None:
        """Check End of Day Historical Data key"""
        self.cfg_dict["EODHD"] = "eodhd"
        if cfg.API_EODHD_TOKEN == "REPLACE_ME":  # nosec
            logger.info("End of Day Historical Data key not defined")
            self.key_dict["EODHD"] = "not defined"
        else:
            try:
                pyEX.Client(api_token=cfg.API_EODHD_TOKEN, version="v1")
                logger.info("End of Day Historical Data key defined, test passed")
                self.key_dict["EODHD"] = "defined, test passed"
            except PyEXception:
                logger.exception("End of Day Historical Data key defined, test failed")
                self.key_dict["EODHD"] = "defined, test failed"

        if show_output:
            console.print(self.key_dict["EODHD"] + "\n")

    def check_santiment_key(self, show_output: bool = False) -> None:
        """Check Santiment key"""
        self.cfg_dict["SANTIMENT"] = "santiment"
        if cfg.API_SANTIMENT_KEY == "REPLACE_ME":
            logger.info("santiment key not defined")
            self.key_dict["SANTIMENT"] = "not defined"
        else:
            headers = {
                "Content-Type": "application/graphql",
                "Authorization": f"Apikey {cfg.API_SANTIMENT_KEY}",
            }

            # pylint: disable=line-too-long
            data = '\n{{ getMetric(metric: "dev_activity"){{ timeseriesData( slug: "ethereum" from: ""2020-02-10T07:00:00Z"" to: "2020-03-10T07:00:00Z" interval: "1w"){{ datetime value }} }} }}'  # noqa: E501

            response = requests.post(
                "https://api.santiment.net/graphql", headers=headers, data=data
            )
            try:
                if response.status_code == 200:
                    logger.info("santiment key defined, test passed")
                    self.key_dict["SANTIMENT"] = "defined, test passed"
                else:
                    logger.warning("santiment key defined, test failed")
                    self.key_dict["SANTIMENT"] = "defined, test failed"
            except Exception as _:  # noqa: F841
                logger.exception("santiment key defined, test failed")
                self.key_dict["SANTIMENT"] = "defined, test failed"

        if show_output:
            console.print(self.key_dict["SANTIMENT"] + "\n")

    def check_keys_status(self) -> None:
        """Check keys status"""
        self.check_av_key()
        self.check_fmp_key()
        self.check_quandl_key()
        self.check_polygon_key()
        self.check_fred_key()
        self.check_news_key()
        self.check_tradier_key()
        self.check_cmc_key()
        self.check_finnhub_key()
        self.check_iex_key()
        self.check_reddit_key()
        self.check_twitter_key()
        self.check_rh_key()
        self.check_degiro_key()
        self.check_oanda_key()
        self.check_binance_key()
        self.check_bitquery_key()
        self.check_si_key()
        self.check_coinbase_key()
        self.check_walert_key()
        self.check_glassnode_key()
        self.check_coinglass_key()
        self.check_cpanic_key()
        self.check_ethplorer_key()
        self.check_smartstake_key()
        self.check_github_key()
        self.check_messari_key()
        self.check_eodhd_key()
        self.check_santiment_key()

    def print_help(self):
        """Print help"""
        self.check_keys_status()
        mt = MenuText("keys/")
        mt.add_info("_keys_")
        mt.add_raw("\n")
        for k, v in self.key_dict.items():
            cmd_name = self.cfg_dict[k]
            c = "red"
            if v == "defined, test passed":
                c = "green"
            elif v == "defined":
                c = "green"
            elif v == "defined, test inconclusive":
                c = "yellow"
            elif v == "not defined":
                c = "grey30"
            mt.add_raw(
                f"   [cmds]{cmd_name}[/cmds] {(20 - len(cmd_name)) * ' '}"
                f" [{c}] {k} {(25 - len(k)) * ' '} {translate(v)} [/{c}]\n"
            )

        console.print(text=mt.menu_text, menu="Keys")

    @log_start_end(log=logger)
    def call_github(self, other_args: List[str]):
        """Process github command"""
        parser = argparse.ArgumentParser(
            add_help=False,
            formatter_class=argparse.ArgumentDefaultsHelpFormatter,
            prog="github",
            description="Set GitHub API key.",
        )
        parser.add_argument(
            "-k",
            "--key",
            type=str,
            dest="key",
            help="key",
        )
        if not other_args:
            console.print(
                "For your API Key, visit: https://docs.github.com/en/rest/guides/getting-started-with-the-rest-api\n"
            )
            return

        if other_args and "-" not in other_args[0][0]:
            other_args.insert(0, "-k")
        ns_parser = parse_simple_args(parser, other_args)
        if ns_parser:
            os.environ["OPENBB_API_GITHUB_KEY"] = ns_parser.key
            dotenv.set_key(self.env_file, "OPENBB_API_GITHUB_KEY", ns_parser.key)
            cfg.API_GITHUB_KEY = ns_parser.key
            self.check_github_key(show_output=True)

    @log_start_end(log=logger)
    def call_av(self, other_args: List[str]):
        """Process av command"""
        parser = argparse.ArgumentParser(
            add_help=False,
            formatter_class=argparse.ArgumentDefaultsHelpFormatter,
            prog="av",
            description="Set Alpha Vantage API key.",
        )
        parser.add_argument(
            "-k",
            "--key",
            type=str,
            dest="key",
            help="key",
        )
        if not other_args:
            console.print(
                "For your API Key, visit: https://www.alphavantage.co/support/#api-key\n"
            )
            return

        if other_args and "-" not in other_args[0][0]:
            other_args.insert(0, "-k")
        ns_parser = parse_simple_args(parser, other_args)
        if ns_parser:
            os.environ["OPENBB_API_KEY_ALPHAVANTAGE"] = ns_parser.key
            dotenv.set_key(self.env_file, "OPENBB_API_KEY_ALPHAVANTAGE", ns_parser.key)
            cfg.API_KEY_ALPHAVANTAGE = ns_parser.key
            self.check_av_key(show_output=True)

    @log_start_end(log=logger)
    def call_fmp(self, other_args: List[str]):
        """Process fmp command"""
        parser = argparse.ArgumentParser(
            add_help=False,
            formatter_class=argparse.ArgumentDefaultsHelpFormatter,
            prog="fmp",
            description="Set Financial Modeling Prep API key.",
        )
        parser.add_argument(
            "-k",
            "--key",
            type=str,
            dest="key",
            help="key",
        )
        if not other_args:
            console.print(
                "For your API Key, visit: https://financialmodelingprep.com\n"
            )
            return

        if other_args and "-" not in other_args[0][0]:
            other_args.insert(0, "-k")
        ns_parser = parse_simple_args(parser, other_args)
        if ns_parser:
            os.environ["OPENBB_API_KEY_FINANCIALMODELINGPREP"] = ns_parser.key
            dotenv.set_key(
                self.env_file, "OPENBB_API_KEY_FINANCIALMODELINGPREP", ns_parser.key
            )
            cfg.API_KEY_FINANCIALMODELINGPREP = ns_parser.key
            self.check_fmp_key(show_output=True)

    @log_start_end(log=logger)
    def call_quandl(self, other_args: List[str]):
        """Process quandl command"""
        parser = argparse.ArgumentParser(
            add_help=False,
            formatter_class=argparse.ArgumentDefaultsHelpFormatter,
            prog="quandl",
            description="Set Quandl API key.",
        )
        parser.add_argument(
            "-k",
            "--key",
            type=str,
            dest="key",
            help="key",
        )
        if not other_args:
            console.print("For your API Key, visit: https://www.quandl.com\n")
            return

        if other_args and "-" not in other_args[0][0]:
            other_args.insert(0, "-k")
        ns_parser = parse_simple_args(parser, other_args)
        if ns_parser:
            os.environ["OPENBB_API_KEY_QUANDL"] = ns_parser.key
            dotenv.set_key(self.env_file, "OPENBB_API_KEY_QUANDL", ns_parser.key)
            cfg.API_KEY_QUANDL = ns_parser.key
            self.check_quandl_key(show_output=True)

    @log_start_end(log=logger)
    def call_polygon(self, other_args: List[str]):
        """Process polygon command"""
        parser = argparse.ArgumentParser(
            add_help=False,
            formatter_class=argparse.ArgumentDefaultsHelpFormatter,
            prog="polygon",
            description="Set Polygon API key.",
        )
        parser.add_argument(
            "-k",
            "--key",
            type=str,
            dest="key",
            help="key",
        )
        if not other_args:
            console.print("For your API Key, visit: https://polygon.io\n")
            return

        if other_args and "-" not in other_args[0][0]:
            other_args.insert(0, "-k")
        ns_parser = parse_simple_args(parser, other_args)
        if ns_parser:
            os.environ["OPENBB_API_POLYGON_KEY"] = ns_parser.key
            dotenv.set_key(self.env_file, "OPENBB_API_POLYGON_KEY", ns_parser.key)
            cfg.API_POLYGON_KEY = ns_parser.key
            self.check_polygon_key(show_output=True)

    @log_start_end(log=logger)
    def call_fred(self, other_args: List[str]):
        """Process FRED command"""
        parser = argparse.ArgumentParser(
            add_help=False,
            formatter_class=argparse.ArgumentDefaultsHelpFormatter,
            prog="fred",
            description="Set FRED API key.",
        )
        parser.add_argument(
            "-k",
            "--key",
            type=str,
            dest="key",
            help="key",
        )
        if not other_args:
            console.print("For your API Key, visit: https://fred.stlouisfed.org\n")
            return

        if other_args and "-" not in other_args[0][0]:
            other_args.insert(0, "-k")
        ns_parser = parse_simple_args(parser, other_args)
        if ns_parser:
            os.environ["OPENBB_API_FRED_KEY"] = ns_parser.key
            dotenv.set_key(self.env_file, "OPENBB_API_FRED_KEY", ns_parser.key)
            cfg.API_FRED_KEY = ns_parser.key
            self.check_fred_key(show_output=True)

    @log_start_end(log=logger)
    def call_news(self, other_args: List[str]):
        """Process News API command"""
        parser = argparse.ArgumentParser(
            add_help=False,
            formatter_class=argparse.ArgumentDefaultsHelpFormatter,
            prog="news",
            description="Set News API key.",
        )
        parser.add_argument(
            "-k",
            "--key",
            type=str,
            dest="key",
            help="key",
        )
        if not other_args:
            console.print("For your API Key, visit: https://newsapi.org\n")
            return

        if other_args and "-" not in other_args[0][0]:
            other_args.insert(0, "-k")
        ns_parser = parse_simple_args(parser, other_args)
        if ns_parser:
            os.environ["OPENBB_API_NEWS_TOKEN"] = ns_parser.key
            dotenv.set_key(self.env_file, "OPENBB_API_NEWS_TOKEN", ns_parser.key)
            cfg.API_NEWS_TOKEN = ns_parser.key
            self.check_news_key(show_output=True)

    @log_start_end(log=logger)
    def call_tradier(self, other_args: List[str]):
        """Process Tradier API command"""
        parser = argparse.ArgumentParser(
            add_help=False,
            formatter_class=argparse.ArgumentDefaultsHelpFormatter,
            prog="tradier",
            description="Set Tradier API key.",
        )
        parser.add_argument(
            "-k",
            "--key",
            type=str,
            dest="key",
            help="key",
        )
        if not other_args:
            console.print("For your API Key, visit: https://developer.tradier.com\n")
            return

        if other_args and "-" not in other_args[0][0]:
            other_args.insert(0, "-k")
        ns_parser = parse_simple_args(parser, other_args)
        if ns_parser:
            os.environ["OPENBB_API_TRADIER_TOKEN"] = ns_parser.key
            dotenv.set_key(self.env_file, "OPENBB_API_TRADIER_TOKEN", ns_parser.key)
            cfg.TRADIER_TOKEN = ns_parser.key
            self.check_tradier_key(show_output=True)

    @log_start_end(log=logger)
    def call_cmc(self, other_args: List[str]):
        """Process CoinMarketCap API command"""
        parser = argparse.ArgumentParser(
            add_help=False,
            formatter_class=argparse.ArgumentDefaultsHelpFormatter,
            prog="cmc",
            description="Set CMC API key.",
        )
        parser.add_argument(
            "-k",
            "--key",
            type=str,
            dest="key",
            help="key",
        )
        if not other_args:
            console.print("For your API Key, visit: https://coinmarketcap.com\n")
            return
        if other_args and "-" not in other_args[0][0]:
            other_args.insert(0, "-k")
        ns_parser = parse_simple_args(parser, other_args)
        if ns_parser:
            os.environ["OPENBB_API_CMC_KEY"] = ns_parser.key
            dotenv.set_key(self.env_file, "OPENBB_API_CMC_KEY", ns_parser.key)
            cfg.API_CMC_KEY = ns_parser.key
            self.check_cmc_key(show_output=True)

    @log_start_end(log=logger)
    def call_finnhub(self, other_args: List[str]):
        """Process Finnhub API command"""
        parser = argparse.ArgumentParser(
            add_help=False,
            formatter_class=argparse.ArgumentDefaultsHelpFormatter,
            prog="finnhub",
            description="Set Finnhub API key.",
        )
        parser.add_argument(
            "-k",
            "--key",
            type=str,
            dest="key",
            help="key",
        )
        if not other_args:
            console.print("For your API Key, visit: https://finnhub.io\n")
            return
        if other_args and "-" not in other_args[0][0]:
            other_args.insert(0, "-k")
        ns_parser = parse_simple_args(parser, other_args)
        if ns_parser:
            os.environ["OPENBB_API_FINNHUB_KEY"] = ns_parser.key
            dotenv.set_key(self.env_file, "OPENBB_API_FINNHUB_KEY", ns_parser.key)
            cfg.API_FINNHUB_KEY = ns_parser.key
            self.check_finnhub_key(show_output=True)

    @log_start_end(log=logger)
    def call_iex(self, other_args: List[str]):
        """Process iex command"""
        parser = argparse.ArgumentParser(
            add_help=False,
            formatter_class=argparse.ArgumentDefaultsHelpFormatter,
            prog="iex",
            description="Set IEX Cloud API key.",
        )
        parser.add_argument(
            "-k",
            "--key",
            type=str,
            dest="key",
            help="key",
        )
        if not other_args:
            console.print("For your API Key, visit: https://iexcloud.io\n")
            return
        if other_args and "-" not in other_args[0][0]:
            other_args.insert(0, "-k")
        ns_parser = parse_simple_args(parser, other_args)
        if ns_parser:
            os.environ["OPENBB_API_IEX_KEY"] = ns_parser.key
            dotenv.set_key(self.env_file, "OPENBB_API_IEX_KEY", ns_parser.key)
            cfg.API_IEX_TOKEN = ns_parser.key
            self.check_iex_key(show_output=True)

    @log_start_end(log=logger)
    def call_reddit(self, other_args: List[str]):
        """Process reddit command"""
        parser = argparse.ArgumentParser(
            add_help=False,
            formatter_class=argparse.ArgumentDefaultsHelpFormatter,
            prog="reddit",
            description="Set Reddit API key.",
        )
        parser.add_argument(
            "-i",
            "--id",
            type=str,
            dest="client_id",
            help="Client ID",
            required="-h" not in other_args,
        )
        parser.add_argument(
            "-s",
            "--secret",
            type=str,
            dest="client_secret",
            help="Client Secret",
            required="-h" not in other_args,
        )
        parser.add_argument(
            "-u",
            "--username",
            type=str,
            dest="username",
            help="Username",
            required="-h" not in other_args,
        )
        parser.add_argument(
            "-p",
            "--password",
            type=str,
            dest="password",
            help="Password",
            required="-h" not in other_args,
        )
        parser.add_argument(
            "-a",
            "--agent",
            type=str,
            dest="user_agent",
            help="User agent",
            required="-h" not in other_args,
            nargs="+",
        )
        if not other_args:
            console.print("For your API Key, visit: https://www.reddit.com\n")
            return
        ns_parser = parse_simple_args(parser, other_args)
        if ns_parser:
            os.environ["OPENBB_API_REDDIT_CLIENT_ID"] = ns_parser.client_id
            dotenv.set_key(
                self.env_file, "OPENBB_API_REDDIT_CLIENT_ID", ns_parser.client_id
            )
            cfg.API_REDDIT_CLIENT_ID = ns_parser.client_id

            os.environ["OPENBB_API_REDDIT_CLIENT_SECRET"] = ns_parser.client_secret
            dotenv.set_key(
                self.env_file,
                "OPENBB_API_REDDIT_CLIENT_SECRET",
                ns_parser.client_secret,
            )
            cfg.API_REDDIT_CLIENT_SECRET = ns_parser.client_secret

            os.environ["OPENBB_API_REDDIT_PASSWORD"] = ns_parser.password
            dotenv.set_key(
                self.env_file, "OPENBB_API_REDDIT_PASSWORD", ns_parser.password
            )
            cfg.API_REDDIT_PASSWORD = ns_parser.password

            os.environ["OPENBB_API_REDDIT_USERNAME"] = ns_parser.username
            dotenv.set_key(
                self.env_file, "OPENBB_API_REDDIT_USERNAME", ns_parser.username
            )
            cfg.API_REDDIT_USERNAME = ns_parser.username

            slash_components = "".join([f"/{val}" for val in self.queue])
            useragent = " ".join(ns_parser.user_agent) + " " + slash_components
            useragent = useragent.replace('"', "")
            self.queue = []

            os.environ["OPENBB_API_REDDIT_USER_AGENT"] = useragent
            dotenv.set_key(self.env_file, "OPENBB_API_REDDIT_USER_AGENT", useragent)
            cfg.API_REDDIT_USER_AGENT = useragent

            self.check_reddit_key(show_output=True)

    @log_start_end(log=logger)
    def call_twitter(self, other_args: List[str]):
        """Process twitter command"""
        parser = argparse.ArgumentParser(
            add_help=False,
            formatter_class=argparse.ArgumentDefaultsHelpFormatter,
            prog="twitter",
            description="Set Twitter API key.",
        )
        parser.add_argument(
            "-k",
            "--key",
            type=str,
            dest="key",
            help="Key",
            required="-h" not in other_args,
        )
        parser.add_argument(
            "-s",
            "--secret",
            type=str,
            dest="secret_key",
            help="Secret key",
            required="-h" not in other_args,
        )
        parser.add_argument(
            "-t",
            "--token",
            type=str,
            dest="bearer_token",
            help="Bearer token",
            required="-h" not in other_args,
        )
        if not other_args:
            console.print("For your API Key, visit: https://developer.twitter.com\n")
            return
        ns_parser = parse_simple_args(parser, other_args)
        if ns_parser:
            os.environ["OPENBB_API_TWITTER_KEY"] = ns_parser.key
            dotenv.set_key(self.env_file, "OPENBB_API_TWITTER_KEY", ns_parser.key)
            cfg.API_TWITTER_KEY = ns_parser.key

            os.environ["OPENBB_API_TWITTER_SECRET_KEY"] = ns_parser.secret_key
            dotenv.set_key(
                self.env_file, "OPENBB_API_TWITTER_SECRET_KEY", ns_parser.secret_key
            )
            cfg.API_TWITTER_SECRET_KEY = ns_parser.secret_key

            os.environ["OPENBB_API_TWITTER_BEARER_TOKEN"] = ns_parser.bearer_token
            dotenv.set_key(
                self.env_file, "OPENBB_API_TWITTER_BEARER_TOKEN", ns_parser.bearer_token
            )
            cfg.API_TWITTER_BEARER_TOKEN = ns_parser.bearer_token

            self.check_twitter_key(show_output=True)

    @log_start_end(log=logger)
    def call_rh(self, other_args: List[str]):
        """Process rh command"""
        parser = argparse.ArgumentParser(
            add_help=False,
            formatter_class=argparse.ArgumentDefaultsHelpFormatter,
            prog="rh",
            description="Set Robinhood API key.",
        )
        parser.add_argument(
            "-u",
            "--username",
            type=str,
            dest="username",
            help="username",
        )
        parser.add_argument(
            "-p",
            "--password",
            type=str,
            dest="password",
            help="password",
        )
        if not other_args:
            console.print("For your API Key, visit: https://robinhood.com/us/en/\n")
            return
        ns_parser = parse_simple_args(parser, other_args)
        if ns_parser:
            os.environ["OPENBB_RH_USERNAME"] = ns_parser.username
            dotenv.set_key(self.env_file, "OPENBB_RH_USERNAME", ns_parser.username)
            cfg.RH_USERNAME = ns_parser.username

            os.environ["OPENBB_RH_PASSWORD"] = ns_parser.password
            dotenv.set_key(self.env_file, "OPENBB_RH_PASSWORD", ns_parser.password)
            cfg.RH_PASSWORD = ns_parser.password

            self.check_rh_key(show_output=True)

    @log_start_end(log=logger)
    def call_degiro(self, other_args: List[str]):
        """Process degiro command"""
        parser = argparse.ArgumentParser(
            add_help=False,
            formatter_class=argparse.ArgumentDefaultsHelpFormatter,
            prog="degiro",
            description="Set Degiro API key.",
        )
        parser.add_argument(
            "-u",
            "--username",
            type=str,
            dest="username",
            help="username",
        )
        parser.add_argument(
            "-p",
            "--password",
            type=str,
            dest="password",
            help="password",
        )
        parser.add_argument(
            "-s",
            "--secret",
            type=str,
            dest="secret",
            help="TOPT Secret",
        )
        if not other_args:
            console.print("For your API Key, visit: https://www.degiro.fr\n")
            return
        ns_parser = parse_simple_args(parser, other_args)
        if ns_parser:
            os.environ["OPENBB_DG_USERNAME"] = ns_parser.username
            dotenv.set_key(self.env_file, "OPENBB_DG_USERNAME", ns_parser.username)
            cfg.DG_USERNAME = ns_parser.username

            os.environ["OPENBB_DG_PASSWORD"] = ns_parser.password
            dotenv.set_key(self.env_file, "OPENBB_DG_PASSWORD", ns_parser.password)
            cfg.DG_PASSWORD = ns_parser.password

            if ns_parser.secret:
                os.environ["OPENBB_DG_TOTP_SECRET"] = ns_parser.secret
                dotenv.set_key(self.env_file, "OPENBB_DG_TOTP_SECRET", ns_parser.secret)
                cfg.DG_TOTP_SECRET = ns_parser.secret

            self.check_degiro_key(show_output=True)

    @log_start_end(log=logger)
    def call_oanda(self, other_args: List[str]):
        """Process oanda command"""
        parser = argparse.ArgumentParser(
            add_help=False,
            formatter_class=argparse.ArgumentDefaultsHelpFormatter,
            prog="oanda",
            description="Set Oanda API key.",
        )
        parser.add_argument(
            "-a",
            "--account",
            type=str,
            dest="account",
            help="account",
        )
        parser.add_argument(
            "-t",
            "--token",
            type=str,
            dest="token",
            help="token",
        )
        parser.add_argument(
            "-at",
            "--account_type",
            type=str,
            dest="account_type",
            help="account type ('live' or 'practice')",
        )
        if not other_args:
            console.print("For your API Key, visit: https://developer.oanda.com\n")
            return
        ns_parser = parse_simple_args(parser, other_args)
        if not ns_parser:
            return
        if ns_parser.account:
            os.environ["OPENBB_OANDA_ACCOUNT"] = ns_parser.account
            dotenv.set_key(self.env_file, "OPENBB_OANDA_ACCOUNT", ns_parser.account)
            cfg.OANDA_ACCOUNT = ns_parser.account
        if ns_parser.token:
            os.environ["OPENBB_OANDA_TOKEN"] = ns_parser.token
            dotenv.set_key(self.env_file, "OPENBB_OANDA_TOKEN", ns_parser.token)
            cfg.OANDA_TOKEN = ns_parser.token
        if ns_parser.account_type:
            os.environ["OPENBB_OANDA_ACCOUNT_TYPE"] = ns_parser.account_type
            dotenv.set_key(
                self.env_file, "OPENBB_OANDA_ACCOUNT_TYPE", ns_parser.account_type
            )
            cfg.OANDA_ACCOUNT_TYPE = ns_parser.account_type

        self.check_oanda_key(show_output=True)

    @log_start_end(log=logger)
    def call_binance(self, other_args: List[str]):
        """Process binance command"""
        parser = argparse.ArgumentParser(
            add_help=False,
            formatter_class=argparse.ArgumentDefaultsHelpFormatter,
            prog="binance",
            description="Set Binance API key.",
        )
        parser.add_argument(
            "-k",
            "--key",
            type=str,
            dest="key",
            help="Key",
        )
        parser.add_argument(
            "-s",
            "--secret",
            type=str,
            dest="secret_key",
            help="Secret key",
        )
        if not other_args:
            console.print("For your API Key, visit: https://binance.com\n")
            return
        ns_parser = parse_simple_args(parser, other_args)
        if ns_parser:
            os.environ["OPENBB_API_BINANCE_KEY"] = ns_parser.key
            dotenv.set_key(self.env_file, "OPENBB_API_BINANCE_KEY", ns_parser.key)
            cfg.API_BINANCE_KEY = ns_parser.key

            os.environ["OPENBB_API_BINANCE_SECRET"] = ns_parser.secret_key
            dotenv.set_key(
                self.env_file, "OPENBB_API_BINANCE_SECRET", ns_parser.secret_key
            )
            cfg.API_BINANCE_SECRET = ns_parser.secret_key

            self.check_binance_key(show_output=True)

    @log_start_end(log=logger)
    def call_bitquery(self, other_args: List[str]):
        """Process bitquery command"""
        parser = argparse.ArgumentParser(
            add_help=False,
            formatter_class=argparse.ArgumentDefaultsHelpFormatter,
            prog="bitquery",
            description="Set Bitquery API key.",
        )
        parser.add_argument(
            "-k",
            "--key",
            type=str,
            dest="key",
            help="key",
        )
        if not other_args:
            console.print("For your API Key, visit: https://bitquery.io/\n")
            return
        if other_args and "-" not in other_args[0][0]:
            other_args.insert(0, "-k")
        ns_parser = parse_simple_args(parser, other_args)
        if ns_parser:
            os.environ["OPENBB_API_BITQUERY_KEY"] = ns_parser.key
            dotenv.set_key(self.env_file, "OPENBB_API_BITQUERY_KEY", ns_parser.key)
            cfg.API_BITQUERY_KEY = ns_parser.key

            self.check_bitquery_key(show_output=True)

    @log_start_end(log=logger)
    def call_si(self, other_args: List[str]):
        """Process si command"""
        parser = argparse.ArgumentParser(
            add_help=False,
            formatter_class=argparse.ArgumentDefaultsHelpFormatter,
            prog="si",
            description="Set Sentiment Investor API key.",
        )
        parser.add_argument(
            "-k",
            "--key",
            type=str,
            dest="key",
            help="key",
        )
        if not other_args:
            console.print("For your API Key, visit: https://sentimentinvestor.com\n")
            return
        if other_args and "-" not in other_args[0][0]:
            other_args.insert(0, "-k")
        ns_parser = parse_simple_args(parser, other_args)
        if ns_parser:
            os.environ["OPENBB_API_SENTIMENTINVESTOR_TOKEN"] = ns_parser.key
            dotenv.set_key(
                self.env_file, "OPENBB_API_SENTIMENTINVESTOR_TOKEN", ns_parser.key
            )
            cfg.API_SENTIMENTINVESTOR_TOKEN = ns_parser.key

            self.check_si_key(show_output=True)

    @log_start_end(log=logger)
    def call_coinbase(self, other_args: List[str]):
        """Process coinbase command"""
        parser = argparse.ArgumentParser(
            add_help=False,
            formatter_class=argparse.ArgumentDefaultsHelpFormatter,
            prog="coinbase",
            description="Set Coinbase API key.",
        )
        parser.add_argument(
            "-k",
            "--key",
            type=str,
            dest="key",
            help="Key",
        )
        parser.add_argument(
            "-s",
            "--secret",
            type=str,
            dest="secret_key",
            help="Secret key",
        )
        parser.add_argument(
            "-p",
            "--passphrase",
            type=str,
            dest="passphrase",
            help="Passphrase",
        )
        if not other_args:
            console.print("For your API Key, visit: https://docs.pro.coinbase.com/\n")
            return
        ns_parser = parse_simple_args(parser, other_args)
        if ns_parser:
            os.environ["OPENBB_API_COINBASE_KEY"] = ns_parser.key
            dotenv.set_key(self.env_file, "OPENBB_API_COINBASE_KEY", ns_parser.key)
            cfg.API_COINBASE_KEY = ns_parser.key

            os.environ["OPENBB_API_COINBASE_SECRET"] = ns_parser.secret_key
            dotenv.set_key(
                self.env_file, "OPENBB_API_COINBASE_SECRET", ns_parser.secret_key
            )
            cfg.API_COINBASE_SECRET = ns_parser.secret_key

            os.environ["OPENBB_API_COINBASE_PASS_PHRASE"] = ns_parser.passphrase
            dotenv.set_key(
                self.env_file, "OPENBB_API_COINBASE_PASS_PHRASE", ns_parser.passphrase
            )
            cfg.API_COINBASE_PASS_PHRASE = ns_parser.passphrase

            self.check_coinbase_key(show_output=True)

    @log_start_end(log=logger)
    def call_walert(self, other_args: List[str]):
        """Process walert command"""
        parser = argparse.ArgumentParser(
            add_help=False,
            formatter_class=argparse.ArgumentDefaultsHelpFormatter,
            prog="walert",
            description="Set Whale Alert API key.",
        )
        parser.add_argument(
            "-k",
            "--key",
            type=str,
            dest="key",
            help="key",
        )
        if not other_args:
            console.print("For your API Key, visit: https://docs.whale-alert.io/\n")
            return
        if other_args and "-" not in other_args[0][0]:
            other_args.insert(0, "-k")
        ns_parser = parse_simple_args(parser, other_args)
        if ns_parser:
            os.environ["OPENBB_API_WHALE_ALERT_KEY"] = ns_parser.key
            dotenv.set_key(self.env_file, "OPENBB_API_WHALE_ALERT_KEY", ns_parser.key)
            cfg.API_WHALE_ALERT_KEY = ns_parser.key

            self.check_walert_key(show_output=True)

    @log_start_end(log=logger)
    def call_glassnode(self, other_args: List[str]):
        """Process glassnode command"""
        parser = argparse.ArgumentParser(
            add_help=False,
            formatter_class=argparse.ArgumentDefaultsHelpFormatter,
            prog="glassnode",
            description="Set Whale Alert API key.",
        )
        parser.add_argument(
            "-k",
            "--key",
            type=str,
            dest="key",
            help="key",
        )
        if not other_args:
            console.print(
                "For your API Key, visit: https://docs.glassnode.com/basic-api/api-key#how-to-get-an-api-key/\n"
            )
            return
        if other_args and "-" not in other_args[0][0]:
            other_args.insert(0, "-k")
        ns_parser = parse_simple_args(parser, other_args)
        if ns_parser:
            os.environ["OPENBB_API_GLASSNODE_KEY"] = ns_parser.key
            dotenv.set_key(self.env_file, "OPENBB_API_GLASSNODE_KEY", ns_parser.key)
            cfg.API_GLASSNODE_KEY = ns_parser.key

            self.check_glassnode_key(show_output=True)

    @log_start_end(log=logger)
    def call_coinglass(self, other_args: List[str]):
        """Process coinglass command"""
        parser = argparse.ArgumentParser(
            add_help=False,
            formatter_class=argparse.ArgumentDefaultsHelpFormatter,
            prog="coinglass",
            description="Set Coinglass API key.",
        )
        parser.add_argument(
            "-k",
            "--key",
            type=str,
            dest="key",
            help="key",
        )
        if not other_args:
            console.print(
                "For your API Key, visit: https://coinglass.github.io/API-Reference/#api-key\n"
            )
            return
        if other_args and "-" not in other_args[0][0]:
            other_args.insert(0, "-k")
        ns_parser = parse_simple_args(parser, other_args)
        if ns_parser:
            print(type(ns_parser.key))
            os.environ["OPENBB_API_COINGLASS_KEY"] = ns_parser.key
            dotenv.set_key(self.env_file, "OPENBB_API_COINGLASS_KEY", ns_parser.key)
            cfg.API_COINGLASS_KEY = ns_parser.key

            self.check_coinglass_key(show_output=True)

    @log_start_end(log=logger)
    def call_cpanic(self, other_args: List[str]):
        """Process cpanic command"""
        parser = argparse.ArgumentParser(
            add_help=False,
            formatter_class=argparse.ArgumentDefaultsHelpFormatter,
            prog="cpanic",
            description="Set Crypto Panic API key.",
        )
        parser.add_argument(
            "-k",
            "--key",
            type=str,
            dest="key",
            help="key",
        )
        if not other_args:
            console.print(
                "For your API Key, visit: https://cryptopanic.com/developers/api/\n"
            )
            return
        if other_args and "-" not in other_args[0][0]:
            other_args.insert(0, "-k")
        ns_parser = parse_simple_args(parser, other_args)
        if ns_parser:
            os.environ["OPENBB_API_CRYPTO_PANIC_KEY"] = ns_parser.key
            dotenv.set_key(self.env_file, "OPENBB_API_CRYPTO_PANIC_KEY", ns_parser.key)
            cfg.API_CRYPTO_PANIC_KEY = ns_parser.key

            self.check_cpanic_key(show_output=True)

    @log_start_end(log=logger)
    def call_ethplorer(self, other_args: List[str]):
        """Process ethplorer command"""
        parser = argparse.ArgumentParser(
            add_help=False,
            formatter_class=argparse.ArgumentDefaultsHelpFormatter,
            prog="ethplorer",
            description="Set Ethplorer API key.",
        )
        parser.add_argument(
            "-k",
            "--key",
            type=str,
            dest="key",
            help="key",
        )
        if not other_args:
            console.print(
                "For your API Key, visit: https://github.com/EverexIO/Ethplorer/wiki/Ethplorer-API\n"
            )
            return
        if other_args and "-" not in other_args[0][0]:
            other_args.insert(0, "-k")
        ns_parser = parse_simple_args(parser, other_args)
        if ns_parser:
            os.environ["OPENBB_API_ETHPLORER_KEY"] = ns_parser.key
            dotenv.set_key(self.env_file, "OPENBB_API_ETHPLORER_KEY", ns_parser.key)
            cfg.API_ETHPLORER_KEY = ns_parser.key

            self.check_ethplorer_key(show_output=True)

    @log_start_end(log=logger)
    def call_smartstake(self, other_args: List[str]):
        """Process smartstake command"""
        parser = argparse.ArgumentParser(
            add_help=False,
            formatter_class=argparse.ArgumentDefaultsHelpFormatter,
            prog="smartstake",
            description="Set Smartstake Key and Token.",
        )
        parser.add_argument(
            "-k",
            "--key",
            type=str,
            dest="key",
            help="Key",
        )
        parser.add_argument(
            "-t",
            "--token",
            type=str,
            dest="token",
            help="Token",
        )
        if not other_args:
            console.print("For your API Key, visit: https://www.smartstake.io\n")
            return
        ns_parser = parse_simple_args(parser, other_args)

        if ns_parser:
            os.environ["OPENBB_API_SMARTSTAKE_TOKEN"] = ns_parser.token
            dotenv.set_key(
                self.env_file, "OPENBB_API_SMARTSTAKE_TOKEN", ns_parser.token
            )
            cfg.API_SMARTSTAKE_TOKEN = ns_parser.token

            os.environ["OPENBB_API_SMARTSTAKE_KEY"] = ns_parser.key
            dotenv.set_key(self.env_file, "OPENBB_API_SMARTSTAKE_KEY", ns_parser.key)
            cfg.API_SMARTSTAKE_KEY = ns_parser.key

            self.check_smartstake_key(show_output=True)

    @log_start_end(log=logger)
    def call_messari(self, other_args: List[str]):
        """Process messari command"""
        parser = argparse.ArgumentParser(
            add_help=False,
            formatter_class=argparse.ArgumentDefaultsHelpFormatter,
            prog="messari",
            description="Set Messari API key.",
        )
        parser.add_argument(
            "-k",
            "--key",
            type=str,
            dest="key",
            help="key",
        )
        if not other_args:
            console.print("For your API Key, visit: https://messari.io/api/docs\n")
            return

        if other_args and "-" not in other_args[0][0]:
            other_args.insert(0, "-k")
        ns_parser = parse_simple_args(parser, other_args)
        if ns_parser:
            os.environ["OPENBB_API_MESSARI_KEY"] = ns_parser.key
            dotenv.set_key(self.env_file, "OPENBB_API_MESSARI_KEY", ns_parser.key)
            cfg.API_MESSARI_KEY = ns_parser.key
            self.check_messari_key(show_output=True)

    @log_start_end(log=logger)
    def call_eodhd(self, other_args: List[str]):
        """Process eodhd command"""
        parser = argparse.ArgumentParser(
            add_help=False,
            formatter_class=argparse.ArgumentDefaultsHelpFormatter,
            prog="eodhd",
            description="Set End of Day Historical Data API key.",
        )
        parser.add_argument(
            "-k",
            "--key",
            type=str,
            dest="key",
            help="key",
        )
        if not other_args:
            console.print(
                "For your API Key, visit: https://eodhistoricaldata.com/r/?ref=869U7F4J\n"
            )
            return
        if other_args and "-" not in other_args[0][0]:
            other_args.insert(0, "-k")
        ns_parser = parse_simple_args(parser, other_args)
        if ns_parser:
            os.environ["API_EODHD_TOKEN"] = ns_parser.key
            dotenv.set_key(self.env_file, "API_EODHD_TOKEN", ns_parser.key)
            cfg.API_EODHD_TOKEN = ns_parser.key
            self.check_eodhd_key(show_output=True)

    def call_santiment(self, other_args: List[str]):
        """Process santiment command"""
        parser = argparse.ArgumentParser(
            add_help=False,
            formatter_class=argparse.ArgumentDefaultsHelpFormatter,
            prog="santiment",
            description="Set Santiment API key.",
        )
        parser.add_argument(
            "-k",
            "--key",
            type=str,
            dest="key",
            help="key",
        )
        if not other_args:
            console.print(
                "For your API Key, visit: "
                "https://academy.santiment.net/products-and-plans/create-an-api-key\n"
            )
            return
        if other_args and "-" not in other_args[0][0]:
            other_args.insert(0, "-k")
        ns_parser = parse_simple_args(parser, other_args)
        if ns_parser:
            os.environ["OPENBB_API_SANTIMENT_KEY"] = ns_parser.key
            dotenv.set_key(self.env_file, "OPENBB_API_SANTIMENT_KEY", ns_parser.key)
            cfg.API_SANTIMENT_KEY = ns_parser.key
            self.check_santiment_key(show_output=True)<|MERGE_RESOLUTION|>--- conflicted
+++ resolved
@@ -25,11 +25,7 @@
 
 from openbb_terminal import config_terminal as cfg
 from openbb_terminal import feature_flags as obbff
-<<<<<<< HEAD
-from openbb_terminal.core.config.constants import ENV_FILE_DEFAULT
-=======
 from openbb_terminal.core.config.paths import USER_ENV_FILE
->>>>>>> 3d0190e3
 from openbb_terminal.cryptocurrency.coinbase_helpers import (
     CoinbaseProAuth,
     make_coinbase_request,
@@ -87,11 +83,7 @@
         self,
         queue: List[str] = None,
         menu_usage: bool = True,
-<<<<<<< HEAD
-        env_file: str = str(ENV_FILE_DEFAULT),
-=======
         env_file: str = str(USER_ENV_FILE),
->>>>>>> 3d0190e3
     ):
         """Constructor"""
         super().__init__(queue)
