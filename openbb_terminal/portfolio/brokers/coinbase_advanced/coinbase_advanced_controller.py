"""Coinbase Controller"""
__docformat__ = "numpy"

# pylint: disable=R0904, C0302, W0622
import argparse
import logging
from typing import List

from openbb_terminal.custom_prompt_toolkit import NestedCompleter

from openbb_terminal import feature_flags as obbff
from openbb_terminal.decorators import log_start_end
from openbb_terminal.helper_funcs import (
    EXPORT_ONLY_RAW_DATA_ALLOWED,
    check_positive,
)
from openbb_terminal.menu import session
from openbb_terminal.parent_classes import BaseController
from openbb_terminal.portfolio.brokers.coinbase_advanced import coinbase_advanced_view
from openbb_terminal.cryptocurrency.coinbase_advanced_helpers import (
    get_order_id_list,
    DateTimeAction,
)
from openbb_terminal.rich_config import console, MenuText

logger = logging.getLogger(__name__)


class CoinbaseAdvController(BaseController):
    """Coinbase Advanced Controller class"""

    CHOICES_COMMANDS = [
        "account",
        "orders",
        "market",
        "limitgtc",
        "limitgtd",
        "stopgtc",
        "stopgtd",
        "cancelorder",
    ]

    order_sortby = [
        "product_id",
        "side",
        "price",
        "size",
        "order_type",
        "created_time",
        "status",
    ]

    order_status = [
        "ALL",
        "OPEN",
        "FILLED",
        "CANCELLED",
        "EXPIRED, FAILED",
        "UNKNOWN_ORDER_STATUS",
    ]

    PATH = "/portfolio/bro/cbadv/"
    CHOICES_GENERATION = True

    def __init__(self, queue: List[str] = None):
        """Constructor"""
        super().__init__(queue)

        if session and obbff.USE_PROMPT_TOOLKIT:
            choices: dict = self.choices_default
            self.choices = choices
            self.completer = NestedCompleter.from_nested_dict(choices)

    def print_help(self):
        """Print help"""
        mt = MenuText("portfolio/bro/cbadv/")
        mt.add_info("accountmanagement")
        mt.add_cmd("account")
        mt.add_raw("\n")
        mt.add_info("manageorders")
        mt.add_cmd("orders")
        mt.add_cmd("market")
        mt.add_cmd("limitgtc")
        mt.add_cmd("limitgtd")
        mt.add_cmd("stopgtc")
        mt.add_cmd("stopgtd")
        console.print(text=mt.menu_text, menu="Portfolio - Brokers - Coinbase Advanced")

    @log_start_end(log=logger)
    def call_account(self, other_args):
        """Process account command"""
        parser = argparse.ArgumentParser(
            prog="account",
            add_help=False,
            formatter_class=argparse.ArgumentDefaultsHelpFormatter,
            description="Display info about your trading accounts on Coinbase Advanced",
        )
        parser.add_argument(
            "--all",
            action="store_true",
            help="Flag to display all your account",
            dest="all",
            default=False,
        )
        parser.add_argument(
            "-c",
            "--currency",
            default="USD",
            type=str,
            dest="currency",
            help="Currency to display value in.",
        )

        if other_args and other_args[0][0] != "-":
            other_args.insert(0, "--acc")

        ns_parser = self.parse_known_args_and_warn(
            parser, other_args, export_allowed=EXPORT_ONLY_RAW_DATA_ALLOWED
        )

        if ns_parser:
            coinbase_advanced_view.display_account(
                currency=ns_parser.currency,
                export=ns_parser.export,
            )

    @log_start_end(log=logger)
    def call_orders(self, other_args):
        """Process orders command"""
        parser = argparse.ArgumentParser(
            prog="orders",
            add_help=False,
            formatter_class=argparse.ArgumentDefaultsHelpFormatter,
            description="List your current open orders",
        )
        parser.add_argument(
            "-l",
            "--limit",
            dest="limit",
            help="Limit parameter.",
            default=20,
            type=check_positive,
        )
        parser.add_argument(
            "-s",
            "--sort",
            dest="sortby",
            type=str,
            help="Sort by given column. Default: created_time",
            default="created_time",
            choices=self.order_sortby,
        )
        parser.add_argument(
            "-o",
            "--order_status",
            dest="status",
            type=str,
            help="Order Status",
            default="ALL",
            choices=self.order_status,
        )
        parser.add_argument(
            "-r",
            "--reverse",
            action="store_true",
            dest="reverse",
            default=False,
            help=(
                "Data is sorted in descending order by default. "
                "Reverse flag will sort it in an ascending way. "
                "Only works when raw data is displayed."
            ),
        )
        if other_args and other_args[0][0] != "-":
            other_args.insert(0, "--acc")

        ns_parser = self.parse_known_args_and_warn(
            parser, other_args, export_allowed=EXPORT_ONLY_RAW_DATA_ALLOWED
        )

        if ns_parser:
            coinbase_advanced_view.display_orders(
                limit=ns_parser.limit,
                sortby=ns_parser.sortby,
                descend=not ns_parser.reverse,
                export=ns_parser.export,
                status=ns_parser.status,
            )

    @log_start_end(log=logger)
    def call_market(self, other_args):
        """Process orders command"""
        parser = argparse.ArgumentParser(
            prog="market",
            add_help=False,
            formatter_class=argparse.ArgumentDefaultsHelpFormatter,
            description="Place a Market value order with Coinbase Advanced",
        )
        parser.add_argument(
            "--dry_run",
            dest="dry_run",
            type=bool,
            help="Dry Run shows the payload to the Coinbase API. If set to True, it does not create the order",
            default=False,
            choices=[True, False],
        )
        parser.add_argument(
            "--product_id",
            dest="product_id",
            help="Valid coin pair COIN-COIN  COIN-USD",
            default="BTC-USD",
            type=str,
        )
        parser.add_argument(
            "--side",
            dest="side",
            type=str,
            help="BUY or SELL",
            default="",
            choices=["BUY", "SELL"],
        )
        parser.add_argument(
            "--quote_size",
            dest="quote_size",
            type=float,
            help="Amount of quote currency to spend on order. Required for market_market_ioc BUY orders.",
            default=0,
        )
        parser.add_argument(
            "-b",
            "--base_size",
            dest="base_size",
            type=float,
            help="Amount of base currency to spend on order. Required for SELL orders",
            default=0,
        )
        if other_args and other_args[0][0] != "-":
            other_args.insert(0, "--acc")

        ns_parser = self.parse_known_args_and_warn(
            parser, other_args, export_allowed=EXPORT_ONLY_RAW_DATA_ALLOWED
        )

        if ns_parser:
            coinbase_advanced_view.display_create_order(
                product_id=ns_parser.product_id,
                side=ns_parser.side,
                quote_size=ns_parser.quote_size,
                base_size=ns_parser.base_size,
                order_type="market_market_ioc",
                dry_run=ns_parser.dry_run,
                export=ns_parser.export,
            )

    @log_start_end(log=logger)
    def call_limitgtc(self, other_args):
        """Process orders command"""
        parser = argparse.ArgumentParser(
            prog="limitgtc",
            add_help=False,
            formatter_class=argparse.ArgumentDefaultsHelpFormatter,
            description="Place a limit GTC order with Coinbase Advanced",
        )
        parser.add_argument(
            "--dry_run",
            dest="dry_run",
            type=bool,
            help="Dry Run shows the paylod to the Coinbase API. If set to True, it does not create the order",
            default=False,
            choices=[True, False],
        )
        parser.add_argument(
            "--product_id",
            dest="product_id",
            help="Valid coin pair COIN-COIN  COIN-USD",
            default="BTC-USD",
            type=str,
        )
        parser.add_argument(
            "--side",
            dest="side",
            type=str,
            help="BUY or SELL",
            default="",
            choices=["BUY", "SELL"],
        )
        parser.add_argument(
            "--limit_price",
            dest="limit_price",
            type=float,
            help="Ceiling price for which the order should get filled.",
            default=0,
        )
        parser.add_argument(
            "--base_size",
            dest="base_size",
            type=float,
            help="Amount of base currency to spend on order",
            default=0,
        )
        parser.add_argument(
            "--post_only",
            dest="post_only",
            type=bool,
            help="Post only limit order",
            default=True,
            choices=[True, False],
        )

        if other_args and other_args[0][0] != "-":
            other_args.insert(0, "--acc")

        ns_parser = self.parse_known_args_and_warn(
            parser, other_args, export_allowed=EXPORT_ONLY_RAW_DATA_ALLOWED
        )

        if ns_parser:
            coinbase_advanced_view.display_create_order(
                product_id=ns_parser.product_id,
                side=ns_parser.side,
                base_size=ns_parser.base_size,
                post_only=ns_parser.post_only,
                limit_price=ns_parser.limit_price,
                order_type="limit_limit_gtc",
                dry_run=ns_parser.dry_run,
                export=ns_parser.export,
            )

    @log_start_end(log=logger)
    def call_limitgtd(self, other_args):
        """Process orders command"""
        parser = argparse.ArgumentParser(
            prog="limitgtc",
            add_help=False,
            formatter_class=argparse.ArgumentDefaultsHelpFormatter,
            description="Place a limit GTD order with Coinbase Advanced",
        )
        parser.add_argument(
            "--dry_run",
            dest="dry_run",
            type=bool,
            help="Dry Run shows the paylod to the Coinbase API. If set to True, it does not create the order",
            default=False,
            choices=[True, False],
        )
        parser.add_argument(
            "-p",
            "--product_id",
            dest="product_id",
            help="Valid coin pair COIN-COIN  COIN-USD",
            default="BTC-USD",
            type=str,
        )
        parser.add_argument(
            "-s",
            "--side",
            dest="side",
            type=str,
            help="BUY or SELL",
            default="",
            choices=["BUY", "SELL"],
        )
        parser.add_argument(
            "-l",
            "--limit_price",
            dest="limit_price",
            type=float,
            help="Ceiling price for which the order should get filled.",
            default=0,
        )
        parser.add_argument(
            "-b",
            "--base_size",
            dest="base_size",
            type=float,
            help="Amount of base currency to spend on order",
            default=0,
        )
        parser.add_argument(
            "--post_only",
            dest="post_only",
            type=bool,
            help="Post only limit order",
            default=True,
            choices=[True, False],
        )
        parser.add_argument(
            "-d",
            "--date_time",
            dest="end_time",
<<<<<<< HEAD
            type=valid_datetime,
            help="Order valid until this Date-Time. Format DD-MM-YYYY_HH:MM_AM/PM"
            " important: no spaces (_)",
=======
            type=str,
            action=DateTimeAction,
            help="Order valid until this Date-Time. Format 'DD/MM/YYYY_HH:MM_AM/PM'"
            " important: use single quotes and no spaces (_)",
>>>>>>> 44f95c4f
        )

        if other_args and other_args[0][0] != "-":
            other_args.insert(0, "--acc")

        ns_parser = self.parse_known_args_and_warn(
            parser, other_args, export_allowed=EXPORT_ONLY_RAW_DATA_ALLOWED
        )

        if ns_parser:
            coinbase_advanced_view.display_create_order(
                product_id=ns_parser.product_id,
                side=ns_parser.side,
                base_size=ns_parser.base_size,
                post_only=ns_parser.post_only,
                limit_price=ns_parser.limit_price,
                end_time=ns_parser.end_time,
                order_type="limit_limit_gtd",
                dry_run=ns_parser.dry_run,
                export=ns_parser.export,
            )

    @log_start_end(log=logger)
    def call_stopgtd(self, other_args):
        """Process orders command"""
        parser = argparse.ArgumentParser(
            prog="stopgtd",
            add_help=False,
            formatter_class=argparse.ArgumentDefaultsHelpFormatter,
            description="Place a Stop limit GTD order with Coinbase Advanced",
        )
        parser.add_argument(
            "--dry_run",
            dest="dry_run",
            type=bool,
            help="Dry Run shows the paylod to the Coinbase API. If set to True, it does not create the order",
            default=False,
            choices=[True, False],
        )
        parser.add_argument(
            "--product_id",
            dest="product_id",
            help="Valid coin pair COIN-COIN  COIN-USD",
            default="BTC-USD",
            type=str,
        )
        parser.add_argument(
            "--side",
            dest="side",
            type=str,
            help="BUY or SELL",
            default="",
            choices=["BUY", "SELL"],
        )
        parser.add_argument(
            "--limit_price",
            dest="limit_price",
            type=float,
            help="Ceiling price for which the order should get filled.",
            default=0,
        )
        parser.add_argument(
            "--stop_price",
            dest="stop_price",
            type=float,
            help="Price at which the order should trigger - if stop direction is Up, "
            "then the order will trigger when the last trade price goes above this,"
            " otherwise order will trigger when last trade price goes below this price.",
            default=0,
        )
        parser.add_argument(
            "--base_size",
            dest="base_size",
            type=float,
            help="Amount of base currency to spend on order",
            default=0,
        )
        parser.add_argument(
            "--stop_direction",
            dest="stop_direction",
            type=str,
            default="",
            choices=["STOP_DIRECTION_STOP_UP", "STOP_DIRECTION_STOP_DOWN"],
        )
        parser.add_argument(
            "--date_time",
            dest="end_time",
<<<<<<< HEAD
            type=valid_datetime,
            help="Order valid until this Date-Time. Format DD-MM-YYYY_HH:MM_AM/PM "
=======
            type=str,
            action=DateTimeAction,
            help="Order valid until this Date-Time. Format 'DD/MM/YYYY_HH:MM_AM/PM' "
>>>>>>> 44f95c4f
            "important: no spaces use underscore (_)",
        )

        if other_args and other_args[0][0] != "-":
            other_args.insert(0, "--acc")

        ns_parser = self.parse_known_args_and_warn(
            parser, other_args, export_allowed=EXPORT_ONLY_RAW_DATA_ALLOWED
        )

        if ns_parser:
            coinbase_advanced_view.display_create_order(
                product_id=ns_parser.product_id,
                side=ns_parser.side,
                base_size=ns_parser.base_size,
                limit_price=ns_parser.limit_price,
                end_time=ns_parser.end_time,
                stop_price=ns_parser.stop_price,
                stop_direction=ns_parser.stop_direction,
                order_type="stop_limit_stop_limit_gtd",
                dry_run=ns_parser.dry_run,
                export=ns_parser.export,
            )

    @log_start_end(log=logger)
    def call_stopgtc(self, other_args):
        """Process orders command"""
        parser = argparse.ArgumentParser(
            prog="stopgtd",
            add_help=False,
            formatter_class=argparse.ArgumentDefaultsHelpFormatter,
            description="Place a Stop limit GTC order with Coinbase Advanced",
        )
        parser.add_argument(
            "--dry_run",
            dest="dry_run",
            type=bool,
            help="Dry Run shows the paylod to the Coinbase API. If set to True, it does not create the order",
            default=False,
            choices=[True, False],
        )
        parser.add_argument(
            "--product_id",
            dest="product_id",
            help="Valid coin pair COIN-COIN  COIN-USD",
            default="BTC-USD",
            type=str,
        )
        parser.add_argument(
            "--side",
            dest="side",
            type=str,
            help="BUY or SELL",
            default="",
            choices=["BUY", "SELL"],
        )
        parser.add_argument(
            "--limit_price",
            dest="limit_price",
            type=float,
            help="Ceiling price for which the order should get filled.",
            default=0,
        )
        parser.add_argument(
            "--stop_price",
            dest="stop_price",
            type=float,
            help="Price at which the order should trigger - if stop direction is Up,"
            " then the order will trigger when the last trade price goes above this,"
            " otherwise order will trigger when last trade price goes below this price.",
            default=0,
        )
        parser.add_argument(
            "--base_size",
            dest="base_size",
            type=float,
            help="Amount of base currency to spend on order",
            default=0,
        )
        parser.add_argument(
            "--stop_direction",
            dest="stop_direction",
            type=str,
            default="",
            choices=["STOP_DIRECTION_STOP_UP", "STOP_DIRECTION_STOP_DOWN"],
        )

        if other_args and other_args[0][0] != "-":
            other_args.insert(0, "--acc")

        ns_parser = self.parse_known_args_and_warn(
            parser, other_args, export_allowed=EXPORT_ONLY_RAW_DATA_ALLOWED
        )

        if ns_parser:
            coinbase_advanced_view.display_create_order(
                product_id=ns_parser.product_id,
                side=ns_parser.side,
                base_size=ns_parser.base_size,
                limit_price=ns_parser.limit_price,
                stop_price=ns_parser.stop_price,
                stop_direction=ns_parser.stop_direction,
                order_type="stop_limit_stop_limit_gtc",
                dry_run=ns_parser.dry_run,
                export=ns_parser.export,
            )

    @log_start_end(log=logger)
    def call_cancelorder(self, other_args):
        """Process orders command"""
        parser = argparse.ArgumentParser(
            prog="cancelorder",
            add_help=False,
            formatter_class=argparse.ArgumentDefaultsHelpFormatter,
            description="Cancel order by id",
        )
        parser.add_argument(
            "--order_id",
            dest="order_id",
            help="Coinbase Advanced Order id",
            choices=get_order_id_list(status="OPEN"),
        )
        if other_args and other_args[0][0] != "-":
            other_args.insert(0, "--acc")

        ns_parser = self.parse_known_args_and_warn(
            parser, other_args, export_allowed=EXPORT_ONLY_RAW_DATA_ALLOWED
        )

        if ns_parser:
            coinbase_advanced_view.display_cancel_order(
                order_id=ns_parser.order_id,
                export=ns_parser.export,
            )<|MERGE_RESOLUTION|>--- conflicted
+++ resolved
@@ -388,16 +388,10 @@
             "-d",
             "--date_time",
             dest="end_time",
-<<<<<<< HEAD
-            type=valid_datetime,
-            help="Order valid until this Date-Time. Format DD-MM-YYYY_HH:MM_AM/PM"
-            " important: no spaces (_)",
-=======
             type=str,
             action=DateTimeAction,
             help="Order valid until this Date-Time. Format 'DD/MM/YYYY_HH:MM_AM/PM'"
             " important: use single quotes and no spaces (_)",
->>>>>>> 44f95c4f
         )
 
         if other_args and other_args[0][0] != "-":
@@ -485,14 +479,9 @@
         parser.add_argument(
             "--date_time",
             dest="end_time",
-<<<<<<< HEAD
-            type=valid_datetime,
-            help="Order valid until this Date-Time. Format DD-MM-YYYY_HH:MM_AM/PM "
-=======
             type=str,
             action=DateTimeAction,
             help="Order valid until this Date-Time. Format 'DD/MM/YYYY_HH:MM_AM/PM' "
->>>>>>> 44f95c4f
             "important: no spaces use underscore (_)",
         )
 
