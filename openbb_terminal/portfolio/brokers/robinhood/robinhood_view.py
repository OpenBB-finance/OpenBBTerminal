"""Robinhood View"""
__docformat__ = "numpy"

import logging
import os
from typing import Optional

<<<<<<< HEAD
import matplotlib.pyplot as plt
import mplfinance as mpf

from openbb_terminal.config_terminal import theme
from openbb_terminal.core.session.current_user import get_current_user
=======
from openbb_terminal import OpenBBFigure
>>>>>>> 2a880524
from openbb_terminal.decorators import log_start_end
from openbb_terminal.helper_funcs import export_data, print_rich_table
from openbb_terminal.portfolio.brokers.robinhood import robinhood_model

logger = logging.getLogger(__name__)

span_title_dict = {
    "day": "Day",
    "week": "Week",
    "month": "Month",
    "3month": "3 Months",
    "year": "Year",
    "5year": "5 Years",
    "all": "All Time",
}


@log_start_end(log=logger)
def display_holdings(export: str = "", sheet_name: Optional[str] = None):
    """Display stock holdings in robinhood

    Parameters
    ----------
    export : str, optional
        Format to export data, by default ""
    """
    holdings = robinhood_model.get_holdings()
    print_rich_table(
        holdings,
        headers=list(holdings.columns),
        title="Robinhood Holdings",
        export=bool(export),
    )

    export_data(
        export,
        os.path.dirname(os.path.dirname(os.path.dirname(os.path.abspath(__file__)))),
        "rh_holdings",
        holdings,
        sheet_name,
    )


@log_start_end(log=logger)
def display_historical(
    interval: str = "day",
    window: str = "3month",
    export: str = "",
    sheet_name: Optional[str] = None,
    external_axes: bool = False,
):
    """Display historical portfolio

    Parameters
    ----------
    interval : str
        Interval to look at (candle width), default="day"
    window : str
        How long to look back, default="3month"
    export : str, optional
        Format to export data
    sheet_name: str
        Optionally specify the name of the sheet the data is exported to.
    external_axes : bool, optional
        Whether to return the figure object or not, by default False
    """
    hist = robinhood_model.get_historical(interval, window)

    fig = OpenBBFigure(xaxis_title="Date", yaxis_title="Equity ($)")
    fig.set_title(f"Portfolio for {span_title_dict[window]}")

    fig.add_candlestick(
        x=hist.index,
        open=hist["Open"],
        high=hist["High"],
        low=hist["Low"],
        close=hist["Close"],
        name="Equity",
    )
<<<<<<< HEAD
    if get_current_user().preferences.USE_ION:
        plt.ion()
    console.print()
=======
>>>>>>> 2a880524

    export_data(
        export,
        os.path.dirname(os.path.dirname(os.path.dirname(os.path.abspath(__file__)))),
        "rh_hist",
        hist,
        sheet_name,
        fig,
    )

    return fig.show(external=external_axes)<|MERGE_RESOLUTION|>--- conflicted
+++ resolved
@@ -5,15 +5,7 @@
 import os
 from typing import Optional
 
-<<<<<<< HEAD
-import matplotlib.pyplot as plt
-import mplfinance as mpf
-
-from openbb_terminal.config_terminal import theme
-from openbb_terminal.core.session.current_user import get_current_user
-=======
 from openbb_terminal import OpenBBFigure
->>>>>>> 2a880524
 from openbb_terminal.decorators import log_start_end
 from openbb_terminal.helper_funcs import export_data, print_rich_table
 from openbb_terminal.portfolio.brokers.robinhood import robinhood_model
@@ -93,12 +85,6 @@
         close=hist["Close"],
         name="Equity",
     )
-<<<<<<< HEAD
-    if get_current_user().preferences.USE_ION:
-        plt.ion()
-    console.print()
-=======
->>>>>>> 2a880524
 
     export_data(
         export,
