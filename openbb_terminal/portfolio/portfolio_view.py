"""Portfolio View"""
__docformat__ = "numpy"

import logging
from typing import List, Optional
import os

from datetime import datetime
import numpy as np
import scipy
import pandas as pd
from matplotlib import pyplot as plt
import seaborn as sns
from sklearn.metrics import r2_score

from openbb_terminal.config_terminal import theme
from openbb_terminal.config_plot import PLOT_DPI
from openbb_terminal.portfolio import (
    portfolio_helper,
    portfolio_model,
)

from openbb_terminal.helper_funcs import (
    export_data,
    is_valid_axes_count,
    plot_autoscale,
    print_rich_table,
)
from openbb_terminal.decorators import log_start_end
from openbb_terminal.rich_config import console

# pylint: disable=C0302

# from reportlab.lib.pagesizes import letter
# from reportlab.pdfgen import canvas
# from reportlab.lib.utils import ImageReader
# from openbb_terminal.portfolio import reportlab_helpers

logger = logging.getLogger(__name__)


@log_start_end(log=logger)
def load_info():
    """Prints instructions to load a CSV

    Returns
    ----------
    text : str
        Information on how to load a csv
    """
    text = """
In order to load a CSV do the following:

1. Add headers to the first row, below is data for each column:\n
\t1. Identifier for the asset (such as a stock ticker)
\t2. Type of asset (stock, bond, option, crypto)
\t3. The volume of the asset transacted
\t4. The buy date in yyyy/mm/dd
\t5. The Price paid for the asset
\t6. Any fees paid during the transaction
\t7. A premium paid or received if this was an option
\t8. Whether the asset was bought (covered) or sold (shorted)\n
2. Place this file in openbb_terminal/portfolio/portfolios\n
        """
    console.print(text)


@log_start_end(log=logger)
def display_assets_allocation(
    portfolio_allocation: pd.DataFrame,
    benchmark_allocation: pd.DataFrame,
    limit: int = 10,
    include_separate_tables: bool = False,
):
    """Display portfolio asset allocation compared to the benchmark

    Parameters
    ----------
    portfolio_allocation: pd.DataFrame
        The asset allocation of the portfolio
    benchmark_allocation: pd.DataFrame
        The asset allocation of the benchmark
    limit: int
        The amount of assets you wish to show, by default this is set to 10.
    include_separate_tables: bool
        Whether to include separate asset allocation tables
    """
    benchmark_allocation = benchmark_allocation.iloc[:limit]
    portfolio_allocation = portfolio_allocation.iloc[:limit]

    combined = pd.DataFrame()

    for ticker, allocation in portfolio_allocation.items():
        if ticker in benchmark_allocation["symbol"].values:
            benchmark_allocation_value = float(
                benchmark_allocation[benchmark_allocation["symbol"] == ticker][
                    "holdingPercent"
                ]
            )
        else:
            benchmark_allocation_value = 0

        combined = combined.append(
            [
                [
                    ticker,
                    allocation,
                    benchmark_allocation_value,
                    allocation - benchmark_allocation_value,
                ]
            ]
        )

    combined.columns = ["Symbol", "Portfolio", "Benchmark", "Difference"]

    print_rich_table(
        combined.replace(0, "-"),
        headers=list(combined.columns),
        title=f"Portfolio vs. Benchmark - Top {len(combined) if len(combined) < limit else limit} Assets Allocation",
        floatfmt=[".2f", ".2%", ".2%", ".2%"],
        show_index=False,
    )

    if include_separate_tables:
        print_rich_table(
            pd.DataFrame(portfolio_allocation),
            headers=list(["Allocation"]),
            title=f"Portfolio - Top {len(portfolio_allocation) if len(benchmark_allocation) < limit else limit} "
            f"Assets Allocation",
            floatfmt=[".2%"],
            show_index=True,
        )
        print_rich_table(
            benchmark_allocation,
            headers=list(["Symbol", "Name", "Allocation"]),
            title=f"Benchmark - Top {len(benchmark_allocation) if len(benchmark_allocation) < limit else limit} "
            f"Assets Allocation",
            floatfmt=[".2f", ".2f", ".2%"],
            show_index=False,
        )


@log_start_end(log=logger)
def display_category_allocation(
    category: str,
    portfolio_allocation: pd.DataFrame,
    benchmark_allocation: pd.DataFrame,
    limit: int = 10,
    include_separate_tables: bool = False,
):
    """Display portfolio sector, country or region allocation compared to the benchmark

    Parameters
    ----------
    category: str
        Whether you want to show sectors, countries or regions
    portfolio_allocation: pd.DataFrame
        The allocation to the set category of the portfolio
    benchmark_allocation: pd.DataFrame
        The allocation to the set category of the benchmark
    limit: int
        The amount of assets you wish to show, by default this is set to 10.
    include_separate_tables: bool
        Whether to include separate asset allocation tables
    """
    benchmark_allocation = benchmark_allocation.iloc[:limit]
    portfolio_allocation = portfolio_allocation.iloc[:limit]

    combined = pd.DataFrame()

    for category_name, allocation in portfolio_allocation.items():
        if category_name in benchmark_allocation.index:
            benchmark_allocation_value = float(
                benchmark_allocation[benchmark_allocation.index == category_name]
            )
        else:
            benchmark_allocation_value = 0

        combined = combined.append(
            [
                [
                    category_name,
                    allocation,
                    benchmark_allocation_value,
                    allocation - benchmark_allocation_value,
                ]
            ]
        )

    combined.columns = [category.capitalize(), "Portfolio", "Benchmark", "Difference"]

    print_rich_table(
        combined.replace(0, "-"),
        headers=list(combined.columns),
        title=f"Portfolio vs. Benchmark - Top {len(combined) if len(combined) < limit else limit} "
        f"{category.capitalize()} Allocation",
        floatfmt=[".2f", ".2%", ".2%", ".2%"],
        show_index=False,
    )

    if include_separate_tables:
        print_rich_table(
            pd.DataFrame(portfolio_allocation),
            headers=list(["Allocation"]),
            title=f"Portfolio - Top {len(portfolio_allocation) if len(portfolio_allocation) < limit else limit} "
            f"{category.capitalize()} Allocation",
            floatfmt=[".2%"],
            show_index=True,
        )
        print_rich_table(
            pd.DataFrame(benchmark_allocation),
            headers=list(["Allocation"]),
            title=f"Benchmark - Top {len(benchmark_allocation) if len(benchmark_allocation) < limit else limit} "
            f"{category.capitalize()} Allocation",
            floatfmt=[".2%"],
            show_index=True,
        )


@log_start_end(log=logger)
def display_performance_vs_benchmark(
    portfolio_trades: pd.DataFrame,
    benchmark_trades: pd.DataFrame,
    period: str,
    show_all_trades: bool = False,
):
    """Display portfolio performance vs the benchmark

    Parameters
    ----------
    portfolio_trades: pd.DataFrame
        Object containing trades made within the portfolio.
    benchmark_trades: pd.DataFrame
        Object containing trades made within the benchmark.
    period : str
        Period to consider performance. From: mtd, qtd, ytd, 3m, 6m, 1y, 3y, 5y, 10y, all
    show_all_trades: bool
        Whether to also show all trades made and their performance (default is False)
    """

    portfolio_trades.index = pd.to_datetime(portfolio_trades["Date"].values)
    portfolio_trades = portfolio_helper.filter_df_by_period(portfolio_trades, period)

    benchmark_trades.index = pd.to_datetime(benchmark_trades["Date"].values)
    benchmark_trades = portfolio_helper.filter_df_by_period(benchmark_trades, period)

    # Calculate total value and return
    total_investment_difference = (
        portfolio_trades["Portfolio Investment"].sum()
        - benchmark_trades["Benchmark Investment"].sum()
    )
    total_value_difference = (
        portfolio_trades["Portfolio Value"].sum()
        - benchmark_trades["Benchmark Value"].sum()
    )
    total_portfolio_return = (
        portfolio_trades["Portfolio Value"].sum()
        / portfolio_trades["Portfolio Investment"].sum()
    ) - 1
    total_benchmark_return = (
        benchmark_trades["Benchmark Value"].sum()
        / benchmark_trades["Benchmark Investment"].sum()
    ) - 1
    total_abs_return_difference = (
        portfolio_trades["Portfolio Value"].sum()
        - portfolio_trades["Portfolio Investment"].sum()
    ) - (
        benchmark_trades["Benchmark Value"].sum()
        - benchmark_trades["Benchmark Investment"].sum()
    )

    totals = pd.DataFrame.from_dict(
        {
            "Total Investment": [
                portfolio_trades["Portfolio Investment"].sum(),
                benchmark_trades["Benchmark Investment"].sum(),
                total_investment_difference,
            ],
            "Total Value": [
                portfolio_trades["Portfolio Value"].sum(),
                benchmark_trades["Benchmark Value"].sum(),
                total_value_difference,
            ],
            "Total % Return": [
                f"{total_portfolio_return:.2%}",
                f"{total_benchmark_return:.2%}",
                f"{total_portfolio_return - total_benchmark_return:.2%}",
            ],
            "Total Abs Return": [
                portfolio_trades["Portfolio Value"].sum()
                - portfolio_trades["Portfolio Investment"].sum(),
                benchmark_trades["Benchmark Value"].sum()
                - benchmark_trades["Benchmark Investment"].sum(),
                total_abs_return_difference,
            ],
        },
        orient="index",
        columns=["Portfolio", "Benchmark", "Difference"],
    )
    print_rich_table(
        totals.replace(0, "-"),
        title=f"Portfolio vs. Benchmark - Totals in period: {period}",
        headers=list(totals.columns),
        show_index=True,
    )

    if show_all_trades:
        # Combine DataFrames
        combined = pd.concat(
            [
                portfolio_trades[
                    ["Date", "Name", "Portfolio Value", "% Portfolio Return"]
                ],
                benchmark_trades[["Benchmark Value", "% Benchmark Return"]],
            ],
            axis=1,
        )

        # Calculate alpha
        combined["Alpha"] = (
            combined["% Portfolio Return"] - combined["% Benchmark Return"]
        )

        combined["Date"] = pd.to_datetime(combined["Date"]).dt.date

        print_rich_table(
            combined,
            title=f"Portfolio vs. Benchmark - Individual Trades in period: {period}",
            headers=list(combined.columns),
            show_index=False,
            floatfmt=[".2f", ".2f", ".2f", ".2%", ".2f", ".2%", ".2%"],
        )
        console.print()


@log_start_end(log=logger)
def display_cumulative_returns(
    portfolio_returns: pd.Series,
    benchmark_returns: pd.Series,
    period: str = "all",
    raw: bool = False,
    limit: int = 10,
    export: str = "",
    external_axes: Optional[plt.Axes] = None,
):
    """Display portfolio returns vs benchmark

    Parameters
    ----------
    portfolio_returns : pd.Series
        Returns of the portfolio
    benchmark_returns : pd.Series
        Returns of the benchmark
    period : str
        Period to compare cumulative returns and benchmark
    raw : False
        Display raw data from cumulative return
    limit : int
        Last cumulative returns to display
    export : str
        Export certain type of data
    external_axes: plt.Axes
        Optional axes to display plot on
    """
    portfolio_returns = portfolio_helper.filter_df_by_period(portfolio_returns, period)
    benchmark_returns = portfolio_helper.filter_df_by_period(benchmark_returns, period)

    cumulative_returns = 100 * (
        (1 + portfolio_returns.shift(periods=1, fill_value=0)).cumprod() - 1
    )
    benchmark_c_returns = 100 * (
        (1 + benchmark_returns.shift(periods=1, fill_value=0)).cumprod() - 1
    )

    if raw:
        last_cumulative_returns = cumulative_returns.to_frame()
        last_cumulative_returns = last_cumulative_returns.join(benchmark_c_returns)
        last_cumulative_returns.index = last_cumulative_returns.index.date
        print_rich_table(
            last_cumulative_returns.tail(limit),
            title="Cumulative Portfolio and Benchmark returns",
            headers=["Portfolio [%]", "Benchmark [%]"],
            show_index=True,
        )
    else:
        if external_axes is None:
            _, ax = plt.subplots(figsize=plot_autoscale(), dpi=PLOT_DPI)
        else:
            ax = external_axes

        ax.plot(cumulative_returns.index, cumulative_returns, label="Portfolio")
        ax.plot(benchmark_c_returns.index, benchmark_c_returns, label="Benchmark")

        ax.legend(loc="upper left")
        ax.set_ylabel("Cumulative Returns [%]")
        theme.style_primary_axis(ax)

        if not external_axes:
            theme.visualize_output()

    export_data(
        export,
        os.path.dirname(os.path.abspath(__file__)),
        "cret",
        cumulative_returns.to_frame().join(benchmark_c_returns),
    )


@log_start_end(log=logger)
def display_yearly_returns(
    portfolio_returns: pd.Series,
    benchmark_returns: pd.Series,
    period: str = "all",
    raw: bool = False,
    export: str = "",
    external_axes: Optional[plt.Axes] = None,
):
    """Display yearly returns

    Parameters
    ----------
    portfolio_returns : pd.Series
        Returns of the portfolio
    benchmark_returns : pd.Series
        Returns of the benchmark
    period : str
        Period to compare cumulative returns and benchmark
    raw : False
        Display raw data from cumulative return
    export : str
        Export certain type of data
    external_axes: plt.Axes
        Optional axes to display plot on
    """
    portfolio_returns = portfolio_helper.filter_df_by_period(portfolio_returns, period)
    benchmark_returns = portfolio_helper.filter_df_by_period(benchmark_returns, period)

    creturns_year_idx = list()
    creturns_year_val = list()
    breturns_year_idx = list()
    breturns_year_val = list()

    for year in sorted(set(portfolio_returns.index.year)):
        creturns_year = portfolio_returns[portfolio_returns.index.year == year]
        cumulative_returns = 100 * (
            (1 + creturns_year.shift(periods=1, fill_value=0)).cumprod() - 1
        )

        creturns_year_idx.append(datetime.strptime(f"{year}-04-15", "%Y-%m-%d"))
        creturns_year_val.append(cumulative_returns.values[-1])

        breturns_year = benchmark_returns[benchmark_returns.index.year == year]
        benchmark_c_returns = 100 * (
            (1 + breturns_year.shift(periods=1, fill_value=0)).cumprod() - 1
        )

        breturns_year_idx.append(datetime.strptime(f"{year}-08-15", "%Y-%m-%d"))
        breturns_year_val.append(benchmark_c_returns.values[-1])

    if raw:
        yreturns = pd.DataFrame(
            {
                "Portfolio [%]": pd.Series(
                    creturns_year_val, index=list(set(portfolio_returns.index.year))
                ),
                "Benchmark [%]": pd.Series(
                    breturns_year_val, index=list(set(portfolio_returns.index.year))
                ),
                "Difference [%]": pd.Series(
                    np.array(creturns_year_val) - np.array(breturns_year_val),
                    index=list(set(portfolio_returns.index.year)),
                ),
            }
        )
        print_rich_table(
            yreturns.sort_index(),
            title="Yearly Portfolio and Benchmark returns",
            headers=["Portfolio [%]", "Benchmark [%]", "Difference [%]"],
            show_index=True,
        )

    else:
        if external_axes is None:
            _, ax = plt.subplots(figsize=plot_autoscale(), dpi=PLOT_DPI)
        else:
            ax = external_axes

        ax.bar(
            creturns_year_idx,
            creturns_year_val,
            width=100,
            label="Portfolio",
        )
        ax.bar(
            breturns_year_idx,
            breturns_year_val,
            width=100,
            label="Benchmark",
        )

        ax.legend(loc="upper left")
        ax.set_ylabel("Yearly Returns [%]")
        ax.set_title(f"Yearly Returns [%] in period {period}")
        theme.style_primary_axis(ax)

        if not external_axes:
            theme.visualize_output()

    export_data(
        export,
        os.path.dirname(os.path.abspath(__file__)),
        "yret",
        cumulative_returns.to_frame().join(benchmark_c_returns),
    )


@log_start_end(log=logger)
def display_monthly_returns(
    portfolio_returns: pd.Series,
    benchmark_returns: pd.Series,
    period: str = "all",
    raw: bool = False,
    show_vals: bool = False,
    export: str = "",
    external_axes: Optional[plt.Axes] = None,
):
    """Display monthly returns

    Parameters
    ----------
    portfolio_returns : pd.Series
        Returns of the portfolio
    benchmark_returns : pd.Series
        Returns of the benchmark
    period : str
        Period to compare cumulative returns and benchmark
    raw : False
        Display raw data from cumulative return
    show_vals : False
        Show values on heatmap
    export : str
        Export certain type of data
    external_axes: plt.Axes
        Optional axes to display plot on
    """
    portfolio_returns = portfolio_helper.filter_df_by_period(portfolio_returns, period)
    benchmark_returns = portfolio_helper.filter_df_by_period(benchmark_returns, period)

    creturns_month_val = list()
    breturns_month_val = list()

    for year in sorted(list(set(portfolio_returns.index.year))):
        creturns_year = portfolio_returns[portfolio_returns.index.year == year]
        creturns_val = list()
        for i in range(1, 13):
            creturns_year_month = creturns_year[creturns_year.index.month == i]
            creturns_year_month_val = 100 * (
                (1 + creturns_year_month.shift(periods=1, fill_value=0)).cumprod() - 1
            )

            if creturns_year_month.empty:
                creturns_val.append(0)
            else:
                creturns_val.append(creturns_year_month_val.values[-1])
        creturns_month_val.append(creturns_val)

        breturns_year = benchmark_returns[benchmark_returns.index.year == year]
        breturns_val = list()
        for i in range(1, 13):
            breturns_year_month = breturns_year[breturns_year.index.month == i]
            breturns_year_month_val = 100 * (
                (1 + breturns_year_month.shift(periods=1, fill_value=0)).cumprod() - 1
            )

            if breturns_year_month.empty:
                breturns_val.append(0)
            else:
                breturns_val.append(breturns_year_month_val.values[-1])
        breturns_month_val.append(breturns_val)

    monthly_returns = pd.DataFrame(
        creturns_month_val,
        index=sorted(list(set(portfolio_returns.index.year))),
        columns=[
            "Jan",
            "Feb",
            "Mar",
            "Apr",
            "May",
            "Jun",
            "Jul",
            "Aug",
            "Sep",
            "Oct",
            "Nov",
            "Dec",
        ],
    )
    bench_monthly_returns = pd.DataFrame(
        breturns_month_val,
        index=sorted(list(set(benchmark_returns.index.year))),
        columns=[
            "Jan",
            "Feb",
            "Mar",
            "Apr",
            "May",
            "Jun",
            "Jul",
            "Aug",
            "Sep",
            "Oct",
            "Nov",
            "Dec",
        ],
    )

    if raw:
        print_rich_table(
            monthly_returns,
            title="Portfolio monthly returns",
            headers=monthly_returns.columns,
            show_index=True,
        )
        print_rich_table(
            bench_monthly_returns,
            title="Benchmark monthly returns",
            headers=bench_monthly_returns.columns,
            show_index=True,
        )

    else:
        if external_axes is None:
            _, ax = plt.subplots(
                2,
                1,
                figsize=plot_autoscale(),
                dpi=PLOT_DPI,
            )
        else:
            ax = external_axes

        ax[0].set_title(f"Portfolio in period {period}")
        sns.heatmap(
            monthly_returns,
            cmap="bwr_r",
            vmax=max(monthly_returns.max().max(), bench_monthly_returns.max().max()),
            vmin=min(monthly_returns.min().min(), bench_monthly_returns.min().min()),
            center=0,
            annot=show_vals,
            fmt=".1f",
            mask=monthly_returns.applymap(lambda x: x == 0),
            ax=ax[0],
        )
        theme.style_primary_axis(ax[0])

        ax[1].set_title(f"Benchmark in period {period}")
        sns.heatmap(
            bench_monthly_returns,
            cmap="bwr_r",
            vmax=max(monthly_returns.max().max(), bench_monthly_returns.max().max()),
            vmin=min(monthly_returns.min().min(), bench_monthly_returns.min().min()),
            center=0,
            annot=show_vals,
            fmt=".1f",
            mask=bench_monthly_returns.applymap(lambda x: x == 0),
            ax=ax[1],
        )
        theme.style_primary_axis(ax[1])

        if not external_axes:
            theme.visualize_output()

    export_data(
        export,
        os.path.dirname(os.path.abspath(__file__)),
        "mret",
    )


@log_start_end(log=logger)
def display_daily_returns(
    portfolio_returns: pd.Series,
    benchmark_returns: pd.Series,
    period: str = "all",
    raw: bool = False,
    limit: int = 10,
    export: str = "",
    external_axes: Optional[plt.Axes] = None,
):
    """Display daily returns

    Parameters
    ----------
    portfolio_returns : pd.Series
        Returns of the portfolio
    benchmark_returns : pd.Series
        Returns of the benchmark
    period : str
        Period to compare cumulative returns and benchmark
    raw : False
        Display raw data from cumulative return
    limit : int
        Last daily returns to display
    export : str
        Export certain type of data
    external_axes: plt.Axes
        Optional axes to display plot on
    """
<<<<<<< HEAD
    portfolio_returns = portfolio_helper.filter_df_by_period(portfolio_returns, period)
    benchmark_returns = portfolio_helper.filter_df_by_period(benchmark_returns, period)

    if raw:
        last_returns = portfolio_returns.to_frame()
        last_returns = last_returns.join(benchmark_returns)
        last_returns.index = last_returns.index.date
        print_rich_table(
            last_returns.tail(limit),
            title="Portfolio and Benchmark daily returns",
            headers=["Portfolio [%]", "Benchmark [%]"],
            show_index=True,
        )
    else:
        if external_axes is None:
            _, ax = plt.subplots(
                2, 1, figsize=plot_autoscale(), dpi=PLOT_DPI, sharex=True
            )
        else:
            ax = external_axes
=======
    if external_axes is None:
        _, ax = plt.subplots(4, 1, figsize=(8, 8), dpi=PLOT_DPI, sharex=True)
    elif is_valid_axes_count(external_axes, 4):
        ax = external_axes
    else:
        return
>>>>>>> 26781cb1

        ax[0].set_title(f"Portfolio in period {period}")
        ax[0].plot(portfolio_returns.index, portfolio_returns, label="Portfolio")
        ax[0].set_ylabel("Returns [%]")
        theme.style_primary_axis(ax[0])
        ax[1].set_title(f"Benchmark in period {period}")
        ax[1].plot(benchmark_returns.index, benchmark_returns, label="Benchmark")
        ax[1].set_ylabel("Returns [%]")
        theme.style_primary_axis(ax[1])

        if not external_axes:
            theme.visualize_output()

    export_data(
        export,
        os.path.dirname(os.path.abspath(__file__)),
        "dret",
        portfolio_returns.to_frame().join(benchmark_returns),
    )


@log_start_end(log=logger)
def display_distribution_returns(
    portfolio_returns: pd.Series,
    benchmark_returns: pd.Series,
    period: str = "all",
    raw: bool = False,
    export: str = "",
    external_axes: Optional[plt.Axes] = None,
):
    """Display daily returns

    Parameters
    ----------
    portfolio_returns : pd.Series
        Returns of the portfolio
    benchmark_returns : pd.Series
        Returns of the benchmark
    period : str
        Period to compare cumulative returns and benchmark
    raw : False
        Display raw data from cumulative return
    export : str
        Export certain type of data
    external_axes: plt.Axes
        Optional axes to display plot on
    """
    portfolio_returns = portfolio_helper.filter_df_by_period(portfolio_returns, period)
    benchmark_returns = portfolio_helper.filter_df_by_period(benchmark_returns, period)

    stats = portfolio_returns.describe().to_frame().join(benchmark_returns.describe())

    if raw:
        print_rich_table(
            stats,
            title=f"Stats for Portfolio and Benchmark in period {period}",
            show_index=True,
            headers=["Portfolio", "Benchmark"],
        )

    else:
        if external_axes is None:
            _, ax = plt.subplots(
                1,
                2,
                figsize=plot_autoscale(),
                dpi=PLOT_DPI,
            )
        else:
            ax = external_axes

        ax[0].set_title("Portfolio distribution")
        sns.kdeplot(portfolio_returns.values, ax=ax[0])
        ax[0].set_ylabel("Density")
        ax[0].set_xlabel("Daily return [%]")
        theme.style_primary_axis(ax[0])

        ax[1].set_title("Benchmark distribution")
        sns.kdeplot(benchmark_returns.values, ax=ax[1])
        ax[1].set_ylabel("Density")
        ax[1].set_xlabel("Daily return [%]")
        theme.style_primary_axis(ax[1])

        if not external_axes:
            theme.visualize_output()

    export_data(
        export,
        os.path.dirname(os.path.abspath(__file__)),
        "distr",
        stats,
    )


@log_start_end(log=logger)
def display_holdings_value(
    portfolio: portfolio_model.Portfolio,
    sum_assets: bool = False,
    raw: bool = False,
    limit: int = 10,
    export: str = "",
    external_axes: Optional[plt.Axes] = None,
):
    """Display holdings of assets (absolute value)

    Parameters
    ----------
    portfolio: Portfolio
        Portfolio object with trades loaded
    sum_assets: bool
        Sum assets over time
    raw : bool
        To display raw data
    limit : int
        Number of past market days to display holdings
    export: str
        Format to export plot
    external_axes: plt.Axes
        Optional axes to display plot on
    """
    all_holdings = pd.concat(
        [
            portfolio.portfolio["StockHoldings"],
            portfolio.portfolio["ETFHoldings"],
            portfolio.portfolio["CryptoHoldings"],
        ],
        axis=1,
    )
    all_holdings = all_holdings.drop(columns=["temp"])

    if raw:
        all_holdings["Total Value"] = all_holdings.sum(axis=1)
        # No need to account for time since this is daily data
        all_holdings.index = all_holdings.index.date

        print_rich_table(
            all_holdings.tail(limit),
            title="Holdings of assets (absolute value)",
            headers=all_holdings.columns,
            show_index=True,
        )

    else:
        if external_axes is None:
            _, ax = plt.subplots(figsize=plot_autoscale(), dpi=PLOT_DPI)
        else:
            ax = external_axes

        if sum_assets:
            ax.stackplot(
                all_holdings.index,
                [all_holdings[col] for col in all_holdings.columns],
                labels=all_holdings.columns,
            )
            ax.set_title("Asset Holdings (value)")
        else:
            all_holdings.plot(ax=ax)
            ax.set_title("Individual Asset Holdings (value)")

        if len(all_holdings.columns) > 10:
            legend_columns = round(len(all_holdings.columns) / 5)
        elif len(all_holdings.columns) > 40:
            legend_columns = round(len(all_holdings.columns) / 10)
        else:
            legend_columns = 1
        ax.legend(loc="upper left", ncol=legend_columns)
        ax.set_ylabel("Holdings ($)")
        theme.style_primary_axis(ax)
        if external_axes is None:
            theme.visualize_output()

    export_data(
        export,
        os.path.dirname(os.path.abspath(__file__)),
        "holdv",
        all_holdings,
    )


@log_start_end(log=logger)
def display_holdings_percentage(
    portfolio: portfolio_model.Portfolio,
    sum_assets: bool = False,
    raw: bool = False,
    limit: int = 10,
    export: str = "",
    external_axes: Optional[plt.Axes] = None,
):
    """Display holdings of assets (in percentage)

    Parameters
    ----------
    portfolio: Portfolio
        Portfolio object with trades loaded
    sum_assets: bool
        Sum assets over time
    raw : bool
        To display raw data
    limit : int
        Number of past market days to display holdings
    export: str
        Format to export plot
    external_axes: plt.Axes
        Optional axes to display plot on
    """
    all_holdings = pd.concat(
        [
            portfolio.portfolio["StockHoldings"],
            portfolio.portfolio["ETFHoldings"],
            portfolio.portfolio["CryptoHoldings"],
        ],
        axis=1,
    )
    all_holdings = all_holdings.drop(columns=["temp"])

    all_holdings = all_holdings.divide(all_holdings.sum(axis=1), axis=0) * 100

    # order it a bit more in terms of magnitude
    all_holdings = all_holdings[all_holdings.sum().sort_values(ascending=False).index]

    if raw:
        # No need to account for time since this is daily data
        all_holdings.index = all_holdings.index.date

        all_holdings.columns = [f"{col} [%]" for col in all_holdings.columns]

        print_rich_table(
            all_holdings.tail(limit),
            title="Holdings of assets (in percentage)",
            headers=all_holdings.columns,
            show_index=True,
        )

    else:
        if external_axes is None:
            _, ax = plt.subplots(figsize=plot_autoscale(), dpi=PLOT_DPI)
        else:
            ax = external_axes

        if sum_assets:
            ax.stackplot(
                all_holdings.index,
                all_holdings.values.T,
                labels=all_holdings.columns,
            )
            ax.set_title("Asset Holdings (percentage)")
        else:
            all_holdings.plot(ax=ax)
            ax.set_title("Individual Asset Holdings (percentage)")

        if len(all_holdings.columns) > 10:
            legend_columns = round(len(all_holdings.columns) / 5)
        elif len(all_holdings.columns) > 40:
            legend_columns = round(len(all_holdings.columns) / 10)
        else:
            legend_columns = 1
        ax.legend(loc="upper left", ncol=legend_columns)
        ax.set_ylabel("Portfolio holdings (%)")
        theme.style_primary_axis(ax)
        if external_axes is None:
            theme.visualize_output()

    export_data(
        export,
        os.path.dirname(os.path.abspath(__file__)),
        "holdp",
        all_holdings,
    )


@log_start_end(log=logger)
def display_rolling_volatility(
    benchmark_returns: pd.Series,
    portfolio_returns: pd.Series,
    period: str = "1y",
    export: str = "",
    external_axes: Optional[List[plt.Axes]] = None,
):
    """Display rolling volatility

    Parameters
    ----------
    portfolio_returns : pd.Series
        Returns of the portfolio
    benchmark_returns : pd.Series
        Returns of the benchmark
    period: str
        Period for window to consider
    export: str
        Export to file
    external_axes: Optional[List[plt.Axes]]
        Optional axes to display plot on
    """
    if external_axes is None:
        _, ax = plt.subplots(figsize=plot_autoscale(), dpi=PLOT_DPI)
    else:
        if len(external_axes) != 1:
            logger.error("Expected list of one axis items.")
            console.print("[red]1 axes expected.\n[/red]")
            return
        ax = external_axes

    length = portfolio_helper.PERIODS_DAYS[period]

    rolling_volatility = portfolio_returns.rolling(length).std()
    rolling_volatility_bench = benchmark_returns.rolling(length).std()

    rolling_volatility.plot(ax=ax)
    rolling_volatility_bench.plot(ax=ax)
    ax.set_title(f"Rolling Volatility using {period} window")
    ax.set_xlabel("Date")
    ax.legend(["Portfolio", "Benchmark"], loc="upper left")
    ax.set_xlim(rolling_volatility.index[0], rolling_volatility.index[-1])

    if external_axes is None:
        theme.visualize_output()

    export_data(
        export,
        os.path.dirname(os.path.abspath(__file__)),
        "rvol",
        rolling_volatility.to_frame().join(rolling_volatility_bench),
    )


@log_start_end(log=logger)
def display_rolling_sharpe(
    benchmark_returns: pd.Series,
    portfolio_returns: pd.Series,
    period: str = "1y",
    risk_free_rate: float = 0,
    export: str = "",
    external_axes: Optional[List[plt.Axes]] = None,
):
    """Display rolling sharpe

    Parameters
    ----------
    portfolio_returns : pd.Series
        Returns of the portfolio
    benchmark_returns : pd.Series
        Returns of the benchmark
    period: str
        Period for window to consider
    risk_free_rate: float
        Value to use for risk free rate in sharpe/other calculations
    export: str
        Export to file
    external_axes: Optional[List[plt.Axes]]
        Optional axes to display plot on
    """
    if external_axes is None:
        _, ax = plt.subplots(figsize=plot_autoscale(), dpi=PLOT_DPI)
    else:
        if len(external_axes) != 1:
            logger.error("Expected list of one axis items.")
            console.print("[red]1 axes expected.\n[/red]")
            return
        ax = external_axes

    length = portfolio_helper.PERIODS_DAYS[period]

    rolling_sharpe = portfolio_returns.rolling(length).apply(
        lambda x: (x.mean() - risk_free_rate) / x.std()
    )
    rolling_sharpe_bench = benchmark_returns.rolling(length).apply(
        lambda x: (x.mean() - risk_free_rate) / x.std()
    )

    rolling_sharpe.plot(ax=ax)
    rolling_sharpe_bench.plot(ax=ax)
    ax.set_title(f"Rolling Sharpe using {period} window")
    ax.set_xlabel("Date")
    ax.legend(["Portfolio", "Benchmark"], loc="upper left")
    ax.set_xlim(rolling_sharpe.index[0], rolling_sharpe.index[-1])

    if external_axes is None:
        theme.visualize_output()

    export_data(
        export,
        os.path.dirname(os.path.abspath(__file__)),
        "rsharpe",
        rolling_sharpe.to_frame().join(rolling_sharpe_bench),
    )


@log_start_end(log=logger)
def display_rolling_sortino(
    benchmark_returns: pd.Series,
    portfolio_returns: pd.Series,
    period: str = "1y",
    risk_free_rate: float = 0,
    export: str = "",
    external_axes: Optional[List[plt.Axes]] = None,
):
    """Display rolling sortino

    Parameters
    ----------
    portfolio_returns : pd.Series
        Returns of the portfolio
    benchmark_returns : pd.Series
        Returns of the benchmark
    period: str
        Period for window to consider
    risk_free_rate: float
        Value to use for risk free rate in sharpe/other calculations
    export: str
        Export to file
    external_axes: Optional[List[plt.Axes]]
        Optional axes to display plot on
    """
    if external_axes is None:
        _, ax = plt.subplots(figsize=plot_autoscale(), dpi=PLOT_DPI)
    else:
        if len(external_axes) != 1:
            logger.error("Expected list of one axis items.")
            console.print("[red]1 axes expected.\n[/red]")
            return
        ax = external_axes

    length = portfolio_helper.PERIODS_DAYS[period]

    rolling_sortino = portfolio_returns.rolling(length).apply(
        lambda x: (x.mean() - risk_free_rate) / x[x < 0].std()
    )
    rolling_sortino_bench = benchmark_returns.rolling(length).apply(
        lambda x: (x.mean() - risk_free_rate) / x[x < 0].std()
    )

    rolling_sortino.plot(ax=ax)
    rolling_sortino_bench.plot(ax=ax)
    ax.set_title(f"Rolling Sortino using {period} window")
    ax.set_xlabel("Date")
    ax.legend(["Portfolio", "Benchmark"], loc="upper left")
    ax.set_xlim(rolling_sortino.index[0], rolling_sortino.index[-1])

    if external_axes is None:
        theme.visualize_output()

    export_data(
        export,
        os.path.dirname(os.path.abspath(__file__)),
        "rsortino",
        rolling_sortino.to_frame().join(rolling_sortino_bench),
    )


@log_start_end(log=logger)
def display_rolling_beta(
    benchmark_returns: pd.Series,
    portfolio_returns: pd.Series,
    period: str = "1y",
    export: str = "",
    external_axes: Optional[List[plt.Axes]] = None,
):
    """Display rolling beta

    Parameters
    ----------
    portfolio_returns : pd.Series
        Returns of the portfolio
    benchmark_returns : pd.Series
        Returns of the benchmark
    period: str
        Period for window to consider
    export: str
        Export to file
    external_axes: Optional[List[plt.Axes]]
        Optional axes to display plot on
    """
    if external_axes is None:
        _, ax = plt.subplots(figsize=plot_autoscale(), dpi=PLOT_DPI)
    else:
        if len(external_axes) != 1:
            logger.error("Expected list of one axis items.")
            console.print("[red]1 axes expected.\n[/red]")
            return
        ax = external_axes

    length = portfolio_helper.PERIODS_DAYS[period]

    # Rolling beta is defined as Cov(Port,Bench)/var(Bench)
    covs = (
        pd.DataFrame({"Portfolio": portfolio_returns, "Benchmark": benchmark_returns})
        .dropna(axis=0)
        .rolling(length)
        .cov()
        .unstack()
        .dropna()
    )
    rolling_beta = covs["Portfolio"]["Benchmark"] / covs["Benchmark"]["Benchmark"]
    rolling_beta.plot(ax=ax)

    ax.set_title(f"Rolling Beta using {period} window")
    ax.set_xlabel("Date")
    ax.hlines(
        [1],
        xmin=rolling_beta.index[0],
        xmax=rolling_beta.index[-1],
        ls="--",
        color="red",
    )
    ax.legend(["Portfolio", "Benchmark"], loc="upper left")
    ax.set_xlim(rolling_beta.index[0], rolling_beta.index[-1])

    if external_axes is None:
        theme.visualize_output()

    export_data(
        export,
        os.path.dirname(os.path.abspath(__file__)),
        "rbeta",
        rolling_beta,
    )


@log_start_end(log=logger)
def display_maximum_drawdown(
    holdings: pd.Series,
    export: str = "",
    external_axes: Optional[List[plt.Axes]] = None,
):
    """Display maximum drawdown curve

    Parameters
    ----------
    holdings: pd.DataFrame
        Dataframe of holdings vs time
    export: str
        Format to export data
    external_axes: plt.Axes
        Optional axes to display plot on
    """
    drawdown = portfolio_model.calculate_drawdown(holdings)
    if external_axes is None:
        _, ax = plt.subplots(2, 1, figsize=plot_autoscale(), dpi=PLOT_DPI, sharex=True)
    else:
        ax = external_axes

    ax[0].plot(holdings.index, holdings)
    ax[0].set_title("Holdings")
    ax[1].plot(holdings.index, drawdown)
    ax[1].fill_between(holdings.index, np.asarray(drawdown), alpha=0.4)
    ax[1].set_title("Portfolio Drawdown")

    theme.style_primary_axis(ax[1])
    if external_axes is None:
        theme.visualize_output()
    export_data(
        export,
        os.path.dirname(os.path.abspath(__file__)),
        "maxdd",
    )


@log_start_end(log=logger)
def display_rsquare(
    portfolio: portfolio_model.Portfolio,
    export: str = "",
):
    """Display R-square

    Parameters
    ----------
    portfolio: Portfolio
        Portfolio object with trades loaded
    export : str
        Export data format
    """
    print_rich_table(
        portfolio.get_r2_score(),
        title="R-Square Score between Portfolio and Benchmark",
        headers=["R-Square Score"],
        show_index=True,
    )
    export_data(
        export,
        os.path.dirname(os.path.abspath(__file__)),
        "rsquare",
    )


@log_start_end(log=logger)
def display_skewness(
    portfolio: portfolio_model.Portfolio,
    export: str = "",
):
    """Display skewness

    Parameters
    ----------
    portfolio: Portfolio
        Portfolio object with trades loaded
    export : str
        Export data format
    """
    print_rich_table(
        portfolio.get_skewness(),
        title="Skewness for Portfolio and Benchmark",
        show_index=True,
        floatfmt=".3f",
    )
    export_data(
        export,
        os.path.dirname(os.path.abspath(__file__)),
        "skew",
    )


@log_start_end(log=logger)
def display_kurtosis(
    portfolio: portfolio_model.Portfolio,
    export: str = "",
):
    """Display kurtosis

    Parameters
    ----------
    portfolio: Portfolio
        Portfolio object with trades loaded
    export : str
        Export data format
    """
    print_rich_table(
        portfolio.get_kurtosis(),
        title="Kurtosis for Portfolio and Benchmark",
        show_index=True,
        floatfmt=".3f",
    )
    export_data(
        export,
        os.path.dirname(os.path.abspath(__file__)),
        "kurt",
    )


@log_start_end(log=logger)
def display_stats(
    portfolio: portfolio_model.Portfolio,
    period: str = "all",
    export: str = "",
):
    """Display stats

    Parameters
    ----------
    portfolio: Portfolio
        Portfolio object with trades loaded
    period : str
        Period to consider. Choices are: mtd, qtd, ytd, 3m, 6m, 1y, 3y, 5y, 10y, all
    export : str
        Export data format
    """
    print_rich_table(
        portfolio.get_stats(period),
        title=f"Stats for Portfolio and Benchmark in period {period}",
        show_index=True,
        floatfmt=".3f",
    )
    export_data(
        export,
        os.path.dirname(os.path.abspath(__file__)),
        "stats",
    )


@log_start_end(log=logger)
def display_volatility(
    portfolio: portfolio_model.Portfolio,
    export: str = "",
):
    """Display volatility for multiple periods

    Parameters
    ----------
    portfolio: Portfolio
        Portfolio object with trades loaded
    export : str
        Export data format
    """
    df = portfolio.get_volatility()
    print_rich_table(
        df,
        title="Volatility for Portfolio and Benchmark",
        show_index=True,
        floatfmt=".3f",
    )
    export_data(
        export, os.path.dirname(os.path.abspath(__file__)), "metric_volatility", df
    )


@log_start_end(log=logger)
def display_sharpe_ratio(
    portfolio: portfolio_model.Portfolio,
    risk_free_rate: float,
    export: str = "",
):
    """Display sharpe ratio for multiple periods

    Parameters
    ----------
    portfolio: Portfolio
        Portfolio object with trades loaded
    risk_free_rate: float
        Risk free rate value
    export : str
        Export data format
    """
    df = portfolio.get_sharpe_ratio(risk_free_rate)
    print_rich_table(
        df,
        title="Sharpe ratio for Portfolio and Benchmark",
        show_index=True,
        floatfmt=".3f",
    )
    export_data(
        export,
        os.path.dirname(os.path.abspath(__file__)),
        "metric_sharpe",
        df,
    )


@log_start_end(log=logger)
def display_sortino_ratio(
    portfolio: portfolio_model.Portfolio,
    risk_free_rate: float,
    export: str = "",
):
    """Display sortino ratio for multiple periods

    Parameters
    ----------
    portfolio: Portfolio
        Portfolio object with trades loaded
    risk_free_rate: float
        Risk free rate value
    export : str
        Export data format
    """
    df = portfolio.get_sortino_ratio(risk_free_rate)
    print_rich_table(
        df,
        title="Sortino ratio for Portfolio and Benchmark",
        show_index=True,
        floatfmt=".3f",
    )
    export_data(
        export,
        os.path.dirname(os.path.abspath(__file__)),
        "metric_sortino",
        df,
    )


@log_start_end(log=logger)
def display_maximum_drawdown_ratio(
    portfolio: portfolio_model.Portfolio,
    export: str = "",
):
    """Display maximum drawdown for multiple periods

    Parameters
    ----------
    portfolio: Portfolio
        Portfolio object with trades loaded
    export : str
        Export data format
    """
    df = portfolio.get_maximum_drawdown_ratio()
    print_rich_table(
        df,
        title="Maximum drawdown for Portfolio and Benchmark",
        show_index=True,
        floatfmt=".3f",
    )
    export_data(
        export, os.path.dirname(os.path.abspath(__file__)), "metric_maxdrawdown", df
    )


@log_start_end(log=logger)
def display_summary_portfolio_benchmark(
    portfolio_returns: pd.Series,
    benchmark_returns: pd.Series,
    period: str = "all",
    risk_free_rate: float = 0,
    export: str = "",
):
    """Display summary portfolio and benchmark returns

    Parameters
    ----------
    portfolio_returns : pd.Series
        Returns of the portfolio
    benchmark_returns : pd.Series
        Returns of the benchmark
    period : str
        Period to compare cumulative returns and benchmark
    risk_free_rate : float
        Risk free rate for calculations
    export : str
        Export certain type of data
    """
    portfolio_returns = portfolio_helper.filter_df_by_period(portfolio_returns, period)
    benchmark_returns = portfolio_helper.filter_df_by_period(benchmark_returns, period)

    metrics = {}
    metrics["Volatility"] = [portfolio_returns.std(), benchmark_returns.std()]
    metrics["Skew"] = [
        scipy.stats.skew(portfolio_returns),
        scipy.stats.skew(benchmark_returns),
    ]
    metrics["Kurtosis"] = [
        scipy.stats.kurtosis(portfolio_returns),
        scipy.stats.kurtosis(benchmark_returns),
    ]
    metrics["Maximum Drawdowwn"] = [
        portfolio_helper.get_maximum_drawdown(portfolio_returns),
        portfolio_helper.get_maximum_drawdown(benchmark_returns),
    ]
    metrics["Sharpe ratio"] = [
        portfolio_helper.sharpe_ratio(portfolio_returns, risk_free_rate),
        portfolio_helper.sharpe_ratio(benchmark_returns, risk_free_rate),
    ]
    metrics["Sortino ratio"] = [
        portfolio_helper.sortino_ratio(portfolio_returns, risk_free_rate),
        portfolio_helper.sortino_ratio(benchmark_returns, risk_free_rate),
    ]
    metrics["R2 Score"] = [
        r2_score(portfolio_returns, benchmark_returns),
        r2_score(portfolio_returns, benchmark_returns),
    ]

    summary = pd.DataFrame(
        metrics.values(), index=metrics.keys(), columns=["Portfolio", "Benchmark"]
    )

    print_rich_table(
        summary,
        title=f"Summary of Portfolio vs Benchmark for {period} period",
        show_index=True,
        headers=summary.columns,
    )
    export_data(
        export,
        os.path.dirname(os.path.abspath(__file__)),
        "summary",
        summary,
    )


#
# @log_start_end(log=logger)
# def plot_overall_return(
#     comb: pd.DataFrame, m_tick: str, plot: bool = False
# ) -> ImageReader:
#     """Generates overall return graph
#
#     Parameters
#     ----------
#     comb : pd.DataFrame
#         Dataframe with returns
#     m_tick : str
#         The ticker for the market asset
#     plot : bool
#         Whether to plot the graph or return it for PDF
#
#     Returns
#     ----------
#     img : ImageReader
#         Overal return graph
#     """
#     fig, ax = plt.subplots(figsize=(10, 5))
#     ax.plot(comb.index, comb["return"], color="tab:blue", label="Portfolio")
#     ax.plot(comb.index, comb[("Market", "Return")], color="orange", label=m_tick)
#
#     ax.set_ylabel("", fontweight="bold", fontsize=12, color="black")
#     ax.set_xlabel("")
#     ax.yaxis.set_label_coords(-0.1, 0.5)
#     ax.grid(True)
#     ax.spines["top"].set_visible(False)
#     ax.spines["right"].set_visible(False)
#     ax.spines["bottom"].set_visible(False)
#     ax.spines["left"].set_visible(False)
#     fig.suptitle(
#         "Cumulative Performance", y=0.99, fontweight="bold", fontsize=14, color="black"
#     )
#     ax.axhline(0, ls="-", lw=1, color="gray", zorder=1)
#     ax.axhline(0, ls="--", lw=1, color="black", zorder=2)
#     fig.set_facecolor("white")
#     ax.set_title(
#         f'{comb.index[:1][0].strftime("%Y/%m/%d")} - {comb.index[-1:][0].strftime("%Y/%m/%d")}',
#         fontsize=12,
#         color="gray",
#     )
#     ax.yaxis.set_major_formatter(mtick.PercentFormatter(1.0))
#     ax.set_facecolor("white")
#     ax.legend()
#     fig.autofmt_xdate()
#     if plot:
#         plt.show()
#         console.print("")
#         return None
#     imgdata = BytesIO()
#     fig.savefig(imgdata, format="png")
#     plt.close("all")
#     imgdata.seek(0)
#     return ImageReader(imgdata)
#
#
# @log_start_end(log=logger)
# def plot_rolling_beta(df: pd.DataFrame) -> ImageReader:
#     """Returns a chart with the portfolio's rolling beta
#
#     Parameters
#     ----------
#     df : pd.DataFrame
#         The dataframe to be analyzed
#
#     Returns
#     ----------
#     img : ImageReader
#         Rolling beta graph
#     """
#
#     fig, ax = plt.subplots(figsize=(10, 5))
#     ax.plot(
#         df.index,
#         df["total"],
#         color="tab:blue",
#     )
#
#     ax.set_ylabel("", fontweight="bold", fontsize=12, color="black")
#     ax.set_xlabel("")
#     ax.yaxis.set_label_coords(-0.1, 0.5)
#     ax.grid(True)
#     ax.spines["top"].set_visible(False)
#     ax.spines["right"].set_visible(False)
#     ax.spines["bottom"].set_visible(False)
#     ax.spines["left"].set_visible(False)
#     fig.suptitle(
#         "Rolling Beta of Stocks", y=0.99, fontweight="bold", fontsize=14, color="black"
#     )
#     ax.axhline(0, ls="-", lw=1, color="gray", zorder=1)
#     ax.axhline(0, ls="--", lw=1, color="black", zorder=2)
#     fig.set_facecolor("white")
#     ax.set_title(
#         f'{df.index[:1][0].strftime("%Y-%m-%d")} - {df.index[-1:][0].strftime("%Y-%m-%d")}',
#         color="gray",
#     )
#     ax.set_facecolor("white")
#     fig.autofmt_xdate()
#     imgdata = BytesIO()
#     fig.savefig(imgdata, format="png")
#     plt.close("all")
#     imgdata.seek(0)
#     return ImageReader(imgdata)
#
#
# @log_start_end(log=logger)
# def plot_ef(
#     stocks: List[str],
#     variance: float,
#     per_ret: float,
#     rf_rate: float,
#     period: str = "3mo",
#     n_portfolios: int = 300,
#     risk_free: bool = False,
# ):
#     """Display efficient frontier
#
#     Parameters
#     ----------
#     stocks : List[str]
#         List of the stocks to be included in the weights
#     variance : float
#         The variance for the portfolio
#     per_ret : float
#         The portfolio's return for the portfolio
#     rf_rate : float
#         The risk free rate
#     period : str
#         The period to track
#     n_portfolios : int
#         The number of portfolios to generate
#     risk_free : bool
#         Include the risk-free asset
#     """
#     fig, ax = plt.subplots(figsize=(10, 5), dpi=PLOT_DPI)
#     ef, rets, stds = optimizer_model.generate_random_portfolios(
#         [x.upper() for x in stocks], period, n_portfolios
#     )
#     sharpes = rets / stds
#     ax.scatter(stds, rets, marker=".", c=sharpes, cmap="viridis_r")
#     plotting.plot_efficient_frontier(ef, ax=ax, show_assets=True)
#     # Find the tangency portfolio
#     ret_sharpe, std_sharpe, _ = ef.portfolio_performance(risk_free_rate=rf_rate)
#     ax.scatter(std_sharpe, ret_sharpe, marker="*", s=100, c="r", label="Max Sharpe")
#     plt.plot(variance, per_ret, "ro", label="Portfolio")
#     # Add risk free line
#     if risk_free:
#         y = ret_sharpe * 1.2
#         m = (ret_sharpe - rf_rate) / std_sharpe
#         x2 = (y - rf_rate) / m
#         x = [0, x2]
#         y = [rf_rate, y]
#         line = Line2D(x, y, color="#FF0000", label="Capital Allocation Line")
#         ax.set_xlim(xmin=min(stds) * 0.8)
#         ax.add_line(line)
#     ax.set_title(f"Efficient Frontier simulating {n_portfolios} portfolios")
#     ax.legend()
#     fig.tight_layout()
#     ax.grid(b=True, which="major", color="#666666", linestyle="-")
#
#     if obbff.USE_ION:
#         plt.ion()
#
#     imgdata = BytesIO()
#     fig.savefig(imgdata, format="png")
#     plt.close("all")
#     imgdata.seek(0)
#     return ImageReader(imgdata)


# @log_start_end(log=logger)
# def display_allocation2(data: pd.DataFrame, graph: bool):
#     """Displays allocation
#     Parameters
#     ----------
#     data: pd.DataFrame
#         The portfolio allocation dataframe
#     graph: bool
#         If pie chart shall be displayed with table"""
#
#     print_rich_table(data, headers=list(data.columns), title="Allocation")
#     console.print("")
#
#     if graph:
#         graph_data = data[data["pct_allocation"] >= 5].copy()
#         if not graph_data.empty:
#             graph_data.loc["Other"] = [
#                 "NA",
#                 data["value"].sum() - graph_data["value"].sum(),
#                 100 - graph_data["value"].sum(),
#             ]
#             labels = graph_data.index.values
#             sizes = graph_data["value"].to_list()
#         else:
#             labels = data.index.values
#             sizes = data["value"].to_list()
#         fig, ax = plt.subplots()
#         ax.pie(sizes, labels=labels, autopct="%1.1f%%", startangle=90)
#         ax.axis("equal")
#         ax.set_title("Portfolio Allocation")
#         fig.set_tight_layout(True)
#
#         plt.show()

#
# class Report:
#     @log_start_end(log=logger)
#     def __init__(self, df: pd.DataFrame, hist: pd.DataFrame, m_tick: str):
#         """Generate financial reports.
#         Financial reports allow users to show the how they have been performing in
#         trades. This allows for a simple way to show progress and analyze metrics
#         that track portfolio performance
#
#         Parameters
#         ----------
#         df : pd.DataFrame
#             The dataframe with previous holdings information
#         hist : pd.DataFrame
#             The dataframe with previous prices for stocks in the portfolio
#         df_m : pd.DataFrame
#             Dataframe of benchmark
#         n : int
#             The number of days to analyze
#
#         Attributes
#         ----------
#         generate_report : None
#             Generates a report with the given parameters
#         generate_pg1 : None
#             Creates the first page of the PDF report
#         generate_pg2 : None
#             Creates the second page of the PDF report
#
#         """
#         self.df = df
#         self.hist = hist
#         self.m_tick = m_tick
#         self.df_m = yfinance_model.get_market(self.df.index[0], self.m_tick)
#         # self.returns, self.variance = portfolio_model.get_return(df, self.df_m, n)
#         self.returns = pd.DataFrame()
#         self.rf = get_rf()
#         self.betas = portfolio_model.get_rolling_beta(
#             self.df, self.hist, self.df_m, 365
#         )
#
#     @log_start_end(log=logger)
#     def generate_report(self) -> None:
#         d = path.dirname(path.abspath(__file__)).replace(
#             "openbb_terminal", "exports"
#         )
#         loc = path.abspath(
#             path.join(
#                 d,
#                 f"ar_{datetime.now().strftime('%Y%m%d_%H%M%S')}.pdf",
#             )
#         )
#         report = canvas.Canvas(loc, pagesize=letter)
#         reportlab_helpers.base_format(report, "Overview")
#         self.generate_pg1(report)
#         self.generate_pg2(report)
#         report.save()
#         console.print("File save in:\n", loc, "\n")
#
#     @log_start_end(log=logger)
#     def generate_pg1(self, report: canvas.Canvas) -> None:
#         report.drawImage(
#             plot_overall_return(self.returns, self.m_tick, False), 15, 400, 600, 300
#         )
#         main_text = portfolio_model.get_main_text(self.returns)
#         reportlab_helpers.draw_paragraph(report, main_text, 30, 410, 550, 200)
#         current_return = self.returns["return"][-1]
#         beta = self.betas["total"][-1]
#         market_return = self.returns[("Market", "Return")][-1]
#         sharpe = f"{(current_return - self.rf)/ np.std(self.returns['return']):.2f}"
#         treynor = f"{(current_return - self.rf)/ beta:.2f}" if beta > 0 else "N/A"
#         alpha = f"{current_return - (self.rf + beta * (market_return - self.rf)):.2f}"
#         information = (
#             f"{float(alpha)/ (np.std(self.returns['return'] - market_return)):.2f}"
#         )
#         perf = [
#             ["Sharpe", sharpe],
#             ["Treynor", treynor],
#             ["Alpha", alpha],
#             ["Information", information],
#         ]
#         reportlab_helpers.draw_table(report, "Performance", 540, 300, 30, perf)
#         reportlab_helpers.draw_paragraph(
#             report, portfolio_model.performance_text, 140, 290, 460, 200
#         )
#         report.showPage()
#
#     @log_start_end(log=logger)
#     def generate_pg2(self, report: canvas.Canvas) -> None:
#         reportlab_helpers.base_format(report, "Portfolio Analysis")
#         if "Holding" in self.df.columns:
#             report.drawImage(plot_rolling_beta(self.betas), 15, 400, 600, 300)
#             main_t = portfolio_model.get_beta_text(self.betas)
#             reportlab_helpers.draw_paragraph(report, main_t, 30, 410, 550, 200)
#             # report.drawImage(plot_ef(uniques, self.variance, self.returns["return"][-1], self.rf), 15, 65, 600, 300)<|MERGE_RESOLUTION|>--- conflicted
+++ resolved
@@ -707,7 +707,6 @@
     external_axes: plt.Axes
         Optional axes to display plot on
     """
-<<<<<<< HEAD
     portfolio_returns = portfolio_helper.filter_df_by_period(portfolio_returns, period)
     benchmark_returns = portfolio_helper.filter_df_by_period(benchmark_returns, period)
 
@@ -728,14 +727,6 @@
             )
         else:
             ax = external_axes
-=======
-    if external_axes is None:
-        _, ax = plt.subplots(4, 1, figsize=(8, 8), dpi=PLOT_DPI, sharex=True)
-    elif is_valid_axes_count(external_axes, 4):
-        ax = external_axes
-    else:
-        return
->>>>>>> 26781cb1
 
         ax[0].set_title(f"Portfolio in period {period}")
         ax[0].plot(portfolio_returns.index, portfolio_returns, label="Portfolio")
