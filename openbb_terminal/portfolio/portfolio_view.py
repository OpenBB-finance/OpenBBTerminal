"""Portfolio View"""
__docformat__ = "numpy"

import logging
from typing import List, Optional
import os

from datetime import datetime
import numpy as np
import pandas as pd
from matplotlib import pyplot as plt
import seaborn as sns

from openbb_terminal.common.quantitative_analysis import qa_view
from openbb_terminal.config_terminal import theme
from openbb_terminal.config_plot import PLOT_DPI
from openbb_terminal.portfolio.portfolio_model import (
    PortfolioEngine,
    get_transactions,
    get_daily_returns,
    get_performance_vs_benchmark,
    get_yearly_returns,
    get_monthly_returns,
    get_distribution_returns,
    get_holdings_value,
    get_holdings_percentage,
    get_rolling_volatility,
    get_rolling_sharpe,
    get_rolling_sortino,
    get_rolling_beta,
    get_maximum_drawdown,
    get_r2_score,
    get_skewness,
    get_kurtosis,
    get_stats,
    get_assets_allocation,
    get_sectors_allocation,
    get_countries_allocation,
    get_regions_allocation,
    get_volatility,
    get_sharpe_ratio,
    get_sortino_ratio,
    get_maximum_drawdown_ratio,
    get_gaintopain_ratio,
    get_tracking_error,
    get_information_ratio,
    get_tail_ratio,
    get_common_sense_ratio,
    get_jensens_alpha,
    get_calmar_ratio,
    get_kelly_criterion,
    get_payoff_ratio,
    get_profit_factor,
    get_summary,
)

from openbb_terminal.helper_funcs import (
    export_data,
    plot_autoscale,
    print_rich_table,
)
from openbb_terminal.decorators import log_start_end
from openbb_terminal.rich_config import console

# pylint: disable=C0302,redefined-outer-name

# from reportlab.lib.pagesizes import letter
# from reportlab.pdfgen import canvas
# from reportlab.lib.utils import ImageReader
# from openbb_terminal.portfolio import reportlab_helpers

logger = logging.getLogger(__name__)


@log_start_end(log=logger)
def load_info():
    """Prints instructions to load a CSV

    Returns
    ----------
    text : str
        Information on how to load a csv
    """
    text = """
In order to load a CSV do the following:

1. Add headers to the first row, below is data for each column:\n
\t1. Identifier for the asset (such as a stock ticker)
\t2. Type of asset (stock, bond, option, crypto)
\t3. The volume of the asset transacted
\t4. The buy date in yyyy/mm/dd
\t5. The Price paid for the asset
\t6. Any fees paid during the transaction
\t7. A premium paid or received if this was an option
\t8. Whether the asset was bought (covered) or sold (shorted)\n
2. Place this file in openbb_terminal/portfolio/portfolios\n
        """
    console.print(text)


@log_start_end(log=logger)
def display_transactions(
    portfolio_engine=None,
    show_index=False,
    limit: int = 10,
    export: str = "",
):
    """Display portfolio transactions

    Parameters
    ----------
    portfolio_engine: PortfolioEngine
        Instance of PortfolioEngine class
    show_index: bool
        Defaults to False.
    limit: int
        Number of rows to display
    export : str
        Export certain type of data
    """

    if portfolio_engine.empty:
        logger.warning("No transactions file loaded.")
        console.print("[red]No transactions file loaded.[/red]\n")

    else:
        df = get_transactions(portfolio_engine)
        print_rich_table(
            df=df[:limit],
            show_index=show_index,
            title=f"Last {limit if limit < len(df) else len(df)} transactions",
        )

        export_data(
            export,
            os.path.dirname(os.path.abspath(__file__)),
            "transactions",
            df.set_index("Date"),
        )


@log_start_end(log=logger)
def display_assets_allocation(
    portfolio_engine=None,
    limit: int = 10,
    tables: bool = False,
):
    """Display portfolio asset allocation compared to the benchmark

    Parameters
    ----------
    portfolio_engine: PortfolioEngine
        Instance of PortfolioEngine class
    tables: bool
        Whether to include separate asset allocation tables
    limit: int
        The amount of assets you wish to show, by default this is set to 10
    """

    combined, portfolio_allocation, benchmark_allocation = get_assets_allocation(
        portfolio_engine=portfolio_engine,
        limit=limit,
        tables=True,
    )

    display_category(
        category="assets",
        df0=combined,
        df1=portfolio_allocation,
        df2=benchmark_allocation,
        tables=tables,
        limit=limit,
    )


@log_start_end(log=logger)
def display_sectors_allocation(
    portfolio_engine=None,
    limit: int = 10,
    tables: bool = False,
):
    """Display portfolio sector allocation compared to the benchmark

    Parameters
    ----------
    portfolio_engine: PortfolioEngine
        Instance of PortfolioEngine class
    limit: int
        The amount of assets you wish to show, by default this is set to 10
    tables: bool
        Whether to include separate asset allocation tables
    """

    combined, portfolio_allocation, benchmark_allocation = get_sectors_allocation(
        portfolio_engine=portfolio_engine,
        limit=limit,
        tables=True,
    )

<<<<<<< HEAD
    if include_separate_tables:
        console.print("\n")
        print_rich_table(
            portfolio_allocation,
            headers=list(portfolio_allocation.columns),
            title=f"Portfolio - Top {len(portfolio_allocation) if len(benchmark_allocation) < limit else limit} "
            f"Assets Allocation",
            floatfmt=[".2%", ".2%"],
            show_index=False,
        )
        console.print("\n")
        print_rich_table(
            benchmark_allocation,
            headers=list(benchmark_allocation.columns),
            title=f"Benchmark - Top {len(benchmark_allocation) if len(benchmark_allocation) < limit else limit} "
            f"Assets Allocation",
            floatfmt=[".2%", ".2%"],
            show_index=False,
        )
=======
    display_category(
        category="sectors",
        df0=combined,
        df1=portfolio_allocation,
        df2=benchmark_allocation,
        tables=tables,
        limit=limit,
    )
>>>>>>> e3cd8bdc


@log_start_end(log=logger)
def display_countries_allocation(
    portfolio_engine=None,
    limit: int = 10,
    tables: bool = False,
):
    """Display portfolio country allocation compared to the benchmark

    Parameters
    ----------
    portfolio_engine: PortfolioEngine
        Instance of PortfolioEngine class
    limit: int
        The amount of assets you wish to show, by default this is set to 10
    tables: bool
        Whether to include separate asset allocation tables
    """

    combined, portfolio_allocation, benchmark_allocation = get_countries_allocation(
        portfolio_engine=portfolio_engine,
        limit=limit,
        tables=True,
    )

    display_category(
        category="countries",
        df0=combined,
        df1=portfolio_allocation,
        df2=benchmark_allocation,
        tables=tables,
        limit=limit,
    )


@log_start_end(log=logger)
def display_regions_allocation(
    portfolio_engine=None,
    limit: int = 10,
    tables: bool = False,
):
    """Display portfolio region allocation compared to the benchmark

    Parameters
    ----------
    portfolio_engine: PortfolioEngine
        Instance of PortfolioEngine class
    limit: int
        The amount of assets you wish to show, by default this is set to 10
    tables: bool
        Whether to include separate asset allocation tables
    """

    combined, portfolio_allocation, benchmark_allocation = get_regions_allocation(
        portfolio_engine=portfolio_engine,
        limit=limit,
        tables=True,
    )

    display_category(
        category="regions",
        df0=combined,
        df1=portfolio_allocation,
        df2=benchmark_allocation,
        tables=tables,
        limit=limit,
    )


<<<<<<< HEAD
        console.print("\n")
=======
def display_category(**kwargs):
    """Display category tables

    Parameters
    ----------
    **kwargs
    """

    category = kwargs["category"]
    combined = kwargs["df0"]
    portfolio_allocation = kwargs["df1"]
    benchmark_allocation = kwargs["df2"]
    tables = kwargs["tables"]
    limit = kwargs["limit"]

    if benchmark_allocation.empty:
        console.print(f"[red]Benchmark data for {category} is empty.[/red]")
        return

    if portfolio_allocation.empty:
        console.print(f"[red]Portfolio data for {category} is empty.[/red]")
        return

    if tables:
        print_rich_table(
            combined.replace(0, "-"),
            headers=list(combined.columns),
            title=f"Portfolio vs. Benchmark - Top {len(combined) if len(combined) < limit else limit} "
            f"{category.capitalize()} Allocation",
            floatfmt=[".2f", ".2%", ".2%", ".2%"],
            show_index=False,
        )
        console.print("")
>>>>>>> e3cd8bdc
        print_rich_table(
            pd.DataFrame(portfolio_allocation),
            headers=["Symbol", "Allocation"],
            title=f"Portfolio - Top {len(portfolio_allocation) if len(portfolio_allocation) < limit else limit} "
            f"{category.capitalize()} Allocation",
            floatfmt=["", ".2%"],
            show_index=False,
        )
<<<<<<< HEAD
        console.print("\n")
=======
        console.print("")
>>>>>>> e3cd8bdc
        print_rich_table(
            pd.DataFrame(benchmark_allocation),
            headers=["Symbol", "Allocation"],
            title=f"Benchmark - Top {len(benchmark_allocation) if len(benchmark_allocation) < limit else limit} "
            f"{category.capitalize()} Allocation",
            floatfmt=["", ".2%"],
            show_index=False,
        )
    else:
        print_rich_table(
            combined.replace(0, "-"),
            headers=list(combined.columns),
            title=f"Portfolio vs. Benchmark - Top {len(combined) if len(combined) < limit else limit} "
            f"{category.capitalize()} Allocation",
            floatfmt=[".2f", ".2%", ".2%", ".2%"],
            show_index=False,
        )


@log_start_end(log=logger)
def display_performance_vs_benchmark(
    portfolio_engine: PortfolioEngine,
    show_all_trades: bool = False,
):
    """Display portfolio performance vs the benchmark

    Parameters
    ----------
    portfolio_trades: pd.DataFrame
        Object containing trades made within the portfolio.
    benchmark_trades: pd.DataFrame
        Object containing trades made within the benchmark.
    show_all_trades: bool
        Whether to also show all trades made and their performance (default is False)
    """

    df = get_performance_vs_benchmark(portfolio_engine, show_all_trades)

    if show_all_trades:
        print_rich_table(
            df,
            title="Portfolio vs. Benchmark - Individual Trades in period",
            headers=list(df.columns),
            show_index=False,
            floatfmt=[".2f", ".2f", ".2f", ".2%", ".2f", ".2%", ".2%"],
        )
    else:
        print_rich_table(
            df,
            title="Portfolio vs. Benchmark",
            headers=list(df.columns),
            show_index=True,
        )


@log_start_end(log=logger)
def display_yearly_returns(
    portfolio_engine: PortfolioEngine,
    window: str = "all",
    raw: bool = False,
    export: str = "",
    external_axes: Optional[plt.Axes] = None,
):
    """Display yearly returns

    Parameters
    ----------
    portfolio_engine: PortfolioEngine
        PortfolioEngine class instance, this will hold transactions and perform calculations.
        Use `portfolio.load` to create a PortfolioEngine.
    window : str
        interval to compare cumulative returns and benchmark
    raw : False
        Display raw data from cumulative return
    export : str
        Export certain type of data
    external_axes: plt.Axes
        Optional axes to display plot on
    """

    df = get_yearly_returns(portfolio_engine, window)

    if raw:
        print_rich_table(
            df,
            title="Yearly Portfolio and Benchmark returns",
            headers=["Portfolio [%]", "Benchmark [%]", "Difference [%]"],
            show_index=True,
        )

    else:
        if external_axes is None:
            _, ax = plt.subplots(figsize=plot_autoscale(), dpi=PLOT_DPI)
        else:
            if len(external_axes) != 1:
                logger.error("Expected list of 1 axis items")
                console.print("[red]Expected list of 1 axis items.\n[/red]")
                return
            ax = external_axes[0]

        creturns_year_idx = list()
        breturns_year_idx = list()

        for year in df.index.values:
            creturns_year_idx.append(datetime.strptime(f"{year}-04-15", "%Y-%m-%d"))
            breturns_year_idx.append(datetime.strptime(f"{year}-08-15", "%Y-%m-%d"))

        ax.bar(
            creturns_year_idx,
            df["Portfolio"],
            width=100,
            label="Portfolio",
        )
        ax.bar(
            breturns_year_idx,
            df["Benchmark"],
            width=100,
            label="Benchmark",
        )

        ax.legend(loc="upper left")
        ax.set_ylabel("Yearly Returns [%]")
        ax.set_title(f"Yearly Returns [%] in period {window}")
        theme.style_primary_axis(ax)

        if not external_axes:
            theme.visualize_output()

    export_data(
        export,
        os.path.dirname(os.path.abspath(__file__)),
        "yret",
        df,
    )


@log_start_end(log=logger)
def display_monthly_returns(
    portfolio_engine: PortfolioEngine,
    window: str = "all",
    raw: bool = False,
    show_vals: bool = False,
    export: str = "",
    external_axes: Optional[plt.Axes] = None,
):
    """Display monthly returns

    Parameters
    ----------
    portfolio_engine: PortfolioEngine
        PortfolioEngine class instance, this will hold transactions and perform calculations.
        Use `portfolio.load` to create a PortfolioEngine.
    window : str
        interval to compare cumulative returns and benchmark
    raw : False
        Display raw data from cumulative return
    show_vals : False
        Show values on heatmap
    export : str
        Export certain type of data
    external_axes: plt.Axes
        Optional axes to display plot on
    """

    portfolio_returns, benchmark_returns = get_monthly_returns(portfolio_engine, window)

    if raw:
        print_rich_table(
            portfolio_returns,
            title="Monthly returns - portfolio [%]",
            headers=portfolio_returns.columns,
            show_index=True,
        )
        console.print("\n")

        print_rich_table(
            benchmark_returns,
            title="Monthly returns - benchmark [%]",
            headers=benchmark_returns.columns,
            show_index=True,
        )

    else:
        if external_axes is None:
            _, ax = plt.subplots(
                2,
                1,
                figsize=plot_autoscale(),
                dpi=PLOT_DPI,
            )
        else:
            if len(external_axes) != 2:
                logger.error("Expected list of 2 axis items")
                console.print("[red]Expected list of 2 axis items.\n[/red]")
                return
            ax = external_axes

        ax[0].set_title(f"Portfolio in period {window}")
        sns.heatmap(
            portfolio_returns,
            cmap="bwr_r",
            vmax=max(portfolio_returns.max().max(), benchmark_returns.max().max()),
            vmin=min(portfolio_returns.min().min(), benchmark_returns.min().min()),
            center=0,
            annot=show_vals,
            fmt=".1f",
            mask=portfolio_returns.applymap(lambda x: x == 0),
            ax=ax[0],
        )
        theme.style_primary_axis(ax[0])

        ax[1].set_title(f"Benchmark in period {window}")
        sns.heatmap(
            portfolio_returns,
            cmap="bwr_r",
            vmax=max(portfolio_returns.max().max(), benchmark_returns.max().max()),
            vmin=min(portfolio_returns.min().min(), benchmark_returns.min().min()),
            center=0,
            annot=show_vals,
            fmt=".1f",
            mask=benchmark_returns.applymap(lambda x: x == 0),
            ax=ax[1],
        )
        theme.style_primary_axis(ax[1])

        if external_axes is None:
            theme.visualize_output()

    export_data(
        export,
        os.path.dirname(os.path.abspath(__file__)),
        "mret",
        portfolio_returns,
    )


@log_start_end(log=logger)
def display_daily_returns(
    portfolio_engine: PortfolioEngine,
    window: str = "all",
    raw: bool = False,
    limit: int = 10,
    export: str = "",
    external_axes: Optional[plt.Axes] = None,
):
    """Display daily returns

    Parameters
    ----------
    portfolio_engine: PortfolioEngine
        PortfolioEngine class instance, this will hold transactions and perform calculations.
        Use `portfolio.load` to create a PortfolioEngine.
    window : str
        interval to compare cumulative returns and benchmark
    raw : False
        Display raw data from cumulative return
    limit : int
        Last daily returns to display
    export : str
        Export certain type of data
    external_axes: plt.Axes
        Optional axes to display plot on
    """

    df = get_daily_returns(portfolio_engine, window)

    if raw:
        print_rich_table(
            df.tail(limit),
            title="Portfolio and Benchmark daily returns",
            headers=["Portfolio [%]", "Benchmark [%]"],
            show_index=True,
        )
    else:
        if external_axes is None:
            _, ax = plt.subplots(
                2, 1, figsize=plot_autoscale(), dpi=PLOT_DPI, sharex=True
            )
        else:
            if len(external_axes) != 2:
                logger.error("Expected list of 2 axis items")
                console.print("[red]Expected list of 2 axis items.\n[/red]")
                return
            ax = external_axes

        ax[0].set_title(f"Portfolio in period {window}")
        ax[0].plot(df.index, df["portfolio"], label="Portfolio")
        ax[0].set_ylabel("Returns [%]")
        theme.style_primary_axis(ax[0])
        ax[1].set_title(f"Benchmark in period {window}")
        ax[1].plot(df.index, df["benchmark"], label="Benchmark")
        ax[1].set_ylabel("Returns [%]")
        theme.style_primary_axis(ax[1])

        if external_axes is None:
            theme.visualize_output()

    export_data(
        export,
        os.path.dirname(os.path.abspath(__file__)),
        "dret",
        df,
    )


@log_start_end(log=logger)
def display_distribution_returns(
    portfolio_engine: PortfolioEngine,
    window: str = "all",
    raw: bool = False,
    export: str = "",
    external_axes: Optional[plt.Axes] = None,
):
    """Display daily returns

    Parameters
    ----------
    portfolio_returns : pd.Series
        Returns of the portfolio
    benchmark_returns : pd.Series
        Returns of the benchmark
    interval : str
        interval to compare cumulative returns and benchmark
    raw : False
        Display raw data from cumulative return
    export : str
        Export certain type of data
    external_axes: plt.Axes
        Optional axes to display plot on
    """

    df = get_distribution_returns(portfolio_engine, window)
    df_portfolio = df["portfolio"]
    df_benchmark = df["benchmark"]

    stats = df.describe()

    if raw:
        print_rich_table(
            stats,
            title=f"Stats for Portfolio and Benchmark in period {window}",
            show_index=True,
            headers=["Portfolio", "Benchmark"],
        )

    else:
        if external_axes is None:
            _, ax = plt.subplots(
                figsize=plot_autoscale(),
                dpi=PLOT_DPI,
            )
        else:
            if len(external_axes) != 1:
                logger.error("Expected list of 1 axis items")
                console.print("[red]Expected list of 1 axis items.\n[/red]")
                return
            ax = external_axes[0]

        ax.set_title("Returns distribution")
        ax.set_ylabel("Density")
        ax.set_xlabel("Daily return [%]")

        ax = sns.kdeplot(df_portfolio.values, label="portfolio")
        kdeline = ax.lines[0]
        mean = df_portfolio.values.mean()
        xs = kdeline.get_xdata()
        ys = kdeline.get_ydata()
        height = np.interp(mean, xs, ys)
        ax.vlines(mean, 0, height, color="yellow", ls=":")

        ax = sns.kdeplot(df_benchmark.values, label="benchmark")
        kdeline = ax.lines[1]
        mean = df_benchmark.values.mean()
        xs = kdeline.get_xdata()
        ys = kdeline.get_ydata()
        height = np.interp(mean, xs, ys)
        ax.vlines(mean, 0, height, color="orange", ls=":")

        theme.style_primary_axis(ax)
        ax.legend()

        if not external_axes:
            theme.visualize_output()

    export_data(
        export,
        os.path.dirname(os.path.abspath(__file__)),
        "distr",
        stats,
    )


@log_start_end(log=logger)
def display_holdings_value(
    portfolio_engine: PortfolioEngine,
    unstack: bool = False,
    raw: bool = False,
    limit: int = 10,
    export: str = "",
    external_axes: Optional[plt.Axes] = None,
):
    """Display holdings of assets (absolute value)

    Parameters
    ----------
    portfolio_engine: PortfolioEngine
        PortfolioEngine class instance, this will hold transactions and perform calculations.
        Use `portfolio.load` to create a PortfolioEngine.
    unstack: bool
        Individual assets over time
    raw : bool
        To display raw data
    limit : int
        Number of past market days to display holdings
    export: str
        Format to export plot
    external_axes: plt.Axes
        Optional axes to display plot on
    """

    all_holdings = get_holdings_value(portfolio_engine)

    if raw:
        print_rich_table(
            all_holdings.tail(limit),
            title="Holdings of assets (absolute value)",
            headers=all_holdings.columns,
            show_index=True,
        )
    else:
        if external_axes is None:
            _, ax = plt.subplots(figsize=plot_autoscale(), dpi=PLOT_DPI)
        else:
            if len(external_axes) != 1:
                logger.error("Expected list of 1 axis items")
                console.print("[red]Expected list of 1 axis items.\n[/red]")
                return
            ax = external_axes[0]

        if not unstack:
            all_holdings.drop(columns=["Total Value"], inplace=True)
            ax.stackplot(
                all_holdings.index,
                [all_holdings[col] for col in all_holdings.columns],
                labels=all_holdings.columns,
            )
            ax.set_title("Asset Holdings (value)")
        else:
            all_holdings.plot(ax=ax)
            ax.set_title("Individual Asset Holdings (value)")

        if len(all_holdings.columns) > 10:
            legend_columns = round(len(all_holdings.columns) / 5)
        elif len(all_holdings.columns) > 40:
            legend_columns = round(len(all_holdings.columns) / 10)
        else:
            legend_columns = 1
        ax.legend(loc="upper left", ncol=legend_columns)
        ax.set_ylabel("Holdings ($)")
        theme.style_primary_axis(ax)
        if external_axes is None:
            theme.visualize_output()

    export_data(
        export,
        os.path.dirname(os.path.abspath(__file__)),
        "holdv",
        all_holdings,
    )


@log_start_end(log=logger)
def display_holdings_percentage(
    portfolio_engine: PortfolioEngine,
    unstack: bool = False,
    raw: bool = False,
    limit: int = 10,
    export: str = "",
    external_axes: Optional[plt.Axes] = None,
):
    """Display holdings of assets (in percentage)

    Parameters
    ----------
    portfolio_engine: PortfolioEngine
        PortfolioEngine class instance, this will hold transactions and perform calculations.
        Use `portfolio.load` to create a PortfolioEngine.
    unstack: bool
        Individual assets over time
    raw : bool
        To display raw data
    limit : int
        Number of past market days to display holdings
    export: str
        Format to export plot
    external_axes: plt.Axes
        Optional axes to display plot on
    """

    all_holdings = get_holdings_percentage(portfolio_engine)

    if raw:
        # No need to account for time since this is daily data
        all_holdings.index = all_holdings.index.date

        all_holdings.columns = [f"{col} [%]" for col in all_holdings.columns]

        print_rich_table(
            all_holdings.tail(limit),
            title="Holdings of assets (in percentage)",
            headers=all_holdings.columns,
            show_index=True,
        )

    else:
        if external_axes is None:
            _, ax = plt.subplots(figsize=plot_autoscale(), dpi=PLOT_DPI)
        else:
            if len(external_axes) != 1:
                logger.error("Expected list of 1 axis items")
                console.print("[red]Expected list of 1 axis items.\n[/red]")
                return
            ax = external_axes[0]

        if not unstack:
            ax.stackplot(
                all_holdings.index,
                all_holdings.values.T,
                labels=all_holdings.columns,
            )
            ax.set_title("Asset Holdings (percentage)")
        else:
            all_holdings.plot(ax=ax)
            ax.set_title("Individual Asset Holdings (percentage)")

        if len(all_holdings.columns) > 10:
            legend_columns = round(len(all_holdings.columns) / 5)
        elif len(all_holdings.columns) > 40:
            legend_columns = round(len(all_holdings.columns) / 10)
        else:
            legend_columns = 1
        ax.legend(loc="upper left", ncol=legend_columns)
        ax.set_ylabel("Portfolio holdings (%)")
        theme.style_primary_axis(ax)
        if external_axes is None:
            theme.visualize_output()

    export_data(
        export,
        os.path.dirname(os.path.abspath(__file__)),
        "holdp",
        all_holdings,
    )


@log_start_end(log=logger)
def display_rolling_volatility(
    portfolio_engine: PortfolioEngine,
    window: str = "1y",
    export: str = "",
    external_axes: Optional[List[plt.Axes]] = None,
):
    """Display rolling volatility

    Parameters
    ----------
    portfolio : PortfolioEngine
        PortfolioEngine object
    interval: str
        interval for window to consider
    export: str
        Export to file
    external_axes: Optional[List[plt.Axes]]
        Optional axes to display plot on
    """

    metric = "volatility"
    df = get_rolling_volatility(portfolio_engine, window)
    if df.empty:
        return

    if external_axes is None:
        _, ax = plt.subplots(figsize=plot_autoscale(), dpi=PLOT_DPI)
    else:
        if len(external_axes) != 1:
            logger.error("Expected list of one axis items.")
            console.print("[red]1 axes expected.\n[/red]")
            return
        ax = external_axes[0]

    df_portfolio = df["portfolio"]
    df_benchmark = df["benchmark"]

    df_portfolio.plot(ax=ax)
    df_benchmark.plot(ax=ax)
    ax.set_title(f"Rolling {metric.title()} using {window} window")
    ax.set_xlabel("Date")
    ax.legend(["Portfolio", "Benchmark"], loc="upper left")
    ax.set_xlim(df_portfolio.index[0], df_portfolio.index[-1])

    if external_axes is None:
        theme.visualize_output()

    export_data(
        export,
        os.path.dirname(os.path.abspath(__file__)),
        metric,
        df_portfolio.to_frame().join(df_benchmark),
    )


@log_start_end(log=logger)
def display_rolling_sharpe(
    portfolio_engine: PortfolioEngine,
    risk_free_rate: float = 0,
    window: str = "1y",
    export: str = "",
    external_axes: Optional[List[plt.Axes]] = None,
):
    """Display rolling sharpe

    Parameters
    ----------
    portfolio : PortfolioEngine
        PortfolioEngine object
    risk_free_rate: float
        Value to use for risk free rate in sharpe/other calculations
    window: str
        interval for window to consider
    export: str
        Export to file
    external_axes: Optional[List[plt.Axes]]
        Optional axes to display plot on
    """

    metric = "sharpe"
    df = get_rolling_sharpe(portfolio_engine, risk_free_rate, window)
    if df.empty:
        return

    if external_axes is None:
        _, ax = plt.subplots(figsize=plot_autoscale(), dpi=PLOT_DPI)
    else:
        if len(external_axes) != 1:
            logger.error("Expected list of one axis items.")
            console.print("[red]1 axes expected.\n[/red]")
            return
        ax = external_axes[0]

    df_portfolio = df["portfolio"]
    df_benchmark = df["benchmark"]

    df_portfolio.plot(ax=ax)
    df_benchmark.plot(ax=ax)
    ax.set_title(f"Rolling {metric.title()} using {window} window")
    ax.set_xlabel("Date")
    ax.legend(["Portfolio", "Benchmark"], loc="upper left")
    ax.set_xlim(df_portfolio.index[0], df_portfolio.index[-1])

    if external_axes is None:
        theme.visualize_output()

    export_data(
        export,
        os.path.dirname(os.path.abspath(__file__)),
        metric,
        df_portfolio.to_frame().join(df_benchmark),
    )


@log_start_end(log=logger)
def display_rolling_sortino(
    portfolio_engine: PortfolioEngine,
    risk_free_rate: float = 0,
    window: str = "1y",
    export: str = "",
    external_axes: Optional[List[plt.Axes]] = None,
):
    """Display rolling sortino

    Parameters
    ----------
    portfolio : PortfolioEngine
        PortfolioEngine object
    risk_free_rate: float
        Value to use for risk free rate in sharpe/other calculations
    window: str
        interval for window to consider
    export: str
        Export to file
    external_axes: Optional[List[plt.Axes]]
        Optional axes to display plot on
    """

    metric = "sortino"
    df = get_rolling_sortino(portfolio_engine, risk_free_rate, window)
    if df.empty:
        return

    if external_axes is None:
        _, ax = plt.subplots(figsize=plot_autoscale(), dpi=PLOT_DPI)
    else:
        if len(external_axes) != 1:
            logger.error("Expected list of one axis items.")
            console.print("[red]1 axes expected.\n[/red]")
            return
        ax = external_axes[0]

    df_portfolio = df["portfolio"]
    df_benchmark = df["benchmark"]

    df_portfolio.plot(ax=ax)
    df_benchmark.plot(ax=ax)
    ax.set_title(f"Rolling {metric.title()} using {window} window")
    ax.set_xlabel("Date")
    ax.legend(["Portfolio", "Benchmark"], loc="upper left")
    ax.set_xlim(df_portfolio.index[0], df_portfolio.index[-1])

    if external_axes is None:
        theme.visualize_output()

    export_data(
        export,
        os.path.dirname(os.path.abspath(__file__)),
        metric,
        df_portfolio.to_frame().join(df_benchmark),
    )


@log_start_end(log=logger)
def display_rolling_beta(
    portfolio_engine: PortfolioEngine,
    window: str = "1y",
    export: str = "",
    external_axes: Optional[List[plt.Axes]] = None,
):
    """Display rolling beta

    Parameters
    ----------
    portfolio : PortfolioEngine
        PortfolioEngine object
    window: str
        interval for window to consider
        Possible options: mtd, qtd, ytd, 1d, 5d, 10d, 1m, 3m, 6m, 1y, 3y, 5y, 10y.
    export: str
        Export to file
    external_axes: Optional[List[plt.Axes]]
        Optional axes to display plot on
    """

    rolling_beta = get_rolling_beta(portfolio_engine, window)
    if rolling_beta.empty:
        return

    if external_axes is None:
        _, ax = plt.subplots(figsize=plot_autoscale(), dpi=PLOT_DPI)
    else:
        if len(external_axes) != 1:
            logger.error("Expected list of one axis items.")
            console.print("[red]1 axes expected.\n[/red]")
            return
        ax = external_axes[0]

    metric = "beta"
    rolling_beta.plot(ax=ax)

    ax.set_title(f"Rolling {metric.title()} using {window} window")
    ax.set_xlabel("Date")
    ax.hlines(
        [1],
        xmin=rolling_beta.index[0],
        xmax=rolling_beta.index[-1],
        ls="--",
        color="red",
    )
    ax.legend(["Portfolio", "Benchmark"], loc="upper left")
    ax.set_xlim(rolling_beta.index[0], rolling_beta.index[-1])

    if external_axes is None:
        theme.visualize_output()

    export_data(
        export,
        os.path.dirname(os.path.abspath(__file__)),
        metric,
        rolling_beta,
    )


@log_start_end(log=logger)
def display_maximum_drawdown(
    portfolio_engine: PortfolioEngine,
    export: str = "",
    external_axes: Optional[List[plt.Axes]] = None,
):
    """Display maximum drawdown curve

    Parameters
    ----------
    portfolio : PortfolioEngine
        PortfolioEngine object
    export: str
        Format to export data
    external_axes: plt.Axes
        Optional axes to display plot on
    """
    holdings, drawdown = get_maximum_drawdown(portfolio_engine)
    if external_axes is None:
        _, ax = plt.subplots(2, 1, figsize=plot_autoscale(), dpi=PLOT_DPI, sharex=True)
    else:
        if len(external_axes) != 2:
            logger.error("Expected list of 2 axis items")
            console.print("[red]Expected list of 2 axis items.\n[/red]")
            return
        ax = external_axes

    ax[0].plot(holdings.index, holdings)
    ax[0].set_title("Holdings")
    ax[1].plot(holdings.index, drawdown)
    ax[1].fill_between(holdings.index, np.asarray(drawdown), alpha=0.4)
    ax[1].set_title("Portfolio Drawdown")

    theme.style_primary_axis(ax[1])
    if external_axes is None:
        theme.visualize_output()

    export_data(
        export,
        os.path.dirname(os.path.abspath(__file__)),
        "maxdd",
        drawdown,
    )


@log_start_end(log=logger)
def display_rsquare(
    portfolio_engine: PortfolioEngine,
    export: str = "",
):
    """Display R-square

    Parameters
    ----------
    portfolio_engine: PortfolioEngine
        PortfolioEngine class instance, this will hold transactions and perform calculations.
        Use `portfolio.load` to create a PortfolioEngine.
    export : str
        Export data format
    """

    df = get_r2_score(portfolio_engine).fillna("-")

    print_rich_table(
        df,
        title="R-Square Score between Portfolio and Benchmark",
        headers=["R-Square Score"],
        show_index=True,
        floatfmt=".2%",
    )
    export_data(
        export,
        os.path.dirname(os.path.abspath(__file__)),
        "rsquare",
        df,
    )


@log_start_end(log=logger)
def display_skewness(
    portfolio_engine: PortfolioEngine,
    export: str = "",
):
    """Display skewness

    Parameters
    ----------
    portfolio_engine: PortfolioEngine
        PortfolioEngine class instance, this will hold transactions and perform calculations.
        Use `portfolio.load` to create a PortfolioEngine.
    export : str
        Export data format
    """

    df = get_skewness(portfolio_engine).fillna("-")

    print_rich_table(
        df,
        title="Skewness for Portfolio and Benchmark",
        show_index=True,
        floatfmt=".2%",
    )
    export_data(
        export,
        os.path.dirname(os.path.abspath(__file__)),
        "skew",
    )


@log_start_end(log=logger)
def display_kurtosis(
    portfolio_engine: PortfolioEngine,
    export: str = "",
):
    """Display kurtosis

    Parameters
    ----------
    portfolio_engine: PortfolioEngine
        PortfolioEngine class instance, this will hold transactions and perform calculations.
        Use `portfolio.load` to create a PortfolioEngine.
    export : str
        Export data format
    """

    df = get_kurtosis(portfolio_engine).fillna("-")

    print_rich_table(
        df,
        title="Kurtosis for Portfolio and Benchmark",
        show_index=True,
        floatfmt=".2%",
    )
    export_data(
        export,
        os.path.dirname(os.path.abspath(__file__)),
        "kurt",
    )


@log_start_end(log=logger)
def display_stats(
    portfolio_engine: PortfolioEngine,
    window: str = "all",
    export: str = "",
):
    """Display stats

    Parameters
    ----------
    portfolio_engine: PortfolioEngine
        PortfolioEngine class instance, this will hold transactions and perform calculations.
        Use `portfolio.load` to create a PortfolioEngine.
    window : str
        interval to consider. Choices are: mtd, qtd, ytd, 3m, 6m, 1y, 3y, 5y, 10y, all
    export : str
        Export data format
    """

    df = get_stats(portfolio_engine, window)

    print_rich_table(
        df,
        title=f"Stats for Portfolio and Benchmark in period {window}",
        show_index=True,
        floatfmt=".3f",
    )
    export_data(
        export,
        os.path.dirname(os.path.abspath(__file__)),
        "stats",
    )


@log_start_end(log=logger)
def display_volatility(
    portfolio_engine: PortfolioEngine,
    export: str = "",
):
    """Display volatility for multiple intervals

    Parameters
    ----------
    portfolio_engine: PortfolioEngine
        PortfolioEngine class instance, this will hold transactions and perform calculations.
        Use `portfolio.load` to create a PortfolioEngine.
    export : str
        Export data format
    """

    df = get_volatility(portfolio_engine).fillna("-")
    print_rich_table(
        df,
        title="Volatility for Portfolio and Benchmark",
        show_index=True,
        floatfmt=".2%",
    )
    export_data(
        export, os.path.dirname(os.path.abspath(__file__)), "metric_volatility", df
    )


@log_start_end(log=logger)
def display_sharpe_ratio(
    portfolio_engine: PortfolioEngine,
    risk_free_rate: float = 0,
    export: str = "",
):
    """Display sharpe ratio for multiple intervals

    Parameters
    ----------
    portfolio_engine: PortfolioEngine
        PortfolioEngine class instance, this will hold transactions and perform calculations.
        Use `portfolio.load` to create a PortfolioEngine.
    risk_free_rate: float
        Risk free rate value
    export : str
        Export data format
    """

    df = get_sharpe_ratio(portfolio_engine, risk_free_rate).fillna("-")
    print_rich_table(
        df,
        title="Sharpe ratio for Portfolio and Benchmark",
        show_index=True,
        floatfmt=".2%",
    )
    export_data(
        export,
        os.path.dirname(os.path.abspath(__file__)),
        "metric_sharpe",
        df,
    )


@log_start_end(log=logger)
def display_sortino_ratio(
    portfolio_engine: PortfolioEngine,
    risk_free_rate: float = 0,
    export: str = "",
):
    """Display sortino ratio for multiple intervals

    Parameters
    ----------
    portfolio_engine: PortfolioEngine
        PortfolioEngine class instance, this will hold transactions and perform calculations.
        Use `portfolio.load` to create a PortfolioEngine.
    risk_free_rate: float
        Risk free rate value
    export : str
        Export data format
    """

    df = get_sortino_ratio(portfolio_engine, risk_free_rate).fillna("-")
    print_rich_table(
        df,
        title="Sortino ratio for Portfolio and Benchmark",
        show_index=True,
        floatfmt=".2%",
    )
    export_data(
        export,
        os.path.dirname(os.path.abspath(__file__)),
        "metric_sortino",
        df,
    )


@log_start_end(log=logger)
def display_maximum_drawdown_ratio(
    portfolio_engine: PortfolioEngine,
    export: str = "",
):
    """Display maximum drawdown for multiple intervals

    Parameters
    ----------
    portfolio_engine: PortfolioEngine
        PortfolioEngine class instance, this will hold transactions and perform calculations.
        Use `portfolio.load` to create a PortfolioEngine.
    export : str
        Export data format
    """

    df = get_maximum_drawdown_ratio(portfolio_engine).fillna("-")
    print_rich_table(
        df,
        title="Maximum drawdown for Portfolio and Benchmark",
        show_index=True,
        floatfmt=".2%",
    )
    export_data(
        export, os.path.dirname(os.path.abspath(__file__)), "metric_maxdrawdown", df
    )


@log_start_end(log=logger)
def display_gaintopain_ratio(
    portfolio_engine: PortfolioEngine,
    export: str = "",
):
    """Display gain-to-pain ratio for multiple intervals

    Parameters
    ----------
    portfolio_engine: PortfolioEngine
        PortfolioEngine object with returns and benchmark loaded
    export : str
        Export data format
    """

    df = get_gaintopain_ratio(portfolio_engine).fillna("-")
    print_rich_table(
        df,
        title="Gain-to-pain ratio for portfolio and benchmark",
        show_index=True,
        floatfmt=".2%",
    )
    export_data(
        export,
        os.path.dirname(os.path.abspath(__file__)),
        "metric_gaintopain_ratio",
        df,
    )


@log_start_end(log=logger)
def display_tracking_error(
    portfolio_engine: PortfolioEngine,
    export: str = "",
):
    """Display tracking error for multiple intervals

    Parameters
    ----------
    portfolio_engine: PortfolioEngine
        PortfolioEngine object with returns and benchmark loaded
    export : str
        Export data format
    """

    df, _ = get_tracking_error(portfolio_engine)
    df = df.fillna("-")
    print_rich_table(
        df,
        title="Benchmark Tracking Error",
        show_index=True,
        floatfmt=".2%",
    )
    export_data(
        export, os.path.dirname(os.path.abspath(__file__)), "metric_tracking_error", df
    )


@log_start_end(log=logger)
def display_information_ratio(
    portfolio_engine: PortfolioEngine,
    export: str = "",
):
    """Display information ratio for multiple intervals

    Parameters
    ----------
    portfolio_engine: PortfolioEngine
        PortfolioEngine object with returns and benchmark loaded
    export : str
        Export data format
    """

    df = get_information_ratio(portfolio_engine).fillna("-")
    print_rich_table(
        df,
        title="Information ratio for portfolio",
        show_index=True,
        floatfmt=".2%",
    )
    export_data(
        export,
        os.path.dirname(os.path.abspath(__file__)),
        "metric_information_ratio",
        df,
    )


@log_start_end(log=logger)
def display_tail_ratio(
    portfolio_engine: PortfolioEngine,
    export: str = "",
):
    """Display tail ratio for multiple intervals

    Parameters
    ----------
    portfolio_engine: PortfolioEngine
        PortfolioEngine object with returns and benchmark loaded
    window: str
        interval for window to consider
    export : str
        Export data format
    """

    df, _, _ = get_tail_ratio(portfolio_engine)
    df = df.fillna("-")
    print_rich_table(
        df,
        title="Tail ratio for portfolio and benchmark",
        show_index=True,
        floatfmt=".2%",
    )
    export_data(
        export, os.path.dirname(os.path.abspath(__file__)), "metric_tail_ratio", df
    )


@log_start_end(log=logger)
def display_common_sense_ratio(
    portfolio_engine: PortfolioEngine,
    export: str = "",
):
    """Display common sense ratio for multiple intervals

    Parameters
    ----------
    portfolio_engine: PortfolioEngine
        PortfolioEngine object with returns and benchmark loaded
    export : str
        Export data format
    """

    df = get_common_sense_ratio(portfolio_engine).fillna("-")
    print_rich_table(
        df,
        title="Common sense ratio for portfolio and benchmark",
        show_index=True,
        floatfmt=".2%",
    )
    export_data(
        export,
        os.path.dirname(os.path.abspath(__file__)),
        "metric_common_sense_ratio",
        df,
    )


@log_start_end(log=logger)
def display_jensens_alpha(
    portfolio_engine: PortfolioEngine,
    risk_free_rate: float = 0,
    export: str = "",
):
    """Display jensens alpha for multiple intervals

    Parameters
    ----------
    portfolio_engine: PortfolioEngine
        PortfolioEngine object with returns and benchmark loaded
    risk_free_rate: float
            Risk free rate
    export : str
        Export data format
    """

    df, _ = get_jensens_alpha(portfolio_engine, risk_free_rate)
    df = df.fillna("-")
    print_rich_table(
        df,
        title="Portfolio's jensen's alpha",
        show_index=True,
        floatfmt=".2%",
    )
    export_data(
        export, os.path.dirname(os.path.abspath(__file__)), "metric_jensens_alpha", df
    )


@log_start_end(log=logger)
def display_calmar_ratio(
    portfolio_engine: PortfolioEngine,
    export: str = "",
):
    """Display calmar ratio for multiple intervals

    Parameters
    ----------
    portfolio_engine: PortfolioEngine
        PortfolioEngine object with returns and benchmark loaded
    export : str
        Export data format
    """

    df, _ = get_calmar_ratio(portfolio_engine)
    df = df.fillna("-")
    print_rich_table(
        df,
        title="Calmar ratio for portfolio and benchmark",
        show_index=True,
        floatfmt=".2%",
    )
    export_data(
        export, os.path.dirname(os.path.abspath(__file__)), "metric_calmar_ratio", df
    )


@log_start_end(log=logger)
def display_kelly_criterion(
    portfolio_engine: PortfolioEngine,
    export: str = "",
):
    """Display kelly criterion for multiple intervals

    Parameters
    ----------
    portfolio_engine: PortfolioEngine
        PortfolioEngine object with trades and returns loaded
    export : str
        Export data format
    """

    df = get_kelly_criterion(portfolio_engine).fillna("-")
    print_rich_table(
        df,
        title="Kelly criterion of the portfolio",
        show_index=True,
        floatfmt=".2%",
    )
    export_data(
        export, os.path.dirname(os.path.abspath(__file__)), "metric_kelly_criterion", df
    )


def display_payoff_ratio(
    portfolio_engine: PortfolioEngine,
    export: str = "",
):
    """Display payoff ratio for multiple intervals

    Parameters
    ----------
    portfolio_engine: PortfolioEngine
        PortfolioEngine class instance, this will hold transactions and perform calculations.
        Use `portfolio.load` to create a PortfolioEngine.
    export : str
        Export data format
    """

    df = get_payoff_ratio(portfolio_engine).fillna("-")
    print_rich_table(
        df,
        title="Portfolio's payoff ratio",
        show_index=True,
        floatfmt=".2%",
    )
    export_data(
        export, os.path.dirname(os.path.abspath(__file__)), "metric_payoff_ratio", df
    )


def display_profit_factor(
    portfolio_engine: PortfolioEngine,
    export: str = "",
):
    """Display profit factor for multiple intervals

    Parameters
    ----------
    portfolio_engine: PortfolioEngine
        PortfolioEngine class instance, this will hold transactions and perform calculations.
        Use `portfolio.load` to create a PortfolioEngine.
    export : str
        Export data format
    """

    df = get_profit_factor(portfolio_engine).fillna("-")
    print_rich_table(
        df,
        title="Portfolio's profit factor",
        show_index=True,
        floatfmt=".2%",
    )
    export_data(
        export, os.path.dirname(os.path.abspath(__file__)), "metric_profit_factor", df
    )


@log_start_end(log=logger)
def display_summary(
    portfolio_engine: PortfolioEngine,
    window: str = "all",
    risk_free_rate: float = 0,
    export: str = "",
):
    """Display summary portfolio and benchmark returns

    Parameters
    ----------
    portfolio_engine: PortfolioEngine
        PortfolioEngine class instance, this will hold transactions and perform calculations.
        Use `portfolio.load` to create a PortfolioEngine.
    window : str
        interval to compare cumulative returns and benchmark
    risk_free_rate : float
        Risk free rate for calculations
    export : str
        Export certain type of data
    """

    summary = get_summary(portfolio_engine, window, risk_free_rate)
    print_rich_table(
        summary,
        title=f"Summary of Portfolio vs Benchmark for {window} period",
        show_index=True,
        headers=summary.columns,
    )
    export_data(
        export,
        os.path.dirname(os.path.abspath(__file__)),
        "summary",
        summary,
    )


@log_start_end(log=logger)
def display_var(
    portfolio_engine: PortfolioEngine,
    use_mean: bool = True,
    adjusted_var: bool = False,
    student_t: bool = False,
    percentile: float = 99.9,
):
    """Display portfolio VaR

    Parameters
    ----------
    portfolio_engine: PortfolioEngine
        PortfolioEngine class instance, this will hold transactions and perform calculations.
        Use `portfolio.load` to create a PortfolioEngine.
    use_mean: bool
        if one should use the data mean return
    adjusted_var: bool
        if one should have VaR adjusted for skew and kurtosis (Cornish-Fisher-Expansion)
    student_t: bool
        If one should use the student-t distribution
    percentile: float
        var percentile (%)
    """

    qa_view.display_var(
        data=portfolio_engine.returns,
        symbol="Portfolio",
        use_mean=use_mean,
        adjusted_var=adjusted_var,
        student_t=student_t,
        percentile=percentile,
        portfolio=True,
    )


@log_start_end(log=logger)
def display_es(
    portfolio_engine: PortfolioEngine,
    use_mean: bool = True,
    distribution: str = "normal",
    percentile: float = 99.9,
):
    """Displays expected shortfall

    Parameters
    ----------
    portfolio_engine: PortfolioEngine
        PortfolioEngine class instance, this will hold transactions and perform calculations.
        Use `portfolio.load` to create a PortfolioEngine.
    use_mean:
        if one should use the data mean return
    distribution: str
        choose distribution to use: logistic, laplace, normal
    percentile: float
        es percentile (%)
    """

    qa_view.display_es(
        data=portfolio_engine.returns,
        symbol="Portfolio",
        use_mean=use_mean,
        distribution=distribution,
        percentile=percentile,
        portfolio=True,
    )


@log_start_end(log=logger)
def display_omega(
    portfolio_engine: PortfolioEngine,
    threshold_start: float = 0,
    threshold_end: float = 1.5,
):
    """Display omega ratio

    Parameters
    ----------
    portfolio_engine: PortfolioEngine
        PortfolioEngine class instance, this will hold transactions and perform calculations.
        Use `portfolio.load` to create a PortfolioEngine.
    threshold_start: float
        annualized target return threshold start of plotted threshold range
    threshold_end: float
        annualized target return threshold end of plotted threshold range
    """

    qa_view.display_omega(
        data=portfolio_engine.returns,
        threshold_start=threshold_start,
        threshold_end=threshold_end,
    )


@log_start_end(log=logger)
def display_attribution_categorisation(
    display: pd.DataFrame,
    time_period: str,
    attrib_type: str,
    plot_fields: list,
    show_table: bool = False,
):
    """Display attribution for sector comparison to portfolio

    Parameters
    ----------
    display: dataframe to be displayed
    """
    if show_table:
        print_rich_table(
            display,
            title=f"{attrib_type}: Portfolio vs. Benchmark Attribution Categorisation {time_period}",
            show_index=True,
            floatfmt=".2f",
        )

    _, ax = plt.subplots(figsize=plot_autoscale(), dpi=PLOT_DPI)
    plot_out = display[plot_fields]
    plot_out.plot.barh(ax=ax, align="center", width=0.8, color=["#1f77b4", "#ff7f0e"])
    ax.set_title(f"{attrib_type} By Sector")
    plt.tight_layout()<|MERGE_RESOLUTION|>--- conflicted
+++ resolved
@@ -197,27 +197,6 @@
         tables=True,
     )
 
-<<<<<<< HEAD
-    if include_separate_tables:
-        console.print("\n")
-        print_rich_table(
-            portfolio_allocation,
-            headers=list(portfolio_allocation.columns),
-            title=f"Portfolio - Top {len(portfolio_allocation) if len(benchmark_allocation) < limit else limit} "
-            f"Assets Allocation",
-            floatfmt=[".2%", ".2%"],
-            show_index=False,
-        )
-        console.print("\n")
-        print_rich_table(
-            benchmark_allocation,
-            headers=list(benchmark_allocation.columns),
-            title=f"Benchmark - Top {len(benchmark_allocation) if len(benchmark_allocation) < limit else limit} "
-            f"Assets Allocation",
-            floatfmt=[".2%", ".2%"],
-            show_index=False,
-        )
-=======
     display_category(
         category="sectors",
         df0=combined,
@@ -226,7 +205,6 @@
         tables=tables,
         limit=limit,
     )
->>>>>>> e3cd8bdc
 
 
 @log_start_end(log=logger)
@@ -297,9 +275,6 @@
     )
 
 
-<<<<<<< HEAD
-        console.print("\n")
-=======
 def display_category(**kwargs):
     """Display category tables
 
@@ -333,7 +308,6 @@
             show_index=False,
         )
         console.print("")
->>>>>>> e3cd8bdc
         print_rich_table(
             pd.DataFrame(portfolio_allocation),
             headers=["Symbol", "Allocation"],
@@ -342,11 +316,7 @@
             floatfmt=["", ".2%"],
             show_index=False,
         )
-<<<<<<< HEAD
-        console.print("\n")
-=======
         console.print("")
->>>>>>> e3cd8bdc
         print_rich_table(
             pd.DataFrame(benchmark_allocation),
             headers=["Symbol", "Allocation"],
