--- conflicted
+++ resolved
@@ -2194,342 +2194,6 @@
 
 
 @log_start_end(log=logger)
-<<<<<<< HEAD
-def get_equal(
-    portfolio_engine: Optional[PoEngine] = None, **kwargs
-) -> Tuple[pd.DataFrame, Dict]:
-    """Equally weighted portfolio, where weight = 1/# of symbols
-
-    Parameters
-    ----------
-    portfolio_engine : PoEngine, optional
-        Portfolio optimization engine, by default None
-        Use `portfolio.po.load` to load a portfolio engine
-    interval : str, optional
-        Interval to get data, by default '3y'
-    start_date : str, optional
-        If not using interval, start date string (YYYY-MM-DD), by default ""
-    end_date : str, optional
-        If not using interval, end date string (YYYY-MM-DD). If empty use last weekday, by default ""
-    log_returns : bool, optional
-        If True use log returns, else arithmetic returns, by default False
-    freq : str, optional
-        Frequency of returns, by default 'D'. Options: 'D' for daily, 'W' for weekly, 'M' for monthly
-    maxnan: float
-        Maximum percentage of NaNs allowed in the data, by default 0.05
-    threshold: float
-        Value used to replace outliers that are higher than threshold, by default 0.0
-    method: str
-        Method used to fill nan values, by default 'time'
-        For more information see `interpolate <https://pandas.pydata.org/docs/reference/api/pandas.DataFrame.interpolate.html>`__.
-    value : float, optional
-        Amount to allocate to portfolio in long positions, by default 1.0
-
-    Returns
-    -------
-    Tuple[pd.DataFrame, Dict]
-        Tuple with weights and performance dictionary
-
-    Examples
-    --------
-    >>> from openbb_terminal.sdk import openbb
-    >>> d = {
-                "SECTOR": {
-                    "AAPL": "INFORMATION TECHNOLOGY",
-                    "MSFT": "INFORMATION TECHNOLOGY",
-                    "AMZN": "CONSUMER DISCRETIONARY",
-                },
-                "CURRENCY": {
-                    "AAPL": "USD",
-                    "MSFT": "USD",
-                    "AMZN": "USD",
-                },
-                "CURRENT_INVESTED_AMOUNT": {
-                    "AAPL": "100000.0",
-                    "MSFT": "200000.0",
-                    "AMZN": "300000.0",
-                },
-            }
-    >>> p = openbb.portfolio.po.load(symbols_categories=d)
-    >>> weights, performance = openbb.portfolio.po.equal(portfolio_engine=p)
-
-    >>> from openbb_terminal.sdk import openbb
-    >>> p = openbb.portfolio.po.load(symbols_file_path="~/openbb_terminal/miscellaneous/portfolio_examples/allocation/60_40_Portfolio.xlsx")
-    >>> weights, performance = openbb.portfolio.po.equal(portfolio_engine=p)
-    """
-
-    valid_symbols, valid_portfolio_engine, valid_kwargs = validate_inputs(
-        portfolio_engine, kwargs
-    )
-    if not valid_symbols:
-        return pd.DataFrame()
-
-    weights, returns = optimizer_model.get_equal_weights(
-        symbols=valid_symbols, **valid_kwargs
-    )
-    performance_dict = get_portfolio_performance(weights, returns, **valid_kwargs)
-
-    valid_portfolio_engine.set_weights(weights=weights)
-    valid_portfolio_engine.set_returns(returns=returns)
-
-    return valid_portfolio_engine.get_weights_df(warning=False), performance_dict
-
-
-@log_start_end(log=logger)
-def get_mktcap(
-    portfolio_engine: Optional[PoEngine] = None, **kwargs
-) -> Tuple[pd.DataFrame, Dict]:
-    """Optimize weighted according to market capitalization
-
-    Parameters
-    ----------
-    portfolio_engine : PoEngine, optional
-        Portfolio optimization engine, by default None
-        Use `portfolio.po.load` to load a portfolio engine
-    interval : str, optional
-        Interval to get data, by default '3y'
-    start_date : str, optional
-        If not using interval, start date string (YYYY-MM-DD), by default ""
-    end_date : str, optional
-        If not using interval, end date string (YYYY-MM-DD). If empty use last weekday, by default ""
-    log_returns : bool, optional
-        If True use log returns, else arithmetic returns, by default False
-    freq : str, optional
-        Frequency of returns, by default 'D'. Options: 'D' for daily, 'W' for weekly, 'M' for monthly
-    maxnan: float
-        Maximum percentage of NaNs allowed in the data, by default 0.05
-    threshold: float
-        Value used to replace outliers that are higher than threshold, by default 0.0
-    method: str
-        Method used to fill nan values, by default 'time'
-        For more information see `interpolate <https://pandas.pydata.org/docs/reference/api/pandas.DataFrame.interpolate.html>`__.
-    value : float, optional
-        Amount to allocate to portfolio in long positions, by default 1.0
-
-    Returns
-    -------
-    Tuple[pd.DataFrame, Dict]
-        Tuple with weights and performance dictionary
-
-    Examples
-    --------
-    >>> from openbb_terminal.sdk import openbb
-    >>> d = {
-                "SECTOR": {
-                    "AAPL": "INFORMATION TECHNOLOGY",
-                    "MSFT": "INFORMATION TECHNOLOGY",
-                    "AMZN": "CONSUMER DISCRETIONARY",
-                },
-                "CURRENCY": {
-                    "AAPL": "USD",
-                    "MSFT": "USD",
-                    "AMZN": "USD",
-                },
-                "CURRENT_INVESTED_AMOUNT": {
-                    "AAPL": "100000.0",
-                    "MSFT": "200000.0",
-                    "AMZN": "300000.0",
-                },
-            }
-    >>> p = openbb.portfolio.po.load(symbols_categories=d)
-    >>> weights, performance = openbb.portfolio.po.mktcap(portfolio_engine=p)
-
-    >>> from openbb_terminal.sdk import openbb
-    >>> p = openbb.portfolio.po.load(symbols_file_path="~/openbb_terminal/miscellaneous/portfolio_examples/allocation/60_40_Portfolio.xlsx")
-    >>> weights, performance = openbb.portfolio.po.mktcap(portfolio_engine=p)
-    """
-
-    valid_symbols, valid_portfolio_engine, valid_kwargs = validate_inputs(
-        portfolio_engine, kwargs
-    )
-    if not valid_symbols:
-        return pd.DataFrame()
-
-    weights, returns = optimizer_model.get_property_weights(
-        symbols=valid_symbols, s_property="marketCap", **valid_kwargs
-    )
-    performance_dict = get_portfolio_performance(weights, returns, **valid_kwargs)
-
-    valid_portfolio_engine.set_weights(weights=weights)
-    valid_portfolio_engine.set_returns(returns=returns)
-
-    return valid_portfolio_engine.get_weights_df(warning=False), performance_dict
-
-
-@log_start_end(log=logger)
-def get_dividend(
-    portfolio_engine: Optional[PoEngine] = None, **kwargs
-) -> Tuple[pd.DataFrame, Dict]:
-    """Optimize weighted according to dividend yield
-
-    Parameters
-    ----------
-    portfolio_engine : PoEngine, optional
-        Portfolio optimization engine, by default None
-        Use `portfolio.po.load` to load a portfolio engine
-    interval : str, optional
-        Interval to get data, by default '3y'
-    start_date : str, optional
-        If not using interval, start date string (YYYY-MM-DD), by default ""
-    end_date : str, optional
-        If not using interval, end date string (YYYY-MM-DD). If empty use last weekday, by default ""
-    log_returns : bool, optional
-        If True use log returns, else arithmetic returns, by default False
-    freq : str, optional
-        Frequency of returns, by default 'D'. Options: 'D' for daily, 'W' for weekly, 'M' for monthly
-    maxnan: float
-        Maximum percentage of NaNs allowed in the data, by default 0.05
-    threshold: float
-        Value used to replace outliers that are higher than threshold, by default 0.0
-    method: str
-        Method used to fill nan values, by default 'time'
-        For more information see `interpolate <https://pandas.pydata.org/docs/reference/api/pandas.DataFrame.interpolate.html>`__.
-    value : float, optional
-        Amount to allocate to portfolio in long positions, by default 1.0
-
-    Returns
-    -------
-    Tuple[pd.DataFrame, Dict]
-        Tuple with weights and performance dictionary
-
-    Examples
-    --------
-    >>> from openbb_terminal.sdk import openbb
-    >>> d = {
-                "SECTOR": {
-                    "AAPL": "INFORMATION TECHNOLOGY",
-                    "MSFT": "INFORMATION TECHNOLOGY",
-                    "AMZN": "CONSUMER DISCRETIONARY",
-                },
-                "CURRENCY": {
-                    "AAPL": "USD",
-                    "MSFT": "USD",
-                    "AMZN": "USD",
-                },
-                "CURRENT_INVESTED_AMOUNT": {
-                    "AAPL": "100000.0",
-                    "MSFT": "200000.0",
-                    "AMZN": "300000.0",
-                },
-            }
-    >>> p = openbb.portfolio.po.load(symbols_categories=d)
-    >>> weights, performance = openbb.portfolio.po.dividend(portfolio_engine=p)
-
-    >>> from openbb_terminal.sdk import openbb
-    >>> p = openbb.portfolio.po.load(symbols_file_path="~/openbb_terminal/miscellaneous/portfolio_examples/allocation/60_40_Portfolio.xlsx")
-    >>> weights, performance = openbb.portfolio.po.dividend(portfolio_engine=p)
-    """
-
-    valid_symbols, valid_portfolio_engine, valid_kwargs = validate_inputs(
-        portfolio_engine, kwargs
-    )
-    if not valid_symbols:
-        return pd.DataFrame()
-
-    weights, returns = optimizer_model.get_property_weights(
-        symbols=valid_symbols, s_property="dividendYield", **valid_kwargs
-    )
-    performance_dict = get_portfolio_performance(weights, returns, **valid_kwargs)
-
-    valid_portfolio_engine.set_weights(weights=weights)
-    valid_portfolio_engine.set_returns(returns=returns)
-
-    return valid_portfolio_engine.get_weights_df(warning=False), performance_dict
-
-
-@log_start_end(log=logger)
-def get_property(
-    portfolio_engine: Optional[PoEngine] = None,
-    prop: str = "marketCap",
-    **kwargs,
-) -> Tuple[pd.DataFrame, Dict]:
-    """Optimize weighted according to property
-
-    Parameters
-    ----------
-    portfolio_engine : PoEngine, optional
-        Portfolio optimization engine, by default None
-        Use `portfolio.po.load` to load a portfolio engine
-    prop : str, optional
-        Property to use for optimization, by default 'marketCap'
-        Use `portfolio.po.get_properties() to get a list of available properties
-    interval : str, optional
-        Interval to get data, by default '3y'
-    start_date : str, optional
-        If not using interval, start date string (YYYY-MM-DD), by default ""
-    end_date : str, optional
-        If not using interval, end date string (YYYY-MM-DD). If empty use last weekday, by default ""
-    log_returns : bool, optional
-        If True use log returns, else arithmetic returns, by default False
-    freq : str, optional
-        Frequency of returns, by default 'D'. Options: 'D' for daily, 'W' for weekly, 'M' for monthly
-    maxnan: float
-        Maximum percentage of NaNs allowed in the data, by default 0.05
-    threshold: float
-        Value used to replace outliers that are higher than threshold, by default 0.0
-    method: str
-        Method used to fill nan values, by default 'time'
-        For more information see `interpolate <https://pandas.pydata.org/docs/reference/api/pandas.DataFrame.interpolate.html>`__.
-    value : float, optional
-        Amount to allocate to portfolio in long positions, by default 1.0
-
-    Returns
-    -------
-    Tuple[pd.DataFrame, Dict]
-        Tuple with weights and performance dictionary
-
-    Examples
-    --------
-    >>> from openbb_terminal.sdk import openbb
-    >>> d = {
-                "SECTOR": {
-                    "AAPL": "INFORMATION TECHNOLOGY",
-                    "MSFT": "INFORMATION TECHNOLOGY",
-                    "AMZN": "CONSUMER DISCRETIONARY",
-                },
-                "CURRENCY": {
-                    "AAPL": "USD",
-                    "MSFT": "USD",
-                    "AMZN": "USD",
-                },
-                "CURRENT_INVESTED_AMOUNT": {
-                    "AAPL": "100000.0",
-                    "MSFT": "200000.0",
-                    "AMZN": "300000.0",
-                },
-            }
-    >>> p = openbb.portfolio.po.load(symbols_categories=d)
-    >>> weights, performance = openbb.portfolio.po.property(portfolio_engine=p)
-
-    >>> from openbb_terminal.sdk import openbb
-    >>> p = openbb.portfolio.po.load(symbols_file_path="~/openbb_terminal/miscellaneous/portfolio_examples/allocation/60_40_Portfolio.xlsx")
-    >>> weights, performance = openbb.portfolio.po.property(portfolio_engine=p, prop="forwardPE")
-    """
-
-    if prop is None:
-        console.print("No property provided")
-        return pd.DataFrame()
-
-    valid_symbols, valid_portfolio_engine, valid_kwargs = validate_inputs(
-        portfolio_engine, kwargs
-    )
-    if not valid_symbols:
-        return pd.DataFrame()
-
-    weights, returns = optimizer_model.get_property_weights(
-        symbols=valid_symbols, s_property=prop, **valid_kwargs
-    )
-    performance_dict = get_portfolio_performance(weights, returns, **valid_kwargs)
-
-    valid_portfolio_engine.set_weights(weights=weights)
-    valid_portfolio_engine.set_returns(returns=returns)
-
-    return valid_portfolio_engine.get_weights_df(warning=False), performance_dict
-
-
-@log_start_end(log=logger)
-=======
->>>>>>> 4f915e6f
 def show(
     portfolio_engine: PoEngine,
     category: Optional[str] = None,
