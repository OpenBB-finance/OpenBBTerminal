"""Optimization Model"""
__docformat__ = "numpy"

# pylint: disable=R0913, C0302, E1101

import logging
from typing import Dict, List, Tuple
from datetime import date

import numpy as np
import pandas as pd
import riskfolio as rp
from dateutil.relativedelta import relativedelta, FR
import yfinance as yf

from openbb_terminal.decorators import log_start_end
from openbb_terminal.portfolio.portfolio_optimization import (
    yahoo_finance_model,
    optimizer_helper,
)
from openbb_terminal.rich_config import console

logger = logging.getLogger(__name__)

upper_risk = {
    "MV": "upperdev",
    "MAD": "uppermad",
    "MSV": "uppersdev",
    "FLPM": "upperflpm",
    "SLPM": "upperslpm",
    "CVaR": "upperCVaR",
    "EVaR": "upperEVaR",
    "WR": "upperwr",
    "MDD": "uppermdd",
    "ADD": "upperadd",
    "CDaR": "upperCDaR",
    "EDaR": "upperEDaR",
    "UCI": "upperuci",
}

objectives_choices = {
    "minrisk": "MinRisk",
    "sharpe": "Sharpe",
    "utility": "Utility",
    "maxret": "MaxRet",
    "erc": "ERC",
}

risk_names = {
    "mv": "volatility",
    "mad": "mean absolute deviation",
    "gmd": "gini mean difference",
    "msv": "semi standard deviation",
    "var": "value at risk (VaR)",
    "cvar": "conditional value at risk (CVaR)",
    "tg": "tail gini",
    "evar": "entropic value at risk (EVaR)",
    "rg": "range",
    "cvrg": "CVaR range",
    "tgrg": "tail gini range",
    "wr": "worst realization",
    "flpm": "first lower partial moment",
    "slpm": "second lower partial moment",
    "mdd": "maximum drawdown uncompounded",
    "add": "average drawdown uncompounded",
    "dar": "drawdown at risk (DaR) uncompounded",
    "cdar": "conditional drawdown at risk (CDaR) uncompounded",
    "edar": "entropic drawdown at risk (EDaR) uncompounded",
    "uci": "ulcer index uncompounded",
    "mdd_rel": "maximum drawdown compounded",
    "add_rel": "average drawdown compounded",
    "dar_rel": "drawdown at risk (DaR) compounded",
    "cdar_rel": "conditional drawdown at risk (CDaR) compounded",
    "edar_rel": "entropic drawdown at risk (EDaR) compounded",
    "uci_rel": "ulcer index compounded",
}

risk_choices = {
    "mv": "MV",
    "mad": "MAD",
    "gmd": "GMD",
    "msv": "MSV",
    "var": "VaR",
    "cvar": "CVaR",
    "tg": "TG",
    "evar": "EVaR",
    "rg": "RG",
    "cvrg": "CVRG",
    "tgrg": "TGRG",
    "wr": "WR",
    "flpm": "FLPM",
    "slpm": "SLPM",
    "mdd": "MDD",
    "add": "ADD",
    "dar": "DaR",
    "cdar": "CDaR",
    "edar": "EDaR",
    "uci": "UCI",
    "mdd_rel": "MDD_Rel",
    "add_rel": "ADD_Rel",
    "dar_rel": "DaR_Rel",
    "cdar_rel": "CDaR_Rel",
    "edar_rel": "EDaR_Rel",
    "uci_rel": "UCI_Rel",
}

time_factor = {
    "D": 252.0,
    "W": 52.0,
    "M": 12.0,
}

dict_conversion = {"period": "historic_period", "start": "start_period"}


@log_start_end(log=logger)
def d_period(interval: str = "1y", start_date: str = "", end_date: str = ""):
    """
    Builds a date range string

    Parameters
    ----------
    interval : str
        interval starting today
    start_date: str
        If not using interval, start date string (YYYY-MM-DD)
    end_date: str
        If not using interval, end date string (YYYY-MM-DD). If empty use last
        weekday.
    """
    extra_choices = {
        "ytd": "[Year-to-Date]",
        "max": "[All-time]",
    }

    if start_date == "":
        if interval in extra_choices:
            p = extra_choices[interval]
        else:
            if interval[-1] == "d":
                p = "[" + interval[:-1] + " Days]"
            elif interval[-1] == "w":
                p = "[" + interval[:-1] + " Weeks]"
            elif interval[-1] == "o":
                p = "[" + interval[:-2] + " Months]"
            elif interval[-1] == "y":
                p = "[" + interval[:-1] + " Years]"
        if p[1:3] == "1 ":
            p = p.replace("s", "")
    else:
        if end_date == "":
            end_ = date.today()
            if end_.weekday() >= 5:
                end_ = end_ + relativedelta(weekday=FR(-1))
            end_date = end_.strftime("%Y-%m-%d")
        p = "[From " + start_date + " to " + end_date + "]"

    return p


@log_start_end(log=logger)
def get_equal_weights(
    symbols: List[str],
    interval: str = "3y",
    start_date: str = "",
    end_date: str = "",
    log_returns: bool = False,
    freq: str = "D",
    maxnan: float = 0.05,
    threshold: float = 0,
    method: str = "time",
    value: float = 1.0,
) -> Tuple:
    """Equally weighted portfolio, where weight = 1/# of symbols

    Parameters
    ----------
    symbols : List[str]
        List of portfolio stocks
    interval : str, optional
        interval to get stock data, by default "3mo"
    start_date: str, optional
        If not using interval, start date string (YYYY-MM-DD)
    end_date: str, optional
        If not using interval, end date string (YYYY-MM-DD). If empty use last
        weekday.
    log_returns: bool, optional
        If True calculate log returns, else arithmetic returns. Default value
        is False
    freq: str, optional
        The frequency used to calculate returns. Default value is 'D'. Possible
        values are:
            - 'D' for daily returns.
            - 'W' for weekly returns.
            - 'M' for monthly returns.

    maxnan: float
        Max percentage of nan values accepted per asset to be included in
        returns.
    threshold: float
        Value used to replace outliers that are higher to threshold.
    method: str
        Method used to fill nan values. Default value is 'time'. For more information see
        `interpolate <https://pandas.pydata.org/docs/reference/api/pandas.DataFrame.interpolate.html>`_.
    value : float, optional
        Amount to allocate.  Returns percentages if set to 1.

    Returns
    -------
    dict
        Dictionary of weights where keys are the tickers
    """

    stock_prices = yahoo_finance_model.process_stocks(
        symbols, interval, start_date, end_date
    )
    stock_returns = yahoo_finance_model.process_returns(
        stock_prices,
        log_returns=log_returns,
        freq=freq,
        maxnan=maxnan,
        threshold=threshold,
        method=method,
    )

    weights = {stock: value * round(1 / len(symbols), 5) for stock in symbols}

    return weights, stock_returns


@log_start_end(log=logger)
def get_property_weights(
    symbols: List[str],
    interval: str = "3y",
    start_date: str = "",
    end_date: str = "",
    log_returns: bool = False,
    freq: str = "D",
    maxnan: float = 0.05,
    threshold: float = 0,
    method: str = "time",
    s_property: str = "marketCap",
    value: float = 1.0,
) -> Tuple:
    """Calculate portfolio weights based on selected property

    Parameters
    ----------
    symbols : List[str]
        List of portfolio stocks
    interval : str, optional
        interval to get stock data, by default "3mo"
    start_date: str, optional
        If not using interval, start date string (YYYY-MM-DD)
    end_date: str, optional
        If not using interval, end date string (YYYY-MM-DD). If empty use last
        weekday.
    log_returns: bool, optional
        If True calculate log returns, else arithmetic returns. Default value
        is False
    freq: str, optional
        The frequency used to calculate returns. Default value is 'D'. Possible
        values are:
            - 'D' for daily returns.
            - 'W' for weekly returns.
            - 'M' for monthly returns.

    maxnan: float
        Max percentage of nan values accepted per asset to be included in
        returns.
    threshold: float
        Value used to replace outliers that are higher to threshold.
    method: str
        Method used to fill nan values. Default value is 'time'. For more information see
        `interpolate <https://pandas.pydata.org/docs/reference/api/pandas.DataFrame.interpolate.html>`_.
    s_property : str
        Property to weight portfolio by
    value : float, optional
        Amount of money to allocate

    Returns
    -------
    Dict
        Dictionary of portfolio weights or allocations
    """

    stock_prices = yahoo_finance_model.process_stocks(
        symbols, interval, start_date, end_date
    )
    stock_returns = yahoo_finance_model.process_returns(
        stock_prices,
        log_returns=log_returns,
        freq=freq,
        maxnan=maxnan,
        threshold=threshold,
        method=method,
    )

    prop = {}
    prop_sum = 0
    for stock in symbols:
        stock_prop = yf.Ticker(stock).info[s_property]
        if stock_prop is None:
            stock_prop = 0
        prop[stock] = stock_prop
        prop_sum += stock_prop

    if prop_sum == 0:
        console.print(f"No {s_property} was found on list of tickers provided", "\n")
        return None, None

    weights = {k: value * v / prop_sum for k, v in prop.items()}

    return weights, stock_returns


@log_start_end(log=logger)
def get_mean_risk_portfolio(
    symbols: List[str],
    interval: str = "3y",
    start_date: str = "",
    end_date: str = "",
    log_returns: bool = False,
    freq: str = "D",
    maxnan: float = 0.05,
    threshold: float = 0,
    method: str = "time",
    risk_measure: str = "MV",
    objective: str = "Sharpe",
    risk_free_rate: float = 0,
    risk_aversion: float = 1,
    alpha: float = 0.05,
    target_return: float = -1,
    target_risk: float = -1,
    mean: str = "hist",
    covariance: str = "hist",
    d_ewma: float = 0.94,
    value: float = 1.0,
    value_short: float = 0.0,
) -> Tuple:
    """Builds a mean risk optimal portfolio

    Parameters
    ----------
    symbols : List[str]
        List of portfolio stocks
    interval : str, optional
        interval to get stock data, by default "3mo"
    start_date: str, optional
        If not using interval, start date string (YYYY-MM-DD)
    end_date: str, optional
        If not using interval, end date string (YYYY-MM-DD). If empty use last
        weekday.
    log_returns: bool, optional
        If True calculate log returns, else arithmetic returns. Default value
        is False
    freq: str, optional
        The frequency used to calculate returns. Default value is 'D'. Possible
        values are:
            - 'D' for daily returns.
            - 'W' for weekly returns.
            - 'M' for monthly returns.

    maxnan: float
        Max percentage of nan values accepted per asset to be included in
        returns.
    threshold: float
        Value used to replace outliers that are higher to threshold.
    method: str
        Method used to fill nan values. Default value is 'time'. For more information see
        `interpolate <https://pandas.pydata.org/docs/reference/api/pandas.DataFrame.interpolate.html>`_.
    objective: str
        Objective function of the optimization model.
        The default is 'Sharpe'. Possible values are:

        - 'MinRisk': Minimize the selected risk measure.
        - 'Utility': Maximize the risk averse utility function.
        - 'Sharpe': Maximize the risk adjusted return ratio based on the selected risk measure.
        - 'MaxRet': Maximize the expected return of the portfolio.

    risk_measure: str, optional
        The risk measure used to optimize the portfolio.
        The default is 'MV'. Possible values are:

        - 'MV': Standard Deviation.
        - 'MAD': Mean Absolute Deviation.
        - 'MSV': Semi Standard Deviation.
        - 'FLPM': First Lower Partial Moment (Omega Ratio).
        - 'SLPM': Second Lower Partial Moment (Sortino Ratio).
        - 'CVaR': Conditional Value at Risk.
        - 'EVaR': Entropic Value at Risk.
        - 'WR': Worst Realization.
        - 'ADD': Average Drawdown of uncompounded cumulative returns.
        - 'UCI': Ulcer Index of uncompounded cumulative returns.
        - 'CDaR': Conditional Drawdown at Risk of uncompounded cumulative returns.
        - 'EDaR': Entropic Drawdown at Risk of uncompounded cumulative returns.
        - 'MDD': Maximum Drawdown of uncompounded cumulative returns.

    risk_free_rate: float, optional
        Risk free rate, must be in annual frequency. Used for
        'FLPM' and 'SLPM' and Sharpe objective function. The default is 0.
    risk_aversion: float, optional
        Risk aversion factor of the 'Utility' objective function.
        The default is 1.
    alpha: float, optional
        Significance level of CVaR, EVaR, CDaR and EDaR
    target_return: float, optional
        Constraint on minimum level of portfolio's return.
    target_risk: float, optional
        Constraint on maximum level of portfolio's risk.
    mean: str, optional
        The method used to estimate the expected returns.
        The default value is 'hist'. Possible values are:

        - 'hist': use historical estimates.
        - 'ewma1': use ewma with adjust=True. For more information see
        `EWM <https://pandas.pydata.org/pandas-docs/stable/user_guide/window.html#exponentially-weighted-window>`_.
        - 'ewma2': use ewma with adjust=False. For more information see
        `EWM <https://pandas.pydata.org/pandas-docs/stable/user_guide/window.html#exponentially-weighted-window>`_.

    covariance: str, optional
        The method used to estimate the covariance matrix:
        The default is 'hist'. Possible values are:

        - 'hist': use historical estimates.
        - 'ewma1': use ewma with adjust=True. For more information see
        `EWM <https://pandas.pydata.org/pandas-docs/stable/user_guide/window.html#exponentially-weighted-window>`_.
        - 'ewma2': use ewma with adjust=False. For more information see
        `EWM <https://pandas.pydata.org/pandas-docs/stable/user_guide/window.html#exponentially-weighted-window>`_.
        - 'ledoit': use the Ledoit and Wolf Shrinkage method.
        - 'oas': use the Oracle Approximation Shrinkage method.
        - 'shrunk': use the basic Shrunk Covariance method.
        - 'gl': use the basic Graphical Lasso Covariance method.
        - 'jlogo': use the j-LoGo Covariance method. For more information see: :cite:`a-jLogo`.
        - 'fixed': denoise using fixed method. For more information see chapter 2 of :cite:`a-MLforAM`.
        - 'spectral': denoise using spectral method. For more information see chapter 2 of :cite:`a-MLforAM`.
        - 'shrink': denoise using shrink method. For more information see chapter 2 of :cite:`a-MLforAM`.

    d_ewma: float, optional
        The smoothing factor of ewma methods.
        The default is 0.94.
    value : float, optional
        Amount of money to allocate. The default is 1.
    value_short : float, optional
        Amount to allocate to portfolio in short positions. The default is 0.

    Returns
    -------
    Tuple
        Dictionary of portfolio weights and DataFrame of stock returns
    """
    stock_prices = yahoo_finance_model.process_stocks(
        symbols, interval, start_date, end_date
    )
    stock_returns = yahoo_finance_model.process_returns(
        stock_prices,
        log_returns=log_returns,
        freq=freq,
        maxnan=maxnan,
        threshold=threshold,
        method=method,
    )

    risk_free_rate = risk_free_rate / time_factor[freq.upper()]

    # Building the portfolio object
    port = rp.Portfolio(returns=stock_returns, alpha=alpha)

    # Estimate input parameters:
    port.assets_stats(method_mu=mean, method_cov=covariance, d=d_ewma)

    # Budget constraints
    port.upperlng = value
    if value_short > 0:
        port.sht = True
        port.uppersht = value_short
        port.budget = value - value_short
    else:
        port.budget = value

    # Estimate optimal portfolio:
    model = "Classic"
    hist = True

    if target_return > -1:
        port.lowerret = float(target_return) / time_factor[freq.upper()]

    if target_risk > -1:
        if risk_measure not in ["ADD", "MDD", "CDaR", "EDaR", "UCI"]:
            setattr(
                port,
                upper_risk[risk_measure],
                float(target_risk) / time_factor[freq.upper()] ** 0.5,
            )
        else:
            setattr(port, upper_risk[risk_measure], float(target_risk))

    weights = port.optimization(
        model=model,
        rm=risk_measure,
        obj=objective,
        rf=risk_free_rate,
        l=risk_aversion,
        hist=hist,
    )

    if weights is not None:
        weights = weights.round(5)
        weights = weights.squeeze().to_dict()

    return weights, stock_returns


@log_start_end(log=logger)
def get_max_sharpe(
    symbols: List[str],
    interval: str = "3y",
    start_date: str = "",
    end_date: str = "",
    log_returns: bool = False,
    freq: str = "D",
    maxnan: float = 0.05,
    threshold: float = 0,
    method: str = "time",
    risk_measure: str = "MV",
    risk_free_rate: float = 0,
    risk_aversion: float = 1,
    alpha: float = 0.05,
    target_return: float = -1,
    target_risk: float = -1,
    mean: str = "hist",
    covariance: str = "hist",
    d_ewma: float = 0.94,
    value: float = 1.0,
    value_short: float = 0.0,
) -> Tuple:
    """
    Builds a maximal return/risk ratio portfolio

    Parameters
    ----------
    symbols : List[str]
        List of portfolio tickers
    interval : str, optional
        interval to look at returns from
    start_date: str, optional
        If not using interval, start date string (YYYY-MM-DD)
    end_date: str, optional
        If not using interval, end date string (YYYY-MM-DD). If empty use last
        weekday.
    log_returns: bool, optional
        If True calculate log returns, else arithmetic returns. Default value
        is False
    freq: str, optional
        The frequency used to calculate returns. Default value is 'D'. Possible
        values are:
            - 'D' for daily returns.
            - 'W' for weekly returns.
            - 'M' for monthly returns.

    maxnan: float, optional
        Max percentage of nan values accepted per asset to be included in
        returns.
    threshold: float, optional
        Value used to replace outliers that are higher to threshold.
    method: str
        Method used to fill nan values. Default value is 'time'. For more information see
        `interpolate <https://pandas.pydata.org/docs/reference/api/pandas.DataFrame.interpolate.html>`_.
    risk_measure: str, optional
        The risk measure used to optimize the portfolio.
        The default is 'MV'. Possible values are:

        - 'MV': Standard Deviation.
        - 'MAD': Mean Absolute Deviation.
        - 'MSV': Semi Standard Deviation.
        - 'FLPM': First Lower Partial Moment (Omega Ratio).
        - 'SLPM': Second Lower Partial Moment (Sortino Ratio).
        - 'CVaR': Conditional Value at Risk.
        - 'EVaR': Entropic Value at Risk.
        - 'WR': Worst Realization.
        - 'ADD': Average Drawdown of uncompounded cumulative returns.
        - 'UCI': Ulcer Index of uncompounded cumulative returns.
        - 'CDaR': Conditional Drawdown at Risk of uncompounded cumulative returns.
        - 'EDaR': Entropic Drawdown at Risk of uncompounded cumulative returns.
        - 'MDD': Maximum Drawdown of uncompounded cumulative returns.

    risk_free_rate: float, optional
        Risk free rate, must be in the same interval of assets returns. Used for
        'FLPM' and 'SLPM' and Sharpe objective function. The default is 0.
    alpha: float, optional
        Significance level of CVaR, EVaR, CDaR and EDaR
    target_return: float, optional
        Constraint on minimum level of portfolio's return.
    target_risk: float, optional
        Constraint on maximum level of portfolio's risk.
    mean: str, optional
        The method used to estimate the expected returns.
        The default value is 'hist'. Possible values are:

        - 'hist': use historical estimates.
        - 'ewma1': use ewma with adjust=True. For more information see
        `EWM <https://pandas.pydata.org/pandas-docs/stable/user_guide/window.html#exponentially-weighted-window>`_.
        - 'ewma2': use ewma with adjust=False. For more information see
        `EWM <https://pandas.pydata.org/pandas-docs/stable/user_guide/window.html#exponentially-weighted-window>`_.

    covariance: str, optional
        The method used to estimate the covariance matrix:
        The default is 'hist'. Possible values are:

        - 'hist': use historical estimates.
        - 'ewma1': use ewma with adjust=True. For more information see
        `EWM <https://pandas.pydata.org/pandas-docs/stable/user_guide/window.html#exponentially-weighted-window>`_.
        - 'ewma2': use ewma with adjust=False. For more information see
        `EWM <https://pandas.pydata.org/pandas-docs/stable/user_guide/window.html#exponentially-weighted-window>`_.
        - 'ledoit': use the Ledoit and Wolf Shrinkage method.
        - 'oas': use the Oracle Approximation Shrinkage method.
        - 'shrunk': use the basic Shrunk Covariance method.
        - 'gl': use the basic Graphical Lasso Covariance method.
        - 'jlogo': use the j-LoGo Covariance method. For more information see: :cite:`a-jLogo`.
        - 'fixed': denoise using fixed method. For more information see chapter 2 of :cite:`a-MLforAM`.
        - 'spectral': denoise using spectral method. For more information see chapter 2 of :cite:`a-MLforAM`.
        - 'shrink': denoise using shrink method. For more information see chapter 2 of :cite:`a-MLforAM`.

    d_ewma: float, optional
        The smoothing factor of ewma methods.
        The default is 0.94.
    value : float, optional
        Amount to allocate to portfolio in long positions, by default 1.0
    value_short : float, optional
        Amount to allocate to portfolio in short positions, by default 0.0

    Returns
    -------
    Tuple
        Dictionary of portfolio weights and DataFrame of stock returns
    """
    weights, stock_returns = get_mean_risk_portfolio(
        symbols=symbols,
        interval=interval,
        start_date=start_date,
        end_date=end_date,
        log_returns=log_returns,
        freq=freq,
        maxnan=maxnan,
        threshold=threshold,
        method=method,
        risk_measure=risk_choices[risk_measure.lower()],
        objective=objectives_choices["sharpe"],
        risk_free_rate=risk_free_rate,
        risk_aversion=risk_aversion,
        alpha=alpha,
        target_return=target_return,
        target_risk=target_risk,
        mean=mean,
        covariance=covariance,
        d_ewma=d_ewma,
        value=value,
        value_short=value_short,
    )

    return weights, stock_returns


@log_start_end(log=logger)
def get_max_diversification_portfolio(
    symbols: List[str],
    interval: str = "3y",
    start_date: str = "",
    end_date: str = "",
    log_returns: bool = False,
    freq: str = "D",
    maxnan: float = 0.05,
    threshold: float = 0,
    method: str = "time",
    covariance: str = "hist",
    d_ewma: float = 0.94,
    value: float = 1.0,
    value_short: float = 0,
) -> Tuple:
    """Builds a maximal diversification portfolio

    Parameters
    ----------
    symbols : List[str]
        List of portfolio stocks
    interval : str, optional
        interval to get stock data, by default "3mo"
    start_date: str
        If not using interval, start date string (YYYY-MM-DD)
    end_date: str
        If not using interval, end date string (YYYY-MM-DD). If empty use last
        weekday.
    log_returns: bool
        If True calculate log returns, else arithmetic returns. Default value
        is False
    freq: str
        The frequency used to calculate returns. Default value is 'D'. Possible
        values are:
            - 'D' for daily returns.
            - 'W' for weekly returns.
            - 'M' for monthly returns.

    maxnan: float
        Max percentage of nan values accepted per asset to be included in
        returns.
    threshold: float
        Value used to replace outliers that are higher to threshold.
    method: str
        Method used to fill nan values. Default value is 'time'. For more information see
        `interpolate <https://pandas.pydata.org/docs/reference/api/pandas.DataFrame.interpolate.html>`_.
    covariance: str, optional
        The method used to estimate the covariance matrix:
        The default is 'hist'. Possible values are:

        - 'hist': use historical estimates.
        - 'ewma1': use ewma with adjust=True. For more information see
        `EWM <https://pandas.pydata.org/pandas-docs/stable/user_guide/window.html#exponentially-weighted-window>`_.
        - 'ewma2': use ewma with adjust=False. For more information see
        `EWM <https://pandas.pydata.org/pandas-docs/stable/user_guide/window.html#exponentially-weighted-window>`_.
        - 'ledoit': use the Ledoit and Wolf Shrinkage method.
        - 'oas': use the Oracle Approximation Shrinkage method.
        - 'shrunk': use the basic Shrunk Covariance method.
        - 'gl': use the basic Graphical Lasso Covariance method.
        - 'jlogo': use the j-LoGo Covariance method. For more information see: :cite:`a-jLogo`.
        - 'fixed': denoise using fixed method. For more information see chapter 2 of :cite:`a-MLforAM`.
        - 'spectral': denoise using spectral method. For more information see chapter 2 of :cite:`a-MLforAM`.
        - 'shrink': denoise using shrink method. For more information see chapter 2 of :cite:`a-MLforAM`.

    d_ewma: float, optional
        The smoothing factor of ewma methods.
        The default is 0.94.
    value : float, optional
        Amount of money to allocate. The default is 1.
    value_short : float, optional
        Amount to allocate to portfolio in short positions. The default is 0.

    Returns
    -------
    Tuple
        Dictionary of portfolio weights and DataFrame of stock returns
    """
    stock_prices = yahoo_finance_model.process_stocks(
        symbols, interval, start_date, end_date
    )
    stock_returns = yahoo_finance_model.process_returns(
        stock_prices,
        log_returns=log_returns,
        freq=freq,
        maxnan=maxnan,
        threshold=threshold,
        method=method,
    )

    # Building the portfolio object
    port = rp.Portfolio(returns=stock_returns)

    # Estimate input parameters:
    port.assets_stats(method_mu="hist", method_cov=covariance, d=d_ewma)
    port.mu = stock_returns.std().to_frame().T

    # Budget constraints
    port.upperlng = value
    if value_short > 0:
        port.sht = True
        port.uppersht = value_short
        port.budget = value - value_short
    else:
        port.budget = value

    # Estimate optimal portfolio:
    weights = port.optimization(model="Classic", rm="MV", obj="Sharpe", rf=0, hist=True)

    if weights is not None:
        weights = weights.round(5)
        weights = weights.squeeze().to_dict()

    return weights, stock_returns


@log_start_end(log=logger)
def get_max_decorrelation_portfolio(
    symbols: List[str],
    interval: str = "3y",
    start_date: str = "",
    end_date: str = "",
    log_returns: bool = False,
    freq: str = "D",
    maxnan: float = 0.05,
    threshold: float = 0,
    method: str = "time",
    covariance: str = "hist",
    d_ewma: float = 0.94,
    value: float = 1.0,
    value_short: float = 0,
) -> Tuple:
    """Builds a maximal decorrelation portfolio

    Parameters
    ----------
    symbols : List[str]
        List of portfolio stocks
    interval : str, optional
        interval to get stock data, by default "3mo"
    start_date: str
        If not using interval, start date string (YYYY-MM-DD)
    end_date: str
        If not using interval, end date string (YYYY-MM-DD). If empty use last
        weekday.
    log_returns: bool
        If True calculate log returns, else arithmetic returns. Default value
        is False
    freq: str
        The frequency used to calculate returns. Default value is 'D'. Possible
        values are:
            - 'D' for daily returns.
            - 'W' for weekly returns.
            - 'M' for monthly returns.

    maxnan: float
        Max percentage of nan values accepted per asset to be included in
        returns.
    threshold: float
        Value used to replace outliers that are higher to threshold.
    method: str
        Method used to fill nan values. Default value is 'time'. For more information see
        s`interpolate <https://pandas.pydata.org/docs/reference/api/pandas.DataFrame.interpolate.html>`_.
    covariance: str, optional
        The method used to estimate the covariance matrix:
        The default is 'hist'. Possible values are:

        - 'hist': use historical estimates.
        - 'ewma1': use ewma with adjust=True. For more information see
        `EWM <https://pandas.pydata.org/pandas-docs/stable/user_guide/window.html#exponentially-weighted-window>`_.
        - 'ewma2': use ewma with adjust=False. For more information see
        `EWM <https://pandas.pydata.org/pandas-docs/stable/user_guide/window.html#exponentially-weighted-window>`_.
        - 'ledoit': use the Ledoit and Wolf Shrinkage method.
        - 'oas': use the Oracle Approximation Shrinkage method.
        - 'shrunk': use the basic Shrunk Covariance method.
        - 'gl': use the basic Graphical Lasso Covariance method.
        - 'jlogo': use the j-LoGo Covariance method. For more information see: :cite:`a-jLogo`.
        - 'fixed': denoise using fixed method. For more information see chapter 2 of :cite:`a-MLforAM`.
        - 'spectral': denoise using spectral method. For more information see chapter 2 of :cite:`a-MLforAM`.
        - 'shrink': denoise using shrink method. For more information see chapter 2 of :cite:`a-MLforAM`.

    d_ewma: float, optional
        The smoothing factor of ewma methods.
        The default is 0.94.
    value : float, optional
        Amount of money to allocate. The default is 1.
    value_short : float, optional
        Amount to allocate to portfolio in short positions. The default is 0.

    Returns
    -------
    Tuple
        Dictionary of portfolio weights and DataFrame of stock returns
    """
    stock_prices = yahoo_finance_model.process_stocks(
        symbols, interval, start_date, end_date
    )
    stock_returns = yahoo_finance_model.process_returns(
        stock_prices,
        log_returns=log_returns,
        freq=freq,
        maxnan=maxnan,
        threshold=threshold,
        method=method,
    )

    # Building the portfolio object
    port = rp.Portfolio(returns=stock_returns)

    # Estimate input parameters:
    port.assets_stats(method_mu="hist", method_cov=covariance, d=d_ewma)
    port.cov = rp.cov2corr(port.cov)

    # Budget constraints
    port.upperlng = value
    if value_short > 0:
        port.sht = True
        port.uppersht = value_short
        port.budget = value - value_short
    else:
        port.budget = value

    # Estimate optimal portfolio:
    weights = port.optimization(
        model="Classic", rm="MV", obj="MinRisk", rf=0, hist=True
    )

    if weights is not None:
        weights = weights.round(5)
        weights = weights.squeeze().to_dict()

    return weights, stock_returns


@log_start_end(log=logger)
def get_black_litterman_portfolio(
    symbols: List[str],
    benchmark: Dict,
    p_views: List,
    q_views: List,
    interval: str = "3y",
    start_date: str = "",
    end_date: str = "",
    log_returns: bool = False,
    freq: str = "D",
    maxnan: float = 0.05,
    threshold: float = 0,
    method: str = "time",
    objective: str = "Sharpe",
    risk_free_rate: float = 0,
    risk_aversion: float = 1,
    delta: float = None,
    equilibrium: bool = True,
    optimize: bool = True,
    value: float = 1.0,
    value_short: float = 0,
) -> Tuple:
    """Builds a maximal diversification portfolio

    Parameters
    ----------
    symbols : List[str]
        List of portfolio stocks
    benchmark : Dict
        Dict of portfolio weights
    p_views: List
        Matrix P of views that shows relationships among assets and returns.
        Default value to None.
    q_views: List
        Matrix Q of expected returns of views. Default value is None.
    interval : str, optional
        interval to get stock data, by default "3mo"
    start_date: str
        If not using interval, start date string (YYYY-MM-DD)
    end_date: str
        If not using interval, end date string (YYYY-MM-DD). If empty use last
        weekday.
    log_returns: bool
        If True calculate log returns, else arithmetic returns. Default value
        is False
    freq: str
        The frequency used to calculate returns. Default value is 'D'. Possible
        values are:
            - 'D' for daily returns.
            - 'W' for weekly returns.
            - 'M' for monthly returns.

    maxnan: float
        Max percentage of nan values accepted per asset to be included in
        returns.
    threshold: float
        Value used to replace outliers that are higher to threshold.
    method: str
        Method used to fill nan values. Default value is 'time'. For more information see
        `interpolate <https://pandas.pydata.org/docs/reference/api/pandas.DataFrame.interpolate.html>`_.
    objective: str
        Objective function of the optimization model.
        The default is 'Sharpe'. Possible values are:

        - 'MinRisk': Minimize the selected risk measure.
        - 'Utility': Maximize the risk averse utility function.
        - 'Sharpe': Maximize the risk adjusted return ratio based on the selected risk measure.
        - 'MaxRet': Maximize the expected return of the portfolio.

    risk_free_rate: float, optional
        Risk free rate, must be in annual frequency. The default is 0.
    risk_aversion: float, optional
        Risk aversion factor of the 'Utility' objective function.
        The default is 1.
    delta: float, optional
        Risk aversion factor of Black Litterman model. Default value is None.
    equilibrium: bool, optional
        If True excess returns are based on equilibrium market portfolio, if False
        excess returns are calculated as historical returns minus risk free rate.
        Default value is True.
    optimize: bool, optional
        If True Black Litterman estimates are used as inputs of mean variance model,
        if False returns equilibrium weights from Black Litterman model
        Default value is True.
    value : float, optional
        Amount of money to allocate. The default is 1.
    value_short : float, optional
        Amount to allocate to portfolio in short positions. The default is 0.

    Returns
    -------
    Tuple
        Dictionary of portfolio weights and DataFrame of stock returns
    """
    stock_prices = yahoo_finance_model.process_stocks(
        symbols, interval, start_date, end_date
    )
    stock_returns = yahoo_finance_model.process_returns(
        stock_prices,
        log_returns=log_returns,
        freq=freq,
        maxnan=maxnan,
        threshold=threshold,
        method=method,
    )

    # By theory default benchmark is market capitalization portfolio
    if benchmark is None:
        benchmark, _ = get_property_weights(
            symbols=symbols,
            interval=interval,
            start_date=start_date,
            end_date=end_date,
            log_returns=log_returns,
            freq=freq,
            maxnan=maxnan,
            threshold=threshold,
            method=method,
            s_property="marketCap",
            value=value,
        )

    factor = time_factor[freq.upper()]
    risk_free_rate = risk_free_rate / factor

    mu, cov, weights = black_litterman(
        stock_returns=stock_returns,
        benchmark=benchmark,
        p_views=p_views,
        q_views=q_views,
        delta=delta,
        risk_free_rate=risk_free_rate,
        equilibrium=equilibrium,
        factor=factor,
    )
    weights = pd.DataFrame(weights)

    if optimize:
        # Building the portfolio object
        port = rp.Portfolio(returns=stock_returns)

        # Estimate input parameters:
        port.assets_stats(method_mu="hist", method_cov="hist")
        port.mu_bl = pd.DataFrame(mu).T
        port.cov_bl = pd.DataFrame(cov)

        # Budget constraints
        port.upperlng = value
        if value_short > 0:
            port.sht = True
            port.uppersht = value_short
            port.budget = value - value_short
        else:
            port.budget = value

        # Estimate optimal portfolio:
        weights = port.optimization(
            model="BL",
            rm="MV",
            obj=objective,
            rf=risk_free_rate,
            l=risk_aversion,
            hist=True,
        )

    if weights is not None:
        weights = weights.round(5)
        weights = weights.squeeze().to_dict()

    return weights, stock_returns


@log_start_end(log=logger)
<<<<<<< HEAD
=======
def get_ef(
    symbols: List[str],
    interval: str = "3y",
    start_date: str = "",
    end_date: str = "",
    log_returns: bool = False,
    freq: str = "D",
    maxnan: float = 0.05,
    threshold: float = 0,
    method: str = "time",
    risk_measure: str = "MV",
    risk_free_rate: float = 0,
    alpha: float = 0.05,
    value: float = 1.0,
    value_short: float = 0.0,
    n_portfolios: int = 100,
    seed: int = 123,
) -> Tuple:
    """
    Get efficient frontier

    Parameters
    ----------
    symbols : List[str]
        List of portfolio tickers
    interval : str, optional
        interval to look at returns from
    start_date: str, optional
        If not using interval, start date string (YYYY-MM-DD)
    end_date: str, optional
        If not using interval, end date string (YYYY-MM-DD). If empty use last
        weekday.
    log_returns: bool, optional
        If True calculate log returns, else arithmetic returns. Default value
        is False
    freq: str, optional
        The frequency used to calculate returns. Default value is 'D'. Possible
        values are:
            - 'D' for daily returns.
            - 'W' for weekly returns.
            - 'M' for monthly returns.

    maxnan: float, optional
        Max percentage of nan values accepted per asset to be included in
        returns.
    threshold: float, optional
        Value used to replace outliers that are higher to threshold.
    method: str
        Method used to fill nan values. Default value is 'time'. For more information see
        `interpolate <https://pandas.pydata.org/docs/reference/api/pandas.DataFrame.interpolate.html>`_.
    risk_measure: str, optional
        The risk measure used to optimize the portfolio.
        The default is 'MV'. Possible values are:

        - 'MV': Standard Deviation.
        - 'MAD': Mean Absolute Deviation.
        - 'MSV': Semi Standard Deviation.
        - 'FLPM': First Lower Partial Moment (Omega Ratio).
        - 'SLPM': Second Lower Partial Moment (Sortino Ratio).
        - 'CVaR': Conditional Value at Risk.
        - 'EVaR': Entropic Value at Risk.
        - 'WR': Worst Realization.
        - 'ADD': Average Drawdown of uncompounded cumulative returns.
        - 'UCI': Ulcer Index of uncompounded cumulative returns.
        - 'CDaR': Conditional Drawdown at Risk of uncompounded cumulative returns.
        - 'EDaR': Entropic Drawdown at Risk of uncompounded cumulative returns.
        - 'MDD': Maximum Drawdown of uncompounded cumulative returns.

    risk_free_rate: float, optional
        Risk free rate, must be in the same interval of assets returns. Used for
        'FLPM' and 'SLPM' and Sharpe objective function. The default is 0.
    alpha: float, optional
        Significance level of CVaR, EVaR, CDaR and EDaR
        The default is 0.05.
    value : float, optional
        Amount to allocate to portfolio in long positions, by default 1.0
    value_short : float, optional
        Amount to allocate to portfolio in short positions, by default 0.0
    n_portfolios: int, optional
        "Number of portfolios to simulate. The default value is 100.
    seed: int, optional
        Seed used to generate random portfolios. The default value is 123.

    Returns
    -------
    Tuple
        Parameters to create efficient frontier: frontier, mu, cov, stock_returns, weights, X1, Y1, port
    """
    stock_prices = yahoo_finance_model.process_stocks(
        symbols, interval, start_date, end_date
    )
    stock_returns = yahoo_finance_model.process_returns(
        stock_prices,
        log_returns=log_returns,
        freq=freq,
        maxnan=maxnan,
        threshold=threshold,
        method=method,
    )

    risk_free_rate = risk_free_rate / time_factor[freq.upper()]

    # Building the portfolio object
    port = rp.Portfolio(returns=stock_returns, alpha=alpha)

    # Estimate input parameters:
    port.assets_stats(method_mu="hist", method_cov="hist")

    # Budget constraints
    port.upperlng = value
    if value_short > 0:
        port.sht = True
        port.uppersht = value_short
        port.budget = value - value_short
    else:
        port.budget = value

    # Estimate tangency portfolio:
    weights = port.optimization(
        model="Classic",
        rm=risk_choices[risk_measure.lower()],
        obj="Sharpe",
        rf=risk_free_rate,
        hist=True,
    )

    points = 20  # Number of points of the frontier
    frontier = port.efficient_frontier(
        model="Classic",
        rm=risk_choices[risk_measure.lower()],
        points=points,
        rf=risk_free_rate,
        hist=True,
    )

    random_weights = generate_random_portfolios(
        symbols=symbols,
        n_portfolios=n_portfolios,
        seed=seed,
    )

    mu = stock_returns.mean().to_frame().T
    cov = stock_returns.cov()
    Y = (mu @ frontier).to_numpy() * time_factor[freq.upper()]
    Y = np.ravel(Y)
    X = np.zeros_like(Y)

    for i in range(frontier.shape[1]):
        w = np.array(frontier.iloc[:, i], ndmin=2).T
        risk = rp.Sharpe_Risk(
            w,
            cov=cov,
            returns=stock_returns,
            rm=risk_choices[risk_measure.lower()],
            rf=risk_free_rate,
            alpha=alpha,
            # a_sim=a_sim,
            # beta=beta,
            # b_sim=b_sim,
        )
        X[i] = risk

    if risk_choices[risk_measure.lower()] not in ["ADD", "MDD", "CDaR", "EDaR", "UCI"]:
        X = X * time_factor[freq.upper()] ** 0.5
    f = interp1d(X, Y, kind="quadratic")
    X1 = np.linspace(X[0], X[-1], num=100)
    Y1 = f(X1)

    frontier = pd.concat([frontier, random_weights], axis=1)
    # to delete stocks with corrupted data
    frontier.drop(
        frontier.tail(len(random_weights.index) - len(stock_returns.columns)).index,
        inplace=True,
    )

    return frontier, mu, cov, stock_returns, weights, X1, Y1, port


@log_start_end(log=logger)
>>>>>>> eb7c2f07
def get_risk_parity_portfolio(
    symbols: List[str],
    interval: str = "3y",
    start_date: str = "",
    end_date: str = "",
    log_returns: bool = False,
    freq: str = "D",
    maxnan: float = 0.05,
    threshold: float = 0,
    method: str = "time",
    risk_measure: str = "MV",
    risk_cont: List[str] = None,
    risk_free_rate: float = 0,
    alpha: float = 0.05,
    target_return: float = -1,
    mean: str = "hist",
    covariance: str = "hist",
    d_ewma: float = 0.94,
    value: float = 1.0,
) -> Tuple:
    """Builds a risk parity portfolio using the risk budgeting approach

    Parameters
    ----------
    symbols : List[str]
        List of portfolio stocks
    interval : str, optional
        interval to get stock data, by default "3mo"
    start_date: str, optional
        If not using interval, start date string (YYYY-MM-DD)
    end_date: str, optional
        If not using interval, end date string (YYYY-MM-DD). If empty use last
        weekday.
    log_returns: bool, optional
        If True calculate log returns, else arithmetic returns. Default value
        is False
    freq: str, optional
        The frequency used to calculate returns. Default value is 'D'. Possible
        values are:
            - 'D' for daily returns.
            - 'W' for weekly returns.
            - 'M' for monthly returns.

    maxnan: float, optional
        Max percentage of nan values accepted per asset to be included in
        returns.
    threshold: float, optional
        Value used to replace outliers that are higher to threshold.
    method: str, optional
        Method used to fill nan values. Default value is 'time'. For more information see
        `interpolate <https://pandas.pydata.org/docs/reference/api/pandas.DataFrame.interpolate.html>`_.
    risk_measure: str, optional
        The risk measure used to optimize the portfolio.
        The default is 'MV'. Possible values are:

        - 'MV': Standard Deviation.
        - 'MAD': Mean Absolute Deviation.
        - 'MSV': Semi Standard Deviation.
        - 'FLPM': First Lower Partial Moment (Omega Ratio).
        - 'SLPM': Second Lower Partial Moment (Sortino Ratio).
        - 'CVaR': Conditional Value at Risk.
        - 'EVaR': Entropic Value at Risk.
        - 'UCI': Ulcer Index of uncompounded cumulative returns.
        - 'CDaR': Conditional Drawdown at Risk of uncompounded cumulative returns.
        - 'EDaR': Entropic Drawdown at Risk of uncompounded cumulative returns.

    risk_cont: List[str], optional
        The vector of risk contribution per asset. If empty, the default is
        1/n (number of assets).
    risk_free_rate: float, optional
        Risk free rate, must be in annual frequency. Used for
        'FLPM' and 'SLPM' and Sharpe objective function. The default is 0.
    alpha: float, optional
        Significance level of CVaR, EVaR, CDaR and EDaR
    target_return: float, optional
        Constraint on minimum level of portfolio's return.
    mean: str, optional
        The method used to estimate the expected returns.
        The default value is 'hist'. Possible values are:

        - 'hist': use historical estimates.
        - 'ewma1': use ewma with adjust=True. For more information see
        `EWM <https://pandas.pydata.org/pandas-docs/stable/user_guide/window.html#exponentially-weighted-window>`_.
        - 'ewma2': use ewma with adjust=False. For more information see
        `EWM <https://pandas.pydata.org/pandas-docs/stable/user_guide/window.html#exponentially-weighted-window>`_.

    covariance: str, optional
        The method used to estimate the covariance matrix:
        The default is 'hist'. Possible values are:

        - 'hist': use historical estimates.
        - 'ewma1': use ewma with adjust=True. For more information see
        `EWM <https://pandas.pydata.org/pandas-docs/stable/user_guide/window.html#exponentially-weighted-window>`_.
        - 'ewma2': use ewma with adjust=False. For more information see
        `EWM <https://pandas.pydata.org/pandas-docs/stable/user_guide/window.html#exponentially-weighted-window>`_.
        - 'ledoit': use the Ledoit and Wolf Shrinkage method.
        - 'oas': use the Oracle Approximation Shrinkage method.
        - 'shrunk': use the basic Shrunk Covariance method.
        - 'gl': use the basic Graphical Lasso Covariance method.
        - 'jlogo': use the j-LoGo Covariance method. For more information see: :cite:`a-jLogo`.
        - 'fixed': denoise using fixed method. For more information see chapter 2 of :cite:`a-MLforAM`.
        - 'spectral': denoise using spectral method. For more information see chapter 2 of :cite:`a-MLforAM`.
        - 'shrink': denoise using shrink method. For more information see chapter 2 of :cite:`a-MLforAM`.

    d_ewma: float, optional
        The smoothing factor of ewma methods.
        The default is 0.94.
    value : float, optional
        Amount of money to allocate. The default is 1.

    Returns
    -------
    Tuple
        Dictionary of portfolio weights and DataFrame of stock returns
    """
    stock_prices = yahoo_finance_model.process_stocks(
        symbols, interval, start_date, end_date
    )
    stock_returns = yahoo_finance_model.process_returns(
        stock_prices,
        log_returns=log_returns,
        freq=freq,
        maxnan=maxnan,
        threshold=threshold,
        method=method,
    )

    risk_free_rate = risk_free_rate / time_factor[freq.upper()]

    # Building the portfolio object
    port = rp.Portfolio(returns=stock_returns, alpha=alpha)

    # Calculating optimal portfolio
    port.assets_stats(method_mu=mean, method_cov=covariance, d=d_ewma)

    # Estimate optimal portfolio:
    model = "Classic"
    hist = True

    if risk_cont is None:
        risk_cont_ = None  # Risk contribution constraints vector
    else:
        risk_cont_ = np.array(risk_cont).reshape(1, -1)
        risk_cont_ = risk_cont_ / np.sum(risk_cont_)

    if target_return > -1:
        port.lowerret = float(target_return) / time_factor[freq.upper()]

    weights = port.rp_optimization(
        model=model, rm=risk_measure, rf=risk_free_rate, b=risk_cont_, hist=hist
    )

    if weights is not None:
        if value > 0.0:
            weights = value * weights
        weights = weights.round(5)
        weights = weights.squeeze().to_dict()

    return weights, stock_returns


@log_start_end(log=logger)
def get_rel_risk_parity_portfolio(
    symbols: List[str],
    interval: str = "3y",
    start_date: str = "",
    end_date: str = "",
    log_returns: bool = False,
    freq: str = "D",
    maxnan: float = 0.05,
    threshold: float = 0,
    method: str = "time",
    version: str = "A",
    risk_cont: List[str] = None,
    penal_factor: float = 1,
    target_return: float = -1,
    mean: str = "hist",
    covariance: str = "hist",
    d_ewma: float = 0.94,
    value: float = 1.0,
) -> Tuple:
    """Builds a relaxed risk parity portfolio using the least squares approach

    Parameters
    ----------
    symbols : List[str]
        List of portfolio stocks
    interval : str, optional
        interval to get stock data, by default "3mo"
    start_date: str, optional
        If not using interval, start date string (YYYY-MM-DD)
    end_date: str, optional
        If not using interval, end date string (YYYY-MM-DD). If empty use last
        weekday.
    log_returns: bool, optional
        If True calculate log returns, else arithmetic returns. Default value
        is False
    freq: str, optional
        The frequency used to calculate returns. Default value is 'D'. Possible
        values are:
            - 'D' for daily returns.
            - 'W' for weekly returns.
            - 'M' for monthly returns.

    maxnan: float, optional
        Max percentage of nan values accepted per asset to be included in
        returns.
    threshold: float, optional
        Value used to replace outliers that are higher to threshold.
    method: str, optional
        Method used to fill nan values. Default value is 'time'. For more information see
        `interpolate <https://pandas.pydata.org/docs/reference/api/pandas.DataFrame.interpolate.html>`_.
    version : str, optional
        Relaxed risk parity model version. The default is 'A'.
        Possible values are:

        - 'A': without regularization and penalization constraints.
        - 'B': with regularization constraint but without penalization constraint.
        - 'C': with regularization and penalization constraints.

    risk_cont: List[str], optional
        The vector of risk contribution per asset. If empty, the default is
        1/n (number of assets).
    penal_factor: float, optional
        The penalization factor of penalization constraints. Only used with
        version 'C'. The default is 1.
    target_return: float, optional
        Constraint on minimum level of portfolio's return.
    mean: str, optional
        The method used to estimate the expected returns.
        The default value is 'hist'. Possible values are:

        - 'hist': use historical estimates.
        - 'ewma1': use ewma with adjust=True. For more information see
        `EWM <https://pandas.pydata.org/pandas-docs/stable/user_guide/window.html#exponentially-weighted-window>`_.
        - 'ewma2': use ewma with adjust=False. For more information see
        `EWM <https://pandas.pydata.org/pandas-docs/stable/user_guide/window.html#exponentially-weighted-window>`_.

    covariance: str, optional
        The method used to estimate the covariance matrix:
        The default is 'hist'. Possible values are:

        - 'hist': use historical estimates.
        - 'ewma1': use ewma with adjust=True. For more information see
        `EWM <https://pandas.pydata.org/pandas-docs/stable/user_guide/window.html#exponentially-weighted-window>`_.
        - 'ewma2': use ewma with adjust=False. For more information see
        `EWM <https://pandas.pydata.org/pandas-docs/stable/user_guide/window.html#exponentially-weighted-window>`_.
        - 'ledoit': use the Ledoit and Wolf Shrinkage method.
        - 'oas': use the Oracle Approximation Shrinkage method.
        - 'shrunk': use the basic Shrunk Covariance method.
        - 'gl': use the basic Graphical Lasso Covariance method.
        - 'jlogo': use the j-LoGo Covariance method. For more information see: :cite:`a-jLogo`.
        - 'fixed': denoise using fixed method. For more information see chapter 2 of :cite:`a-MLforAM`.
        - 'spectral': denoise using spectral method. For more information see chapter 2 of :cite:`a-MLforAM`.
        - 'shrink': denoise using shrink method. For more information see chapter 2 of :cite:`a-MLforAM`.

    d_ewma: float, optional
        The smoothing factor of ewma methods.
        The default is 0.94.
    value : float, optional
        Amount of money to allocate. The default is 1.

    Returns
    -------
    Tuple
        Dictionary of portfolio weights and DataFrame of stock returns
    """
    stock_prices = yahoo_finance_model.process_stocks(
        symbols, interval, start_date, end_date
    )
    stock_returns = yahoo_finance_model.process_returns(
        stock_prices,
        log_returns=log_returns,
        freq=freq,
        maxnan=maxnan,
        threshold=threshold,
        method=method,
    )

    # Building the portfolio object
    port = rp.Portfolio(returns=stock_returns)

    # Calculating optimal portfolio
    port.assets_stats(method_mu=mean, method_cov=covariance, d=d_ewma)

    # Estimate optimal portfolio:
    model = "Classic"
    hist = True

    if risk_cont is None:
        risk_cont_ = None  # Risk contribution constraints vector
    else:
        risk_cont_ = np.array(risk_cont).reshape(1, -1)
        risk_cont_ = risk_cont_ / np.sum(risk_cont_)

    if target_return > -1:
        port.lowerret = float(target_return) / time_factor[freq.upper()]

    weights = port.rrp_optimization(
        model=model, version=version, l=penal_factor, b=risk_cont_, hist=hist
    )

    if weights is not None:
        if value > 0.0:
            weights = value * weights
        weights = weights.round(5)
        weights = weights.squeeze().to_dict()

    return weights, stock_returns


@log_start_end(log=logger)
def get_hcp_portfolio(
    symbols: List[str],
    interval: str = "3y",
    start_date: str = "",
    end_date: str = "",
    log_returns: bool = False,
    freq: str = "D",
    maxnan: float = 0.05,
    threshold: float = 0,
    method: str = "time",
    model: str = "HRP",
    codependence: str = "pearson",
    covariance: str = "hist",
    objective: str = "MinRisk",
    risk_measure: str = "MV",
    risk_free_rate: float = 0,
    risk_aversion: float = 1,
    alpha: float = 0.05,
    a_sim: int = 100,
    beta: float = None,
    b_sim: int = None,
    linkage: str = "single",
    k: int = 0,
    max_k: int = 10,
    bins_info: str = "KN",
    alpha_tail: float = 0.05,
    leaf_order: bool = True,
    d_ewma: float = 0.94,
    value: float = 1.0,
) -> Tuple:
    """Builds hierarchical clustering based portfolios

    Parameters
    ----------
    symbols : List[str]
        List of portfolio stocks
    interval : str, optional
        interval to get stock data, by default "3mo"
    start_date: str, optional
        If not using interval, start date string (YYYY-MM-DD)
    end_date: str, optional
        If not using interval, end date string (YYYY-MM-DD). If empty use last
        weekday.
    log_returns: bool, optional
        If True calculate log returns, else arithmetic returns. Default value
        is False
    freq: str, optional
        The frequency used to calculate returns. Default value is 'D'. Possible
        values are:
            - 'D' for daily returns.
            - 'W' for weekly returns.
            - 'M' for monthly returns.

    maxnan: float, optional
        Max percentage of nan values accepted per asset to be included in
        returns.
    threshold: float, optional
        Value used to replace outliers that are higher to threshold.
    method: str, optional
        Method used to fill nan values. Default value is 'time'. For more information see
        `interpolate <https://pandas.pydata.org/docs/reference/api/pandas.DataFrame.interpolate.html>`_.
    model: str, optional
        The hierarchical cluster portfolio model used for optimize the
        portfolio. The default is 'HRP'. Possible values are:

        - 'HRP': Hierarchical Risk Parity.
        - 'HERC': Hierarchical Equal Risk Contribution.
        - 'NCO': Nested Clustered Optimization.

    codependence: str, optional
        The codependence or similarity matrix used to build the distance
        metric and clusters. The default is 'pearson'. Possible values are:

        - 'pearson': pearson correlation matrix. Distance formula:
            :math:`D_{i,j} = \\sqrt{0.5(1-\rho^{pearson}_{i,j})}`.
        - 'spearman': spearman correlation matrix. Distance formula:
            :math:`D_{i,j} = \\sqrt{0.5(1-\rho^{spearman}_{i,j})}`.
        - 'abs_pearson': absolute value pearson correlation matrix. Distance formula:
            :math:`D_{i,j} = \\sqrt{(1-|\rho^{pearson}_{i,j}|)}`.
        - 'abs_spearman': absolute value spearman correlation matrix. Distance formula:
            :math:`D_{i,j} = \\sqrt{(1-|\rho^{spearman}_{i,j}|)}`.
        - 'distance': distance correlation matrix. Distance formula:
            :math:`D_{i,j} = \\sqrt{(1-\rho^{distance}_{i,j})}`.
        - 'mutual_info': mutual information matrix. Distance used is variation information matrix.
        - 'tail': lower tail dependence index matrix. Dissimilarity formula:
            :math:`D_{i,j} = -\\log{\\lambda_{i,j}}`.

    covariance: str, optional
        The method used to estimate the covariance matrix:
        The default is 'hist'. Possible values are:

        - 'hist': use historical estimates.
        - 'ewma1': use ewma with adjust=True. For more information see
        `EWM <https://pandas.pydata.org/pandas-docs/stable/user_guide/window.html#exponentially-weighted-window>`_.
        - 'ewma2': use ewma with adjust=False. For more information see
        `EWM <https://pandas.pydata.org/pandas-docs/stable/user_guide/window.html#exponentially-weighted-window>`_.
        - 'ledoit': use the Ledoit and Wolf Shrinkage method.
        - 'oas': use the Oracle Approximation Shrinkage method.
        - 'shrunk': use the basic Shrunk Covariance method.
        - 'gl': use the basic Graphical Lasso Covariance method.
        - 'jlogo': use the j-LoGo Covariance method. For more information see: :cite:`c-jLogo`.
        - 'fixed': denoise using fixed method. For more information see chapter 2 of :cite:`c-MLforAM`.
        - 'spectral': denoise using spectral method. For more information see chapter 2 of :cite:`c-MLforAM`.
        - 'shrink': denoise using shrink method. For more information see chapter 2 of :cite:`c-MLforAM`.

    objective: str, optional
        Objective function used by the NCO model.
        The default is 'MinRisk'. Possible values are:

        - 'MinRisk': Minimize the selected risk measure.
        - 'Utility': Maximize the risk averse utility function.
        - 'Sharpe': Maximize the risk adjusted return ratio based on the selected risk measure.
        - 'ERC': Equally risk contribution portfolio of the selected risk measure.

    risk_measure: str, optional
        The risk measure used to optimize the portfolio. If model is 'NCO',
        the risk measures available depends on the objective function.
        The default is 'MV'. Possible values are:

        - 'MV': Variance.
        - 'MAD': Mean Absolute Deviation.
        - 'MSV': Semi Standard Deviation.
        - 'FLPM': First Lower Partial Moment (Omega Ratio).
        - 'SLPM': Second Lower Partial Moment (Sortino Ratio).
        - 'VaR': Value at Risk.
        - 'CVaR': Conditional Value at Risk.
        - 'TG': Tail Gini.
        - 'EVaR': Entropic Value at Risk.
        - 'WR': Worst Realization (Minimax).
        - 'RG': Range of returns.
        - 'CVRG': CVaR range of returns.
        - 'TGRG': Tail Gini range of returns.
        - 'MDD': Maximum Drawdown of uncompounded cumulative returns (Calmar Ratio).
        - 'ADD': Average Drawdown of uncompounded cumulative returns.
        - 'DaR': Drawdown at Risk of uncompounded cumulative returns.
        - 'CDaR': Conditional Drawdown at Risk of uncompounded cumulative returns.
        - 'EDaR': Entropic Drawdown at Risk of uncompounded cumulative returns.
        - 'UCI': Ulcer Index of uncompounded cumulative returns.
        - 'MDD_Rel': Maximum Drawdown of compounded cumulative returns (Calmar Ratio).
        - 'ADD_Rel': Average Drawdown of compounded cumulative returns.
        - 'DaR_Rel': Drawdown at Risk of compounded cumulative returns.
        - 'CDaR_Rel': Conditional Drawdown at Risk of compounded cumulative returns.
        - 'EDaR_Rel': Entropic Drawdown at Risk of compounded cumulative returns.
        - 'UCI_Rel': Ulcer Index of compounded cumulative returns.

    risk_free_rate: float, optional
        Risk free rate, must be in annual frequency.
        Used for 'FLPM' and 'SLPM'. The default is 0.
    risk_aversion: float, optional
        Risk aversion factor of the 'Utility' objective function.
        The default is 1.
    alpha: float, optional
        Significance level of VaR, CVaR, EDaR, DaR, CDaR, EDaR, Tail Gini of losses.
        The default is 0.05.
    a_sim: float, optional
        Number of CVaRs used to approximate Tail Gini of losses. The default is 100.
    beta: float, optional
        Significance level of CVaR and Tail Gini of gains. If None it duplicates alpha value.
        The default is None.
    b_sim: float, optional
        Number of CVaRs used to approximate Tail Gini of gains. If None it duplicates a_sim value.
        The default is None.
    linkage: str, optional
        Linkage method of hierarchical clustering. For more information see
        `linkage <https://docs.scipy.org/doc/scipy/reference/generated/scipy.
        cluster.hierarchy.linkage.html?highlight=linkage#scipy.cluster.hierarchy.linkage>`_.
        The default is 'single'. Possible values are:

        - 'single'.
        - 'complete'.
        - 'average'.
        - 'weighted'.
        - 'centroid'.
        - 'median'.
        - 'ward'.
        - 'dbht': Direct Bubble Hierarchical Tree.

    k: int, optional
        Number of clusters. This value is took instead of the optimal number
        of clusters calculated with the two difference gap statistic.
        The default is None.
    max_k: int, optional
        Max number of clusters used by the two difference gap statistic
        to find the optimal number of clusters. The default is 10.
    bins_info: str, optional
        Number of bins used to calculate variation of information. The default
        value is 'KN'. Possible values are:

        - 'KN': Knuth's choice method. For more information see
        `knuth_bin_width <https://docs.astropy.org/en/stable/api/astropy.stats.knuth_bin_width.html>`_.
        - 'FD': Freedman–Diaconis' choice method. For more information see
        `freedman_bin_width <https://docs.astropy.org/en/stable/api/astropy.stats.freedman_bin_width.html>`_.
        - 'SC': Scotts' choice method. For more information see
        `scott_bin_width <https://docs.astropy.org/en/stable/api/astropy.stats.scott_bin_width.html>`_.
        - 'HGR': Hacine-Gharbi and Ravier' choice method.

    alpha_tail: float, optional
        Significance level for lower tail dependence index. The default is 0.05.
    leaf_order: bool, optional
        Indicates if the cluster are ordered so that the distance between
        successive leaves is minimal. The default is True.
    d_ewma: float, optional
        The smoothing factor of ewma methods.
        The default is 0.94.
    value : float, optional
        Amount of money to allocate. The default is 1.

    Returns
    -------
    Tuple
        Dictionary of portfolio weights and DataFrame of stock returns
    """
    stock_prices = yahoo_finance_model.process_stocks(
        symbols, interval, start_date, end_date
    )
    stock_returns = yahoo_finance_model.process_returns(
        stock_prices,
        log_returns=log_returns,
        freq=freq,
        maxnan=maxnan,
        threshold=threshold,
        method=method,
    )

    if linkage == "dbht":
        linkage = linkage.upper()

    risk_free_rate = risk_free_rate / time_factor[freq.upper()]
    # Building the portfolio object
    port = rp.HCPortfolio(
        returns=stock_returns,
        alpha=alpha,
        a_sim=a_sim,
        beta=beta,
        b_sim=b_sim,
    )

    weights = port.optimization(
        model=model,
        codependence=codependence,
        covariance=covariance,
        obj=objective,
        rm=risk_measure,
        rf=risk_free_rate,
        l=risk_aversion,
        linkage=linkage,
        k=k,
        max_k=max_k,
        bins_info=bins_info,
        alpha_tail=alpha_tail,
        leaf_order=leaf_order,
        d=d_ewma,
    )

    if weights is not None:
        if value > 0.0:
            weights = value * weights
        weights = weights.round(5)
        weights = weights.squeeze().to_dict()

    return weights, stock_returns


@log_start_end(log=logger)
def get_hrp(
    symbols: List[str],
    interval: str = "3y",
    start_date: str = "",
    end_date: str = "",
    log_returns: bool = False,
    freq: str = "D",
    maxnan: float = 0.05,
    threshold: float = 0,
    method: str = "time",
    codependence: str = "pearson",
    covariance: str = "hist",
    objective: str = "minrisk",
    risk_measure: str = "mv",
    risk_free_rate: float = 0.0,
    risk_aversion: float = 1.0,
    alpha: float = 0.05,
    a_sim: int = 100,
    beta: float = None,
    b_sim: int = None,
    linkage: str = "single",
    k: int = 0,
    max_k: int = 10,
    bins_info: str = "KN",
    alpha_tail: float = 0.05,
    leaf_order: bool = True,
    d_ewma: float = 0.94,
    value: float = 1.0,
) -> Tuple:
    """
    Builds a hierarchical risk parity portfolio

    Parameters
    ----------
    symbols : List[str]
        List of portfolio tickers
    interval : str
        interval to look at returns from
    start_date: str, optional
        If not using interval, start date string (YYYY-MM-DD)
    end_date: str, optional
        If not using interval, end date string (YYYY-MM-DD). If empty use last
        weekday.
    log_returns: bool, optional
        If True calculate log returns, else arithmetic returns. Default value
        is False
    freq: str, optional
        The frequency used to calculate returns. Default value is 'D'. Possible
        values are:
            - 'D' for daily returns.
            - 'W' for weekly returns.
            - 'M' for monthly returns.

    maxnan: float, optional
        Max percentage of nan values accepted per asset to be included in
        returns.
    threshold: float, optional
        Value used to replace outliers that are higher to threshold.
    method: str, optional
        Method used to fill nan values. Default value is 'time'. For more information see
        `interpolate <https://pandas.pydata.org/docs/reference/api/pandas.DataFrame.interpolate.html>`_.
    codependence: str, optional
        The codependence or similarity matrix used to build the distance
        metric and clusters. The default is 'pearson'. Possible values are:

        - 'pearson': pearson correlation matrix. Distance formula:
            :math:`D_{i,j} = \\sqrt{0.5(1-\rho^{pearson}_{i,j})}`.
        - 'spearman': spearman correlation matrix. Distance formula:
            :math:`D_{i,j} = \\sqrt{0.5(1-\rho^{spearman}_{i,j})}`.
        - 'abs_pearson': absolute value pearson correlation matrix. Distance formula:
            :math:`D_{i,j} = \\sqrt{(1-|\rho^{pearson}_{i,j}|)}`.
        - 'abs_spearman': absolute value spearman correlation matrix. Distance formula:
            :math:`D_{i,j} = \\sqrt{(1-|\rho^{spearman}_{i,j}|)}`.
        - 'distance': distance correlation matrix. Distance formula:
            :math:`D_{i,j} = \\sqrt{(1-\rho^{distance}_{i,j})}`.
        - 'mutual_info': mutual information matrix. Distance used is variation information matrix.
        - 'tail': lower tail dependence index matrix. Dissimilarity formula:
            :math:`D_{i,j} = -\\log{\\lambda_{i,j}}`.

    covariance: str, optional
        The method used to estimate the covariance matrix:
        The default is 'hist'. Possible values are:

        - 'hist': use historical estimates.
        - 'ewma1': use ewma with adjust=True. For more information see
        `EWM <https://pandas.pydata.org/pandas-docs/stable/user_guide/window.html#exponentially-weighted-window>`_.
        - 'ewma2': use ewma with adjust=False. For more information see
        `EWM <https://pandas.pydata.org/pandas-docs/stable/user_guide/window.html#exponentially-weighted-window>`_.
        - 'ledoit': use the Ledoit and Wolf Shrinkage method.
        - 'oas': use the Oracle Approximation Shrinkage method.
        - 'shrunk': use the basic Shrunk Covariance method.
        - 'gl': use the basic Graphical Lasso Covariance method.
        - 'jlogo': use the j-LoGo Covariance method. For more information see: :cite:`c-jLogo`.
        - 'fixed': denoise using fixed method. For more information see chapter 2 of :cite:`c-MLforAM`.
        - 'spectral': denoise using spectral method. For more information see chapter 2 of :cite:`c-MLforAM`.
        - 'shrink': denoise using shrink method. For more information see chapter 2 of :cite:`c-MLforAM`.

    objective: str, optional
        Objective function used by the NCO model.
        The default is 'MinRisk'. Possible values are:

        - 'MinRisk': Minimize the selected risk measure.
        - 'Utility': Maximize the risk averse utility function.
        - 'Sharpe': Maximize the risk adjusted return ratio based on the selected risk measure.
        - 'ERC': Equally risk contribution portfolio of the selected risk measure.

    risk_measure: str, optional
        The risk measure used to optimize the portfolio. If model is 'NCO',
        the risk measures available depends on the objective function.
        The default is 'MV'. Possible values are:

        - 'MV': Variance.
        - 'MAD': Mean Absolute Deviation.
        - 'MSV': Semi Standard Deviation.
        - 'FLPM': First Lower Partial Moment (Omega Ratio).
        - 'SLPM': Second Lower Partial Moment (Sortino Ratio).
        - 'VaR': Value at Risk.
        - 'CVaR': Conditional Value at Risk.
        - 'TG': Tail Gini.
        - 'EVaR': Entropic Value at Risk.
        - 'WR': Worst Realization (Minimax).
        - 'RG': Range of returns.
        - 'CVRG': CVaR range of returns.
        - 'TGRG': Tail Gini range of returns.
        - 'MDD': Maximum Drawdown of uncompounded cumulative returns (Calmar Ratio).
        - 'ADD': Average Drawdown of uncompounded cumulative returns.
        - 'DaR': Drawdown at Risk of uncompounded cumulative returns.
        - 'CDaR': Conditional Drawdown at Risk of uncompounded cumulative returns.
        - 'EDaR': Entropic Drawdown at Risk of uncompounded cumulative returns.
        - 'UCI': Ulcer Index of uncompounded cumulative returns.
        - 'MDD_Rel': Maximum Drawdown of compounded cumulative returns (Calmar Ratio).
        - 'ADD_Rel': Average Drawdown of compounded cumulative returns.
        - 'DaR_Rel': Drawdown at Risk of compounded cumulative returns.
        - 'CDaR_Rel': Conditional Drawdown at Risk of compounded cumulative returns.
        - 'EDaR_Rel': Entropic Drawdown at Risk of compounded cumulative returns.
        - 'UCI_Rel': Ulcer Index of compounded cumulative returns.

    risk_free_rate: float, optional
        Risk free rate, must be in the same interval of assets returns.
        Used for 'FLPM' and 'SLPM'. The default is 0.
    risk_aversion: float, optional
        Risk aversion factor of the 'Utility' objective function.
        The default is 1.
    alpha: float, optional
        Significance level of VaR, CVaR, EDaR, DaR, CDaR, EDaR, Tail Gini of losses.
        The default is 0.05.
    a_sim: float, optional
        Number of CVaRs used to approximate Tail Gini of losses. The default is 100.
    beta: float, optional
        Significance level of CVaR and Tail Gini of gains. If None it duplicates alpha value.
        The default is None.
    b_sim: float, optional
        Number of CVaRs used to approximate Tail Gini of gains. If None it duplicates a_sim value.
        The default is None.
    linkage: str, optional
        Linkage method of hierarchical clustering. For more information see
        `linkage <https://docs.scipy.org/doc/scipy/reference/generated/scipy.cluster.hierarchy.linkage.html>`_.
        The default is 'single'. Possible values are:

        - 'single'.
        - 'complete'.
        - 'average'.
        - 'weighted'.
        - 'centroid'.
        - 'median'.
        - 'ward'.
        - 'dbht': Direct Bubble Hierarchical Tree.

    k: int, optional
        Number of clusters. This value is took instead of the optimal number
        of clusters calculated with the two difference gap statistic.
        The default is None.
    max_k: int, optional
        Max number of clusters used by the two difference gap statistic
        to find the optimal number of clusters. The default is 10.
    bins_info: str, optional
        Number of bins used to calculate variation of information. The default
        value is 'KN'. Possible values are:

        - 'KN': Knuth's choice method. For more information see
        `knuth_bin_width <https://docs.astropy.org/en/stable/api/astropy.stats.knuth_bin_width.html>`_.
        - 'FD': Freedman–Diaconis' choice method. For more information see
        `freedman_bin_width <https://docs.astropy.org/en/stable/api/astropy.stats.freedman_bin_width.html>`_.
        - 'SC': Scotts' choice method. For more information see
        `scott_bin_width <https://docs.astropy.org/en/stable/api/astropy.stats.scott_bin_width.html>`_.
        - 'HGR': Hacine-Gharbi and Ravier' choice method.

    alpha_tail: float, optional
        Significance level for lower tail dependence index. The default is 0.05.
    leaf_order: bool, optional
        Indicates if the cluster are ordered so that the distance between
        successive leaves is minimal. The default is True.
    d: float, optional
        The smoothing factor of ewma methods.
        The default is 0.94.
    value : float, optional
        Amount to allocate to portfolio in long positions, by default 1.0
    value_short : float, optional
        Amount to allocate to portfolio in short positions, by default 0.0
    table: bool, optional
        True if plot table weights, by default False
    """
    weights, stock_returns = get_hcp_portfolio(
        symbols=symbols,
        interval=interval,
        start_date=start_date,
        end_date=end_date,
        log_returns=log_returns,
        freq=freq,
        maxnan=maxnan,
        threshold=threshold,
        method=method,
        model="HRP",
        codependence=codependence,
        covariance=covariance,
        objective=objectives_choices[objective],
        risk_measure=risk_choices[risk_measure.lower()],
        risk_free_rate=risk_free_rate,
        risk_aversion=risk_aversion,
        alpha=alpha,
        a_sim=a_sim,
        beta=beta,
        b_sim=b_sim,
        linkage=linkage,
        k=k,
        max_k=max_k,
        bins_info=bins_info,
        alpha_tail=alpha_tail,
        leaf_order=leaf_order,
        d_ewma=d_ewma,
        value=value,
    )
    return weights, stock_returns


@log_start_end(log=logger)
def get_herc(
    symbols: List[str],
    interval: str = "3y",
    start_date: str = "",
    end_date: str = "",
    log_returns: bool = False,
    freq: str = "D",
    maxnan: float = 0.05,
    threshold: float = 0,
    method: str = "time",
    codependence: str = "pearson",
    covariance: str = "hist",
    objective: str = "minrisk",
    risk_measure: str = "mv",
    risk_free_rate: float = 0.0,
    risk_aversion: float = 1.0,
    alpha: float = 0.05,
    a_sim: int = 100,
    beta: float = None,
    b_sim: int = None,
    linkage: str = "single",
    k: int = 0,
    max_k: int = 10,
    bins_info: str = "KN",
    alpha_tail: float = 0.05,
    leaf_order: bool = True,
    d_ewma: float = 0.94,
    value: float = 1.0,
) -> Tuple:
    """
    Builds a hierarchical risk parity portfolio

    Parameters
    ----------
    symbols : List[str]
        List of portfolio tickers
    interval : str
        interval to look at returns from
    start_date: str, optional
        If not using interval, start date string (YYYY-MM-DD)
    end_date: str, optional
        If not using interval, end date string (YYYY-MM-DD). If empty use last
        weekday.
    log_returns: bool, optional
        If True calculate log returns, else arithmetic returns. Default value
        is False
    freq: str, optional
        The frequency used to calculate returns. Default value is 'D'. Possible
        values are:
            - 'D' for daily returns.
            - 'W' for weekly returns.
            - 'M' for monthly returns.

    maxnan: float, optional
        Max percentage of nan values accepted per asset to be included in
        returns.
    threshold: float, optional
        Value used to replace outliers that are higher to threshold.
    method: str, optional
        Method used to fill nan values. Default value is 'time'. For more information see
        `interpolate <https://pandas.pydata.org/docs/reference/api/pandas.DataFrame.interpolate.html>`_.
    codependence: str, optional
        The codependence or similarity matrix used to build the distance
        metric and clusters. The default is 'pearson'. Possible values are:

        - 'pearson': pearson correlation matrix. Distance formula:
            :math:`D_{i,j} = \\sqrt{0.5(1-\rho^{pearson}_{i,j})}`.
        - 'spearman': spearman correlation matrix. Distance formula:
            :math:`D_{i,j} = \\sqrt{0.5(1-\rho^{spearman}_{i,j})}`.
        - 'abs_pearson': absolute value pearson correlation matrix. Distance formula:
            :math:`D_{i,j} = \\sqrt{(1-|\rho^{pearson}_{i,j}|)}`.
        - 'abs_spearman': absolute value spearman correlation matrix. Distance formula:
            :math:`D_{i,j} = \\sqrt{(1-|\rho^{spearman}_{i,j}|)}`.
        - 'distance': distance correlation matrix. Distance formula:
            :math:`D_{i,j} = \\sqrt{(1-\rho^{distance}_{i,j})}`.
        - 'mutual_info': mutual information matrix. Distance used is variation information matrix.
        - 'tail': lower tail dependence index matrix. Dissimilarity formula:
            :math:`D_{i,j} = -\\log{\\lambda_{i,j}}`.

    covariance: str, optional
        The method used to estimate the covariance matrix:
        The default is 'hist'. Possible values are:

        - 'hist': use historical estimates.
        - 'ewma1': use ewma with adjust=True. For more information see
        `EWM <https://pandas.pydata.org/pandas-docs/stable/user_guide/window.html#exponentially-weighted-window>`_.
        - 'ewma2': use ewma with adjust=False. For more information see
        `EWM <https://pandas.pydata.org/pandas-docs/stable/user_guide/window.html#exponentially-weighted-window>`_.
        - 'ledoit': use the Ledoit and Wolf Shrinkage method.
        - 'oas': use the Oracle Approximation Shrinkage method.
        - 'shrunk': use the basic Shrunk Covariance method.
        - 'gl': use the basic Graphical Lasso Covariance method.
        - 'jlogo': use the j-LoGo Covariance method. For more information see: :cite:`c-jLogo`.
        - 'fixed': denoise using fixed method. For more information see chapter 2 of :cite:`c-MLforAM`.
        - 'spectral': denoise using spectral method. For more information see chapter 2 of :cite:`c-MLforAM`.
        - 'shrink': denoise using shrink method. For more information see chapter 2 of :cite:`c-MLforAM`.

    objective: str, optional
        Objective function used by the NCO model.
        The default is 'MinRisk'. Possible values are:

        - 'MinRisk': Minimize the selected risk measure.
        - 'Utility': Maximize the risk averse utility function.
        - 'Sharpe': Maximize the risk adjusted return ratio based on the selected risk measure.
        - 'ERC': Equally risk contribution portfolio of the selected risk measure.

    risk_measure: str, optional
        The risk measure used to optimize the portfolio. If model is 'NCO',
        the risk measures available depends on the objective function.
        The default is 'MV'. Possible values are:

        - 'MV': Variance.
        - 'MAD': Mean Absolute Deviation.
        - 'MSV': Semi Standard Deviation.
        - 'FLPM': First Lower Partial Moment (Omega Ratio).
        - 'SLPM': Second Lower Partial Moment (Sortino Ratio).
        - 'VaR': Value at Risk.
        - 'CVaR': Conditional Value at Risk.
        - 'TG': Tail Gini.
        - 'EVaR': Entropic Value at Risk.
        - 'WR': Worst Realization (Minimax).
        - 'RG': Range of returns.
        - 'CVRG': CVaR range of returns.
        - 'TGRG': Tail Gini range of returns.
        - 'MDD': Maximum Drawdown of uncompounded cumulative returns (Calmar Ratio).
        - 'ADD': Average Drawdown of uncompounded cumulative returns.
        - 'DaR': Drawdown at Risk of uncompounded cumulative returns.
        - 'CDaR': Conditional Drawdown at Risk of uncompounded cumulative returns.
        - 'EDaR': Entropic Drawdown at Risk of uncompounded cumulative returns.
        - 'UCI': Ulcer Index of uncompounded cumulative returns.
        - 'MDD_Rel': Maximum Drawdown of compounded cumulative returns (Calmar Ratio).
        - 'ADD_Rel': Average Drawdown of compounded cumulative returns.
        - 'DaR_Rel': Drawdown at Risk of compounded cumulative returns.
        - 'CDaR_Rel': Conditional Drawdown at Risk of compounded cumulative returns.
        - 'EDaR_Rel': Entropic Drawdown at Risk of compounded cumulative returns.
        - 'UCI_Rel': Ulcer Index of compounded cumulative returns.

    risk_free_rate: float, optional
        Risk free rate, must be in the same interval of assets returns.
        Used for 'FLPM' and 'SLPM'. The default is 0.
    risk_aversion: float, optional
        Risk aversion factor of the 'Utility' objective function.
        The default is 1.
    alpha: float, optional
        Significance level of VaR, CVaR, EDaR, DaR, CDaR, EDaR, Tail Gini of losses.
        The default is 0.05.
    a_sim: float, optional
        Number of CVaRs used to approximate Tail Gini of losses. The default is 100.
    beta: float, optional
        Significance level of CVaR and Tail Gini of gains. If None it duplicates alpha value.
        The default is None.
    b_sim: float, optional
        Number of CVaRs used to approximate Tail Gini of gains. If None it duplicates a_sim value.
        The default is None.
    linkage: str, optional
        Linkage method of hierarchical clustering. For more information see
        `linkage <https://docs.scipy.org/doc/scipy/reference/generated/scipy.cluster.hierarchy.linkage.html>`_.
        The default is 'single'. Possible values are:

        - 'single'.
        - 'complete'.
        - 'average'.
        - 'weighted'.
        - 'centroid'.
        - 'median'.
        - 'ward'.
        - 'dbht': Direct Bubble Hierarchical Tree.

    k: int, optional
        Number of clusters. This value is took instead of the optimal number
        of clusters calculated with the two difference gap statistic.
        The default is None.
    max_k: int, optional
        Max number of clusters used by the two difference gap statistic
        to find the optimal number of clusters. The default is 10.
    bins_info: str, optional
        Number of bins used to calculate variation of information. The default
        value is 'KN'. Possible values are:

        - 'KN': Knuth's choice method. For more information see
        `knuth_bin_width <https://docs.astropy.org/en/stable/api/astropy.stats.knuth_bin_width.html>`_.
        - 'FD': Freedman–Diaconis' choice method. For more information see
        `freedman_bin_width <https://docs.astropy.org/en/stable/api/astropy.stats.freedman_bin_width.html>`_.
        - 'SC': Scotts' choice method. For more information see
        `scott_bin_width <https://docs.astropy.org/en/stable/api/astropy.stats.scott_bin_width.html>`_.
        - 'HGR': Hacine-Gharbi and Ravier' choice method.

    alpha_tail: float, optional
        Significance level for lower tail dependence index. The default is 0.05.
    leaf_order: bool, optional
        Indicates if the cluster are ordered so that the distance between
        successive leaves is minimal. The default is True.
    d: float, optional
        The smoothing factor of ewma methods.
        The default is 0.94.
    value : float, optional
        Amount to allocate to portfolio in long positions, by default 1.0
    value_short : float, optional
        Amount to allocate to portfolio in short positions, by default 0.0
    table: bool, optional
        True if plot table weights, by default False
    """
    weights, stock_returns = get_hcp_portfolio(
        symbols=symbols,
        interval=interval,
        start_date=start_date,
        end_date=end_date,
        log_returns=log_returns,
        freq=freq,
        maxnan=maxnan,
        threshold=threshold,
        method=method,
        model="HERC",
        codependence=codependence,
        covariance=covariance,
        objective=objectives_choices[objective],
        risk_measure=risk_choices[risk_measure.lower()],
        risk_free_rate=risk_free_rate,
        risk_aversion=risk_aversion,
        alpha=alpha,
        a_sim=a_sim,
        beta=beta,
        b_sim=b_sim,
        linkage=linkage,
        k=k,
        max_k=max_k,
        bins_info=bins_info,
        alpha_tail=alpha_tail,
        leaf_order=leaf_order,
        d_ewma=d_ewma,
        value=value,
    )
    return weights, stock_returns


@log_start_end(log=logger)
def get_nco(
    symbols: List[str],
    interval: str = "3y",
    start_date: str = "",
    end_date: str = "",
    log_returns: bool = False,
    freq: str = "D",
    maxnan: float = 0.05,
    threshold: float = 0,
    method: str = "time",
    codependence: str = "pearson",
    covariance: str = "hist",
    objective: str = "minrisk",
    risk_measure: str = "mv",
    risk_free_rate: float = 0.0,
    risk_aversion: float = 1.0,
    alpha: float = 0.05,
    a_sim: int = 100,
    beta: float = None,
    b_sim: int = None,
    linkage: str = "single",
    k: int = None,
    max_k: int = 10,
    bins_info: str = "KN",
    alpha_tail: float = 0.05,
    leaf_order: bool = True,
    d_ewma: float = 0.94,
    value: float = 1.0,
) -> Tuple:
    """
    Builds a hierarchical risk parity portfolio

    Parameters
    ----------
    symbols : List[str]
        List of portfolio tickers
    interval : str
        interval to look at returns from
    start_date: str, optional
        If not using interval, start date string (YYYY-MM-DD)
    end_date: str, optional
        If not using interval, end date string (YYYY-MM-DD). If empty use last
        weekday.
    log_returns: bool, optional
        If True calculate log returns, else arithmetic returns. Default value
        is False
    freq: str, optional
        The frequency used to calculate returns. Default value is 'D'. Possible
        values are:
            - 'D' for daily returns.
            - 'W' for weekly returns.
            - 'M' for monthly returns.

    maxnan: float, optional
        Max percentage of nan values accepted per asset to be included in
        returns.
    threshold: float, optional
        Value used to replace outliers that are higher to threshold.
    method: str, optional
        Method used to fill nan values. Default value is 'time'. For more information see
        `interpolate <https://pandas.pydata.org/docs/reference/api/pandas.DataFrame.interpolate.html>`_.
    codependence: str, optional
        The codependence or similarity matrix used to build the distance
        metric and clusters. The default is 'pearson'. Possible values are:

        - 'pearson': pearson correlation matrix. Distance formula:
            :math:`D_{i,j} = \\sqrt{0.5(1-\rho^{pearson}_{i,j})}`.
        - 'spearman': spearman correlation matrix. Distance formula:
            :math:`D_{i,j} = \\sqrt{0.5(1-\rho^{spearman}_{i,j})}`.
        - 'abs_pearson': absolute value pearson correlation matrix. Distance formula:
            :math:`D_{i,j} = \\sqrt{(1-|\rho^{pearson}_{i,j}|)}`.
        - 'abs_spearman': absolute value spearman correlation matrix. Distance formula:
            :math:`D_{i,j} = \\sqrt{(1-|\rho^{spearman}_{i,j}|)}`.
        - 'distance': distance correlation matrix. Distance formula:
            :math:`D_{i,j} = \\sqrt{(1-\rho^{distance}_{i,j})}`.
        - 'mutual_info': mutual information matrix. Distance used is variation information matrix.
        - 'tail': lower tail dependence index matrix. Dissimilarity formula:
            :math:`D_{i,j} = -\\log{\\lambda_{i,j}}`.

    covariance: str, optional
        The method used to estimate the covariance matrix:
        The default is 'hist'. Possible values are:

        - 'hist': use historical estimates.
        - 'ewma1': use ewma with adjust=True. For more information see
        `EWM <https://pandas.pydata.org/pandas-docs/stable/user_guide/window.html#exponentially-weighted-window>`_.
        - 'ewma2': use ewma with adjust=False. For more information see
        `EWM <https://pandas.pydata.org/pandas-docs/stable/user_guide/window.html#exponentially-weighted-window>`_.
        - 'ledoit': use the Ledoit and Wolf Shrinkage method.
        - 'oas': use the Oracle Approximation Shrinkage method.
        - 'shrunk': use the basic Shrunk Covariance method.
        - 'gl': use the basic Graphical Lasso Covariance method.
        - 'jlogo': use the j-LoGo Covariance method. For more information see: :cite:`c-jLogo`.
        - 'fixed': denoise using fixed method. For more information see chapter 2 of :cite:`c-MLforAM`.
        - 'spectral': denoise using spectral method. For more information see chapter 2 of :cite:`c-MLforAM`.
        - 'shrink': denoise using shrink method. For more information see chapter 2 of :cite:`c-MLforAM`.

    objective: str, optional
        Objective function used by the NCO model.
        The default is 'MinRisk'. Possible values are:

        - 'MinRisk': Minimize the selected risk measure.
        - 'Utility': Maximize the risk averse utility function.
        - 'Sharpe': Maximize the risk adjusted return ratio based on the selected risk measure.
        - 'ERC': Equally risk contribution portfolio of the selected risk measure.

    risk_measure: str, optional
        The risk measure used to optimize the portfolio. If model is 'NCO',
        the risk measures available depends on the objective function.
        The default is 'MV'. Possible values are:

        - 'MV': Variance.
        - 'MAD': Mean Absolute Deviation.
        - 'MSV': Semi Standard Deviation.
        - 'FLPM': First Lower Partial Moment (Omega Ratio).
        - 'SLPM': Second Lower Partial Moment (Sortino Ratio).
        - 'VaR': Value at Risk.
        - 'CVaR': Conditional Value at Risk.
        - 'TG': Tail Gini.
        - 'EVaR': Entropic Value at Risk.
        - 'WR': Worst Realization (Minimax).
        - 'RG': Range of returns.
        - 'CVRG': CVaR range of returns.
        - 'TGRG': Tail Gini range of returns.
        - 'MDD': Maximum Drawdown of uncompounded cumulative returns (Calmar Ratio).
        - 'ADD': Average Drawdown of uncompounded cumulative returns.
        - 'DaR': Drawdown at Risk of uncompounded cumulative returns.
        - 'CDaR': Conditional Drawdown at Risk of uncompounded cumulative returns.
        - 'EDaR': Entropic Drawdown at Risk of uncompounded cumulative returns.
        - 'UCI': Ulcer Index of uncompounded cumulative returns.
        - 'MDD_Rel': Maximum Drawdown of compounded cumulative returns (Calmar Ratio).
        - 'ADD_Rel': Average Drawdown of compounded cumulative returns.
        - 'DaR_Rel': Drawdown at Risk of compounded cumulative returns.
        - 'CDaR_Rel': Conditional Drawdown at Risk of compounded cumulative returns.
        - 'EDaR_Rel': Entropic Drawdown at Risk of compounded cumulative returns.
        - 'UCI_Rel': Ulcer Index of compounded cumulative returns.

    risk_free_rate: float, optional
        Risk free rate, must be in the same interval of assets returns.
        Used for 'FLPM' and 'SLPM'. The default is 0.
    risk_aversion: float, optional
        Risk aversion factor of the 'Utility' objective function.
        The default is 1.
    alpha: float, optional
        Significance level of VaR, CVaR, EDaR, DaR, CDaR, EDaR, Tail Gini of losses.
        The default is 0.05.
    a_sim: float, optional
        Number of CVaRs used to approximate Tail Gini of losses. The default is 100.
    beta: float, optional
        Significance level of CVaR and Tail Gini of gains. If None it duplicates alpha value.
        The default is None.
    b_sim: float, optional
        Number of CVaRs used to approximate Tail Gini of gains. If None it duplicates a_sim value.
        The default is None.
    linkage: str, optional
        Linkage method of hierarchical clustering. For more information see
        `linkage <https://docs.scipy.org/doc/scipy/reference/generated/scipy.cluster.hierarchy.linkage.html>`_.
        The default is 'single'. Possible values are:

        - 'single'.
        - 'complete'.
        - 'average'.
        - 'weighted'.
        - 'centroid'.
        - 'median'.
        - 'ward'.
        - 'dbht': Direct Bubble Hierarchical Tree.

    k: int, optional
        Number of clusters. This value is took instead of the optimal number
        of clusters calculated with the two difference gap statistic.
        The default is None.
    max_k: int, optional
        Max number of clusters used by the two difference gap statistic
        to find the optimal number of clusters. The default is 10.
    bins_info: str, optional
        Number of bins used to calculate variation of information. The default
        value is 'KN'. Possible values are:

        - 'KN': Knuth's choice method. For more information see
        `knuth_bin_width <https://docs.astropy.org/en/stable/api/astropy.stats.knuth_bin_width.html>`_.
        - 'FD': Freedman–Diaconis' choice method. For more information see
        `freedman_bin_width <https://docs.astropy.org/en/stable/api/astropy.stats.freedman_bin_width.html>`_.
        - 'SC': Scotts' choice method. For more information see
        `scott_bin_width <https://docs.astropy.org/en/stable/api/astropy.stats.scott_bin_width.html>`_.
        - 'HGR': Hacine-Gharbi and Ravier' choice method.

    alpha_tail: float, optional
        Significance level for lower tail dependence index. The default is 0.05.
    leaf_order: bool, optional
        Indicates if the cluster are ordered so that the distance between
        successive leaves is minimal. The default is True.
    d: float, optional
        The smoothing factor of ewma methods.
        The default is 0.94.
    value : float, optional
        Amount to allocate to portfolio in long positions, by default 1.0
    value_short : float, optional
        Amount to allocate to portfolio in short positions, by default 0.0
    table: bool, optional
        True if plot table weights, by default False
    """
    weights, stock_returns = get_hcp_portfolio(
        symbols=symbols,
        interval=interval,
        start_date=start_date,
        end_date=end_date,
        log_returns=log_returns,
        freq=freq,
        maxnan=maxnan,
        threshold=threshold,
        method=method,
        model="NCO",
        codependence=codependence,
        covariance=covariance,
        objective=objectives_choices[objective.lower()],
        risk_measure=risk_choices[risk_measure.lower()],
        risk_free_rate=risk_free_rate,
        risk_aversion=risk_aversion,
        alpha=alpha,
        a_sim=a_sim,
        beta=beta,
        b_sim=b_sim,
        linkage=linkage,
        k=k,
        max_k=max_k,
        bins_info=bins_info,
        alpha_tail=alpha_tail,
        leaf_order=leaf_order,
        d_ewma=d_ewma,
        value=value,
    )
    return weights, stock_returns


@log_start_end(log=logger)
def black_litterman(
    stock_returns: pd.DataFrame,
    benchmark,
    p_views=None,
    q_views=None,
    delta=None,
    risk_free_rate: float = 0,
    equilibrium: bool = True,
    factor: float = 252,
) -> Tuple:
    """
    Calculates Black-Litterman estimates following He and Litterman (1999)

    Parameters
    ----------
    stock_returns: pd.DataFrame
        _description_
    benchmark: Dict
        lala
    p_views: List
        Matrix P of views that shows relationships among assets and returns.
        Default value to None.
    q_views: List
        Matrix Q of expected returns of views in annual frequency. Default value is None.
    delta: float
        Risk aversion factor. Default value is None.
    risk_free_rate: float, optional
        Risk free rate, must be in annual frequency. Default value is 0.
    equilibrium: bool, optional
        If True excess returns are based on equilibrium market portfolio, if False
        excess returns are calculated as historical returns minus risk free rate.
        Default value is True.
    factor: int
        The time factor

    Returns
    -------
    Tuple:
        Black-Litterman model estimates of expected returns,
        covariance matrix and portfolio weights.
    """
    symbols = stock_returns.columns.tolist()
    benchmark = pd.Series(benchmark).to_numpy().reshape(-1, 1)

    mu = stock_returns.mean().to_numpy().reshape(-1, 1)
    S = stock_returns.cov().to_numpy()

    if delta is None:
        a = mu.T @ benchmark
        delta = (a - risk_free_rate) / (benchmark.T @ S @ benchmark)
        delta = delta.item()

    if equilibrium:
        PI_eq = delta * (S @ benchmark)
    else:
        PI_eq = mu - risk_free_rate

    flag = False
    if p_views is None or q_views is None:
        p_views = np.identity(S.shape[0])
        q_views = PI_eq
        flag = True
    else:
        p_views = np.array(p_views, dtype=float)
        q_views = np.array(q_views, dtype=float).reshape(-1, 1) / factor

    tau = 1 / stock_returns.shape[0]
    Omega = np.diag(np.diag(p_views @ (tau * S) @ p_views.T))

    PI = np.linalg.inv(
        np.linalg.inv(tau * S) + p_views.T @ np.linalg.inv(Omega) @ p_views
    ) @ (np.linalg.inv(tau * S) @ PI_eq + p_views.T @ np.linalg.inv(Omega) @ q_views)

    if flag:
        n, m = S.shape
        M = np.zeros([n, m])
    else:
        M = np.linalg.inv(
            np.linalg.inv(tau * S) + p_views.T @ np.linalg.inv(Omega) @ p_views
        )

    mu = PI + risk_free_rate
    cov = S + M
    weights = np.linalg.inv(delta * cov) @ PI

    mu = pd.DataFrame(mu, index=symbols).to_dict()
    cov = pd.DataFrame(cov, index=symbols, columns=symbols).to_dict()
    weights = pd.DataFrame(weights, index=symbols).to_dict()

    return mu, cov, weights


@log_start_end(log=logger)
def generate_random_portfolios(
    symbols: List[str],
    n_portfolios: int = 100,
    seed: int = 123,
    value: float = 1.0,
) -> pd.DataFrame:
    """Build random portfolios

    Parameters
    ----------
    symbols : List[str]
        List of portfolio stocks
    n_portfolios: int, optional
        "Number of portfolios to simulate. The default value is 100.
    seed: int, optional
        Seed used to generate random portfolios. The default value is 123.
    value : float, optional
        Amount of money to allocate. The default is 1.
    """
    assets = symbols.copy()

    # Generate random portfolios
    n_samples = int(n_portfolios / 3)
    rs = np.random.RandomState(seed=seed)

    # Equal probability for each asset
    w1 = rs.dirichlet(np.ones(len(assets)), n_samples)

    # More concentrated
    w2 = rs.dirichlet(np.ones(len(assets)) * 0.65, n_samples)

    # More diversified
    w3 = rs.dirichlet(np.ones(len(assets)) * 2, n_samples)

    # Each individual asset
    w4 = np.identity(len(assets))
    w = np.concatenate((w1, w2, w3, w4), axis=0)
    w = pd.DataFrame(w, columns=assets).T

    if value > 0.0:
        w = value * w

    return w


@log_start_end(log=logger)
def get_properties() -> List[str]:
    """Get properties to use on property optimization.
    Returns
    -------
    List[str]:
        List of available properties to use on property optimization.
    """
    return optimizer_helper.valid_property_infos<|MERGE_RESOLUTION|>--- conflicted
+++ resolved
@@ -1069,8 +1069,6 @@
 
 
 @log_start_end(log=logger)
-<<<<<<< HEAD
-=======
 def get_ef(
     symbols: List[str],
     interval: str = "3y",
@@ -1250,7 +1248,6 @@
 
 
 @log_start_end(log=logger)
->>>>>>> eb7c2f07
 def get_risk_parity_portfolio(
     symbols: List[str],
     interval: str = "3y",
