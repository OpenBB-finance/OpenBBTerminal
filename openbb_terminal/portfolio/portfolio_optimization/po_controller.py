--- conflicted
+++ resolved
@@ -337,18 +337,14 @@
 
     PATH = "/portfolio/po/"
 
-<<<<<<< HEAD
     files_available = list()
 
-    def __init__(self, tickers: List[str] = None, queue: List[str] = None):
-=======
     def __init__(
         self,
         tickers: List[str] = None,
         portfolios: Dict = None,
         queue: List[str] = None,
     ):
->>>>>>> 999f45e7
         """Constructor"""
         super().__init__(queue)
 
@@ -517,7 +513,6 @@
         self.rmv_stocks(other_args)
 
     @log_start_end(log=logger)
-<<<<<<< HEAD
     def call_file(self, other_args: List[str]):
         """Process file command"""
         parser = argparse.ArgumentParser(
@@ -558,9 +553,6 @@
         )
 
     @log_start_end(log=logger)
-    def call_equal(self, other_args: List[str]):
-        """Process equal command"""
-=======
     def call_show(self, other_args: List[str]):
         """Process rpf command"""
         self.show_portfolios(other_args)
@@ -716,7 +708,6 @@
     @log_start_end(log=logger)
     def call_plot(self, other_args: List[str]):
         """Process plot command"""
->>>>>>> 999f45e7
         parser = argparse.ArgumentParser(
             add_help=False,
             formatter_class=argparse.ArgumentDefaultsHelpFormatter,
