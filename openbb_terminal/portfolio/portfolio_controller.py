"""Portfolio Controller"""
__docformat__ = "numpy"

import argparse
import logging
import os
from pathlib import Path
from typing import List

import pandas as pd
from prompt_toolkit.completion import NestedCompleter

from openbb_terminal import feature_flags as obbff
from openbb_terminal.decorators import log_start_end
from openbb_terminal.helper_funcs import (
    EXPORT_BOTH_RAW_DATA_AND_FIGURES,
    EXPORT_ONLY_FIGURES_ALLOWED,
    EXPORT_ONLY_RAW_DATA_ALLOWED,
    check_positive_float,
)

from openbb_terminal.menu import session
from openbb_terminal.parent_classes import BaseController
from openbb_terminal.portfolio import portfolio_model
from openbb_terminal.portfolio import portfolio_view
from openbb_terminal.portfolio import portfolio_helper
from openbb_terminal.portfolio.portfolio_optimization import po_controller
from openbb_terminal.rich_config import console, MenuText
from openbb_terminal.common.quantitative_analysis import qa_view

# pylint: disable=R1710,E1101,C0415,W0212,too-many-function-args,C0302,too-many-instance-attributes

logger = logging.getLogger(__name__)

portfolios_path = os.path.join(os.path.abspath(os.path.dirname(__file__)), "portfolios")


class PortfolioController(BaseController):
    """Portfolio Controller class"""

    CHOICES_COMMANDS = [
        "load",
        "show",
        "bench",
        "alloc",
        "perf",
        "yret",
        "mret",
        "dret",
        "distr",
        "holdv",
        "holdp",
        "maxdd",
        "var",
        "es",
        "sh",
        "so",
        "om",
        "rvol",
        "rsharpe",
        "rsort",
        "rbeta",
        "metric",
        "summary",
    ]
    CHOICES_MENUS = [
        "bro",
        "po",
        "pa",
    ]
    VALID_DISTRIBUTIONS = ["laplace", "student_t", "logistic", "normal"]
    AGGREGATION_METRICS = ["assets", "sectors", "countries", "regions"]
    VALID_METRICS = [
        "volatility",
        "sharpe",
        "sortino",
        "maxdrawdown",
        "rsquare",
        "skew",
        "kurtosis",
        "gaintopain",
        "trackerr",
        "information",
        "tail",
        "commonsense",
        "jensens",
        "calmar",
        "kelly",
        "payoff",
        "profitfactor",
    ]
    PATH = "/portfolio/"

    def __init__(self, queue: List[str] = None):
        """Constructor"""
        super().__init__(queue)
        self.file_types = ["xlsx", "csv"]

        self.DEFAULT_HOLDINGS_PATH = portfolio_helper.DEFAULT_HOLDINGS_PATH

        self.DATA_HOLDINGS_FILES = {
            filepath.name: filepath
            for file_type in self.file_types
            for filepath in Path(self.DEFAULT_HOLDINGS_PATH).rglob(f"*.{file_type}")
            if filepath.is_file()
        }

        self.portfolio_df = pd.DataFrame(
            columns=[
                "Date",
                "Name",
                "Type",
                "Sector",
                "Industry",
                "Country",
                "Price",
                "Quantity",
                "Fees",
                "Premium",
                "Investment",
                "Side",
                "Currency",
            ]
        )

        self.portfolio_name: str = ""
        self.benchmark_name: str = ""
        self.original_benchmark_name = ""
        self.risk_free_rate = 0
        self.portlist: List[str] = os.listdir(self.DEFAULT_HOLDINGS_PATH)
        self.portfolio: portfolio_model.PortfolioModel = (
            portfolio_model.PortfolioModel()
        )

        if session and obbff.USE_PROMPT_TOOLKIT:
            self.update_choices()

    def update_choices(self):

        self.DEFAULT_HOLDINGS_PATH = portfolio_helper.DEFAULT_HOLDINGS_PATH

        self.DATA_HOLDINGS_FILES = {
            filepath.name: filepath
            for file_type in self.file_types
            for filepath in Path(self.DEFAULT_HOLDINGS_PATH).rglob(f"*.{file_type}")
            if filepath.is_file()
        }

        choices: dict = {c: {} for c in self.controller_choices}
        choices["load"]["-f"] = {c: None for c in self.DATA_HOLDINGS_FILES}
        choices["load"]["--file"] = {c: None for c in self.DATA_HOLDINGS_FILES}
        choices["bench"] = {c: None for c in portfolio_helper.BENCHMARK_LIST}
        choices["alloc"] = {c: None for c in self.AGGREGATION_METRICS}
        choices["metric"] = {c: None for c in self.VALID_METRICS}
        self.choices = choices

        choices["support"] = self.SUPPORT_CHOICES
        choices["about"] = self.ABOUT_CHOICES

        self.completer = NestedCompleter.from_nested_dict(choices)

    def print_help(self):
        """Print help"""
        mt = MenuText("portfolio/")
        mt.add_menu("bro")
        mt.add_menu("po")
        mt.add_raw("\n")

        mt.add_cmd("load")
        mt.add_raw("\n")
        mt.add_param("_loaded", self.portfolio_name)
        mt.add_param("_riskfreerate", self.portfolio_name)
        mt.add_raw("\n")
        mt.add_cmd("show")
        mt.add_raw("\n")
        mt.add_cmd("bench")
        mt.add_raw("\n")
        mt.add_param("_benchmark", self.benchmark_name)
        mt.add_raw("\n")

        mt.add_info("_graphs_")
        mt.add_cmd("holdv", self.portfolio_name and self.benchmark_name)
        mt.add_cmd("holdp", self.portfolio_name and self.benchmark_name)
        mt.add_cmd("yret", self.portfolio_name and self.benchmark_name)
        mt.add_cmd("mret", self.portfolio_name and self.benchmark_name)
        mt.add_cmd("dret", self.portfolio_name and self.benchmark_name)
        mt.add_cmd("distr", self.portfolio_name and self.benchmark_name)
        mt.add_cmd("maxdd", self.portfolio_name and self.benchmark_name)
        mt.add_cmd("rvol", self.portfolio_name and self.benchmark_name)
        mt.add_cmd("rsharpe", self.portfolio_name and self.benchmark_name)
        mt.add_cmd("rsort", self.portfolio_name and self.benchmark_name)
        mt.add_cmd("rbeta", self.portfolio_name and self.benchmark_name)

        mt.add_info("_metrics_")
        mt.add_cmd("alloc", self.portfolio_name and self.benchmark_name)
        mt.add_cmd("summary", self.portfolio_name and self.benchmark_name)
        mt.add_cmd("metric", self.portfolio_name and self.benchmark_name)
        mt.add_cmd("perf", self.portfolio_name and self.benchmark_name)

        mt.add_info("_risk_")
        mt.add_cmd("var", self.portfolio_name and self.benchmark_name)
        mt.add_cmd("es", self.portfolio_name and self.benchmark_name)
        mt.add_cmd("os", self.portfolio_name and self.benchmark_name)

        port = bool(self.portfolio_name)
        port_bench = bool(self.portfolio_name) and bool(self.benchmark_name)

        help_text = f"""[menu]
>   bro              brokers holdings, \t\t supports: robinhood, ally, degiro, coinbase
>   po               portfolio optimization, \t optimize your portfolio weights efficiently[/menu]
[cmds]
    load             load data into the portfolio[/cmds]

[param]Loaded orderbook:[/param] {self.portfolio_name or ""}
[param]Risk Free Rate:  [/param] {self.risk_free_rate:.2%}
{("[unvl]", "[cmds]")[port]}
    show             show existing transactions{("[/unvl]", "[/cmds]")[port]}
{("[unvl]", "[cmds]")[port]}
    bench            define the benchmark{("[/unvl]", "[/cmds]")[port]}

[param]Benchmark:[/param] {self.benchmark_name or ""}

[info]Graphs:[/info]{("[unvl]", "[cmds]")[port_bench]}
    holdv            holdings of assets (absolute value)
    holdp            portfolio holdings of assets (in percentage)
    yret             yearly returns
    mret             monthly returns
    dret             daily returns
    distr            distribution of daily returns
    maxdd            maximum drawdown
    rvol             rolling volatility
    rsharpe          rolling sharpe
    rsort            rolling sortino
    rbeta            rolling beta
{("[/unvl]", "[/cmds]")[port_bench]}
[info]Metrics:[/info]{("[unvl]", "[cmds]")[port_bench]}
    alloc            allocation on an asset, sector, countries or regions basis
    summary          all portfolio vs benchmark metrics for a certain period of choice
    metric           portfolio vs benchmark metric for all different periods
    perf             performance of the portfolio versus benchmark{("[/unvl]", "[/cmds]")[port_bench]}

[info]Risk Metrics:[/info]{("[unvl]", "[cmds]")[port]}
    var              display value at risk
    es               display expected shortfall
    om               display omega ratio{("[/unvl]", "[/cmds]")[port]}
        """
        # TODO: Clean up the reports inputs
        # TODO: Edit the allocation to allow the different asset classes
        # [info]Reports:[/info]
        #    ar          annual report for performance of a given portfolio
        console.print(text=help_text, menu="Portfolio")
        self.update_choices()

    def custom_reset(self):
        """Class specific component of reset command"""
        objects_to_reload = ["portfolio"]
        if self.portfolio_name:
            objects_to_reload.append(f"load {self.portfolio_name}")
        if self.original_benchmark_name:
            objects_to_reload.append(f'bench "{self.original_benchmark_name}"')
        return objects_to_reload

    @log_start_end(log=logger)
    def call_bro(self, _):
        """Process bro command"""
        from openbb_terminal.portfolio.brokers.bro_controller import (
            BrokersController,
        )

        self.queue = self.load_class(BrokersController, self.queue)

    @log_start_end(log=logger)
    def call_po(self, _):
        """Process po command"""
        if self.portfolio is None:
            tickers = []
        else:
            tickers = self.portfolio.tickers_list
        self.queue = self.load_class(
            po_controller.PortfolioOptimizationController,
            tickers,
            None,
            None,
            self.queue,
        )

    @log_start_end(log=logger)
    def call_load(self, other_args: List[str]):
        """Process load command"""
        parser = argparse.ArgumentParser(
            add_help=False,
            formatter_class=argparse.ArgumentDefaultsHelpFormatter,
            prog="load",
            description="Load your portfolio",
        )
        parser.add_argument(
            "-f",
            "--file",
            type=str,
            dest="file",
            required="-h" not in other_args,
            help="The file to be loaded",
        )
        parser.add_argument(
            "-n",
            "--name",
            type=str,
            dest="name",
            help="The name that you wish to give to your portfolio",
        )
        parser.add_argument(
            "-r",
            "--rfr",
            type=float,
            default=0,
            dest="risk_free_rate",
            help="Set the risk free rate.",
        )

        ns_parser = self.parse_known_args_and_warn(parser, other_args)

        if ns_parser and ns_parser.file:
            if ns_parser.file in self.DATA_HOLDINGS_FILES:
                file_location = self.DATA_HOLDINGS_FILES[ns_parser.file]
            else:
                file_location = ns_parser.file  # type: ignore

            orderbook = portfolio_model.PortfolioModel.read_orderbook(
                str(file_location)
            )
            self.portfolio = portfolio_model.PortfolioModel(orderbook)
            self.benchmark_name = ""

            if ns_parser.name:
                self.portfolio_name = ns_parser.name
            else:
                self.portfolio_name = ns_parser.file

            # Generate holdings from trades
            self.portfolio.generate_portfolio_data()

            # Add in the Risk-free rate
            self.portfolio.set_risk_free_rate(ns_parser.risk_free_rate)

            # Load benchmark
            self.call_bench(["-b", "SPDR S&P 500 ETF Trust (SPY)"])

            console.print(
                f"\n[bold][param]Portfolio:[/param][/bold] {self.portfolio_name}"
            )
            console.print(
                f"[bold][param]Risk Free Rate:[/param][/bold] {self.portfolio.risk_free_rate}"
            )
            console.print(
                f"[bold][param]Benchmark:[/param][/bold] {self.benchmark_name}\n"
            )

    @log_start_end(log=logger)
    def call_show(self, other_args: List[str]):
        """Process show command"""
        parser = argparse.ArgumentParser(
            add_help=False,
            formatter_class=argparse.ArgumentDefaultsHelpFormatter,
            prog="show",
            description="Show transactions table",
        )
        ns_parser = self.parse_known_args_and_warn(
            parser,
            other_args,
            export_allowed=EXPORT_BOTH_RAW_DATA_AND_FIGURES,
            limit=10,
        )
        portfolio_view.display_orderbook(
            self.portfolio,
            show_index=False,
            limit=ns_parser.limit,
            export=ns_parser.export,
        )

    @log_start_end(log=logger)
    def call_bench(self, other_args: List[str]):
        """Process bench command"""
        parser = argparse.ArgumentParser(
            add_help=False,
            formatter_class=argparse.ArgumentDefaultsHelpFormatter,
            prog="bench",
            description="Load in a benchmark from a selected list or set your own based on the ticker.",
        )
        parser.add_argument(
            "-b",
            "--benchmark",
            type=str,
            default="SPY",
            nargs="+",
            dest="benchmark",
            required="-h" not in other_args,
            help="Set the benchmark for the portfolio. By default, this is SPDR S&P 500 ETF Trust (SPY).",
        )
        parser.add_argument(
            "-s",
            "--full_shares",
            action="store_true",
            default=False,
            dest="full_shares",
            help="Whether to only make a trade with the benchmark when a full share can be bought (no partial shares).",
        )
        if other_args and "-" not in other_args[0][0]:
            other_args.insert(0, "-b")
        ns_parser = self.parse_known_args_and_warn(parser, other_args)

        if ns_parser and self.portfolio is not None:
            # Needs to be checked since we want to use the start date of the portfolio when comparing with benchmark
            if self.portfolio_name:
                chosen_benchmark = " ".join(ns_parser.benchmark)

                if chosen_benchmark in portfolio_helper.BENCHMARK_LIST:
                    benchmark_ticker = portfolio_helper.BENCHMARK_LIST[chosen_benchmark]
                    self.original_benchmark_name = chosen_benchmark
                else:
                    benchmark_ticker = chosen_benchmark

                self.portfolio.load_benchmark(benchmark_ticker, ns_parser.full_shares)

                self.benchmark_name = chosen_benchmark

                # Make it so that there is no chance of there being a difference in length between
                # the portfolio and benchmark return DataFrames
                (
                    self.portfolio.returns,
                    self.portfolio.benchmark_returns,
                ) = portfolio_helper.make_equal_length(
                    self.portfolio.returns, self.portfolio.benchmark_returns
                )

            else:
                console.print("[red]Please first load orderbook using 'load'[/red]\n")
            console.print()

    @log_start_end(log=logger)
    def call_alloc(self, other_args: List[str]):
        """Process alloc command"""
        parser = argparse.ArgumentParser(
            add_help=False,
            formatter_class=argparse.ArgumentDefaultsHelpFormatter,
            prog="alloc",
            description="""
                Show your allocation to each asset or sector compared to the benchmark.
            """,
        )
        parser.add_argument(
            "-a",
            "--agg",
            default="assets",
            choices=self.AGGREGATION_METRICS,
            dest="agg",
            help="The type of allocation aggregation you wish to do",
        )
        parser.add_argument(
            "-t",
            "--tables",
            action="store_true",
            default=False,
            dest="tables",
            help="Whether to also include the assets/sectors tables of both the benchmark and the portfolio.",
        )
        if other_args:
            if other_args and "-" not in other_args[0][0]:
                other_args.insert(0, "-a")

        ns_parser = self.parse_known_args_and_warn(parser, other_args, limit=10)

        if ns_parser and self.portfolio is not None:
            console.print()
            if check_portfolio_benchmark_defined(
                self.portfolio_name, self.benchmark_name
            ):
                if ns_parser.agg == "assets":
                    if self.portfolio.portfolio_assets_allocation.empty:
                        self.portfolio.calculate_allocations("asset")
                    portfolio_view.display_assets_allocation(
                        self.portfolio.portfolio_assets_allocation,
                        self.portfolio.benchmark_assets_allocation,
                        ns_parser.limit,
                        ns_parser.tables,
                    )
                elif ns_parser.agg == "sectors":
                    if self.portfolio.portfolio_sectors_allocation.empty:
                        self.portfolio.calculate_allocations("sector")
                    portfolio_view.display_category_allocation(
                        self.portfolio.portfolio_sectors_allocation,
                        self.portfolio.benchmark_sectors_allocation,
                        ns_parser.agg,
                        ns_parser.limit,
                        ns_parser.tables,
                    )
                elif ns_parser.agg == "countries":
                    if self.portfolio.portfolio_country_allocation.empty:
                        self.portfolio.calculate_allocations("country")
                    portfolio_view.display_category_allocation(
                        self.portfolio.portfolio_country_allocation,
                        self.portfolio.benchmark_country_allocation,
                        ns_parser.agg,
                        ns_parser.limit,
                        ns_parser.tables,
                    )
                elif ns_parser.agg == "regions":
                    if self.portfolio.portfolio_region_allocation.empty:
                        self.portfolio.calculate_allocations("region")
                    portfolio_view.display_category_allocation(
<<<<<<< HEAD
                        self.portfolio.portfolio_regional_allocation,
                        self.portfolio.benchmark_regional_allocation,
                        ns_parser.agg,
=======
                        ns_parser.agg,
                        self.portfolio.portfolio_region_allocation,
                        self.portfolio.benchmark_region_allocation,
>>>>>>> 291e7d69
                        ns_parser.limit,
                        ns_parser.tables,
                    )
                else:
                    console.print(
                        f"{ns_parser.agg} is not an available option. The options "
                        f"are: {', '.join(self.AGGREGATION_METRICS)}"
                    )

    @log_start_end(log=logger)
    def call_perf(self, other_args: List[str]):
        """Process performance command"""
        parser = argparse.ArgumentParser(
            add_help=False,
            formatter_class=argparse.ArgumentDefaultsHelpFormatter,
            prog="performance",
            description="""
                Shows performance of each trade and total performance of the portfolio versus the benchmark.
            """,
        )
        parser.add_argument(
            "-t",
            "--show_trades",
            action="store_true",
            default=False,
            dest="show_trades",
            help="Whether to show performance on all trades in comparison to the benchmark.",
        )
        parser.add_argument(
            "-p",
            "--period",
            type=str,
            choices=portfolio_helper.PERIODS,
            dest="period",
            default="all",
            help="The file to be loaded",
        )
        if other_args and "-" not in other_args[0][0]:
            other_args.insert(0, "-p")

        ns_parser = self.parse_known_args_and_warn(parser, other_args)

        if ns_parser and self.portfolio is not None:
            if check_portfolio_benchmark_defined(
                self.portfolio_name, self.benchmark_name
            ):

                portfolio_view.display_performance_vs_benchmark(
                    self.portfolio.portfolio_trades,
                    self.portfolio.benchmark_trades,
                    ns_parser.period,
                    ns_parser.show_trades,
                )

    @log_start_end(log=logger)
    def call_holdv(self, other_args: List[str]):
        """Process holdv command"""
        parser = argparse.ArgumentParser(
            add_help=False,
            formatter_class=argparse.ArgumentDefaultsHelpFormatter,
            prog="holdv",
            description="Display holdings of assets (absolute value)",
        )
        parser.add_argument(
            "-s",
            "--sum",
            action="store_true",
            default=False,
            dest="sum_assets",
            help="Sum all assets value over time",
        )
        ns_parser = self.parse_known_args_and_warn(
            parser,
            other_args,
            export_allowed=EXPORT_BOTH_RAW_DATA_AND_FIGURES,
            raw=True,
            limit=10,
        )
        if ns_parser:
            if check_portfolio_benchmark_defined(
                self.portfolio_name, self.benchmark_name
            ):
                portfolio_view.display_holdings_value(
                    self.portfolio,
                    ns_parser.sum_assets,
                    ns_parser.raw,
                    ns_parser.limit,
                    ns_parser.export,
                )

    @log_start_end(log=logger)
    def call_holdp(self, other_args: List[str]):
        """Process holdp command"""
        parser = argparse.ArgumentParser(
            add_help=False,
            formatter_class=argparse.ArgumentDefaultsHelpFormatter,
            prog="holdp",
            description="Display holdings of assets (in percentage)",
        )
        parser.add_argument(
            "-s",
            "--sum",
            action="store_true",
            default=False,
            dest="sum_assets",
            help="Sum all assets percentage over time",
        )
        ns_parser = self.parse_known_args_and_warn(
            parser,
            other_args,
            export_allowed=EXPORT_BOTH_RAW_DATA_AND_FIGURES,
            raw=True,
            limit=10,
        )
        if ns_parser:
            if check_portfolio_benchmark_defined(
                self.portfolio_name, self.benchmark_name
            ):
                portfolio_view.display_holdings_percentage(
                    self.portfolio,
                    ns_parser.sum_assets,
                    ns_parser.raw,
                    ns_parser.limit,
                    ns_parser.export,
                )

    @log_start_end(log=logger)
    def call_var(self, other_args: List[str]):
        """Process var command"""
        parser = argparse.ArgumentParser(
            add_help=False,
            formatter_class=argparse.ArgumentDefaultsHelpFormatter,
            prog="var",
            description="""
                Provides value at risk (short: VaR) of the selected portfolio.
            """,
        )
        parser.add_argument(
            "-m",
            "--mean",
            action="store_true",
            default=False,
            dest="use_mean",
            help="If one should use the mean of the portfolio return",
        )
        parser.add_argument(
            "-a",
            "--adjusted",
            action="store_true",
            default=False,
            dest="adjusted",
            help="""
                If the VaR should be adjusted for skew and kurtosis (Cornish-Fisher-Expansion)
            """,
        )
        parser.add_argument(
            "-s",
            "--student",
            action="store_true",
            default=False,
            dest="student_t",
            help="""
                If one should use the student-t distribution
            """,
        )
        parser.add_argument(
            "-p",
            "--percentile",
            action="store",
            dest="percentile",
            type=float,
            default=99.9,
            help="""
                Percentile used for VaR calculations, for example input 99.9 equals a 99.9 Percent VaR
            """,
        )

        ns_parser = self.parse_known_args_and_warn(parser, other_args)

        if ns_parser and self.portfolio is not None:
            if self.portfolio_name:
                if ns_parser.adjusted and ns_parser.student_t:
                    console.print(
                        "Select either the adjusted or the student_t parameter.\n"
                    )
                else:
                    qa_view.display_var(
                        self.portfolio.returns,
                        "Portfolio",
                        ns_parser.use_mean,
                        ns_parser.adjusted,
                        ns_parser.student_t,
                        ns_parser.percentile / 100,
                        True,
                    )
            else:
                console.print(
                    "[red]Please first define the portfolio using 'load'[/red]\n"
                )

    @log_start_end(log=logger)
    def call_es(self, other_args: List[str]):
        """Process es command"""
        parser = argparse.ArgumentParser(
            add_help=False,
            formatter_class=argparse.ArgumentDefaultsHelpFormatter,
            prog="es",
            description="""
                Provides Expected Shortfall (short: ES) of the selected portfolio.
            """,
        )
        parser.add_argument(
            "-m",
            "--mean",
            action="store_true",
            default=False,
            dest="use_mean",
            help="If one should use the mean of the portfolios return",
        )
        parser.add_argument(
            "-d",
            "--dist",
            "--distributions",
            dest="distributions",
            type=str,
            choices=self.VALID_DISTRIBUTIONS,
            default="normal",
            help="Distribution used for the calculations",
        )
        parser.add_argument(
            "-p",
            "--percentile",
            action="store",
            dest="percentile",
            type=float,
            default=99.9,
            help="""
                Percentile used for ES calculations, for example input 99.9 equals a 99.9 Percent Expected Shortfall
            """,
        )

        ns_parser = self.parse_known_args_and_warn(parser, other_args)

        if ns_parser and self.portfolio is not None:
            if self.portfolio_name:
                qa_view.display_es(
                    self.portfolio.returns,
                    "Portfolio",
                    ns_parser.use_mean,
                    ns_parser.distributions,
                    ns_parser.percentile / 100,
                    True,
                )
            else:
                console.print(
                    "[red]Please first define the portfolio using 'load'[/red]\n"
                )

    @log_start_end(log=logger)
    def call_om(self, other_args: List[str]):
        """Process om command"""
        parser = argparse.ArgumentParser(
            add_help=False,
            formatter_class=argparse.ArgumentDefaultsHelpFormatter,
            prog="om",
            description="""
                   Provides omega ratio of the selected portfolio.
               """,
        )
        parser.add_argument(
            "-s",
            "--start",
            action="store",
            dest="start",
            type=float,
            default=0,
            help="""
                   Start of the omega ratio threshold
               """,
        )
        parser.add_argument(
            "-e",
            "--end",
            action="store",
            dest="end",
            type=float,
            default=1.5,
            help="""
                   End of the omega ratio threshold
               """,
        )
        ns_parser = self.parse_known_args_and_warn(parser, other_args)
        if ns_parser and self.portfolio is not None:
            if self.portfolio_name:
                data = self.portfolio.returns[1:]
                qa_view.display_omega(
                    data,
                    ns_parser.start,
                    ns_parser.end,
                )
            else:
                console.print(
                    "[red]Please first define the portfolio (via 'load')[/red]\n"
                )

    @log_start_end(log=logger)
    def call_yret(self, other_args: List[str]):
        """Process yret command"""
        parser = argparse.ArgumentParser(
            add_help=False,
            formatter_class=argparse.ArgumentDefaultsHelpFormatter,
            prog="yret",
            description="End of the year returns",
        )
        parser.add_argument(
            "-p",
            "--period",
            type=str,
            dest="period",
            default="all",
            choices=["3y", "5y", "10y", "all"],
            help="Period to select start end of the year returns",
        )
        if other_args and "-" not in other_args[0][0]:
            other_args.insert(0, "-p")
        ns_parser = self.parse_known_args_and_warn(
            parser,
            other_args,
            raw=True,
            export_allowed=EXPORT_BOTH_RAW_DATA_AND_FIGURES,
        )

        if ns_parser and self.portfolio is not None:
            if check_portfolio_benchmark_defined(
                self.portfolio_name, self.benchmark_name
            ):
                portfolio_view.display_yearly_returns(
                    self.portfolio.returns,
                    self.portfolio.benchmark_returns,
                    ns_parser.period,
                    ns_parser.raw,
                    ns_parser.export,
                )

    @log_start_end(log=logger)
    def call_mret(self, other_args: List[str]):
        """Process mret command"""
        parser = argparse.ArgumentParser(
            add_help=False,
            formatter_class=argparse.ArgumentDefaultsHelpFormatter,
            prog="mret",
            description="Monthly returns",
        )
        parser.add_argument(
            "-p",
            "--period",
            type=str,
            dest="period",
            default="all",
            choices=["3y", "5y", "10y", "all"],
            help="Period to select start end of the year returns",
        )
        parser.add_argument(
            "-s",
            "--show",
            action="store_true",
            default=False,
            dest="show_vals",
            help="Show monthly returns on heatmap",
        )
        if other_args and "-" not in other_args[0][0]:
            other_args.insert(0, "-p")
        ns_parser = self.parse_known_args_and_warn(
            parser,
            other_args,
            raw=True,
            export_allowed=EXPORT_ONLY_FIGURES_ALLOWED,
        )

        if ns_parser and self.portfolio is not None:
            if check_portfolio_benchmark_defined(
                self.portfolio_name, self.benchmark_name
            ):
                portfolio_view.display_monthly_returns(
                    self.portfolio.returns,
                    self.portfolio.benchmark_returns,
                    ns_parser.period,
                    ns_parser.raw,
                    ns_parser.show_vals,
                    ns_parser.export,
                )

    @log_start_end(log=logger)
    def call_dret(self, other_args: List[str]):
        """Process dret command"""
        parser = argparse.ArgumentParser(
            add_help=False,
            formatter_class=argparse.ArgumentDefaultsHelpFormatter,
            prog="dret",
            description="Daily returns",
        )
        parser.add_argument(
            "-p",
            "--period",
            type=str,
            dest="period",
            default="all",
            choices=["3y", "5y", "10y", "all"],
            help="Period to select start end of the year returns",
        )
        if other_args and "-" not in other_args[0][0]:
            other_args.insert(0, "-p")
        ns_parser = self.parse_known_args_and_warn(
            parser,
            other_args,
            raw=True,
            limit=10,
            export_allowed=EXPORT_BOTH_RAW_DATA_AND_FIGURES,
        )

        if ns_parser and self.portfolio is not None:
            if check_portfolio_benchmark_defined(
                self.portfolio_name, self.benchmark_name
            ):
                portfolio_view.display_daily_returns(
                    self.portfolio.returns,
                    self.portfolio.benchmark_returns,
                    ns_parser.period,
                    ns_parser.raw,
                    ns_parser.limit,
                    ns_parser.export,
                )

    @log_start_end(log=logger)
    def call_maxdd(self, other_args: List[str]):
        """Process maxdd command"""
        parser = argparse.ArgumentParser(
            add_help=False,
            formatter_class=argparse.ArgumentDefaultsHelpFormatter,
            prog="maxdd",
            description="Show portfolio maximum drawdown",
        )
        ns_parser = self.parse_known_args_and_warn(
            parser, other_args, export_allowed=EXPORT_ONLY_FIGURES_ALLOWED
        )
        if ns_parser and self.portfolio is not None:
            if check_portfolio_benchmark_defined(
                self.portfolio_name, self.benchmark_name
            ):
                portfolio_view.display_maximum_drawdown(self.portfolio.portfolio_value)

    @log_start_end(log=logger)
    def call_rvol(self, other_args: List[str]):
        """Process rolling volatility command"""
        parser = argparse.ArgumentParser(
            add_help=False,
            formatter_class=argparse.ArgumentDefaultsHelpFormatter,
            prog="rvol",
            description="Show rolling volatility portfolio vs benchmark",
        )
        parser.add_argument(
            "-p",
            "--period",
            type=str,
            dest="period",
            default="1y",
            choices=list(portfolio_helper.PERIODS_DAYS.keys()),
            help="Period to apply rolling window",
        )
        if other_args and "-" not in other_args[0][0]:
            other_args.insert(0, "-p")
        ns_parser = self.parse_known_args_and_warn(
            parser, other_args, export_allowed=EXPORT_BOTH_RAW_DATA_AND_FIGURES
        )
        if ns_parser and self.portfolio is not None:
            if check_portfolio_benchmark_defined(
                self.portfolio_name, self.benchmark_name
            ):
                portfolio_view.display_rolling_volatility(
                    self.portfolio.benchmark_returns,
                    self.portfolio.returns,
                    interval=ns_parser.period,
                    export=ns_parser.export,
                )

    @log_start_end(log=logger)
    def call_rsharpe(self, other_args: List[str]):
        """Process rolling sharpe command"""
        parser = argparse.ArgumentParser(
            add_help=False,
            formatter_class=argparse.ArgumentDefaultsHelpFormatter,
            prog="rsharpe",
            description="Show rolling sharpe portfolio vs benchmark",
        )
        parser.add_argument(
            "-p",
            "--period",
            type=str,
            dest="period",
            default="1y",
            choices=list(portfolio_helper.PERIODS_DAYS.keys()),
            help="Period to apply rolling window",
        )
        parser.add_argument(
            "-r",
            "--rfr",
            type=check_positive_float,
            dest="risk_free_rate",
            default=self.risk_free_rate,
            help="Set risk free rate for calculations.",
        )
        if other_args and "-" not in other_args[0][0]:
            other_args.insert(0, "-p")
        ns_parser = self.parse_known_args_and_warn(
            parser, other_args, export_allowed=EXPORT_BOTH_RAW_DATA_AND_FIGURES
        )
        if ns_parser and self.portfolio is not None:
            if check_portfolio_benchmark_defined(
                self.portfolio_name, self.benchmark_name
            ):
                portfolio_view.display_rolling_sharpe(
                    self.portfolio.benchmark_returns,
                    self.portfolio.returns,
                    interval=ns_parser.period,
                    risk_free_rate=ns_parser.risk_free_rate,
                    export=ns_parser.export,
                )

    @log_start_end(log=logger)
    def call_rsort(self, other_args: List[str]):
        """Process rolling sortino command"""
        parser = argparse.ArgumentParser(
            add_help=False,
            formatter_class=argparse.ArgumentDefaultsHelpFormatter,
            prog="rsort",
            description="Show rolling sortino portfolio vs benchmark",
        )
        parser.add_argument(
            "-p",
            "--period",
            type=str,
            dest="period",
            default="1y",
            choices=list(portfolio_helper.PERIODS_DAYS.keys()),
            help="Period to apply rolling window",
        )
        parser.add_argument(
            "-r",
            "--rfr",
            type=check_positive_float,
            dest="risk_free_rate",
            default=self.risk_free_rate,
            help="Set risk free rate for calculations.",
        )
        if other_args and "-" not in other_args[0][0]:
            other_args.insert(0, "-p")
        ns_parser = self.parse_known_args_and_warn(
            parser, other_args, export_allowed=EXPORT_BOTH_RAW_DATA_AND_FIGURES
        )
        if ns_parser and self.portfolio is not None:
            if check_portfolio_benchmark_defined(
                self.portfolio_name, self.benchmark_name
            ):
                portfolio_view.display_rolling_sortino(
                    self.portfolio.benchmark_returns,
                    self.portfolio.returns,
                    interval=ns_parser.period,
                    risk_free_rate=ns_parser.risk_free_rate,
                    export=ns_parser.export,
                )

    @log_start_end(log=logger)
    def call_rbeta(self, other_args: List[str]):
        """Process rolling beta command"""
        parser = argparse.ArgumentParser(
            add_help=False,
            formatter_class=argparse.ArgumentDefaultsHelpFormatter,
            prog="rbeta",
            description="Show rolling beta portfolio vs benchmark",
        )
        parser.add_argument(
            "-p",
            "--period",
            type=str,
            dest="period",
            default="1y",
            choices=list(portfolio_helper.PERIODS_DAYS.keys()),
            help="Period to apply rolling window",
        )
        if other_args and "-" not in other_args[0][0]:
            other_args.insert(0, "-p")
        ns_parser = self.parse_known_args_and_warn(
            parser, other_args, export_allowed=EXPORT_BOTH_RAW_DATA_AND_FIGURES
        )
        if ns_parser and self.portfolio is not None:
            if check_portfolio_benchmark_defined(
                self.portfolio_name, self.benchmark_name
            ):
                portfolio_view.display_rolling_beta(
                    self.portfolio.returns,
                    self.portfolio.benchmark_returns,
                    interval=ns_parser.period,
                    export=ns_parser.export,
                )

    @log_start_end(log=logger)
    def call_metric(self, other_args: List[str]):
        """Process metric command"""
        parser = argparse.ArgumentParser(
            add_help=False,
            formatter_class=argparse.ArgumentDefaultsHelpFormatter,
            prog="metric",
            description="Display metric of choice for different periods",
        )
        parser.add_argument(
            "-m",
            "--metric",
            type=str,
            dest="metric",
            default="-h" not in other_args,
            choices=self.VALID_METRICS,
            help="Set metric of choice",
        )
        parser.add_argument(
            "-r",
            "--rfr",
            type=check_positive_float,
            dest="risk_free_rate",
            default=self.risk_free_rate,
            help="Set risk free rate for calculations.",
        )
        if other_args and "-" not in other_args[0][0]:
            other_args.insert(0, "-m")
        ns_parser = self.parse_known_args_and_warn(
            parser, other_args, export_allowed=EXPORT_ONLY_RAW_DATA_ALLOWED
        )
        if ns_parser:
            if check_portfolio_benchmark_defined(
                self.portfolio_name, self.benchmark_name
            ):
                if ns_parser.metric == "skew":
                    portfolio_view.display_skewness(self.portfolio, ns_parser.export)
                elif ns_parser.metric == "kurtosis":
                    portfolio_view.display_kurtosis(self.portfolio, ns_parser.export)
                elif ns_parser.metric == "volatility":
                    portfolio_view.display_volatility(self.portfolio, ns_parser.export)
                elif ns_parser.metric == "sharpe":
                    portfolio_view.display_sharpe_ratio(
                        self.portfolio, ns_parser.risk_free_rate, ns_parser.export
                    )
                elif ns_parser.metric == "sortino":
                    portfolio_view.display_sortino_ratio(
                        self.portfolio, ns_parser.risk_free_rate, ns_parser.export
                    )
                elif ns_parser.metric == "maxdrawdown":
                    portfolio_view.display_maximum_drawdown_ratio(
                        self.portfolio, ns_parser.export
                    )
                elif ns_parser.metric == "rsquare":
                    portfolio_view.display_rsquare(self.portfolio, ns_parser.export)
                elif ns_parser.metric == "gaintopain":
                    portfolio_view.display_gaintopain_ratio(
                        self.portfolio, ns_parser.export
                    )
                elif ns_parser.metric == "trackerr":
                    portfolio_view.display_tracking_error(
                        self.portfolio, ns_parser.export
                    )
                elif ns_parser.metric == "information":
                    portfolio_view.display_information_ratio(
                        self.portfolio, ns_parser.export
                    )
                elif ns_parser.metric == "tail":
                    portfolio_view.display_tail_ratio(self.portfolio, ns_parser.export)
                elif ns_parser.metric == "commonsense":
                    portfolio_view.display_common_sense_ratio(
                        self.portfolio, ns_parser.export
                    )
                elif ns_parser.metric == "jensens":
                    portfolio_view.display_jensens_alpha(
                        self.portfolio, ns_parser.risk_free_rate, ns_parser.export
                    )
                elif ns_parser.metric == "calmar":
                    portfolio_view.display_calmar_ratio(
                        self.portfolio, ns_parser.export
                    )
                elif ns_parser.metric == "kelly":
                    portfolio_view.display_kelly_criterion(
                        self.portfolio, ns_parser.export
                    )
                elif ns_parser.metric == "payoff" and self.portfolio is not None:
                    portfolio_view.display_payoff_ratio(
                        self.portfolio, ns_parser.export
                    )
                elif ns_parser.metric == "profitfactor" and self.portfolio is not None:
                    portfolio_view.display_profit_factor(
                        self.portfolio, ns_parser.export
                    )

    @log_start_end(log=logger)
    def call_distr(self, other_args: List[str]):
        """Process distr command"""
        parser = argparse.ArgumentParser(
            add_help=False,
            formatter_class=argparse.ArgumentDefaultsHelpFormatter,
            prog="distr",
            description="Compute distribution of daily returns",
        )
        parser.add_argument(
            "-p",
            "--period",
            type=str,
            choices=portfolio_helper.PERIODS,
            dest="period",
            default="all",
            help="The file to be loaded",
        )
        if other_args and "-" not in other_args[0][0]:
            other_args.insert(0, "-p")

        ns_parser = self.parse_known_args_and_warn(
            parser,
            other_args,
            raw=True,
            export_allowed=EXPORT_BOTH_RAW_DATA_AND_FIGURES,
        )
        if ns_parser and self.portfolio is not None:
            if check_portfolio_benchmark_defined(
                self.portfolio_name, self.benchmark_name
            ):
                portfolio_view.display_distribution_returns(
                    self.portfolio.returns,
                    self.portfolio.benchmark_returns,
                    ns_parser.period,
                    ns_parser.raw,
                    ns_parser.export,
                )

    @log_start_end(log=logger)
    def call_summary(self, other_args: List[str]):
        """Process summary command"""
        parser = argparse.ArgumentParser(
            add_help=False,
            formatter_class=argparse.ArgumentDefaultsHelpFormatter,
            prog="summary",
            description="Display summary of portfolio vs benchmark",
        )
        parser.add_argument(
            "-p",
            "--period",
            type=str,
            choices=portfolio_helper.PERIODS,
            dest="period",
            default="all",
            help="The file to be loaded",
        )
        parser.add_argument(
            "-r",
            "--rfr",
            type=check_positive_float,
            dest="risk_free_rate",
            default=self.risk_free_rate,
            help="Set risk free rate for calculations.",
        )
        if other_args and "-" not in other_args[0][0]:
            other_args.insert(0, "-p")

        ns_parser = self.parse_known_args_and_warn(
            parser,
            other_args,
            export_allowed=EXPORT_ONLY_RAW_DATA_ALLOWED,
        )
        if ns_parser and self.portfolio is not None:
            if check_portfolio_benchmark_defined(
                self.portfolio_name, self.benchmark_name
            ):
                portfolio_view.display_summary_portfolio_benchmark(
                    self.portfolio.returns,
                    self.portfolio.benchmark_returns,
                    ns_parser.period,
                    ns_parser.risk_free_rate,
                    ns_parser.export,
                )


def check_portfolio_benchmark_defined(portfolio_name: str, benchmark_name: str) -> bool:
    """Check that portfolio and benchmark have been defined

    Parameters
    ----------
    portfolio_name: str
        Portfolio name, will be empty if not defined
    benchmark_name: str
        Benchmark name, will be empty if not defined

    Returns
    -------
    bool
        If both portfolio and benchmark have been defined
    """
    if portfolio_name and benchmark_name:
        return True
    if not portfolio_name:
        if not benchmark_name:
            console.print(
                "[red]Please first define the portfolio (via 'load') "
                "and the benchmark (via 'bench').[/red]\n"
            )
        else:
            console.print("[red]Please first define the portfolio (via 'load')[/red]\n")
    else:
        console.print("[red]Please first define the benchmark (via 'bench')[/red]\n")
    return False<|MERGE_RESOLUTION|>--- conflicted
+++ resolved
@@ -507,15 +507,9 @@
                     if self.portfolio.portfolio_region_allocation.empty:
                         self.portfolio.calculate_allocations("region")
                     portfolio_view.display_category_allocation(
-<<<<<<< HEAD
-                        self.portfolio.portfolio_regional_allocation,
-                        self.portfolio.benchmark_regional_allocation,
-                        ns_parser.agg,
-=======
                         ns_parser.agg,
                         self.portfolio.portfolio_region_allocation,
                         self.portfolio.benchmark_region_allocation,
->>>>>>> 291e7d69
                         ns_parser.limit,
                         ns_parser.tables,
                     )
