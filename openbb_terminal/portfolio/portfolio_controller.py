--- conflicted
+++ resolved
@@ -1011,12 +1011,9 @@
                     ns_parser.graph,
                     ns_parser.show_vals,
                     ns_parser.export,
-<<<<<<< HEAD
-=======
                     sheet_name=" ".join(ns_parser.sheet_name)
                     if ns_parser.sheet_name
                     else None,
->>>>>>> 374c94a2
                 )
 
     @log_start_end(log=logger)
