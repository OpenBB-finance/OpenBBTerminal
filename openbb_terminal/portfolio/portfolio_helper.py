"""Portfolio Helper"""
__docformat__ = "numpy"

from datetime import datetime
import os
<<<<<<< HEAD
=======
from pathlib import Path
import csv
>>>>>>> 103ebfa9
from dateutil.relativedelta import relativedelta
import yfinance as yf
import pandas as pd

from openbb_terminal.rich_config import console

# pylint: disable=too-many-return-statements

BENCHMARK_LIST = {
    "SPDR S&P 500 ETF Trust (SPY)": "SPY",
    "iShares Core S&P 500 ETF (IVV)": "IVV",
    "Vanguard Total Stock Market ETF (VTI)": "VTI",
    "Vanguard S&P 500 ETF (VOO)": "VOO",
    "Invesco QQQ Trust (QQQ)": "QQQ",
    "Vanguard Value ETF (VTV)": "VTV",
    "Vanguard FTSE Developed Markets ETF (VEA)": "VEA",
    "iShares Core MSCI EAFE ETF (IEFA)": "IEFA",
    "iShares Core U.S. Aggregate Bond ETF (AGG)": "AGG",
    "Vanguard Total Bond Market ETF (BND)": "BND",
    "Vanguard FTSE Emerging Markets ETF (VWO)": "VWO",
    "Vanguard Growth ETF (VUG)": "VUG",
    "iShares Core MSCI Emerging Markets ETF (IEMG)": "IEMG",
    "iShares Core S&P Small-Cap ETF (IJR)": "IJR",
    "SPDR Gold Shares (GLD)": "GLD",
    "iShares Russell 1000 Growth ETF (IWF)": "IWF",
    "iShares Core S&P Mid-Cap ETF (IJH)": "IJH",
    "Vanguard Dividend Appreciation ETF (VIG)": "VIG",
    "iShares Russell 2000 ETF (IWM)": "IWM",
    "iShares Russell 1000 Value ETF (IWD)": "IWD",
    "Vanguard Mid-Cap ETF (VO)": "VO",
    "iShares MSCI EAFE ETF (EFA)": "EFA",
    "Vanguard Total International Stock ETF (VXUS)": "VXUS",
    "Vanguard Information Technology ETF (VGT)": "VGT",
    "Vanguard High Dividend Yield Index ETF (VYM)": "VYM",
    "Vanguard Total International Bond ETF (BNDX)": "BNDX",
    "Vanguard Real Estate ETF (VNQ)": "VNQ",
    "Vanguard Small Cap ETF (VB)": "VB",
    "Technology Select Sector SPDR Fund (XLK)": "XLK",
    "iShares Core S&P Total U.S. Stock Market ETF (ITOT)": "ITOT",
    "Vanguard Intermediate-Term Corporate Bond ETF (VCIT)": "VCIT",
    "Vanguard Short-Term Corporate Bond ETF (VCSH)": "VCSH",
    "Energy Select Sector SPDR Fund (XLE)": "XLE",
    "Health Care Select Sector SPDR Fund (XLV)": "XLV",
    "Vanguard Short-Term Bond ETF (BSV)": "BSV",
    "Financial Select Sector SPDR Fund (XLF)": "XLF",
    "Schwab US Dividend Equity ETF (SCHD)": "SCHD",
    "Invesco S&P 500® Equal Weight ETF (RSP)": "RSP",
    "iShares iBoxx $ Investment Grade Corporate Bond ETF (LQD)": "LQD",
    "iShares S&P 500 Growth ETF (IVW)": "IVW",
    "Vanguard FTSE All-World ex-US Index Fund (VEU)": "VEU",
    "iShares TIPS Bond ETF (TIP)": "TIP",
    "iShares Gold Trust (IAU)": "IAU",
    "Schwab U.S. Large-Cap ETF (SCHX)": "SCHX",
    "iShares Core MSCI Total International Stock ETF (IXUS)": "IXUS",
    "iShares Russell Midcap ETF (IWR)": "IWR",
    "iShares Russell 1000 ETF (IWB)": "IWB",
    "SPDR Dow Jones Industrial Average ETF Trust (DIA)": "DIA",
    "iShares MSCI Emerging Markets ETF (EEM)": "EEM",
    "iShares MSCI USA Min Vol Factor ETF (USMV)": "USMV",
    "Schwab International Equity ETF (SCHF)": "SCHF",
    "iShares S&P 500 Value ETF (IVE)": "IVE",
    "iShares National Muni Bond ETF (MUB)": "MUB",
    "Vanguard Large Cap ETF (VV)": "VV",
    "Vanguard Small Cap Value ETF (VBR)": "VBR",
    "iShares ESG Aware MSCI USA ETF (ESGU)": "ESGU",
    "Vanguard Total World Stock ETF (VT)": "VT",
    "iShares Core Dividend Growth ETF (DGRO)": "DGRO",
    "iShares 1-3 Year Treasury Bond ETF (SHY)": "SHY",
    "iShares Select Dividend ETF (DVY)": "DVY",
    "iShares MSCI USA Quality Factor ETF (QUAL)": "QUAL",
    "Schwab U.S. Broad Market ETF (SCHB)": "SCHB",
    "iShares MBS ETF (MBB)": "MBB",
    "SPDR S&P Dividend ETF (SDY)": "SDY",
    "iShares 1-5 Year Investment Grade Corporate Bond ETF (IGSB)": "IGSB",
    "Vanguard Short-Term Inflation-Protected Securities ETF (VTIP)": "VTIP",
    "JPMorgan Ultra-Short Income ETF (JPST)": "JPST",
    "iShares 20+ Year Treasury Bond ETF (TLT)": "TLT",
    "iShares MSCI ACWI ETF (ACWI)": "ACWI",
    "SPDR S&P Midcap 400 ETF Trust (MDY)": "MDY",
    "iShares Core Total USD Bond Market ETF (IUSB)": "IUSB",
    "iShares Short Treasury Bond ETF (SHV)": "SHV",
    "Vanguard FTSE Europe ETF (VGK)": "VGK",
    "Consumer Discretionary Select Sector SPDR Fund (XLY)": "XLY",
    "SPDR Bloomberg 1-3 Month T-Bill ETF (BIL)": "BIL",
    "iShares U.S. Treasury Bond ETF (GOVT)": "GOVT",
    "Vanguard Health Care ETF (VHT)": "VHT",
    "Vanguard Mid-Cap Value ETF (VOE)": "VOE",
    "Consumer Staples Select Sector SPDR Fund (XLP)": "XLP",
    "Schwab U.S. TIPS ETF (SCHP)": "SCHP",
    "iShares 7-10 Year Treasury Bond ETF (IEF)": "IEF",
    "iShares Preferred & Income Securities ETF (PFF)": "PFF",
    "Utilities Select Sector SPDR Fund (XLU)": "XLU",
    "Vanguard Tax-Exempt Bond ETF (VTEB)": "VTEB",
    "iShares MSCI EAFE Value ETF (EFV)": "EFV",
    "Schwab U.S. Large-Cap Growth ETF (SCHG)": "SCHG",
    "iShares J.P. Morgan USD Emerging Markets Bond ETF (EMB)": "EMB",
    "Dimensional U.S. Core Equity 2 ETF (DFAC)": "DFAC",
    "Schwab U.S. Small-Cap ETF (SCHA)": "SCHA",
    "VanEck Gold Miners ETF (GDX)": "GDX",
    "Vanguard Mortgage-Backed Securities ETF (VMBS)": "VMBS",
    "ProShares UltraPro QQQ (TQQQ)": "TQQQ",
    "Vanguard Short-Term Treasury ETF (VGSH)": "VGSH",
    "iShares iBoxx $ High Yield Corporate Bond ETF (HYG)": "HYG",
    "Industrial Select Sector SPDR Fund (XLI)": "XLI",
    "iShares Russell Mid-Cap Value ETF (IWS)": "IWS",
    "Vanguard Extended Market ETF (VXF)": "VXF",
    "SPDR Portfolio S&P 500 ETF (SPLG)": "SPLG",
    "SPDR Portfolio S&P 500 Value ETF (SPYV)": "SPYV",
    "iShares Russell 2000 Value ETF (IWN)": "IWN",
}

PERIODS = ["mtd", "qtd", "ytd", "3m", "6m", "1y", "3y", "5y", "10y", "all"]

REGIONS = {
    "Afghanistan": "Middle East",
    "Anguilla": "North America",
    "Argentina": "Latin America",
    "Australia": "Asia",
    "Austria": "Europe",
    "Azerbaijan": "Europe",
    "Bahamas": "North America",
    "Bangladesh": "Asia",
    "Barbados": "North America",
    "Belgium": "Europe",
    "Belize": "North America",
    "Bermuda": "North America",
    "Botswana": "Africa",
    "Brazil": "Latin America",
    "British Virgin Islands": "North America",
    "Cambodia": "Asia",
    "Canada": "North America",
    "Cayman Islands": "North America",
    "Chile": "Latin America",
    "China": "Asia",
    "Colombia": "Latin America",
    "Costa Rica": "North America",
    "Cyprus": "Europe",
    "Czech Republic": "Europe",
    "Denmark": "Europe",
    "Dominican Republic": "North America",
    "Egypt": "Middle East",
    "Estonia": "Europe",
    "Falkland Islands": "Latin America",
    "Finland": "Europe",
    "France": "Europe",
    "French Guiana": "Europe",
    "Gabon": "Africa",
    "Georgia": "Europe",
    "Germany": "Europe",
    "Ghana": "Africa",
    "Gibraltar": "Europe",
    "Greece": "Europe",
    "Greenland": "North America",
    "Guernsey": "Europe",
    "Hong Kong": "Asia",
    "Hungary": "Europe",
    "Iceland": "Europe",
    "India": "Asia",
    "Indonesia": "Asia",
    "Ireland": "Europe",
    "Isle of Man": "Europe",
    "Israel": "Middle East",
    "Italy": "Europe",
    "Ivory Coast": "Africa",
    "Japan": "Asia",
    "Jersey": "Europe",
    "Jordan": "Middle East",
    "Kazakhstan": "Asia",
    "Kyrgyzstan": "Asia",
    "Latvia": "Europe",
    "Liechtenstein": "Europe",
    "Lithuania": "Europe",
    "Luxembourg": "Europe",
    "Macau": "Asia",
    "Macedonia": "Europe",
    "Malaysia": "Asia",
    "Malta": "Europe",
    "Mauritius": "Africa",
    "Mexico": "Latin America",
    "Monaco": "Europe",
    "Mongolia": "Asia",
    "Montenegro": "Europe",
    "Morocco": "Africa",
    "Mozambique": "Africa",
    "Myanmar": "Asia",
    "Namibia": "Africa",
    "Netherlands": "Europe",
    "Netherlands Antilles": "Europe",
    "New Zealand": "Asia",
    "Nigeria": "Africa",
    "Norway": "Europe",
    "Panama": "North America",
    "Papua New Guinea": "Asia",
    "Peru": "Latin America",
    "Philippines": "Asia",
    "Poland": "Europe",
    "Portugal": "Europe",
    "Qatar": "Middle East",
    "Reunion": "Africa",
    "Romania": "Europe",
    "Russia": "Asia",
    "Saudi Arabia": "Middle East",
    "Senegal": "Africa",
    "Singapore": "Asia",
    "Slovakia": "Europe",
    "Slovenia": "Europe",
    "South Africa": "Africa",
    "South Korea": "Asia",
    "Spain": "Europe",
    "Suriname": "Latin America",
    "Sweden": "Europe",
    "Switzerland": "Europe",
    "Taiwan": "Asia",
    "Tanzania": "Africa",
    "Thailand": "Asia",
    "Turkey": "Middle East",
    "Ukraine": "Europe",
    "United Arab Emirates": "Middle East",
    "United Kingdom": "Europe",
    "United States": "North America",
    "Uruguay": "Latin America",
    "Vietnam": "Asia",
    "Zambia": "Africa",
}

now = datetime.now()
PERIODS_DAYS = {
    "mtd": (now - datetime(now.year, now.month, 1)).days,
    "qtd": (
        now
        - datetime(
            now.year,
            1 if now.month < 4 else 4 if now.month < 7 else 7 if now.month < 7 else 10,
            1,
        )
    ).days,
    "ytd": (now - datetime(now.year, 1, 1)).days,
    "all": 0,
    "3m": 3 * 21,
    "6m": 6 * 21,
    "1y": 12 * 21,
    "3y": 3 * 12 * 21,
    "5y": 5 * 12 * 21,
    "10y": 10 * 12 * 21,
}

DEFAULT_HOLDINGS_PATH = os.path.abspath(
    os.path.join(os.path.dirname(__file__), "..", "..", "portfolio", "holdings")
)


def is_ticker(ticker: str) -> bool:
    """Determine whether a string is a valid ticker

    Parameters
    ----------
    ticker : str
        The string to be tested

    Returns
    ----------
    bool
        Whether the string is a ticker
    """
    item = yf.Ticker(ticker)
    return "previousClose" in item.info


# TODO: Is this being used anywhere?
def beta_word(beta: float) -> str:
    """Describe a beta

    Parameters
    ----------
    beta : float
        The beta for a portfolio

    Returns
    ----------
    str
        The description of the beta
    """
    if abs(1 - beta) > 3:
        part = "extremely "
    elif abs(1 - beta) > 2:
        part = "very "
    elif abs(1 - beta) > 1:
        part = ""
    else:
        part = "moderately "

    return part + "high" if beta > 1 else "low"


def clean_name(name: str) -> str:
    """Clean a name to a ticker

    Parameters
    ----------
    name : str
        The value to be cleaned

    Returns
    ----------
    str
        A cleaned value
    """
    return name.replace("beta_", "").upper()


def filter_df_by_period(df: pd.DataFrame, period: str = "all") -> pd.DataFrame:
    """Filter dataframe by selected period

    Parameters
    ----------
    df: pd.DataFrame
        Dataframe to be filtered in terms of time
    period : str
        Period in which to filter dataframe.
        Possible choices are: mtd, qtd, ytd, 3m, 6m, 1y, 3y, 5y, 10y, all

    Returns
    ----------
    pd.DataFrame
        A cleaned value
    """
    if period == "mtd":
        return df[df.index.strftime("%Y-%m") == datetime.now().strftime("%Y-%m")]
    if period == "qtd":
        if datetime.now().month < 4:
            return df[
                df.index.strftime("%Y-%m") < f"{datetime.now().strftime('%Y')}-04"
            ]
        if datetime.now().month < 7:
            return df[
                (df.index.strftime("%Y-%m") >= f"{datetime.now().strftime('%Y')}-04")
                & (df.index.strftime("%Y-%m") < f"{datetime.now().strftime('%Y')}-07")
            ]
        if datetime.now().month < 10:
            return df[
                (df.index.strftime("%Y-%m") >= f"{datetime.now().strftime('%Y')}-07")
                & (df.index.strftime("%Y-%m") < f"{datetime.now().strftime('%Y')}-10")
            ]
        return df[df.index.strftime("%Y-%m") >= f"{datetime.now().strftime('%Y')}-10"]
    if period == "ytd":
        return df[df.index.strftime("%Y") == datetime.now().strftime("%Y")]
    if period == "3m":
        return df[df.index >= (datetime.now() - relativedelta(months=3))]
    if period == "6m":
        return df[df.index >= (datetime.now() - relativedelta(months=6))]
    if period == "1y":
        return df[df.index >= (datetime.now() - relativedelta(years=1))]
    if period == "3y":
        return df[df.index >= (datetime.now() - relativedelta(years=3))]
    if period == "5y":
        return df[df.index >= (datetime.now() - relativedelta(years=5))]
    if period == "10y":
        return df[df.index >= (datetime.now() - relativedelta(years=10))]
    return df


def make_equal_length(df1: pd.DataFrame, df2: pd.DataFrame):
    """Filter dataframe by selected period

     Parameters
     ----------
     df1: pd.DataFrame
         The first DataFrame that needs to be compared.
     df2: pd.DataFrame
         The second DataFrame that needs to be compared.

     Returns
     ----------
    df1 and df2
         Both DataFrames returned
    """
    # Match the DataFrames so they share a similar length
    if len(df1.index) > len(df2.index):
        df1 = df1.loc[df2.index]
    elif len(df2.index) > len(df1.index):
        df2 = df2.loc[df1.index]

    return df1, df2


def get_region_from_country(country: str) -> str:
    return REGIONS[country]


def get_info_update_file(ticker: str, file_path: Path, writemode: str) -> list:

    # Pull ticker info from yf
    yf_ticker_info = yf.Ticker(ticker).info

    if "sector" in yf_ticker_info.keys():
        # Ticker has valid sector
        # Replace the dash to UTF-8 readable
        ticker_info_list = [
            yf_ticker_info["sector"],
            yf_ticker_info["industry"].replace("—", "-"),
            yf_ticker_info["country"],
            get_region_from_country(yf_ticker_info["country"]),
        ]

        with open(file_path, writemode, newline="") as f:
            writer = csv.writer(f)

            if writemode == "a":
                # file already has data, so just append
                writer.writerow([ticker] + ticker_info_list)
            else:
                # file did not exist or as empty, so write headers first
                writer.writerow(["Ticker", "Sector", "Industry", "Country", "Region"])
                writer.writerow([ticker] + ticker_info_list)
            f.close()
        return ticker_info_list
    # Ticker does not have a valid sector
    console.print(f"F:{ticker}", end="")
    return ["", "", "", ""]


def get_info_from_ticker(ticker: str) -> list:

    filename = "tickers_info.csv"

    # Direct file to openbb_terminal\portfolio
    DEFAULT_HOLDINGS_PATH = os.path.abspath(
        os.path.join(
            os.path.dirname(__file__), "..", "..", "openbb_terminal", "portfolio"
        )
    )

    file_path = Path(str(DEFAULT_HOLDINGS_PATH), filename)

    if file_path.is_file() and os.stat(file_path).st_size > 0:
        # file exists and is not empty, so append if necessary
        ticker_info_df = pd.read_csv(file_path)
        df_row = ticker_info_df.loc[ticker_info_df["Ticker"] == ticker]

        if len(df_row) > 0:
            # ticker is in file, just return it
            ticker_info_list = list(df_row.iloc[0].drop("Ticker"))
            return ticker_info_list
        # ticker is not in file, go get it
        ticker_info_list = get_info_update_file(ticker, file_path, "a")
        return ticker_info_list
    # file does not exist or is empty, so write it
    ticker_info_list = get_info_update_file(ticker, file_path, "w")
    return ticker_info_list<|MERGE_RESOLUTION|>--- conflicted
+++ resolved
@@ -3,11 +3,8 @@
 
 from datetime import datetime
 import os
-<<<<<<< HEAD
-=======
 from pathlib import Path
 import csv
->>>>>>> 103ebfa9
 from dateutil.relativedelta import relativedelta
 import yfinance as yf
 import pandas as pd
