--- conflicted
+++ resolved
@@ -8,12 +8,7 @@
 import pandas as pd
 import statsmodels
 
-<<<<<<< HEAD
-from openbb_terminal.config_terminal import theme
-from openbb_terminal.core.session.current_user import get_current_user
-=======
 from openbb_terminal import OpenBBFigure
->>>>>>> 2a880524
 from openbb_terminal.decorators import log_start_end
 from openbb_terminal.econometrics import regression_model
 from openbb_terminal.helper_funcs import export_data, print_rich_table
@@ -122,15 +117,6 @@
             f"be problematic. Please consider lags of the dependent or independent variable."
         )
 
-<<<<<<< HEAD
-    if plot:
-        if external_axes is None:
-            _, ax = plt.subplots(
-                figsize=plot_autoscale(), dpi=get_current_user().preferences.PLOT_DPI
-            )
-        else:
-            ax = external_axes[0]
-=======
     if not fig.is_image_export(export):
         export_data(
             export,
@@ -142,7 +128,6 @@
 
     if plot or fig.is_image_export(export):
         fig.set_title("Plot of Residuals")
->>>>>>> 2a880524
 
         fig.add_scatter(
             x=dependent_variable,
