--- conflicted
+++ resolved
@@ -19,12 +19,8 @@
 events -c united_states,united_kingdom
 events -n
 edebt --limit 10
-<<<<<<< HEAD
-=======
 usdli
 usdli -o NASDAQ100
-rtps
->>>>>>> 8df31f8d
 valuation
 valuation --group sector
 performance
