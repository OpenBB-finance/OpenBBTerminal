--- conflicted
+++ resolved
@@ -85,13 +85,6 @@
   forecast: timeseries forecasting with machine learning
   portfolio: perform portfolio optimization and look at portfolio performance and attribution
   dashboards: interactive dashboards using voila and jupyter notebooks
-<<<<<<< HEAD
-=======
-  reports: customizable research reports through jupyter notebooks
-  futures/search: search for a future based on category or exchange
-  futures/historical: get historical timeseries
-  futures/curve: get futures curves
->>>>>>> 0ea0c558
   stocks/search: search a specific stock ticker for analysis
   stocks/load: load a specific stock ticker and additional info for analysis
   stocks/_ticker: Stock
