en:
  _home_: Information, guides and support for the OpenBB Terminal
  about: discover the capabilities of the OpenBB Terminal (https://openbb.co/docs)
  support: pre-populate a support ticket for our team to evaluate
  survey: fill in our 2-minute survey so we better understand how we can improve the terminal
  update: attempt to update the terminal automatically (GitHub version)
  exe: execute automated routine script
  news: display news articles based on term and data sources
  settings: tune settings (export folder, timezone, language, plot size)
  featflags: enable and disable feature flags
  sources: select your preferred data sources
  keys: set API keys and check their validity
  wiki: search for an expression in Wikipedia (https://www.wikipedia.org/)
  record: record session to be converted into a .openbb routine
  stop: stop session recording
  intro: introduction on the OpenBB Terminal
  _configure_: Configure your own terminal
  _main_menu_: Main menu
  keys/_keys_: This menu allows you to set your own API keys. Type 'about' for more information
  keys/mykeys: get your defined keys
  keys/_status_: Status
  defined, test passed: defined, test passed
  defined, test failed: defined, test failed
  not defined: not defined
  defined, not tested: defined, not tested
  defined, test inconclusive: defined, test inconclusive
  sources/_info_: Get and set default data sources
  sources/get: get available data sources associated with command
  sources/set: set default data source for a command
  featflags/_info_: Feature flags through environment variables
  featflags/retryload: retry misspelled commands with load first
  featflags/tab: use tabulate to print dataframes
  featflags/cls: clear console after each command
  featflags/color: use coloring features
  featflags/promptkit: enable prompt toolkit (autocomplete and history)
  featflags/thoughts: thoughts of the day
  featflags/reporthtml: open report as HTML otherwise notebook
  featflags/exithelp: automatically print help when quitting menu
  featflags/rcontext: remember contexts loaded params during session
  featflags/rich: colorful rich terminal
  featflags/richpanel: colorful rich terminal panel
  featflags/ion: interactive matplotlib mode
  featflags/watermark: watermark in figures
  featflags/cmdloc: command location displayed in figures
  featflags/tbhint: displays usage hints in a bottom toolbar
  settings/_info_: Settings through environment variables
  settings/colors: set your own terminal colors
  settings/autoscaling: plot autoscaling
  settings/dt: add or remove datetime from flair
  settings/flair: set the flair emoji to be used
  settings/_flair: Flair
  settings/lang: terminal language
  settings/_language: Language
  settings/userdata: set folder to store user data
  settings/tz: set different timezone
  settings/dpi: dots per inch
  settings/backend: plotting backend (None, tkAgg, MacOSX, Qt5Agg)
  settings/height: select plot height
  settings/_preferred_data_source_file: Preferred data source file
  settings/width: select plot width
  settings/pheight: select plot percentage height
  settings/pwidth: select plot percentage width
  settings/monitor: which monitor to display (primary 0, secondary 1)
  settings/_dpi: Plot dots per inch
  settings/_backend: Backend
  settings/_plot_height: Plot height
  settings/_plot_width: Plot width
  settings/_plot_height_pct: Plot height [%]
  settings/_plot_width_pct: Plot width [%]
  settings/_monitor: Monitor
  settings/_user_data_folder: User Data Folder
  settings/_timezone: Timezone
  settings/source: specify data source file
  settings/_data_source: Data sources
  _others_: Others
  stocks: access historical pricing data, options, sector and industry, and overall due diligence
  crypto: dive into onchain data, tokenomics, circulation supply, nfts and more
  etf: exchange traded funds. Historical pricing, compare holdings and screening
  economy: global macroeconomic data, e.g. futures, yield, treasury
  forex: foreign exchanges, quotes, forward rates for currency pairs and oanda integration
  funds: mutual funds search, overview, holdings and sector weights
  futures: commodities, bonds, index, bitcoin and forex
  futures/search: search for a future based on category or exchange
  futures/historical: get historical timeseries
  futures/curve: get futures curves
  alternative: alternative datasets, such as COVID and open source metrics
  econometrics: statistical and quantitative methods for relationships between datasets
  forecast: timeseries forecasting with machine learning
  portfolio: perform portfolio optimization and look at portfolio performance and attribution
  dashboards: interactive dashboards using voila and jupyter notebooks
  stocks/search: search a specific stock ticker for analysis
  stocks/load: load a specific stock ticker and additional info for analysis
  stocks/_ticker: Stock
  stocks/quote: view the current price for a specific stock ticker
  stocks/tob: view top of book for loaded ticker (US exchanges only)
  stocks/candle: view a candle chart for a specific stock ticker
  stocks/news: latest news of the company
  stocks/codes: FIGI, SIK and SIC codes codes
  stocks/th: trading hours,                check open markets
  stocks/options: options menu,                 chains, open interest, greeks, parity
  stocks/disc: discover trending stocks,     map, sectors, high short interest
  stocks/sia: sector and industry analysis, companies per sector, quick ratio per industry and country
  stocks/dps: dark pool and short data,     darkpool, short interest, ftd
  stocks/scr: screener stocks,              overview/performance, using preset filters
  stocks/ins: insider trading,              latest penny stock buys, top officer purchases
  stocks/gov: government menu,              house trading, contracts, corporate lobbying
  stocks/ba: behavioural analysis,         from reddit, stocktwits, twitter, google
  stocks/ca: comparison analysis,          get similar, historical, correlation, financials
  stocks/fa: fundamental analysis,         income, balance, cash, earnings
  stocks/res: research web page,            macroaxis, yahoo finance, fool
  stocks/dd: in-depth due-diligence,       news, analyst, shorts, insider, sec
  stocks/bt: strategy backtester,          simple ema, ema cross, rsi strategies
  stocks/ta: technical analysis,           ema, macd, rsi, adx, bbands, obv
  stocks/qa: quantitative analysis,        decompose, cusum, residuals analysis
  stocks/forecast: forecast techniques,          rnn, nbeats, transformer, block rnn
  stocks/options/unu: show unusual options activity
  stocks/options/calc: basic call/put PnL calculator
  stocks/options/screen: screens tickers based on preset
  stocks/options/load: load new ticker
  stocks/options/exp: see and set expiration dates
  stocks/options/_ticker: Ticker
  stocks/options/_expiry: Expiry
  stocks/options/pcr: display put call ratio for ticker
  stocks/options/info: display option information (volatility, IV rank etc)
  stocks/options/chains: display option chains with greeks
  stocks/options/oi: plot open interest
  stocks/options/vol: plot volume
  stocks/options/voi: plot volume and open interest
  stocks/options/hist: plot option history
  stocks/options/vsurf: show 3D volatility surface
  stocks/options/grhist: plot option greek history
  stocks/options/plot: plot variables provided by the user
  stocks/options/parity: shows whether options are above or below expected price
  stocks/options/binom: shows the value of an option using binomial options pricing
  stocks/options/greeks: shows the greeks for a given option
  stocks/options/pricing: shows options pricing and risk neutral valuation
  stocks/options/hedge: shows portfolio weights in order to neutralise delta
  stocks/options/screen/view: view available presets (or one in particular)
  stocks/options/screen/set: set one of the available presets
  stocks/options/screen/_preset: Preset
  stocks/options/screen/scr: screen data from this preset
  stocks/options/screen/_screened_tickers: Last screened tickers
  stocks/options/screen/ca: take these to comparison analysis menu
  stocks/options/pricing/_ticker: Ticker
  stocks/options/pricing/_expiry: Expiry
  stocks/options/pricing/add: add an expected price to the list
  stocks/options/pricing/rmv: remove an expected price from the list
  stocks/options/pricing/show: show the listed of expected prices
  stocks/options/pricing/rnval: risk neutral valuation for an option
  stocks/options/hedge/_ticker: Ticker
  stocks/options/hedge/_expiry: Expiry
  stocks/options/hedge/pick: pick the underlying asset position
  stocks/options/hedge/_underlying: Underlying Asset Position
  stocks/options/hedge/list: show the available strike prices for calls and puts
  stocks/options/hedge/add: add an option to the list of options
  stocks/options/hedge/rmv: remove an option from the list of options
  stocks/options/hedge/sop: show selected options and neutral portfolio weights
  stocks/options/hedge/plot: show the option payoff diagram
  stocks/th/symbol: select the symbol
  stocks/th/_symbol_name: Symbol name
  stocks/th/_symbol: Symbol
  stocks/th/_exchange: Exchange open
  stocks/th/open: show open markets
  stocks/th/closed: show closed markets
  stocks/th/all: show all markets
  stocks/th/exchange: show one exchange
  stocks/disc/pipo: past IPOs dates
  stocks/disc/fipo: future IPOs dates
  stocks/disc/gainers: show latest top gainers
  stocks/disc/losers: show latest top losers
  stocks/disc/ugs: undervalued stocks with revenue and earnings growth above 25%
  stocks/disc/gtech: tech stocks with revenue and earnings growth more than 25%
  stocks/disc/active: most active stocks by intraday trade volumest
  stocks/disc/ulc: potentially undervalued large cap stocks
  stocks/disc/asc: small cap stocks with earnings growth rates better than 25%
  stocks/disc/arkord: orders by ARK Investment Management LLC
  stocks/disc/upcoming: upcoming earnings release dates
  stocks/disc/trending: trending news
  stocks/disc/cnews: customized news (buybacks, ipos, spacs, healthcare, politics)
  stocks/disc/lowfloat: low float stocks under 10M shares float
  stocks/disc/hotpenny: today's hot penny stocks
  stocks/disc/rtat: top 10 retail traded stocks per day
  stocks/disc/divcal: dividend calendar for selected date
  stocks/disc/heatmap: heatmap of SP500 tickers
  stocks/sia/select: select a specific ticker and all it's corresponding parameters
  stocks/sia/clear: clear all or one of industry, sector, country and market cap parameters
  stocks/sia/industry: see existing industries, or set industry if arg specified
  stocks/sia/sector: see existing sectors, or set sector if arg specified
  stocks/sia/country: see existing countries, or set country if arg specified
  stocks/sia/mktcap: set mktcap between nano, micro, small, mid, large or mega
  stocks/sia/exchange: revert exclude international exchanges flag
  stocks/sia/period: set period between annual, quarterly or trailing
  stocks/sia/_industry: Industry
  stocks/sia/_sector: Sector
  stocks/sia/_country: Country
  stocks/sia/_mktcap: Market Cap
  stocks/sia/_exclude_exchanges: Exclude Exchanges
  stocks/sia/_period: Period
  stocks/sia/_statistics_: Statistics
  stocks/sia/cps: companies per Sector based on Country (and Market Cap)
  stocks/sia/cpic: companies per Industry based on Country (and Market Cap)
  stocks/sia/cpis: companies per Industry based on Sector (and Market Cap)
  stocks/sia/cpcs: companies per Country based on Sector (and Market Cap)
  stocks/sia/cpci: companies per Country based on Industry (and Market Cap)
  stocks/sia/_financials_: Financials
  stocks/sia/_financials_loaded_: Financials - loaded data (fast mode)
  stocks/sia/metric: visualize financial metric across filters selected
  stocks/sia/vis: visualize financial metric across filters selected
  stocks/sia/_returned_tickers: Returned tickers
  stocks/sia/ca: take these to comparison analysis menu
  stocks/dps/load: load a specific stock ticker for analysis
  stocks/dps/shorted: show most shorted stocks
  stocks/dps/ctb: cost to borrow of stocks
  stocks/dps/hsi: show top high short interest stocks of over 20% ratio
  stocks/dps/prom: promising tickers based on dark pool shares regression
  stocks/dps/pos: dark pool short position
  stocks/dps/sidtc: short interest and days to cover
  stocks/dps/_ticker: Ticker
  stocks/dps/dpotc: dark pools (ATS) vs OTC data
  stocks/dps/ftd: fails-to-deliver data
  stocks/dps/spos: net short vs position
  stocks/dps/psi: price vs short interest volume
  stocks/scr/view: view available presets (defaults and customs)
  stocks/scr/set: set one of the available presets
  stocks/scr/_preset: Preset
  stocks/scr/historical: view historical price
  stocks/scr/overview: overview (e.g. Sector, Industry, Market Cap, Volume)
  stocks/scr/valuation: valuation (e.g. P/E, PEG, P/S, P/B, EPS this Y)
  stocks/scr/financial: financial (e.g. Dividend, ROA, ROE, ROI, Earnings)
  stocks/scr/ownership: ownership (e.g. Float, Insider Own, Short Ratio)
  stocks/scr/performance: performance (e.g. Perf Week, Perf YTD, Volatility M)
  stocks/scr/technical: technical (e.g. Beta, SMA50, 52W Low, RSI, Change)
  stocks/scr/_screened_tickers: Last screened tickers
  stocks/scr/ca: take these to comparison analysis menu
  stocks/ins/view: view available presets
  stocks/ins/set: set one of the available presets
  stocks/ins/_preset: Preset
  stocks/ins/filter: filter insiders based on preset
  stocks/ins/load: load a specific stock ticker for analysis
  stocks/ins/stats: insider stats of the company
  stocks/ins/act: insider activity over time
  stocks/ins/lins: last insider trading of the company
  stocks/ins/lcb: latest cluster buys
  stocks/ins/lpsb: latest penny stock buys
  stocks/ins/lit: latest insider trading (all filings)
  stocks/ins/lip: latest insider purchases
  stocks/ins/blip: big latest insider purchases ($25k+)
  stocks/ins/blop: big latest officer purchases ($25k+)
  stocks/ins/bclp: big latest CEO/CFO purchases ($25k+)
  stocks/ins/lis: latest insider sales
  stocks/ins/blis: big latest insider sales ($100k+)
  stocks/ins/blos: big latest officer sales ($100k+)
  stocks/ins/blcs: big latest CEO/CFO sales ($100k+)
  stocks/ins/topt: top officer purchases today
  stocks/ins/toppw: top officer purchases past week
  stocks/ins/toppm: top officer purchases past month
  stocks/ins/tipt: top insider purchases today
  stocks/ins/tippw: top insider purchases past week
  stocks/ins/tippm: top insider purchases past month
  stocks/ins/tist: top insider sales today
  stocks/ins/tispw: top insider sales past week
  stocks/ins/tispm: top insider sales past month
  stocks/ins/_ticker: Ticker
  stocks/ins/_last_insiders: Last Insiders
  stocks/ins/_top_insiders: Top Insiders
  stocks/gov/_explore: Explore
  stocks/gov/lasttrades: last trades
  stocks/gov/topbuys: show most purchased stocks
  stocks/gov/topsells: show most sold stocks
  stocks/gov/lastcontracts: show last government contracts given out
  stocks/gov/qtrcontracts: quarterly government contracts analysis
  stocks/gov/toplobbying: top corporate lobbying tickers
  stocks/gov/load: load a specific ticker for analysis
  stocks/gov/_ticker: Ticker
  stocks/gov/gtrades: show government trades
  stocks/gov/contracts: show government contracts
  stocks/gov/histcont: historical quarterly government contracts
  stocks/gov/lobbying: corporate lobbying details
  stocks/ca/ticker: set ticker to get similar companies from
  stocks/ca/_ticker: Ticker to get similar companies from
  stocks/ca/tsne: run TSNE on all SP500 stocks and returns closest tickers
  stocks/ca/getpoly: get similar stocks
  stocks/ca/getfinnhub: get similar stocks
  stocks/ca/getfinviz: get similar stocks
  stocks/ca/set: reset and set similar companies
  stocks/ca/add: add more similar companies
  stocks/ca/rmv: remove similar companies individually or all
  stocks/ca/_similar: Similar Companies
  stocks/ca/historical: historical price data comparison
  stocks/ca/hcorr: historical price correlation
  stocks/ca/volume: historical volume data comparison
  stocks/ca/income: income financials comparison
  stocks/ca/balance: balance financials comparison
  stocks/ca/cashflow: cashflow comparison
  stocks/ca/sentiment: sentiment analysis comparison
  stocks/ca/scorr: sentiment correlation
  stocks/ca/overview: brief overview comparison
  stocks/ca/valuation: brief valuation comparison
  stocks/ca/financial: brief financial comparison
  stocks/ca/ownership: brief ownership comparison
  stocks/ca/performance: brief performance comparison
  stocks/ca/technical: brief technical comparison
  stocks/ba/load: load a specific stock ticker for analysis
  stocks/ba/_ticker: Ticker
  stocks/ba/headlines: sentiment from 15+ major news headlines
  stocks/ba/snews: stock price displayed over sentiment of news headlines
  stocks/ba/wsb: show what WSB gang is up to in subreddit wallstreetbets
  stocks/ba/watchlist: show other users watchlist
  stocks/ba/popular: show popular tickers
  stocks/ba/spacc: show other users spacs announcements from subreddit SPACs
  stocks/ba/spac: show other users spacs announcements from other subs
  stocks/ba/getdd: gets due diligence from another user's post
  stocks/ba/redditsent: searches reddit for ticker and finds reddit sentiment
  stocks/ba/trending: trending stocks
  stocks/ba/stalker: stalk stocktwits user's last messages
  stocks/ba/bullbear: estimate quick sentiment from last 30 messages on board
  stocks/ba/messages: output up to the 30 last messages on the board
  stocks/ba/infer: infer about stock's sentiment from latest tweets
  stocks/ba/sentiment: in-depth sentiment prediction from tweets over time
  stocks/ba/mentions: interest over time based on stock's mentions
  stocks/ba/regions: regions that show highest interest in stock
  stocks/ba/interest: interest over time of sentences versus stock price
  stocks/ba/queries: top related queries with this stock
  stocks/ba/rise: top rising related queries with stock
  stocks/ba/hist: plot historical RHI and AHI data by hour
  stocks/ba/jcdr: Jim Cramer's daily recommendations
  stocks/ba/jctr: Jim Cramer's recommendations by ticker
  stocks/fa/load: load a specific stock ticker for analysis
  stocks/fa/_ticker: Ticker
  stocks/fa/data: fundamental and technical data of company
  stocks/fa/mgmt: management team of the company
  stocks/fa/analysis: analyse SEC filings with the help of machine learning
  stocks/fa/score: investing score from Warren Buffett and co
  stocks/fa/warnings: company warnings according to Sean Seah book
  stocks/fa/dcf: advanced Excel customizable discounted cash flow
  stocks/fa/info: information scope of the company
  stocks/fa/mktcap: estimated market cap
  stocks/fa/shrs: shareholders (insiders, institutions and mutual funds)
  stocks/fa/sust: sustainability values (environment, social and governance)
  stocks/fa/cal: calendar earnings and estimates of the company
  stocks/fa/divs: show historical dividends for company
  stocks/fa/splits: stock split and reverse split events since IPO
  stocks/fa/web: open web browser of the company
  stocks/fa/hq: open HQ location of the company
  stocks/fa/income: income statements of the company
  stocks/fa/balance: balance sheet of the company
  stocks/fa/overview: overview of the company
  stocks/fa/key: company key metrics
  stocks/fa/cash: cash flow of the company
  stocks/fa/earnings: earnings dates and reported EPS
  stocks/fa/fraud: key fraud ratios
  stocks/fa/dupont: detailed breakdown for return on equity
  stocks/fa/profile: company profile
  stocks/fa/quote: detailed stock quote information
  stocks/fa/enterprise: company enterprise value
  stocks/fa/metrics: key metrics over time
  stocks/fa/ratios: in-depth ratios over time
  stocks/fa/growth: growth of financial statement items and ratios
  stocks/fa/dcfc: determine the (historical) discounted cash flow
  stocks/res/_ticker: Ticker
  stocks/res/macroaxis: www.macroaxis.com
  stocks/res/yahoo: www.finance.yahoo.com
  stocks/res/finviz: www.finviz.com
  stocks/res/marketwatch: www.marketwatch.com
  stocks/res/fool: www.fool.com
  stocks/res/businessinsider: www.markets.businessinsider.com
  stocks/res/bullrun: www.bullrun.com.br
  stocks/res/fmp: www.financialmodelingprep.com
  stocks/res/fidelity: www.eresearch.fidelity.com
  stocks/res/tradingview: www.tradingview.com
  stocks/res/marketchameleon: www.marketchameleon.com
  stocks/res/stockrow: www.stockrow.com
  stocks/res/barchart: www.barchart.com
  stocks/res/grufity: www.grufity.com
  stocks/res/fintel: www.fintel.com
  stocks/res/zacks: www.zacks.com
  stocks/res/macrotrends: www.macrotrends.net
  stocks/res/newsfilter: www.newsfilter.io
  stocks/res/stockanalysis: www.stockanalysis.com
  stocks/dd/load: load a specific stock ticker for analysis
  stocks/dd/_ticker: Ticker
  stocks/dd/analyst: analyst prices and ratings of the company
  stocks/dd/rating: rating over time (daily)
  stocks/dd/rot: number of analysts ratings over time (monthly)
  stocks/dd/pt: price targets over time
  stocks/dd/est: quarter and year analysts earnings estimates
  stocks/dd/sec: SEC filings
  stocks/dd/supplier: list of suppliers
  stocks/dd/customer: list of customers
  stocks/dd/arktrades: get ARK trades for ticker
  stocks/bt/_ticker: Ticker
  stocks/bt/whatif: what if you had bought X shares on day Y
  stocks/bt/ema: buy when price exceeds EMA(l)
  stocks/bt/emacross: buy when EMA(short) > EMA(long)
  stocks/bt/rsi: buy when RSI < low and sell when RSI > high
  stocks/ta/_ticker: Ticker
  stocks/ta/tv: open interactive chart on
  stocks/ta/view: view historical data and trendlines
  stocks/ta/summary: technical summary report
  stocks/ta/recom: recommendation based on technical indicators
  stocks/ta/_overlap_: Overlap
  stocks/ta/ema: exponential moving average
  stocks/ta/sma: simple moving average
  stocks/ta/wma: weighted moving average
  stocks/ta/hma: hull moving average
  stocks/ta/zlma: zero lag moving average
  stocks/ta/vwap: volume weighted average price
  stocks/ta/_momentum_: Momentum
  stocks/ta/cci: commodity channel index
  stocks/ta/macd: moving average convergence/divergence
  stocks/ta/rsi: relative strength index
  stocks/ta/rsp: relative strength percentile
  stocks/ta/stoch: stochastic oscillator
  stocks/ta/fisher: fisher transform
  stocks/ta/cg: centre of gravity
  stocks/ta/clenow: clenow volatility adjusted momentum
  stocks/ta/demark: Tom Demark's sequential indicator
  stocks/ta/_trend_: Trend
  stocks/ta/adx: average directional movement index
  stocks/ta/aroon: aroon indicator
  stocks/ta/_volatility_: Volatility
  stocks/ta/bbands: bollinger bands
  stocks/ta/donchian: donchian channels
  stocks/ta/kc: keltner channels
  stocks/ta/atr: average true range
  stocks/ta/_volume_: Volume
  stocks/ta/ad: accumulation/distribution line
  stocks/ta/adosc: chaikin oscillator
  stocks/ta/obv: on balance volume
  stocks/ta/_custom_: Custom
  stocks/ta/fib: fibonacci retracement
  stocks/qa/load: load new ticker
  stocks/qa/pick: pick target column for analysis
  stocks/qa/_ticker: Ticker
  stocks/qa/_target: Target Column
  stocks/qa/_statistics_: Statistics
  stocks/qa/summary: brief summary statistics of loaded stock
  stocks/qa/normality: normality statistics and tests
  stocks/qa/unitroot: unit root test for stationarity (ADF, KPSS)
  stocks/qa/_plots_: Plots
  stocks/qa/line: line plot of selected target
  stocks/qa/hist: histogram with density plot
  stocks/qa/cdf: cumulative distribution function
  stocks/qa/bw: box and whisker plot
  stocks/qa/acf: (partial) auto-correlation function differentials of prices
  stocks/qa/qqplot: residuals against standard normal curve
  stocks/qa/_rolling_metrics_: Rolling Metrics
  stocks/qa/rolling: rolling mean and std deviation of prices
  stocks/qa/spread: rolling variance and std deviation of prices
  stocks/qa/quantile: rolling median and quantile of prices
  stocks/qa/skew: rolling skewness of distribution of prices
  stocks/qa/kurtosis: rolling kurtosis of distribution of prices
  stocks/qa/_risk_: Risk
  stocks/qa/var: display value at risk
  stocks/qa/es: display expected shortfall
  stocks/qa/sh: display sharpe ratio
  stocks/qa/so: display sortino ratio
  stocks/qa/om: display omega ratio
  stocks/qa/_other_: Other
  stocks/qa/raw: print raw data
  stocks/qa/decompose: decomposition in cyclic-trend, season, and residuals of prices
  stocks/qa/cusum: detects abrupt changes using cumulative sum algorithm of prices
  stocks/qa/capm: capital asset pricing model
  stocks/qa/beta: display beta w.r.t to any reference ticker
  crypto/load: load a specific cryptocurrency for analysis
  crypto/find: find coins
  crypto/price: real-time price and interval of confidence
  crypto/_symbol: Coin
  crypto/_interval: Interval (min)
  crypto/_source: Source
  crypto/_exchange: Exchange
  crypto/headlines: crypto sentiment from 15+ major news headlines
  crypto/candle: view a candle chart for a specific cryptocurrency
  crypto/prt: potential returns (e.g. upside if ETH reaches BTC market cap)
  crypto/disc: discover trending cryptocurrencies,     top gainers, losers, top sentiment
  crypto/ov: overview of the cryptocurrencies,       market cap, DeFi, latest news, top exchanges, stables
  crypto/onchain: information on different blockchains,   eth gas fees, whale alerts, DEXes info
  crypto/defi: decentralized finance information,      dpi, llama, tvl, lending, borrow, funding
  crypto/tools: explore different tools                 apytoapr, il
  crypto/nft: non-fungible tokens,                    today drops
  crypto/dd: due-diligence for loaded coin,          coin information, social media, market stats
  crypto/ta: technical analysis for loaded coin,     ema, macd, rsi, adx, bbands, obv
  crypto/forecast: forecast techniques,                    rnn, nbeats, transformer, block rnn
  crypto/qa: quantitative analysis                   decompose, cusum, residuals analysis
  crypto/disc/top: top coins
  crypto/disc/trending: trending coins
  crypto/disc/gainers: top gainers
  crypto/disc/losers: top losers
  crypto/disc/search: search for coins
  crypto/disc/nft: top non fungible tokens
  crypto/disc/games: top blockchain games
  crypto/disc/dapps: top decentralized apps
  crypto/disc/dex: top decentralized exchanges
  crypto/ov/defi: global DeFi market info
  crypto/ov/stables: stablecoins
  crypto/ov/exrates: coin exchange rates
  crypto/ov/indexes: crypto indexes
  crypto/ov/derivatives: crypto derivatives
  crypto/ov/categories: crypto categories
  crypto/ov/hold: ethereum, bitcoin holdings overview statistics
  crypto/ov/hm: crypto heatmap
  crypto/ov/global: global crypto market info
  crypto/ov/info: basic info about all coins available
  crypto/ov/markets: market related info about all coins available
  crypto/ov/exchanges: list all exchanges
  crypto/ov/exmarkets: all available markets on given exchange
  crypto/ov/platforms: list blockchain platforms eg. ethereum, solana, kusama, terra
  crypto/ov/contracts: all smart contracts for given platform
  crypto/ov/pairs: info about available trading pairs
  crypto/ov/news: recent crypto news
  crypto/ov/wf: overall withdrawal fees
  crypto/ov/ewf: overall exchange withdrawal fees
  crypto/ov/wfpe: crypto withdrawal fees per exchange
  crypto/ov/altindex: altcoin season index (75% of top 50 coins perform better than BTC)
  crypto/ov/btcrb: display bitcoin rainbow price chart (logarithmic regression)
  crypto/ov/ch: lists major crypto-related hacks
  crypto/ov/cr: crypto supply or borrow interest rates
  crypto/ov/fun: explore projects based on fundamental metrics
  crypto/onchain/hr: check blockchain hashrate over time (BTC or ETH)
  crypto/onchain/btccp: displays BTC circulating supply
  crypto/onchain/btcct: displays BTC confirmed transactions
  crypto/onchain/gwei: check current eth gas fees
  crypto/onchain/whales: check crypto wales transactions
  crypto/onchain/lt: last trades by dex or month
  crypto/onchain/dvcp: daily volume for crypto pair
  crypto/onchain/tv: token volume on DEXes
  crypto/onchain/ueat: unique ethereum addresses which made a transaction
  crypto/onchain/ttcp: top traded crypto pairs on given decentralized exchange
  crypto/onchain/baas: bid, ask prices, average spread for given crypto pair
  crypto/onchain/dt: daily transactions of eth tokens
  crypto/onchain/ds: stats of eth platform (daily users; fees)
  crypto/onchain/tvl: total value locked of ERC20 tokens
  crypto/onchain/_address: Ethereum address
  crypto/onchain/_type: Address type
  crypto/onchain/_ethereum_: Ethereum
  crypto/onchain/address: load ethereum address of token, account or transaction
  crypto/onchain/top: top ERC20 tokens
  crypto/onchain/balance: check ethereum balance
  crypto/onchain/hist: ethereum balance history (transactions)
  crypto/onchain/info: ERC20 token info
  crypto/onchain/holders: top ERC20 token holders
  crypto/onchain/th: ERC20 token history
  crypto/onchain/prices: ERC20 token historical prices
  crypto/onchain/tx: ethereum blockchain transaction info
  crypto/defi/newsletter: recent DeFi related newsletters
  crypto/defi/dpi: DeFi protocols listed on DefiPulse
  crypto/defi/vaults: top DeFi Vaults on different blockchains
  crypto/defi/tokens: tokens trade-able on Uniswap
  crypto/defi/stats: base statistics about Uniswap
  crypto/defi/pairs: recently added pairs on Uniswap
  crypto/defi/pools: pools by volume on Uniswap
  crypto/defi/swaps: recent swaps done on Uniswap
  crypto/defi/ldapps: lists dApps
  crypto/defi/gdapps: top DeFi dApps grouped by chain
  crypto/defi/stvl: historical values of the total sum of TVLs from all dApps
  crypto/defi/dtvl: historical total value locked (TVL) by dApp
  crypto/defi/aterra: 30-day history of specified asset in terra address
  crypto/defi/ayr: 30-day history of anchor yield reserve
  crypto/defi/sinfo: staking info for provided terra account address
  crypto/defi/validators: information about terra blockchain validators
  crypto/defi/govp: terra blockchain governance proposals list
  crypto/defi/gacc: terra blockchain account growth history
  crypto/defi/sratio: terra blockchain staking ratio history
  crypto/defi/sreturn: terra blockchain staking returns history
  crypto/defi/lcsc: Luna circulating supply changes
  crypto/defi/anchor: anchor earnings data
  crypto/tools/aprtoapy: convert apr to apy
  crypto/tools/il: calculate impermanent loss
  crypto/nft/fp: collection sales/floor price
  crypto/nft/collections: top ethereum collections
  crypto/nft/stats: collection stats
  crypto/dd/_overview_: Overview
  crypto/dd/_market_: Market
  crypto/dd/_metrics_: Metrics
  crypto/dd/_contributors_: Contributors and Investors
  crypto/dd/_tokenomics_: Tokenomics
  crypto/dd/_roadmap_: Roadmap and News
  crypto/dd/_activity_: Activity and Community
  crypto/dd/load: load a specific cryptocurrency for analysis
  crypto/dd/_symbol: Coin
  crypto/dd/_source: Source
  crypto/dd/info: information about loaded coin
  crypto/dd/market: market stats about loaded coin
  crypto/dd/ath: all time high related stats for loaded coin
  crypto/dd/atl: all time low related stats for loaded coin
  crypto/dd/web: found websites for loaded coin e.g forum, homepage
  crypto/dd/social: social portals urls for loaded coin, e.g reddit, twitter
  crypto/dd/score: different kind of scores for loaded coin, e.g developer score, sentiment score
  crypto/dd/dev: github, bitbucket coin development statistics
  crypto/dd/bc: links to blockchain explorers for loaded coin
  crypto/dd/desc: description on project - why, how, what
  crypto/dd/active: active addresses
  crypto/dd/nonzero: addresses with non-zero balances
  crypto/dd/change: 30d change of supply held on exchange wallets
  crypto/dd/eb: total balance held on exchanges (in percentage and units)
  crypto/dd/oi: open interest per exchange
  crypto/dd/fundrate: funding rate per exchange
  crypto/dd/liquidations: daily liquidation stats for loaded coin
  crypto/dd/basic: basic information about loaded coin
  crypto/dd/ps: price and supply related metrics for loaded coin
  crypto/dd/mkt: all markets for loaded coin
  crypto/dd/ex: all exchanges where loaded coin is listed
  crypto/dd/twitter: tweets for loaded coin
  crypto/dd/events: events related to loaded coin
  crypto/dd/balance: coin balance
  crypto/dd/trades: last trades
  crypto/dd/ob: order book
  crypto/dd/stats: coin stats
  crypto/dd/mcapdom: market cap dominance
  crypto/dd/mt: messari timeseries e.g. twitter followers, circ supply, etc
  crypto/dd/rm: roadmap
  crypto/dd/tk: tokenomics e.g. circulating/max/total supply, emission type, etc
  crypto/dd/pi: project information e.g. technology details, public repos, audits, vulns
  crypto/dd/team: contributors (individuals and organizations)
  crypto/dd/inv: investors (individuals and organizations)
  crypto/dd/gov: governance details
  crypto/dd/fr: fundraising details e.g. treasury accounts, sales rounds, allocation
  crypto/dd/links: links e.g. whitepaper, github, twitter, youtube, reddit, telegram
  crypto/dd/gh: github activity over time
  crypto/dd/news: loaded coin's most recent news
  crypto/dd/funot: fundamental metric over time
  crypto/ta/_ticker: Coin loaded
  crypto/ta/tv: open interactive chart on
  crypto/ta/_overlap_: Overlap
  crypto/ta/ema: exponential moving average
  crypto/ta/sma: simple moving average
  crypto/ta/wma: weighted moving average
  crypto/ta/hma: hull moving average
  crypto/ta/zlma: zero lag moving average
  crypto/ta/vwap: volume weighted average price
  crypto/ta/_momentum_: Momentum
  crypto/ta/cci: commodity channel index
  crypto/ta/macd: moving average convergence/divergence
  crypto/ta/rsi: relative strength index
  crypto/ta/stoch: stochastic oscillator
  crypto/ta/fisher: fisher transform
  crypto/ta/cg: centre of gravity
  crypto/ta/_trend_: Trend
  crypto/ta/adx: average directional movement index
  crypto/ta/aroon: aroon indicator
  crypto/ta/_volatility_: Volatility
  crypto/ta/bbands: bollinger bands
  crypto/ta/donchian: donchian channels
  crypto/ta/kc: keltner channels
  crypto/ta/_volume_: Volume
  crypto/ta/ad: accumulation/distribution line
  crypto/ta/adosc: chaikin oscillator
  crypto/ta/obv: on balance volume
  crypto/ta/_custom_: Custom
  crypto/ta/fib: fibonacci retracement
  crypto/qa/load: load new ticker
  crypto/qa/pick: pick target column for analysis
  crypto/qa/_ticker: Ticker
  crypto/qa/_target: Target Column
  crypto/qa/_statistics_: Statistics
  crypto/qa/summary: brief summary statistics of loaded stock
  crypto/qa/normality: normality statistics and tests
  crypto/qa/unitroot: unit root test for stationarity (ADF, KPSS)
  crypto/qa/_plots_: Plots
  crypto/qa/line: line plot of selected target
  crypto/qa/hist: histogram with density plot
  crypto/qa/cdf: cumulative distribution function
  crypto/qa/bw: box and whisker plot
  crypto/qa/acf: (partial) auto-correlation function differentials of prices
  crypto/qa/qqplot: residuals against standard normal curve
  crypto/qa/_rolling_metrics_: Rolling Metrics
  crypto/qa/rolling: rolling mean and std deviation of prices
  crypto/qa/spread: rolling variance and std deviation of prices
  crypto/qa/quantile: rolling median and quantile of prices
  crypto/qa/skew: rolling skewness of distribution of prices
  crypto/qa/kurtosis: rolling kurtosis of distribution of prices
  crypto/qa/_other_: Other
  crypto/qa/raw: print raw data
  crypto/qa/decompose: decomposition in cyclic-trend, season, and residuals of prices
  crypto/qa/cusum: detects abrupt changes using cumulative sum algorithm of prices
  etf/search: search ETF by name or description
  etf/load: load ETF data
  etf/_symbol: Symbol
  etf/_major_holdings: Major holdings
  etf/ca: comparison analysis,          get similar, historical, correlation, financials
  etf/disc: discover ETFs,                gainers/decliners/active
  etf/scr: screener ETFs,                overview/performance, using preset filters
  etf/overview: get overview
  etf/holdings: top company holdings
  etf/weights: sector weights allocation
  etf/summary: summary description of the ETF
  etf/candle: view a candle chart for ETF
  etf/news: latest news of the company
  etf/pir: create (multiple) passive investor excel report(s)
  etf/compare: compare multiple different ETFs
  etf/ta: technical analysis,           ema, macd, rsi, adx, bbands, obv
  etf/disc/gainers: top gainers
  etf/disc/decliners: top decliners
  etf/disc/active: most active
  etf/scr/view: view available presets
  etf/scr/set: set one of the available presets
  etf/scr/_preset: Preset
  etf/scr/screen: screen ETF using preset selected
  etf/scr/sbc: screen by category
  etf/ta/_ticker: ETF
  etf/ta/_overlap_: Overlap
  etf/ta/ema: exponential moving average
  etf/ta/sma: simple moving average
  etf/ta/wma: weighted moving average
  etf/ta/hma: hull moving average
  etf/ta/zlma: zero lag moving average
  etf/ta/vwap: volume weighted average price
  etf/ta/_momentum_: Momentum
  etf/ta/cci: commodity channel index
  etf/ta/macd: moving average convergence/divergence
  etf/ta/rsi: relative strength index
  etf/ta/stoch: stochastic oscillator
  etf/ta/fisher: fisher transform
  etf/ta/cg: centre of gravity
  etf/ta/_trend_: Trend
  etf/ta/adx: average directional movement index
  etf/ta/aroon: aroon indicator
  etf/ta/_volatility_: Volatility
  etf/ta/bbands: bollinger bands
  etf/ta/donchian: donchian channels
  etf/ta/kc: keltner channels
  etf/ta/_volume_: Volume
  etf/ta/ad: accumulation/distribution line
  etf/ta/adosc: chaikin oscillator
  etf/ta/obv: on balance volume
  etf/ta/_custom_: Custom
  etf/ta/fib: fibonacci retracement
  economy/_database_: Databases
  economy/_stored: Stored datasets
  economy/overview: show a market overview of either indices, bonds or currencies
  economy/futures: display a futures and commodities overview
  economy/map: S&P500 index stocks map
  economy/bigmac: The Economist Big Mac index
  economy/macro: collect macro data for a country or countries
  economy/fred: collect macro data from FRED based on a series ID
  economy/index: find and plot any (major) index on the market
  economy/treasury: obtain U.S. treasury rates
  economy/ycrv: show sovereign yield curves
  economy/spread: show bond spread matrix
  economy/events: show economic calendar
  economy/edebt: show external debt statistics for various countries
  economy/plot: plot data from the above commands together
  economy/rtps: real-time performance sectors
  economy/valuation: valuation of sectors, industry, country
  economy/performance: performance of sectors, industry, country
  economy/spectrum: spectrum of sectors, industry, country
  economy/eval: create new series by performing operations on loaded data
  economy/forecast: forecast techniques; rnn, nbeats, transformer, block rnn
  economy/qa: Open quantitative analysis menu with stored data
  economy/qa/pick: pick new series from stored economy data
  economy/qa/_series: Selected series
  economy/qa/_statistics_: Statistics
  economy/qa/summary: brief summary statistics of loaded stock
  economy/qa/normality: normality statistics and tests
  economy/qa/unitroot: unit root test for stationarity (ADF, KPSS)
  economy/qa/_plots_: Plots
  economy/qa/line: line plot of selected target
  economy/qa/hist: histogram with density plot
  economy/qa/cdf: cumulative distribution function
  economy/qa/bw: box and whisker plot
  economy/qa/acf: (partial) auto-correlation function differentials of prices
  economy/qa/qqplot: residuals against standard normal curve
  economy/qa/_rolling_metrics_: Rolling Metrics
  economy/qa/rolling: rolling mean and std deviation of prices
  economy/qa/spread: rolling variance and std deviation of prices
  economy/qa/quantile: rolling median and quantile of prices
  economy/qa/skew: rolling skewness of distribution of prices
  economy/qa/kurtosis: rolling kurtosis of distribution of prices
  economy/qa/_other_: Other
  economy/qa/raw: print raw data
  economy/qa/decompose: decomposition in cyclic-trend, season, and residuals of prices
  economy/qa/cusum: detects abrupt changes using cumulative sum algorithm of prices
  forex/_ticker: Ticker
  forex/_from: From
  forex/_to: To
  forex/_source: Source
  forex/quote: get last quote
  forex/load: get historical data
  forex/candle: show candle plot for loaded pair
  forex/fwd: get forward rates for loaded pair
  forex/ta: technical analysis,          ema, macd, rsi, adx, bbands, obv
  forex/qa: quantitative analysis,       decompose, cusum, residuals analysis
  forex/forex: Forex brokerages
  forex/forecast: forecast techniques
  forex/oanda: Oanda menu
  forex/ta/_currency: Currency pair loaded
  forex/ta/_source: Source
  forex/ta/_overlap_: Overlap
  forex/ta/ema: exponential moving average
  forex/ta/sma: simple moving average
  forex/ta/zlma: zero lag moving average
  forex/ta/_momentum_: Momentum
  forex/ta/cci: commodity channel index
  forex/ta/macd: moving average convergence/divergence
  forex/ta/rsi: relative strength index
  forex/ta/stoch: stochastic oscillator
  forex/ta/fisher: fisher transform
  forex/ta/cg: centre of gravity
  forex/ta/_trend_: Trend
  forex/ta/adx: average directional movement index
  forex/ta/aroon: aroon indicator
  forex/ta/_volatility_: Volatility
  forex/ta/bbands: bollinger bands
  forex/ta/donchian: donchian channels
  forex/ta/_custom_: Custom
  forex/ta/fib: fibonacci retracement
  forex/qa/pick: pick target column for analysis
  forex/qa/_pair: Pair
  forex/qa/_target: Target
  forex/qa/_statistics_: Statistics
  forex/qa/summary: brief summary statistics of loaded stock
  forex/qa/normality: normality statistics and tests
  forex/qa/unitroot: unit root test for stationarity (ADF, KPSS)
  forex/qa/_plots_: Plots
  forex/qa/line: line plot of selected target
  forex/qa/hist: histogram with density plot
  forex/qa/cdf: cumulative distribution function
  forex/qa/bw: box and whisker plot
  forex/qa/acf: (partial) auto-correlation function differentials of prices
  forex/qa/qqplot: residuals against standard normal curve
  forex/qa/_rolling_metrics_: Rolling Metrics
  forex/qa/rolling: rolling mean and std deviation of prices
  forex/qa/spread: rolling variance and std deviation of prices
  forex/qa/quantile: rolling median and quantile of prices
  forex/qa/skew: rolling skewness of distribution of prices
  forex/qa/kurtosis: rolling kurtosis of distribution of prices
  forex/qa/_other_: Other
  forex/qa/raw: print raw data
  forex/qa/decompose: decomposition in cyclic-trend, season, and residuals of prices
  forex/qa/cusum: detects abrupt changes using cumulative sum algorithm of prices
  forex/oanda/summary: shows account summary
  forex/oanda/calendar: show calendar
  forex/oanda/list: list order history
  forex/oanda/pending: get information on pending orders
  forex/oanda/cancel: cancel a pending order by ID -i order ID
  forex/oanda/positions: get open positions
  forex/oanda/trades: list open trades
  forex/oanda/closetrade: close a trade by id
  forex/oanda/from: select the "from" currency in a forex pair
  forex/oanda/to: select the "to" currency in a forex pair
  forex/oanda/_loaded: Loaded instrument
  forex/oanda/_from: From
  forex/oanda/_to: To
  forex/oanda/_source: Source
  forex/oanda/candles: show candles
  forex/oanda/price: shows price for selected instrument
  forex/oanda/order: place limit order -u NUMBER of units -p price
  forex/oanda/orderbook: print orderbook
  forex/oanda/positionbook: print positionbook
  funds/country: set a country for filtering
  funds/_country: Current Country
  funds/search: search for Mutual Funds
  funds/load: load historical fund data
  funds/_fund: Current Fund
  funds/info: get fund information
  funds/plot: plot loaded historical fund data
  funds/sector: sector weightings
  funds/equity: equity holdings
  funds/alswe: display fund allocation (sector, country, holdings)
  funds/infoswe: get fund information
  funds/forecast: forecasting techniques
  alternative/covid: COVID menu,                 cases, deaths, rates
  alternative/oss: Open Source menu,           star history, repos information
  alternative/covid/slopes: get countries with highest slope in cases
  alternative/covid/country: select country for data
  alternative/covid/_country: Country
  alternative/covid/ov: get overview (cases and deaths) for selected country
  alternative/covid/deaths: get deaths for selected country
  alternative/covid/cases: get cases for selected country
  alternative/covid/rates: get death/cases rate for selected country
  alternative/oss/rossidx: the fastest-growing open-source startups
  alternative/oss/rs: repo summary
  alternative/oss/sh: repo star history
  alternative/oss/tr: top starred repos
  econometrics/_data_loc: Looking for data in
  econometrics/load: load a dataset (also works with StatsModels datasets)
  econometrics/export: export a processed dataset
  econometrics/remove: remove one of the loaded datasets
  econometrics/options: show available column-dataset options
  econometrics/_loaded: Loaded files and data columns
  econometrics/_exploration_: Exploration
  econometrics/show: show a portion of a loaded dataset
  econometrics/plot: plot data from a dataset
  econometrics/type: change types of the columns or display their types
  econometrics/desc: show descriptive statistics of a dataset
  econometrics/index: set (multi) index based on columns
  econometrics/clean: clean a dataset by filling or dropping NaNs
  econometrics/modify: combine columns of datasets and delete or rename columns
  econometrics/add: Add columns to dataset with option to use formulas
  econometrics/delete: Delete columns from dataset
  econometrics/combine: Combine columns from different datasets
  econometrics/rename: Rename column from dataset
  econometrics/_regression_: Regression
  econometrics/_regression_tests_: Regression Tests
  econometrics/ols: fit a (multi) linear regression model
  econometrics/norm: perform normality tests on a column of a dataset
  econometrics/root: perform unitroot tests (ADF & KPSS) on a column of a dataset
  econometrics/panel: estimate model based on various regression techniques
  econometrics/compare: compare results of all estimated models
  econometrics/_tests_: Tests
  econometrics/dwat: Durbin-Watson autocorrelation test on the residuals of the regression
  econometrics/bgod: Breusch-Godfrey autocorrelation tests with lags on the residuals of the regression
  econometrics/bpag: Breusch-Pagan heteroscedasticity test on the residuals of the regression
  econometrics/granger: Granger causality tests on two columns
  econometrics/coint: co-integration test on a multitude of columns
  portfolio/bro: brokers holdings,   supports robinhood, ally, degiro, coinbase
  portfolio/po: portfolio optimization,  optimize your portfolio weights efficiently
  portfolio/load: load transactions into the portfolio
  portfolio/_loaded: Loaded transactions
  portfolio/_riskfreerate: Risk Free Rate
  portfolio/show: show existing transactions
  portfolio/bench: define the benchmark
  portfolio/_benchmark: Benchmark
  portfolio/_graphs_: Graphs
  portfolio/holdv: holdings of assets (absolute value)
  portfolio/holdp: portfolio holdings of assets (in percentage)
  portfolio/cret: cumulative returns
  portfolio/yret: yearly returns
  portfolio/mret: monthly returns
  portfolio/dret: daily returns
  portfolio/distr: distribution of daily returns
  portfolio/maxdd: maximum drawdown
  portfolio/rvol: rolling volatility
  portfolio/rsharpe: rolling sharpe
  portfolio/rsort: rolling sortino
  portfolio/rbeta: rolling beta
  portfolio/_metrics_: Metrics
  portfolio/alloc: allocation on an asset, sector, countries or regions basis
  portfolio/attrib: display sector attribution of the portfolio compared to the S&P 500
  portfolio/summary: all portfolio vs benchmark metrics for a certain period of choice
  portfolio/metric: portfolio vs benchmark metric for all different periods
  portfolio/perf: performance of the portfolio versus benchmark
  portfolio/_risk_: Risk Metrics
  portfolio/var: display value at risk
  portfolio/es: display expected shortfall
  portfolio/om: display omega ratio
  portfolio/bro/ally: Ally Invest Menu
  portfolio/bro/degiro: Degiro Menu
  portfolio/bro/rh: Robinhood Menu
  portfolio/bro/cb: Coinbase Pro Menu
  portfolio/bro/ally/holdings: show account holdings
  portfolio/bro/ally/history: show history of your account
  portfolio/bro/ally/balances: show balance details of account
  portfolio/bro/ally/_info_: Stock Information
  portfolio/bro/ally/quote: get stock quote
  portfolio/bro/ally/movers: get ranked lists of movers
  portfolio/bro/degiro/login: connect to degiro's api
  portfolio/bro/degiro/logout: disconnect from degiro's api
  portfolio/bro/degiro/hold: view holdings
  portfolio/bro/degiro/lookup: view search for a product by name
  portfolio/bro/degiro/create: create an order
  portfolio/bro/degiro/update: update an order
  portfolio/bro/degiro/cancel: cancel an order using the id
  portfolio/bro/degiro/pending: view pending orders
  portfolio/bro/degiro/companynews: view news about a company with it's isin
  portfolio/bro/degiro/lastnews: view latest news
  portfolio/bro/degiro/topnews: view top news preview
  portfolio/bro/degiro/paexport: csv export for portfolio analysis
  portfolio/bro/rh/login: login to robinhood
  portfolio/bro/rh/holdings: show account holdings in stocks
  portfolio/bro/rh/history: show equity history of your account
  portfolio/bro/cb/account: show balance of your account
  portfolio/bro/cb/history: show history of your account
  portfolio/bro/cb/deposits: show all your deposits or internal transfers
  portfolio/bro/cb/orders: show all your orders
  portfolio/po/load: load tickers and categories from .xlsx or .csv file
  portfolio/po/_loaded: Portfolio loaded
  portfolio/po/_tickers: Tickers
  portfolio/po/_categories: Categories
  portfolio/po/params/load: select portfolio parameter file
  portfolio/po/params: specify and show portfolio risk parameters
  portfolio/po/_parameter: Parameter file
  portfolio/po/_mean_risk_optimization_: Mean Risk Optimization
  portfolio/po/maxsharpe: maximal Sharpe ratio portfolio (a.k.a the tangency portfolio)
  portfolio/po/minrisk: minimum risk portfolio
  portfolio/po/maxutil: maximal risk averse utility function, given some risk aversion parameter
  portfolio/po/maxret: maximal return portfolio
  portfolio/po/maxdiv: maximum diversification portfolio
  portfolio/po/maxdecorr: maximum decorrelation portfolio
  portfolio/po/blacklitterman: black litterman portfolio
  portfolio/po/ef: show the efficient frontier
  portfolio/po/_risk_parity_optimization_: Risk Parity Optimization
  portfolio/po/riskparity: risk parity portfolio using risk budgeting approach
  portfolio/po/relriskparity: relaxed risk parity using least squares approach
  portfolio/po/_hierarchical_clustering_models_: Hierarchical Clustering Models
  portfolio/po/hrp: hierarchical risk parity
  portfolio/po/herc: hierarchical equal risk contribution
  portfolio/po/nco: nested clustering optimization
  portfolio/po/_other_optimization_techniques_: Other Optimization Techniques
  portfolio/po/equal: equally weighted
  portfolio/po/mktcap: weighted according to market cap (property marketCap)
  portfolio/po/dividend: weighted according to dividend yield (property dividendYield)
  portfolio/po/property: weight according to selected info property
  portfolio/po/_optimized_portfolio: Optimized portfolio
  portfolio/po/rpf: remove portfolios from the list of saved portfolios
  portfolio/po/show: show selected portfolios and categories from the list of saved portfolios
  portfolio/po/plot: plot selected charts from the list of saved portfolios
  portfolio/po/params/_loaded: Loaded file
  portfolio/po/params/file: load portfolio risk parameters
  portfolio/po/params/save: save portfolio risk parameters to specified file
  portfolio/po/params/_model: Model of interest
  portfolio/po/params/clear: clear model of interest from filtered parameters
  portfolio/po/params/set: set model of interest to filter parameters
  portfolio/po/params/arg: set a different value for an argument
  portfolio/po/params/_parameters_: Parameters
  dashboards/stocks: historic stock information
  dashboards/forecast: forecasting for timeseries datasets
  dashboards/forecasting: forecasting for timeseries datasets
  dashboards/correlation: stock correlations
  dashboards/vsurf: options volatility surface
  dashboards/chains: options chain analysis
  dashboards/shortdata: finra shortdata analysis
  dashboards/crypto: cryptocurrency exchange rates against USD
  dashboards/futures: historical futures performance
  reports: customizable research reports through jupyter notebooks
  reports/_reports_: Build and run your custom reports or try one of our templates
  reports/_OpenBB_reports_: OpenBB reports
  reports/_Custom_reports_: Custom reports
  reports/run: Run a Jupyter notebook from OpenBBUserData/reports/custom reports
  forecast/_disclaimer_: DISCLAIMER
  forecast/_data_loc: Looking for data in
  forecast/load: load a dataset from csv
  forecast/_loaded: Loaded files and data columns
  forecast/_exploration_: Exploration
  forecast/show: Show a portion of a loaded dataset
  forecast/plot: Plot a specific column of a loaded dataset
  forecast/clean: Clean a dataset by filling or dropping NaNs
  forecast/desc: Show descriptive statistics of a dataset
  forecast/corr: Plot the correlation coefficients for dataset features
  forecast/season: Plot the seasonality for a dataset column
  forecast/combine: Combine columns from different datasets
  forecast/delete: Delete columns from dataset
  forecast/rename: Rename columns from dataset
  forecast/export: Export a processed dataset
  forecast/_feateng_: Feature Engineering
  forecast/ema: Add Exponentially Weighted Moving Average
  forecast/sto: Add Stochastic Oscillator %K and %D
  forecast/rsi: Add Relative Strength Index
  forecast/roc: Add Rate of Change
  forecast/mom: Add Momentum
  forecast/delta: Add % Change
  forecast/atr: Add Average True Range
  forecast/signal: Add Price Signal (short vs. long term)
  forecast/_tsforecasting_: TimeSeries Forecasting
<<<<<<< HEAD
  forecast/autoarima: Automatic ARIMA Model
=======
  forecast/autoselect: Select best statistical model from AutoARIMA, AutoETS, AutoCES, MSTL, etc.
>>>>>>> 46141766
  forecast/autoces: Automatic Complex Exponential Smoothing Model
  forecast/autoets: Automatic ETS (Error, Trend, Seasonality) Model
  forecast/rwd: Random Walk with Drift Model 
  forecast/arima: Arima (Non-darts)
  forecast/expo: Probabilistic Exponential Smoothing
  forecast/theta: Theta Method
  forecast/linregr: Probabilistic Linear Regression (feat. Past covariates and Explainability)
  forecast/regr: Regression (feat. Past covariates and Explainability)
  forecast/rnn: Probabilistic Recurrent Neural Network (RNN, LSTM, GRU)
  forecast/brnn: Block Recurrent Neural Network (RNN, LSTM, GRU) (feat. Past covariates)
  forecast/nbeats: Neural Bayesian Estimation (feat. Past covariates)
  forecast/seasonalnaive: Seasonal Naive Model 
  forecast/tcn: Temporal Convolutional Neural Network (feat. Past covariates)
  forecast/trans: Transformer Network (feat. Past covariates)
  forecast/tft: Temporal Fusion Transformer Network(feat. Past covariates)
  forecast/nhits: Neural Hierarchical Interpolation (feat. Past covariates)
  forecast/_comingsoon_: Coming Soon<|MERGE_RESOLUTION|>--- conflicted
+++ resolved
@@ -1042,11 +1042,8 @@
   forecast/atr: Add Average True Range
   forecast/signal: Add Price Signal (short vs. long term)
   forecast/_tsforecasting_: TimeSeries Forecasting
-<<<<<<< HEAD
   forecast/autoarima: Automatic ARIMA Model
-=======
   forecast/autoselect: Select best statistical model from AutoARIMA, AutoETS, AutoCES, MSTL, etc.
->>>>>>> 46141766
   forecast/autoces: Automatic Complex Exponential Smoothing Model
   forecast/autoets: Automatic ETS (Error, Trend, Seasonality) Model
   forecast/rwd: Random Walk with Drift Model 
