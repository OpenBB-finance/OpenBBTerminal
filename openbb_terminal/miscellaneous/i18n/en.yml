en:
  _home_: Information, guides and support for the OpenBB Terminal
  about: discover the capabilities of the OpenBB Terminal (https://openbb.co/docs)
  support: pre-populate a support ticket for our team to evaluate
  survey: fill in our 2-minute survey so we better understand how we can improve the terminal
  update: attempt to update the terminal automatically (GitHub version)
  exe: execute automated routine script
  news: display news articles based on term and data sources
  settings: tune settings (export folder, timezone, language, plot size)
  featflags: enable and disable feature flags
  sources: select your preferred data sources
  keys: set API keys and check their validity
  wiki: search for an expression in Wikipedia (https://www.wikipedia.org/)
  record: record session to be converted into a .openbb routine
  stop: stop session recording
  intro: introduction on the OpenBB Terminal
  _configure_: Configure your own terminal
  _main_menu_: Main menu
  keys/_keys_: This menu allows you to set your own API keys. Type 'about' for more information
  keys/mykeys: get your defined keys
  keys/_status_: Status
  defined, test passed: defined, test passed
  defined, test failed: defined, test failed
  not defined: not defined
  defined, not tested: defined, not tested
  defined, test inconclusive: defined, test inconclusive
  sources/_info_: Get and set default data sources
  sources/get: get available data sources associated with command
  sources/set: set default data source for a command
  featflags/_info_: Feature flags through environment variables
  featflags/retryload: retry misspelled commands with load first
  featflags/tab: use tabulate to print dataframes
  featflags/cls: clear console after each command
  featflags/color: use coloring features
  featflags/promptkit: enable prompt toolkit (autocomplete and history)
  featflags/thoughts: thoughts of the day
  featflags/reporthtml: open report as HTML otherwise notebook
  featflags/exithelp: automatically print help when quitting menu
  featflags/rcontext: remember contexts loaded params during session
  featflags/rich: colorful rich terminal
  featflags/richpanel: colorful rich terminal panel
  featflags/ion: interactive matplotlib mode
  featflags/watermark: watermark in figures
  featflags/cmdloc: command location displayed in figures
  featflags/tbhint: displays usage hints in a bottom toolbar
  settings/_info_: Settings through environment variables
  settings/colors: set your own terminal colors
  settings/autoscaling: plot autoscaling
  settings/dt: add or remove datetime from flair
  settings/flair: set the flair emoji to be used
  settings/_flair: Flair
  settings/lang: terminal language
  settings/_language: Language
  settings/userdata: set folder to store user data
  settings/tz: set different timezone
  settings/dpi: dots per inch
  settings/backend: plotting backend (None, tkAgg, MacOSX, Qt5Agg)
  settings/height: select plot height
  settings/_preferred_data_source_file: Preferred data source file
  settings/width: select plot width
  settings/pheight: select plot percentage height
  settings/pwidth: select plot percentage width
  settings/monitor: which monitor to display (primary 0, secondary 1)
  settings/_dpi: Plot dots per inch
  settings/_backend: Backend
  settings/_plot_height: Plot height
  settings/_plot_width: Plot width
  settings/_plot_height_pct: Plot height [%]
  settings/_plot_width_pct: Plot width [%]
  settings/_monitor: Monitor
  settings/_user_data_folder: User Data Folder
  settings/_timezone: Timezone
  settings/source: specify data source file
  settings/_data_source: Data sources
  _others_: Others
  stocks: access historical pricing data, options, sector and industry, and overall due diligence
  crypto: dive into onchain data, tokenomics, circulation supply, nfts and more
  etf: exchange traded funds. Historical pricing, compare holdings and screening
  economy: global macroeconomic data, e.g. futures, yield, treasury
  forex: foreign exchanges, quotes, forward rates for currency pairs and oanda integration
  funds: mutual funds search, overview, holdings and sector weights
  futures: commodities, bonds, index, bitcoin and forex
  futures/search: search for a future based on category or exchange
  futures/historical: get historical timeseries
  futures/curve: get futures curves
  alternative: alternative datasets, such as COVID and open source metrics
  econometrics: statistical and quantitative methods for relationships between datasets
  forecast: timeseries forecasting with machine learning
  portfolio: perform portfolio optimization and look at portfolio performance and attribution
  dashboards: interactive dashboards using voila and jupyter notebooks
  stocks/search: search a specific stock ticker for analysis
  stocks/load: load a specific stock ticker and additional info for analysis
  stocks/_ticker: Stock
  stocks/quote: view the current price for a specific stock ticker
  stocks/tob: view top of book for loaded ticker (US exchanges only)
  stocks/candle: view a candle chart for a specific stock ticker
  stocks/news: latest news of the company
  stocks/codes: FIGI, SIK and SIC codes codes
  stocks/th: trading hours,                check open markets
  stocks/options: options menu,                 chains, open interest, greeks, parity
  stocks/disc: discover trending stocks,     map, sectors, high short interest
  stocks/sia: sector and industry analysis, companies per sector, quick ratio per industry and country
  stocks/dps: dark pool and short data,     darkpool, short interest, ftd
  stocks/scr: screener stocks,              overview/performance, using preset filters
  stocks/ins: insider trading,              latest penny stock buys, top officer purchases
  stocks/gov: government menu,              house trading, contracts, corporate lobbying
  stocks/ba: behavioural analysis,         from reddit, stocktwits, twitter, google
  stocks/ca: comparison analysis,          get similar, historical, correlation, financials
  stocks/fa: fundamental analysis,         income, balance, cash, earnings
  stocks/res: research web page,            macroaxis, yahoo finance, fool
  stocks/dd: in-depth due-diligence,       news, analyst, shorts, insider, sec
  stocks/bt: strategy backtester,          simple ema, ema cross, rsi strategies
  stocks/ta: technical analysis,           ema, macd, rsi, adx, bbands, obv
  stocks/qa: quantitative analysis,        decompose, cusum, residuals analysis
  stocks/forecast: forecast techniques,          rnn, nbeats, transformer, block rnn
  stocks/options/unu: show unusual options activity
  stocks/options/calc: basic call/put PnL calculator
  stocks/options/screen: screens tickers based on preset
  stocks/options/load: load new ticker
  stocks/options/exp: see and set expiration dates
  stocks/options/_ticker: Ticker
  stocks/options/_expiry: Expiry
  stocks/options/pcr: display put call ratio for ticker
  stocks/options/info: display option information (volatility, IV rank etc)
  stocks/options/chains: display option chains with greeks
  stocks/options/oi: plot open interest
  stocks/options/vol: plot volume
  stocks/options/voi: plot volume and open interest
  stocks/options/hist: plot option history
  stocks/options/vsurf: show 3D volatility surface
  stocks/options/grhist: plot option greek history
  stocks/options/plot: plot variables provided by the user
  stocks/options/parity: shows whether options are above or below expected price
  stocks/options/binom: shows the value of an option using binomial options pricing
  stocks/options/greeks: shows the greeks for a given option
  stocks/options/pricing: shows options pricing and risk neutral valuation
  stocks/options/hedge: shows portfolio weights in order to neutralise delta
  stocks/options/screen/view: view available presets (or one in particular)
  stocks/options/screen/set: set one of the available presets
  stocks/options/screen/_preset: Preset
  stocks/options/screen/scr: screen data from this preset
  stocks/options/screen/_screened_tickers: Last screened tickers
  stocks/options/screen/ca: take these to comparison analysis menu
  stocks/options/pricing/_ticker: Ticker
  stocks/options/pricing/_expiry: Expiry
  stocks/options/pricing/add: add an expected price to the list
  stocks/options/pricing/rmv: remove an expected price from the list
  stocks/options/pricing/show: show the listed of expected prices
  stocks/options/pricing/rnval: risk neutral valuation for an option
  stocks/options/hedge/_ticker: Ticker
  stocks/options/hedge/_expiry: Expiry
  stocks/options/hedge/pick: pick the underlying asset position
  stocks/options/hedge/_underlying: Underlying Asset Position
  stocks/options/hedge/list: show the available strike prices for calls and puts
  stocks/options/hedge/add: add an option to the list of options
  stocks/options/hedge/rmv: remove an option from the list of options
  stocks/options/hedge/sop: show selected options and neutral portfolio weights
  stocks/options/hedge/plot: show the option payoff diagram
  stocks/th/symbol: select the symbol
  stocks/th/_symbol_name: Symbol name
  stocks/th/_symbol: Symbol
  stocks/th/_exchange: Exchange open
  stocks/th/open: show open markets
  stocks/th/closed: show closed markets
  stocks/th/all: show all markets
  stocks/th/exchange: show one exchange
  stocks/th/holidays: show all dates on which there is a market holiday
  stocks/disc/pipo: past IPOs dates
  stocks/disc/fipo: future IPOs dates
  stocks/disc/gainers: show latest top gainers
  stocks/disc/losers: show latest top losers
  stocks/disc/ugs: undervalued stocks with revenue and earnings growth above 25%
  stocks/disc/gtech: tech stocks with revenue and earnings growth more than 25%
  stocks/disc/active: most active stocks by intraday trade volumest
  stocks/disc/ulc: potentially undervalued large cap stocks
  stocks/disc/asc: small cap stocks with earnings growth rates better than 25%
  stocks/disc/arkord: orders by ARK Investment Management LLC
  stocks/disc/upcoming: upcoming earnings release dates
  stocks/disc/trending: trending news
  stocks/disc/cnews: customized news (buybacks, ipos, spacs, healthcare, politics)
  stocks/disc/lowfloat: low float stocks under 10M shares float
  stocks/disc/hotpenny: today's hot penny stocks
  stocks/disc/rtat: top 10 retail traded stocks per day
  stocks/disc/divcal: dividend calendar for selected date
  stocks/disc/heatmap: heatmap of SP500 tickers
  stocks/sia/select: select a specific ticker and all it's corresponding parameters
  stocks/sia/clear: clear all or one of industry, sector, country and market cap parameters
  stocks/sia/industry: see existing industries, or set industry if arg specified
  stocks/sia/sector: see existing sectors, or set sector if arg specified
  stocks/sia/country: see existing countries, or set country if arg specified
  stocks/sia/mktcap: set mktcap between nano, micro, small, mid, large or mega
  stocks/sia/exchange: revert exclude international exchanges flag
  stocks/sia/period: set period between annual, quarterly or trailing
  stocks/sia/_industry: Industry
  stocks/sia/_sector: Sector
  stocks/sia/_country: Country
  stocks/sia/_mktcap: Market Cap
  stocks/sia/_exclude_exchanges: Exclude Exchanges
  stocks/sia/_period: Period
  stocks/sia/_statistics_: Statistics
  stocks/sia/cps: companies per Sector based on Country (and Market Cap)
  stocks/sia/cpic: companies per Industry based on Country (and Market Cap)
  stocks/sia/cpis: companies per Industry based on Sector (and Market Cap)
  stocks/sia/cpcs: companies per Country based on Sector (and Market Cap)
  stocks/sia/cpci: companies per Country based on Industry (and Market Cap)
  stocks/sia/_financials_: Financials
  stocks/sia/_financials_loaded_: Financials - loaded data (fast mode)
  stocks/sia/metric: visualize financial metric across filters selected
  stocks/sia/vis: visualize financial metric across filters selected
  stocks/sia/_returned_tickers: Returned tickers
  stocks/sia/ca: take these to comparison analysis menu
  stocks/dps/load: load a specific stock ticker for analysis
  stocks/dps/shorted: show most shorted stocks
  stocks/dps/ctb: cost to borrow of stocks
  stocks/dps/hsi: show top high short interest stocks of over 20% ratio
  stocks/dps/prom: promising tickers based on dark pool shares regression
  stocks/dps/pos: dark pool short position
  stocks/dps/sidtc: short interest and days to cover
  stocks/dps/_ticker: Ticker
  stocks/dps/dpotc: dark pools (ATS) vs OTC data
  stocks/dps/ftd: fails-to-deliver data
  stocks/dps/spos: net short vs position
  stocks/dps/psi: price vs short interest volume
  stocks/scr/view: view available presets (defaults and customs)
  stocks/scr/set: set one of the available presets
  stocks/scr/_preset: Preset
  stocks/scr/historical: view historical price
  stocks/scr/overview: overview (e.g. Sector, Industry, Market Cap, Volume)
  stocks/scr/valuation: valuation (e.g. P/E, PEG, P/S, P/B, EPS this Y)
  stocks/scr/financial: financial (e.g. Dividend, ROA, ROE, ROI, Earnings)
  stocks/scr/ownership: ownership (e.g. Float, Insider Own, Short Ratio)
  stocks/scr/performance: performance (e.g. Perf Week, Perf YTD, Volatility M)
  stocks/scr/technical: technical (e.g. Beta, SMA50, 52W Low, RSI, Change)
  stocks/scr/_screened_tickers: Last screened tickers
  stocks/scr/ca: take these to comparison analysis menu
  stocks/ins/view: view available presets
  stocks/ins/set: set one of the available presets
  stocks/ins/_preset: Preset
  stocks/ins/filter: filter insiders based on preset
  stocks/ins/load: load a specific stock ticker for analysis
  stocks/ins/stats: insider stats of the company
  stocks/ins/act: insider activity over time
  stocks/ins/lins: last insider trading of the company
  stocks/ins/lcb: latest cluster buys
  stocks/ins/lpsb: latest penny stock buys
  stocks/ins/lit: latest insider trading (all filings)
  stocks/ins/lip: latest insider purchases
  stocks/ins/blip: big latest insider purchases ($25k+)
  stocks/ins/blop: big latest officer purchases ($25k+)
  stocks/ins/blcp: big latest CEO/CFO purchases ($25k+)
  stocks/ins/lis: latest insider sales
  stocks/ins/blis: big latest insider sales ($100k+)
  stocks/ins/blos: big latest officer sales ($100k+)
  stocks/ins/blcs: big latest CEO/CFO sales ($100k+)
  stocks/ins/topt: top officer purchases today
  stocks/ins/toppw: top officer purchases past week
  stocks/ins/toppm: top officer purchases past month
  stocks/ins/tipt: top insider purchases today
  stocks/ins/tippw: top insider purchases past week
  stocks/ins/tippm: top insider purchases past month
  stocks/ins/tist: top insider sales today
  stocks/ins/tispw: top insider sales past week
  stocks/ins/tispm: top insider sales past month
  stocks/ins/_ticker: Ticker
  stocks/ins/_last_insiders: Last Insiders
  stocks/ins/_top_insiders: Top Insiders
  stocks/gov/_explore: Explore
  stocks/gov/lasttrades: last trades
  stocks/gov/topbuys: show most purchased stocks
  stocks/gov/topsells: show most sold stocks
  stocks/gov/lastcontracts: show last government contracts given out
  stocks/gov/qtrcontracts: quarterly government contracts analysis
  stocks/gov/toplobbying: top corporate lobbying tickers
  stocks/gov/load: load a specific ticker for analysis
  stocks/gov/_ticker: Ticker
  stocks/gov/gtrades: show government trades
  stocks/gov/contracts: show government contracts
  stocks/gov/histcont: historical quarterly government contracts
  stocks/gov/lobbying: corporate lobbying details
  stocks/ca/ticker: set ticker to get similar companies from
  stocks/ca/_ticker: Ticker to get similar companies from
  stocks/ca/tsne: run TSNE on all SP500 stocks and returns closest tickers
  stocks/ca/get: get similar stocks
  stocks/ca/set: reset and set similar companies
  stocks/ca/add: add more similar companies
  stocks/ca/rmv: remove similar companies individually or all
  stocks/ca/_similar: Similar Companies
  stocks/ca/historical: historical price data comparison
  stocks/ca/hcorr: historical price correlation
  stocks/ca/volume: historical volume data comparison
  stocks/ca/income: income financials comparison
  stocks/ca/balance: balance financials comparison
  stocks/ca/cashflow: cashflow comparison
  stocks/ca/sentiment: sentiment analysis comparison
  stocks/ca/scorr: sentiment correlation
  stocks/ca/overview: brief overview comparison
  stocks/ca/valuation: brief valuation comparison
  stocks/ca/financial: brief financial comparison
  stocks/ca/ownership: brief ownership comparison
  stocks/ca/performance: brief performance comparison
  stocks/ca/technical: brief technical comparison
  stocks/ba/load: load a specific stock ticker for analysis
  stocks/ba/_ticker: Ticker
  stocks/ba/headlines: sentiment from 15+ major news headlines
  stocks/ba/snews: stock price displayed over sentiment of news headlines
  stocks/ba/wsb: show what WSB gang is up to in subreddit wallstreetbets
  stocks/ba/watchlist: show other users watchlist
  stocks/ba/popular: show popular tickers
  stocks/ba/spacc: show other users spacs announcements from subreddit SPACs
  stocks/ba/spac: show other users spacs announcements from other subs
  stocks/ba/getdd: gets due diligence from another user's post
  stocks/ba/redditsent: searches reddit for ticker and finds reddit sentiment
  stocks/ba/trending: trending stocks
  stocks/ba/stalker: stalk stocktwits user's last messages
  stocks/ba/bullbear: estimate quick sentiment from last 30 messages on board
  stocks/ba/messages: output up to the 30 last messages on the board
  stocks/ba/infer: infer about stock's sentiment from latest tweets
  stocks/ba/sentiment: in-depth sentiment prediction from tweets over time
  stocks/ba/mentions: interest over time based on stock's mentions
  stocks/ba/regions: regions that show highest interest in stock
  stocks/ba/interest: interest over time of sentences versus stock price
  stocks/ba/queries: top related queries with this stock
  stocks/ba/rise: top rising related queries with stock
  stocks/ba/hist: plot historical RHI and AHI data by hour
  stocks/ba/jcdr: Jim Cramer's daily recommendations
  stocks/ba/jctr: Jim Cramer's recommendations by ticker
  stocks/fa/load: load a specific stock ticker for analysis
  stocks/fa/_ticker: Ticker
  stocks/fa/data: fundamental and technical data of company
  stocks/fa/mgmt: management team of the company
  stocks/fa/analysis: analyse SEC filings with the help of machine learning
  stocks/fa/score: investing score from Warren Buffett and co
  stocks/fa/warnings: company warnings according to Sean Seah book
  stocks/fa/dcf: advanced Excel customizable discounted cash flow
  stocks/fa/info: information scope of the company
  stocks/fa/mktcap: estimated market cap
  stocks/fa/shrs: shareholders (insiders, institutions and mutual funds)
  stocks/fa/sust: sustainability values (environment, social and governance)
  stocks/fa/cal: calendar earnings and estimates of the company
  stocks/fa/divs: show historical dividends for company
  stocks/fa/splits: stock split and reverse split events since IPO
  stocks/fa/web: open web browser of the company
  stocks/fa/hq: open HQ location of the company
  stocks/fa/income: income statements of the company
  stocks/fa/balance: balance sheet of the company
  stocks/fa/overview: overview of the company
  stocks/fa/key: company key metrics
  stocks/fa/cash: cash flow of the company
  stocks/fa/earnings: earnings dates and reported EPS
  stocks/fa/fraud: key fraud ratios
  stocks/fa/dupont: detailed breakdown for return on equity
  stocks/fa/profile: company profile
  stocks/fa/quote: detailed stock quote information
  stocks/fa/enterprise: company enterprise value
  stocks/fa/metrics: key metrics over time
  stocks/fa/ratios: in-depth ratios over time
  stocks/fa/growth: growth of financial statement items and ratios
  stocks/fa/epsfc: Earning Estimate by Analysts - EPS
  stocks/fa/revfc: Earning Estimate by Analysts - Revenue
  stocks/fa/dcfc: determine the (historical) discounted cash flow
  stocks/res/_ticker: Ticker
  stocks/res/macroaxis: www.macroaxis.com
  stocks/res/yahoo: www.finance.yahoo.com
  stocks/res/finviz: www.finviz.com
  stocks/res/marketwatch: www.marketwatch.com
  stocks/res/fool: www.fool.com
  stocks/res/businessinsider: www.markets.businessinsider.com
  stocks/res/bullrun: www.bullrun.com.br
  stocks/res/fmp: www.financialmodelingprep.com
  stocks/res/fidelity: www.eresearch.fidelity.com
  stocks/res/tradingview: www.tradingview.com
  stocks/res/marketchameleon: www.marketchameleon.com
  stocks/res/stockrow: www.stockrow.com
  stocks/res/barchart: www.barchart.com
  stocks/res/grufity: www.grufity.com
  stocks/res/fintel: www.fintel.com
  stocks/res/zacks: www.zacks.com
  stocks/res/macrotrends: www.macrotrends.net
  stocks/res/newsfilter: www.newsfilter.io
  stocks/res/stockanalysis: www.stockanalysis.com
  stocks/dd/load: load a specific stock ticker for analysis
  stocks/dd/_ticker: Ticker
  stocks/dd/analyst: analyst prices and ratings of the company
  stocks/dd/rating: rating over time (daily)
  stocks/dd/rot: number of analysts ratings over time (monthly)
  stocks/dd/pt: price targets over time
  stocks/dd/est: quarter and year analysts earnings estimates
  stocks/dd/sec: SEC filings
  stocks/dd/supplier: list of suppliers
  stocks/dd/customer: list of customers
  stocks/dd/arktrades: get ARK trades for ticker
  stocks/bt/_ticker: Ticker
  stocks/bt/whatif: what if you had bought X shares on day Y
  stocks/bt/ema: buy when price exceeds EMA(l)
  stocks/bt/emacross: buy when EMA(short) > EMA(long)
  stocks/bt/rsi: buy when RSI < low and sell when RSI > high
  stocks/ta/_ticker: Ticker
  stocks/ta/tv: open interactive chart on
  stocks/ta/view: view historical data and trendlines
  stocks/ta/summary: technical summary report
  stocks/ta/recom: recommendation based on technical indicators
  stocks/ta/_overlap_: Overlap
  stocks/ta/ema: exponential moving average
  stocks/ta/sma: simple moving average
  stocks/ta/wma: weighted moving average
  stocks/ta/hma: hull moving average
  stocks/ta/zlma: zero lag moving average
  stocks/ta/vwap: volume weighted average price
  stocks/ta/_momentum_: Momentum
  stocks/ta/cci: commodity channel index
  stocks/ta/macd: moving average convergence/divergence
  stocks/ta/rsi: relative strength index
  stocks/ta/rsp: relative strength percentile
  stocks/ta/stoch: stochastic oscillator
  stocks/ta/fisher: fisher transform
  stocks/ta/cg: centre of gravity
  stocks/ta/clenow: clenow volatility adjusted momentum
  stocks/ta/demark: Tom Demark's sequential indicator
  stocks/ta/_trend_: Trend
  stocks/ta/adx: average directional movement index
  stocks/ta/aroon: aroon indicator
  stocks/ta/_volatility_: Volatility
  stocks/ta/bbands: bollinger bands
  stocks/ta/donchian: donchian channels
  stocks/ta/kc: keltner channels
  stocks/ta/atr: average true range
  stocks/ta/_volume_: Volume
  stocks/ta/ad: accumulation/distribution line
  stocks/ta/adosc: chaikin oscillator
  stocks/ta/obv: on balance volume
  stocks/ta/_custom_: Custom
  stocks/ta/fib: fibonacci retracement
  stocks/qa/load: load new ticker
  stocks/qa/pick: pick target column for analysis
  stocks/qa/_ticker: Ticker
  stocks/qa/_target: Target Column
  stocks/qa/_statistics_: Statistics
  stocks/qa/summary: brief summary statistics of loaded stock
  stocks/qa/normality: normality statistics and tests
  stocks/qa/unitroot: unit root test for stationarity (ADF, KPSS)
  stocks/qa/_plots_: Plots
  stocks/qa/line: line plot of selected target
  stocks/qa/hist: histogram with density plot
  stocks/qa/cdf: cumulative distribution function
  stocks/qa/bw: box and whisker plot
  stocks/qa/acf: (partial) auto-correlation function differentials of prices
  stocks/qa/qqplot: residuals against standard normal curve
  stocks/qa/_rolling_metrics_: Rolling Metrics
  stocks/qa/rolling: rolling mean and std deviation of prices
  stocks/qa/spread: rolling variance and std deviation of prices
  stocks/qa/quantile: rolling median and quantile of prices
  stocks/qa/skew: rolling skewness of distribution of prices
  stocks/qa/kurtosis: rolling kurtosis of distribution of prices
  stocks/qa/_risk_: Risk
  stocks/qa/var: display value at risk
  stocks/qa/es: display expected shortfall
  stocks/qa/sh: display sharpe ratio
  stocks/qa/so: display sortino ratio
  stocks/qa/om: display omega ratio
  stocks/qa/_other_: Other
  stocks/qa/raw: print raw data
  stocks/qa/decompose: decomposition in cyclic-trend, season, and residuals of prices
  stocks/qa/cusum: detects abrupt changes using cumulative sum algorithm of prices
  stocks/qa/capm: capital asset pricing model
  stocks/qa/beta: display beta w.r.t to any reference ticker
  crypto/load: load a specific cryptocurrency for analysis
  crypto/find: find coins
  crypto/price: real-time price and interval of confidence
  crypto/_symbol: Coin
  crypto/_interval: Interval (min)
  crypto/_source: Source
  crypto/_exchange: Exchange
  crypto/headlines: crypto sentiment from 15+ major news headlines
  crypto/candle: view a candle chart for a specific cryptocurrency
  crypto/prt: potential returns (e.g. upside if ETH reaches BTC market cap)
  crypto/disc: discover trending cryptocurrencies,     top gainers, losers, top sentiment
  crypto/ov: overview of the cryptocurrencies,       market cap, DeFi, latest news, top exchanges, stables
  crypto/onchain: information on different blockchains,   eth gas fees, whale alerts, DEXes info
  crypto/defi: decentralized finance information,      dpi, llama, tvl, lending, borrow, funding
  crypto/tools: explore different tools                 apytoapr, il
  crypto/nft: non-fungible tokens,                    today drops
  crypto/dd: due-diligence for loaded coin,          coin information, social media, market stats
  crypto/ta: technical analysis for loaded coin,     ema, macd, rsi, adx, bbands, obv
  crypto/forecast: forecast techniques,                    rnn, nbeats, transformer, block rnn
  crypto/qa: quantitative analysis                   decompose, cusum, residuals analysis
  crypto/disc/top: top coins
  crypto/disc/trending: trending coins
  crypto/disc/gainers: top gainers
  crypto/disc/losers: top losers
  crypto/disc/search: search for coins
  crypto/disc/nft: top non fungible tokens
  crypto/disc/games: top blockchain games
  crypto/disc/dapps: top decentralized apps
  crypto/disc/dex: top decentralized exchanges
  crypto/ov/defi: global DeFi market info
  crypto/ov/stables: stablecoins
  crypto/ov/exrates: coin exchange rates
  crypto/ov/indexes: crypto indexes
  crypto/ov/derivatives: crypto derivatives
  crypto/ov/categories: crypto categories
  crypto/ov/hold: ethereum, bitcoin holdings overview statistics
  crypto/ov/hm: crypto heatmap
  crypto/ov/info: basic info about all coins available
  crypto/ov/markets: market related info about all coins available
  crypto/ov/exmarkets: all available markets on given exchange
  crypto/ov/platforms: list blockchain platforms eg. ethereum, solana, kusama, terra
  crypto/ov/contracts: all smart contracts for given platform
  crypto/ov/pairs: info about available trading pairs
  crypto/ov/news: recent crypto news
  crypto/ov/wf: overall withdrawal fees
  crypto/ov/ewf: overall exchange withdrawal fees
  crypto/ov/wfpe: crypto withdrawal fees per exchange
  crypto/ov/altindex: altcoin season index (75% of top 50 coins perform better than BTC)
  crypto/ov/btcrb: display bitcoin rainbow price chart (logarithmic regression)
  crypto/ov/ch: lists major crypto-related hacks
  crypto/ov/cr: crypto supply or borrow interest rates
  crypto/ov/fun: explore projects based on fundamental metrics
  crypto/onchain/hr: check blockchain hashrate over time (BTC or ETH)
  crypto/onchain/btccp: displays BTC circulating supply
  crypto/onchain/btcct: displays BTC confirmed transactions
  crypto/onchain/btcblockdata: displays BTC single block data
  crypto/onchain/gwei: check current eth gas fees
  crypto/onchain/whales: check crypto wales transactions
  crypto/onchain/lt: last trades by dex or month
  crypto/onchain/dvcp: daily volume for crypto pair
  crypto/onchain/tv: token volume on DEXes
  crypto/onchain/ueat: unique ethereum addresses which made a transaction
  crypto/onchain/ttcp: top traded crypto pairs on given decentralized exchange
  crypto/onchain/baas: bid, ask prices, average spread for given crypto pair
  crypto/onchain/dt: daily transactions of eth tokens
  crypto/onchain/ds: stats of eth platform (daily users; fees)
  crypto/onchain/tvl: total value locked of ERC20 tokens
  crypto/onchain/_address: Ethereum address
  crypto/onchain/_type: Address type
  crypto/onchain/_ethereum_: Ethereum
  crypto/onchain/address: load ethereum address of token, account or transaction
  crypto/onchain/top: top ERC20 tokens
  crypto/onchain/balance: check ethereum balance
  crypto/onchain/hist: ethereum balance history (transactions)
  crypto/onchain/info: ERC20 token info
  crypto/onchain/holders: top ERC20 token holders
  crypto/onchain/th: ERC20 token history
  crypto/onchain/prices: ERC20 token historical prices
  crypto/onchain/tx: ethereum blockchain transaction info
  crypto/defi/newsletter: recent DeFi related newsletters
  crypto/defi/dpi: DeFi protocols listed on DefiPulse
  crypto/defi/vaults: top DeFi Vaults on different blockchains
  crypto/defi/tokens: tokens trade-able on Uniswap
  crypto/defi/stats: base statistics about Uniswap
  crypto/defi/pairs: recently added pairs on Uniswap
  crypto/defi/pools: pools by volume on Uniswap
  crypto/defi/swaps: recent swaps done on Uniswap
  crypto/defi/ldapps: lists dApps
  crypto/defi/gdapps: top DeFi dApps grouped by chain
  crypto/defi/stvl: historical values of the total sum of TVLs from all dApps
  crypto/defi/dtvl: historical total value locked (TVL) by dApp
  crypto/defi/aterra: 30-day history of specified asset in terra address
  crypto/defi/ayr: 30-day history of anchor yield reserve
  crypto/defi/sinfo: staking info for provided terra account address
  crypto/defi/validators: information about terra blockchain validators
  crypto/defi/govp: terra blockchain governance proposals list
  crypto/defi/gacc: terra blockchain account growth history
  crypto/defi/sratio: terra blockchain staking ratio history
  crypto/defi/sreturn: terra blockchain staking returns history
  crypto/defi/lcsc: Luna circulating supply changes
  crypto/defi/anchor: anchor earnings data
  crypto/tools/aprtoapy: convert apr to apy
  crypto/tools/il: calculate impermanent loss
  crypto/nft/fp: collection sales/floor price
  crypto/nft/collections: top ethereum collections
  crypto/nft/stats: collection stats
  crypto/dd/_overview_: Overview
  crypto/dd/_market_: Market
  crypto/dd/_metrics_: Metrics
  crypto/dd/_contributors_: Contributors and Investors
  crypto/dd/_tokenomics_: Tokenomics
  crypto/dd/_roadmap_: Roadmap and News
  crypto/dd/_activity_: Activity and Community
  crypto/dd/load: load a specific cryptocurrency for analysis
  crypto/dd/_symbol: Coin
  crypto/dd/_source: Source
  crypto/dd/info: information about loaded coin
  crypto/dd/market: market stats about loaded coin
  crypto/dd/ath: all time high related stats for loaded coin
  crypto/dd/atl: all time low related stats for loaded coin
  crypto/dd/web: found websites for loaded coin e.g forum, homepage
  crypto/dd/social: social portals urls for loaded coin, e.g reddit, twitter
  crypto/dd/score: different kind of scores for loaded coin, e.g developer score, sentiment score
  crypto/dd/dev: github, bitbucket coin development statistics
  crypto/dd/bc: links to blockchain explorers for loaded coin
  crypto/dd/desc: description on project - why, how, what
  crypto/dd/active: active addresses
  crypto/dd/nonzero: addresses with non-zero balances
  crypto/dd/change: 30d change of supply held on exchange wallets
  crypto/dd/eb: total balance held on exchanges (in percentage and units)
  crypto/dd/oi: open interest per exchange
  crypto/dd/fundrate: funding rate per exchange
  crypto/dd/liquidations: daily liquidation stats for loaded coin
  crypto/dd/basic: basic information about loaded coin
  crypto/dd/ps: price and supply related metrics for loaded coin
  crypto/dd/mkt: all markets for loaded coin
  crypto/dd/ex: all exchanges where loaded coin is listed
  crypto/dd/twitter: tweets for loaded coin
  crypto/dd/events: events related to loaded coin
  crypto/dd/balance: coin balance
  crypto/dd/trades: last trades
  crypto/dd/ob: order book
  crypto/dd/stats: coin stats
  crypto/dd/mcapdom: market cap dominance
  crypto/dd/mt: messari timeseries e.g. twitter followers, circ supply, etc
  crypto/dd/rm: roadmap
  crypto/dd/tk: tokenomics e.g. circulating/max/total supply, emission type, etc
  crypto/dd/pi: project information e.g. technology details, public repos, audits, vulns
  crypto/dd/team: contributors (individuals and organizations)
  crypto/dd/inv: investors (individuals and organizations)
  crypto/dd/gov: governance details
  crypto/dd/fr: fundraising details e.g. treasury accounts, sales rounds, allocation
  crypto/dd/links: links e.g. whitepaper, github, twitter, youtube, reddit, telegram
  crypto/dd/gh: github activity over time
  crypto/dd/news: loaded coin's most recent news
  crypto/dd/funot: fundamental metric over time
  crypto/ta/_ticker: Coin loaded
  crypto/ta/tv: open interactive chart on
  crypto/ta/_overlap_: Overlap
  crypto/ta/ema: exponential moving average
  crypto/ta/sma: simple moving average
  crypto/ta/wma: weighted moving average
  crypto/ta/hma: hull moving average
  crypto/ta/zlma: zero lag moving average
  crypto/ta/vwap: volume weighted average price
  crypto/ta/_momentum_: Momentum
  crypto/ta/cci: commodity channel index
  crypto/ta/macd: moving average convergence/divergence
  crypto/ta/rsi: relative strength index
  crypto/ta/stoch: stochastic oscillator
  crypto/ta/fisher: fisher transform
  crypto/ta/cg: centre of gravity
  crypto/ta/_trend_: Trend
  crypto/ta/adx: average directional movement index
  crypto/ta/aroon: aroon indicator
  crypto/ta/_volatility_: Volatility
  crypto/ta/bbands: bollinger bands
  crypto/ta/donchian: donchian channels
  crypto/ta/kc: keltner channels
  crypto/ta/_volume_: Volume
  crypto/ta/ad: accumulation/distribution line
  crypto/ta/adosc: chaikin oscillator
  crypto/ta/obv: on balance volume
  crypto/ta/_custom_: Custom
  crypto/ta/fib: fibonacci retracement
  crypto/qa/load: load new ticker
  crypto/qa/pick: pick target column for analysis
  crypto/qa/_ticker: Ticker
  crypto/qa/_target: Target Column
  crypto/qa/_statistics_: Statistics
  crypto/qa/summary: brief summary statistics of loaded stock
  crypto/qa/normality: normality statistics and tests
  crypto/qa/unitroot: unit root test for stationarity (ADF, KPSS)
  crypto/qa/_plots_: Plots
  crypto/qa/line: line plot of selected target
  crypto/qa/hist: histogram with density plot
  crypto/qa/cdf: cumulative distribution function
  crypto/qa/bw: box and whisker plot
  crypto/qa/acf: (partial) auto-correlation function differentials of prices
  crypto/qa/qqplot: residuals against standard normal curve
  crypto/qa/_rolling_metrics_: Rolling Metrics
  crypto/qa/rolling: rolling mean and std deviation of prices
  crypto/qa/spread: rolling variance and std deviation of prices
  crypto/qa/quantile: rolling median and quantile of prices
  crypto/qa/skew: rolling skewness of distribution of prices
  crypto/qa/kurtosis: rolling kurtosis of distribution of prices
  crypto/qa/_other_: Other
  crypto/qa/raw: print raw data
  crypto/qa/decompose: decomposition in cyclic-trend, season, and residuals of prices
  crypto/qa/cusum: detects abrupt changes using cumulative sum algorithm of prices
  etf/search: search ETF by name or description
  etf/load: load ETF data
  etf/_symbol: Symbol
  etf/_major_holdings: Major holdings
  etf/ca: comparison analysis,          get similar, historical, correlation, financials
  etf/disc: discover ETFs,                gainers/decliners/active
  etf/scr: screener ETFs,                overview/performance, using preset filters
  etf/overview: get overview
  etf/holdings: top company holdings
  etf/weights: sector weights allocation
  etf/summary: summary description of the ETF
  etf/candle: view a candle chart for ETF
  etf/news: latest news of the company
  etf/pir: create (multiple) passive investor excel report(s)
  etf/compare: compare multiple different ETFs
  etf/ta: technical analysis,           ema, macd, rsi, adx, bbands, obv
  etf/disc/gainers: top gainers
  etf/disc/decliners: top decliners
  etf/disc/active: most active
  etf/scr/view: view available presets
  etf/scr/set: set one of the available presets
  etf/scr/_preset: Preset
  etf/scr/screen: screen ETF using preset selected
  etf/scr/sbc: screen by category
  etf/ta/_ticker: ETF
  etf/ta/_overlap_: Overlap
  etf/ta/ema: exponential moving average
  etf/ta/sma: simple moving average
  etf/ta/wma: weighted moving average
  etf/ta/hma: hull moving average
  etf/ta/zlma: zero lag moving average
  etf/ta/vwap: volume weighted average price
  etf/ta/_momentum_: Momentum
  etf/ta/cci: commodity channel index
  etf/ta/macd: moving average convergence/divergence
  etf/ta/rsi: relative strength index
  etf/ta/stoch: stochastic oscillator
  etf/ta/fisher: fisher transform
  etf/ta/cg: centre of gravity
  etf/ta/_trend_: Trend
  etf/ta/adx: average directional movement index
  etf/ta/aroon: aroon indicator
  etf/ta/_volatility_: Volatility
  etf/ta/bbands: bollinger bands
  etf/ta/donchian: donchian channels
  etf/ta/kc: keltner channels
  etf/ta/_volume_: Volume
  etf/ta/ad: accumulation/distribution line
  etf/ta/adosc: chaikin oscillator
  etf/ta/obv: on balance volume
  etf/ta/_custom_: Custom
  etf/ta/fib: fibonacci retracement
  economy/_database_: Databases
  economy/_stored: Stored datasets
  economy/overview: show a market overview of either indices, bonds or currencies
  economy/futures: display a futures and commodities overview
  economy/map: S&P500 index stocks map
  economy/bigmac: The Economist Big Mac index
  economy/macro: collect macro data for a country or countries
  economy/fred: collect macro data from FRED based on a series ID
  economy/index: find and plot any (major) index on the market
  economy/treasury: obtain U.S. treasury rates
  economy/ycrv: show sovereign yield curves
  economy/spread: show bond spread matrix
  economy/events: show economic calendar
  economy/edebt: show external debt statistics for various countries
  economy/plot: plot data from the above commands together
  economy/rtps: real-time performance sectors
  economy/valuation: valuation of sectors, industry, country
  economy/performance: performance of sectors, industry, country
  economy/spectrum: spectrum of sectors, industry, country
  economy/eval: create new series by performing operations on loaded data
  economy/forecast: forecast techniques; rnn, nbeats, transformer, block rnn
  economy/qa: Open quantitative analysis menu with stored data
  economy/qa/pick: pick new series from stored economy data
  economy/qa/_series: Selected series
  economy/qa/_statistics_: Statistics
  economy/qa/summary: brief summary statistics of loaded stock
  economy/qa/normality: normality statistics and tests
  economy/qa/unitroot: unit root test for stationarity (ADF, KPSS)
  economy/qa/_plots_: Plots
  economy/qa/line: line plot of selected target
  economy/qa/hist: histogram with density plot
  economy/qa/cdf: cumulative distribution function
  economy/qa/bw: box and whisker plot
  economy/qa/acf: (partial) auto-correlation function differentials of prices
  economy/qa/qqplot: residuals against standard normal curve
  economy/qa/_rolling_metrics_: Rolling Metrics
  economy/qa/rolling: rolling mean and std deviation of prices
  economy/qa/spread: rolling variance and std deviation of prices
  economy/qa/quantile: rolling median and quantile of prices
  economy/qa/skew: rolling skewness of distribution of prices
  economy/qa/kurtosis: rolling kurtosis of distribution of prices
  economy/qa/_other_: Other
  economy/qa/raw: print raw data
  economy/qa/decompose: decomposition in cyclic-trend, season, and residuals of prices
  economy/qa/cusum: detects abrupt changes using cumulative sum algorithm of prices
  forex/_ticker: Ticker
  forex/_from: From
  forex/_to: To
  forex/_source: Source
  forex/quote: get last quote
  forex/load: get historical data
  forex/candle: show candle plot for loaded pair
  forex/fwd: get forward rates for loaded pair
  forex/ta: technical analysis,          ema, macd, rsi, adx, bbands, obv
  forex/qa: quantitative analysis,       decompose, cusum, residuals analysis
  forex/forex: Forex brokerages
  forex/forecast: forecast techniques
  forex/oanda: Oanda menu
  forex/ta/_currency: Currency pair loaded
  forex/ta/_source: Source
  forex/ta/_overlap_: Overlap
  forex/ta/ema: exponential moving average
  forex/ta/sma: simple moving average
  forex/ta/zlma: zero lag moving average
  forex/ta/_momentum_: Momentum
  forex/ta/cci: commodity channel index
  forex/ta/macd: moving average convergence/divergence
  forex/ta/rsi: relative strength index
  forex/ta/stoch: stochastic oscillator
  forex/ta/fisher: fisher transform
  forex/ta/cg: centre of gravity
  forex/ta/_trend_: Trend
  forex/ta/adx: average directional movement index
  forex/ta/aroon: aroon indicator
  forex/ta/_volatility_: Volatility
  forex/ta/bbands: bollinger bands
  forex/ta/donchian: donchian channels
  forex/ta/_custom_: Custom
  forex/ta/fib: fibonacci retracement
  forex/qa/pick: pick target column for analysis
  forex/qa/_pair: Pair
  forex/qa/_target: Target
  forex/qa/_statistics_: Statistics
  forex/qa/summary: brief summary statistics of loaded stock
  forex/qa/normality: normality statistics and tests
  forex/qa/unitroot: unit root test for stationarity (ADF, KPSS)
  forex/qa/_plots_: Plots
  forex/qa/line: line plot of selected target
  forex/qa/hist: histogram with density plot
  forex/qa/cdf: cumulative distribution function
  forex/qa/bw: box and whisker plot
  forex/qa/acf: (partial) auto-correlation function differentials of prices
  forex/qa/qqplot: residuals against standard normal curve
  forex/qa/_rolling_metrics_: Rolling Metrics
  forex/qa/rolling: rolling mean and std deviation of prices
  forex/qa/spread: rolling variance and std deviation of prices
  forex/qa/quantile: rolling median and quantile of prices
  forex/qa/skew: rolling skewness of distribution of prices
  forex/qa/kurtosis: rolling kurtosis of distribution of prices
  forex/qa/_other_: Other
  forex/qa/raw: print raw data
  forex/qa/decompose: decomposition in cyclic-trend, season, and residuals of prices
  forex/qa/cusum: detects abrupt changes using cumulative sum algorithm of prices
  forex/oanda/summary: shows account summary
  forex/oanda/calendar: show calendar
  forex/oanda/list: list order history
  forex/oanda/pending: get information on pending orders
  forex/oanda/cancel: cancel a pending order by ID -i order ID
  forex/oanda/positions: get open positions
  forex/oanda/trades: list open trades
  forex/oanda/closetrade: close a trade by id
  forex/oanda/from: select the "from" currency in a forex pair
  forex/oanda/to: select the "to" currency in a forex pair
  forex/oanda/_loaded: Loaded instrument
  forex/oanda/_from: From
  forex/oanda/_to: To
  forex/oanda/_source: Source
  forex/oanda/candles: show candles
  forex/oanda/price: shows price for selected instrument
  forex/oanda/order: place limit order -u NUMBER of units -p price
  forex/oanda/orderbook: print orderbook
  forex/oanda/positionbook: print positionbook
  funds/country: set a country for filtering
  funds/_country: Current Country
  funds/search: search for Mutual Funds
  funds/load: load historical fund data
  funds/_fund: Current Fund
  funds/info: get fund information
  funds/plot: plot loaded historical fund data
  funds/sector: sector weightings
  funds/equity: equity holdings
  funds/alswe: display fund allocation (sector, country, holdings)
  funds/infoswe: get fund information
  funds/forecast: forecasting techniques
<<<<<<< HEAD
  funds/country_ms: set a country for filtering
  funds/holdings: holdings of the loaded funds
  funds/carbon_metrics: carbon metrics
  funds/exclusion_policy: exclusion policy
  funds/_country_ms: Current Country MorningStar
=======
  alternative/hn: Hacker News most popular stories
>>>>>>> f0775cd2
  alternative/covid: COVID menu,                 cases, deaths, rates
  alternative/oss: Open Source menu,           star history, repos information
  alternative/covid/slopes: get countries with highest slope in cases
  alternative/covid/country: select country for data
  alternative/covid/_country: Country
  alternative/covid/ov: get overview (cases and deaths) for selected country
  alternative/covid/deaths: get deaths for selected country
  alternative/covid/cases: get cases for selected country
  alternative/covid/rates: get death/cases rate for selected country
  alternative/oss/rossidx: the fastest-growing open-source startups
  alternative/oss/rs: repo summary
  alternative/oss/sh: repo star history
  alternative/oss/tr: top starred repos
  econometrics/_data_loc: Looking for data in
  econometrics/load: load a dataset (also works with StatsModels datasets)
  econometrics/export: export a processed dataset
  econometrics/remove: remove one of the loaded datasets
  econometrics/options: show available column-dataset options
  econometrics/_loaded: Loaded files and data columns
  econometrics/_exploration_: Exploration
  econometrics/show: show a portion of a loaded dataset
  econometrics/plot: plot data from a dataset
  econometrics/type: change types of the columns or display their types
  econometrics/desc: show descriptive statistics of a dataset
  econometrics/index: set (multi) index based on columns
  econometrics/clean: clean a dataset by filling or dropping NaNs
  econometrics/modify: combine columns of datasets and delete or rename columns
  econometrics/add: Add columns to dataset with option to use formulas
  econometrics/delete: Delete columns from dataset
  econometrics/combine: Combine columns from different datasets
  econometrics/rename: Rename column from dataset
  econometrics/_regression_: Regression
  econometrics/_regression_tests_: Regression Tests
  econometrics/ols: fit a (multi) linear regression model
  econometrics/norm: perform normality tests on a column of a dataset
  econometrics/root: perform unitroot tests (ADF & KPSS) on a column of a dataset
  econometrics/panel: estimate model based on various regression techniques
  econometrics/compare: compare results of all estimated models
  econometrics/_tests_: Tests
  econometrics/dwat: Durbin-Watson autocorrelation test on the residuals of the regression
  econometrics/bgod: Breusch-Godfrey autocorrelation tests with lags on the residuals of the regression
  econometrics/bpag: Breusch-Pagan heteroscedasticity test on the residuals of the regression
  econometrics/granger: Granger causality tests on two columns
  econometrics/coint: co-integration test on a multitude of columns
  portfolio/bro: brokers holdings,   supports robinhood, ally, degiro, coinbase
  portfolio/po: portfolio optimization,  optimize your portfolio weights efficiently
  portfolio/load: load transactions into the portfolio
  portfolio/_loaded: Loaded transactions
  portfolio/_riskfreerate: Risk Free Rate
  portfolio/show: show existing transactions
  portfolio/bench: define the benchmark
  portfolio/_benchmark: Benchmark
  portfolio/_graphs_: Graphs
  portfolio/holdv: holdings of assets (absolute value)
  portfolio/holdp: portfolio holdings of assets (in percentage)
  portfolio/cret: cumulative returns
  portfolio/yret: yearly returns
  portfolio/mret: monthly returns
  portfolio/dret: daily returns
  portfolio/distr: distribution of daily returns
  portfolio/maxdd: maximum drawdown
  portfolio/rvol: rolling volatility
  portfolio/rsharpe: rolling sharpe
  portfolio/rsort: rolling sortino
  portfolio/rbeta: rolling beta
  portfolio/_metrics_: Metrics
  portfolio/alloc: allocation on an asset, sector, countries or regions basis
  portfolio/attrib: display sector attribution of the portfolio compared to the S&P 500
  portfolio/summary: all portfolio vs benchmark metrics for a certain period of choice
  portfolio/metric: portfolio vs benchmark metric for all different periods
  portfolio/perf: performance of the portfolio versus benchmark
  portfolio/_risk_: Risk Metrics
  portfolio/var: display value at risk
  portfolio/es: display expected shortfall
  portfolio/om: display omega ratio
  portfolio/bro/ally: Ally Invest Menu
  portfolio/bro/degiro: Degiro Menu
  portfolio/bro/rh: Robinhood Menu
  portfolio/bro/cb: Coinbase Pro Menu
  portfolio/bro/ally/holdings: show account holdings
  portfolio/bro/ally/history: show history of your account
  portfolio/bro/ally/balances: show balance details of account
  portfolio/bro/ally/_info_: Stock Information
  portfolio/bro/ally/quote: get stock quote
  portfolio/bro/ally/movers: get ranked lists of movers
  portfolio/bro/degiro/login: connect to degiro's api
  portfolio/bro/degiro/logout: disconnect from degiro's api
  portfolio/bro/degiro/hold: view holdings
  portfolio/bro/degiro/lookup: view search for a product by name
  portfolio/bro/degiro/create: create an order
  portfolio/bro/degiro/update: update an order
  portfolio/bro/degiro/cancel: cancel an order using the id
  portfolio/bro/degiro/pending: view pending orders
  portfolio/bro/degiro/companynews: view news about a company with it's isin
  portfolio/bro/degiro/lastnews: view latest news
  portfolio/bro/degiro/topnews: view top news preview
  portfolio/bro/degiro/paexport: csv export for portfolio analysis
  portfolio/bro/rh/login: login to robinhood
  portfolio/bro/rh/holdings: show account holdings in stocks
  portfolio/bro/rh/history: show equity history of your account
  portfolio/bro/cb/account: show balance of your account
  portfolio/bro/cb/history: show history of your account
  portfolio/bro/cb/deposits: show all your deposits or internal transfers
  portfolio/bro/cb/orders: show all your orders
  portfolio/po/file: file that contains portfolio risk parameters
  portfolio/po/load: load tickers and categories from .xlsx or .csv file
  portfolio/po/_loaded: Portfolio loaded
  portfolio/po/_tickers: Tickers
  portfolio/po/_categories: Categories
  portfolio/po/params/load: select portfolio parameter file
  portfolio/po/params: specify and show portfolio risk parameters
  portfolio/po/_parameter: Parameter file
  portfolio/po/_mean_risk_optimization_: Mean Risk Optimization
  portfolio/po/maxsharpe: maximal Sharpe ratio portfolio (a.k.a the tangency portfolio)
  portfolio/po/minrisk: minimum risk portfolio
  portfolio/po/maxutil: maximal risk averse utility function, given some risk aversion parameter
  portfolio/po/maxret: maximal return portfolio
  portfolio/po/maxdiv: maximum diversification portfolio
  portfolio/po/maxdecorr: maximum decorrelation portfolio
  portfolio/po/blacklitterman: black litterman portfolio
  portfolio/po/ef: show the efficient frontier
  portfolio/po/_risk_parity_optimization_: Risk Parity Optimization
  portfolio/po/riskparity: risk parity portfolio using risk budgeting approach
  portfolio/po/relriskparity: relaxed risk parity using least squares approach
  portfolio/po/_hierarchical_clustering_models_: Hierarchical Clustering Models
  portfolio/po/hrp: hierarchical risk parity
  portfolio/po/herc: hierarchical equal risk contribution
  portfolio/po/nco: nested clustering optimization
  portfolio/po/_other_optimization_techniques_: Other Optimization Techniques
  portfolio/po/equal: equally weighted
  portfolio/po/mktcap: weighted according to market cap (property marketCap)
  portfolio/po/dividend: weighted according to dividend yield (property dividendYield)
  portfolio/po/property: weight according to selected info property
  portfolio/po/_optimized_portfolio: Optimized portfolio
  portfolio/po/rpf: remove portfolios from the list of saved portfolios
  portfolio/po/show: show selected portfolios and categories from the list of saved portfolios
  portfolio/po/plot: plot selected charts from the list of saved portfolios
  portfolio/po/params/_loaded: Loaded file
  portfolio/po/params/file: load portfolio risk parameters
  portfolio/po/params/save: save portfolio risk parameters to specified file
  portfolio/po/params/_model: Model of interest
  portfolio/po/params/clear: clear model of interest from filtered parameters
  portfolio/po/params/set: set model of interest to filter parameters
  portfolio/po/params/arg: set a different value for an argument
  portfolio/po/params/_parameters_: Parameters
  dashboards/stocks: historic stock information
  dashboards/forecast: forecasting for timeseries datasets
  dashboards/forecasting: forecasting for timeseries datasets
  dashboards/correlation: stock correlations
  dashboards/vsurf: options volatility surface
  dashboards/chains: options chain analysis
  dashboards/shortdata: finra shortdata analysis
  dashboards/crypto: cryptocurrency exchange rates against USD
  dashboards/futures: historical futures performance
  reports: customizable research reports through jupyter notebooks
  reports/_reports_: Build and run your custom reports or try one of our templates
  reports/_OpenBB_reports_: OpenBB reports
  reports/_Custom_reports_: Custom reports
  reports/run: Run a Jupyter notebook from OpenBBUserData/reports/custom reports
  forecast/_disclaimer_: DISCLAIMER
  forecast/_data_loc: Looking for data in
  forecast/load: load a dataset from csv
  forecast/_loaded: Loaded files and data columns
  forecast/_exploration_: Exploration
  forecast/show: Show a portion of a loaded dataset
  forecast/plot: Plot a specific column of a loaded dataset
  forecast/clean: Clean a dataset by filling or dropping NaNs
  forecast/desc: Show descriptive statistics of a dataset
  forecast/corr: Plot the correlation coefficients for dataset features
  forecast/season: Plot the seasonality for a dataset column
  forecast/combine: Combine columns from different datasets
  forecast/delete: Delete columns from dataset
  forecast/rename: Rename columns from dataset
  forecast/export: Export a processed dataset
  forecast/_feateng_: Feature Engineering
  forecast/ema: Add Exponentially Weighted Moving Average
  forecast/sto: Add Stochastic Oscillator %K and %D
  forecast/rsi: Add Relative Strength Index
  forecast/roc: Add Rate of Change
  forecast/mom: Add Momentum
  forecast/delta: Add % Change
  forecast/atr: Add Average True Range
  forecast/signal: Add Price Signal (short vs. long term)
  forecast/_tsforecasting_: TimeSeries Forecasting
  forecast/autoarima: Automatic ARIMA Model
  forecast/autoselect: Select best statistical model from AutoARIMA, AutoETS, AutoCES, MSTL, etc.
  forecast/autoces: Automatic Complex Exponential Smoothing Model
  forecast/autoets: Automatic ETS (Error, Trend, Seasonality) Model
  forecast/mstl: Multiple Seasonalities and Trend using Loess (MSTL) Model
  forecast/rwd: Random Walk with Drift Model
  forecast/arima: Arima (Non-darts)
  forecast/expo: Probabilistic Exponential Smoothing
  forecast/theta: Theta Method
  forecast/linregr: Probabilistic Linear Regression (feat. Past covariates and Explainability)
  forecast/regr: Regression (feat. Past covariates and Explainability)
  forecast/rnn: Probabilistic Recurrent Neural Network (RNN, LSTM, GRU)
  forecast/brnn: Block Recurrent Neural Network (RNN, LSTM, GRU) (feat. Past covariates)
  forecast/nbeats: Neural Bayesian Estimation (feat. Past covariates)
  forecast/seasonalnaive: Seasonal Naive Model
  forecast/tcn: Temporal Convolutional Neural Network (feat. Past covariates)
  forecast/trans: Transformer Network (feat. Past covariates)
  forecast/tft: Temporal Fusion Transformer Network(feat. Past covariates)
  forecast/nhits: Neural Hierarchical Interpolation (feat. Past covariates)
  forecast/_comingsoon_: Coming Soon<|MERGE_RESOLUTION|>--- conflicted
+++ resolved
@@ -859,15 +859,12 @@
   funds/alswe: display fund allocation (sector, country, holdings)
   funds/infoswe: get fund information
   funds/forecast: forecasting techniques
-<<<<<<< HEAD
   funds/country_ms: set a country for filtering
   funds/holdings: holdings of the loaded funds
   funds/carbon_metrics: carbon metrics
   funds/exclusion_policy: exclusion policy
   funds/_country_ms: Current Country MorningStar
-=======
   alternative/hn: Hacker News most popular stories
->>>>>>> f0775cd2
   alternative/covid: COVID menu,                 cases, deaths, rates
   alternative/oss: Open Source menu,           star history, repos information
   alternative/covid/slopes: get countries with highest slope in cases
