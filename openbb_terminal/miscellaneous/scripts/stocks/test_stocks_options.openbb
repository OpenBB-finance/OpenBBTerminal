--- conflicted
+++ resolved
@@ -1,37 +1,5 @@
 stocks
 options
-<<<<<<< HEAD
-screen
-view
-view high_IV
-set high_IV
-scr
-q
-unu -l 2 -s Strike -a -c
-unu -l 2 -s Vol
-calc
-load ${ticker=aapl}
-exp 0
-pcr
-info
-chains
-oi
-vol
-voi
-hist 100
-grhist 100
-greeks
-plot -x ltd -y iv
-parity -p -m 150 -M 175
-binom -s 150
-vsurf
-load ${ticker=NDX} --source Nasdaq
-exp 0 --source Nasdaq
-chains --source Nasdaq
-oi --source Nasdaq
-vol --source Nasdaq
-voi --source Nasdaq
-=======
 # screen
 # view
 # view high_IV
@@ -41,7 +9,7 @@
 # unu -l 2 -s Strike -a -c
 # unu -l 2 -s Vol
 # calc
-# load aapl
+# load ${ticker=aapl}
 # exp 0
 # pcr
 # info
@@ -57,11 +25,10 @@
 # binom -s 150
 # load spy
 # vsurf
-# load NDX --source Nasdaq
+# load ${ticker=NDX} --source Nasdaq
 # exp 0 --source Nasdaq
 # chains --source Nasdaq
 # oi --source Nasdaq
 # vol --source Nasdaq
 # voi --source Nasdaq
->>>>>>> 37c943f3
 exit