--- conflicted
+++ resolved
@@ -1,21 +1,14 @@
 portfolio
 load -f Public_Equity_Orderbook.xlsx
 show
-<<<<<<< HEAD
 bench SPDR S&P 500 ETF Trust (SPY)
-alloc assets
-alloc sectors
-alloc countries
-alloc regions
-attrib
-attrib --raw
-attrib --type absolute
-=======
-bench Vanguard Total Stock Market ETF (VTI)
 alloc assets -t -l 4
 alloc sectors -t -l 4
 alloc countries -t -l 4
 alloc regions -t -l 4
+attrib
+attrib --raw
+attrib --type absolute
 summary -p mtd -r 0.5
 summary -p qtd -r 0.5
 summary -p ytd -r 0.5
@@ -42,7 +35,6 @@
 metric kelly
 metric payoff
 metric profitfactor
->>>>>>> c8df2c39
 perf
 perf -t
 holdv
