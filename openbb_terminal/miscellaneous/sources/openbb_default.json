{
  "stocks": {
    "search": ["FinanceDatabase"],
    "quote": ["FinancialModelingPrep"],
    "tob": ["CBOE"],
    "candle": [],
    "codes": ["Polygon"],
    "news": ["Feedparser", "NewsApi", "Ultima"],
    "load": [
      "YahooFinance",
      "AlphaVantage",
      "Polygon",
      "EODHD",
      "Intrinio",
      "DataBento"
    ],
    "th": {
      "open": ["Bursa"],
      "closed": ["Bursa"],
      "all": ["Bursa"],
      "exchange": ["Bursa"],
      "holidays": ["PandasMarketCalendars"],
      "symbol": ["FinanceDatabase"]
    },
    "options": {
      "unu": ["FDScanner"],
      "calc": [],
      "load": [
        "YahooFinance",
        "Tradier",
        "Nasdaq",
        "Intrinio"
      ],
      "pcr": [
        "AlphaQuery"
      ],
      "info": [
        "Barchart"
      ],
      "hist": [
        "ChartExchange",
        "Tradier",
        "Intrinio"
      ],
      "vsurf": [
        "YahooFinance"
      ],
      "grhist": [
        "Intrinio"
      ],
      "plot": [
        "YahooFinance"
      ],
      "parity": [
        "YahooFinance"
      ],
      "binom": [
        "YahooFinance"
      ],
      "greeks": [
        "YahooFinance"
      ],
      "eodchain": [
        "Intrinio"
      ],
      "pricing": {
        "add": [],
        "rmv": [],
        "show": [],
        "rnval": ["YahooFinance"]
      },
      "hedge": {
        "list": [],
        "pick": [],
        "add": [],
        "rmv": [],
        "sop": [],
        "plot": ["YahooFinance"]
      }
    },
    "disc": {
      "filings": ["FinancialModelingPrep"],
      "pipo": ["Finnhub"],
      "fipo": ["Finnhub"],
      "gainers": ["YahooFinance"],
      "losers": ["YahooFinance"],
      "ugs": ["YahooFinance"],
      "gtech": ["YahooFinance"],
      "active": ["YahooFinance"],
      "ulc": ["YahooFinance"],
      "asc": ["YahooFinance"],
      "arkord": ["CathiesArk"],
      "upcoming": ["SeekingAlpha"],
      "trending": ["SeekingAlpha"],
      "lowfloat": ["Fidelity"],
      "hotpenny": ["YahooFinance", "Shortinterest"],
      "rtat": ["Nasdaq"],
      "divcal": ["Nasdaq"]
    },
    "sia": {
      "select": ["YahooFinance"],
      "clear": [],
      "industry": ["FinanceDatabase"],
      "sector": ["FinanceDatabase"],
      "country": ["FinanceDatabase"],
      "mktcap": ["FinanceDatabase"],
      "exchange": ["FinanceDatabase"],
      "period": ["StockAnalysis"],
      "cps": ["FinanceDatabase"],
      "cpic": ["FinanceDatabase"],
      "cpis": ["FinanceDatabase"],
      "cpcs": ["FinanceDatabase"],
      "cpci": ["FinanceDatabase"],
      "metric": ["YahooFinance"],
      "vis": ["StockAnalysis"]
    },
    "dps": {
      "load": ["YahooFinance", "AlphaVantage", "Polygon", "EODHD"],
      "shorted": ["YahooFinance"],
      "ctb": ["InteractiveBrokers", "Stocksera"],
      "hsi": ["Shortinterest"],
      "prom": ["FINRA"],
      "pos": ["Stockgrid"],
      "sidtc": ["Stockgrid"],
      "dpotc": ["FINRA"],
      "ftd": ["SEC"],
      "spos": ["Stockgrid"],
      "psi": ["Stockgrid", "Quandl"]
    },
    "scr": {
      "view": [],
      "set": [],
      "historical": ["YahooFinance"],
      "overview": ["Finviz"],
      "valuation": ["Finviz"],
      "financial": ["Finviz"],
      "ownership": ["Finviz"],
      "performance": ["Finviz"],
      "technical": ["Finviz"],
      "arktrades": ["Cathiesark"]
    },
    "ins": {
      "load": ["YahooFinance", "AlphaVantage", "Polygon", "EODHD"],
      "view": [],
      "set": [],
      "filter": ["OpenInsider"],
      "lcb": ["OpenInsider"],
      "lpsb": ["OpenInsider"],
      "lit": ["OpenInsider"],
      "lip": ["OpenInsider"],
      "blip": ["OpenInsider"],
      "blop": ["OpenInsider"],
      "blcp": ["OpenInsider"],
      "lis": ["OpenInsider"],
      "blis": ["OpenInsider"],
      "blos": ["OpenInsider"],
      "blcs": ["OpenInsider"],
      "topt": ["OpenInsider"],
      "toppw": ["OpenInsider"],
      "toppm": ["OpenInsider"],
      "tipt": ["OpenInsider"],
      "tippw": ["OpenInsider"],
      "tippm": ["OpenInsider"],
      "tist": ["OpenInsider"],
      "tispw": ["OpenInsider"],
      "tispm": ["OpenInsider"],
      "stats": ["OpenInsider"],
      "act": ["BusinessInsider"],
      "lins": ["Finviz"]
    },
    "gov": {
      "load": ["YahooFinance", "AlphaVantage", "Polygon", "EODHD"],
      "lasttrades": ["QuiverQuant"],
      "topbuys": ["QuiverQuant"],
      "topsells": ["QuiverQuant"],
      "lastcontracts": ["QuiverQuant"],
      "qtrcontracts": ["QuiverQuant"],
      "toplobbying": ["QuiverQuant"],
      "gtrades": ["QuiverQuant"],
      "contracts": ["QuiverQuant"],
      "histcont": ["QuiverQuant"],
      "lobbying": ["QuiverQuant"]
    },
    "ba": {
      "load": [
        "YahooFinance",
        "AlphaVantage",
        "Polygon",
        "EODHD",
        "AlthubPlatform"
      ],
      "headlines": [
        "FinBrain"
      ],
      "snews": [
        "Finnhub"
      ],
      "wsb": [
        "Reddit"
      ],
      "spacc": [
        "Reddit"
      ],
      "redditsent": [
        "Reddit"
      ],
      "popular": [
        "Reddit"
      ],
      "getdd": [
        "Reddit"
      ],
      "trending": [
        "Stocktwits"
      ],
      "stalker": [
        "Stocktwits"
      ],
      "bullbear": [
        "Stocktwits"
      ],
      "messages": [
        "Stocktwits"
      ],
      "infer": [
        "Twitter"
      ],
      "sentiment": [
        "Twitter"
      ],
      "mentions": [
        "Google"
      ],
      "regions": [
        "Google"
      ],
      "interest": [
        "Google"
      ],
      "queries": [
        "Google"
      ],
      "rise": [
        "Google"
      ],
      "ns": [
        "Althub Platform"
      ]
    },
    "ca": {
      "load": ["YahooFinance", "AlphaVantage", "Polygon", "EODHD"],
      "tsne": ["YahooFinance"],
      "get": ["Finviz", "Polygon", "Finnhub"],
      "set": [],
      "add": [],
      "rmv": [],
      "historical": ["YahooFinance"],
      "hcorr": ["YahooFinance"],
      "volume": ["YahooFinance"],
      "income": ["MarketWatch"],
      "balance": ["MarketWatch"],
      "cashflow": ["MarketWatch"],
      "sentiment": ["FinBrain"],
      "scorr": ["FinBrain"],
      "overview": ["Finviz"],
      "valuation": ["Finviz"],
      "financial": ["Finviz"],
      "ownership": ["Finviz"],
      "performance": ["Finviz"],
      "technical": ["Finviz"]
    },
    "fa": {
      "load": ["YahooFinance", "AlphaVantage", "Polygon", "EODHD"],
      "enterprise": ["FinancialModelingPrep", "YahooFinance"],
      "divs": ["YahooFinance"],
      "splits": ["YahooFinance"],
      "rating": ["Finviz", "FinancialModelingPrep"],
      "rot": ["Finnhub"],
      "warnings": ["MarketWatch"],
      "shrs": ["YahooFinance"],
      "supplier": ["CSIMarket"],
      "customer": ["CSIMarket"],
      "income": [
        "FinancialModelingPrep",
        "Polygon",
        "AlphaVantage",
        "EODHD",
        "YahooFinance"
      ],
      "balance": [
        "FinancialModelingPrep",
        "Polygon",
        "AlphaVantage",
        "EODHD",
        "YahooFinance"
      ],
      "cash": [
        "FinancialModelingPrep",
        "Polygon",
        "AlphaVantage",
        "EODHD",
        "YahooFinance"
      ],
      "overview": [
        "Finviz",
        "FinancialModelingPrep",
        "AlphaVantage",
        "YahooFinance"
      ],
      "mgmt": ["BusinessInsider"],
      "analysis": ["Elect"],
      "score": ["FinancialModelingPrep"],
      "quote": ["FinancialModelingPrep"],
      "mktcap": ["FinancialModelingPrep", "YahooFinance"],
      "growth": ["FinancialModelingPrep"],
      "metrics": ["FinancialModelingPrep", "AlphaVantage"],
      "ratios": ["FinancialModelingPrep"],
      "dupont": ["AlphaVantage"],
      "fraud": ["AlphaVantage"],
      "sec": ["Nasdaq"],
      "earnings": ["AlphaVantage", "YahooFinance"],
      "epsfc": ["SeekingAlpha"],
      "revfc": ["SeekingAlpha"],
      "est": ["BusinessInsider"],
      "pt": ["BusinessInsider", "FinancialModelingPrep"],
      "dcf": ["StockAnalysis"],
      "dcfc": ["FinancialModelingPrep"]
    },
    "bt": {
      "load": ["YahooFinance", "AlphaVantage", "Polygon", "EODHD"],
      "whatif": ["YahooFinance"]
    },
    "ta": {
      "load": ["YahooFinance", "AlphaVantage", "Polygon", "EODHD"],
      "recom": ["TradingView"],
      "summary": ["FinBrain"],
      "tv": ["TradingView"]
    },
    "qa": {
      "load": ["YahooFinance", "AlphaVantage", "Polygon", "EODHD"]
    }
  },
  "crypto": {
    "price": ["Pyth"],
    "load": ["YahooFinance", "CoinGecko", "CCXT"],
    "find": ["CoinGecko", "CoinPaprika", "Binance", "Coinbase", "YahooFinance"],
    "headlines": ["FinBrain"],
    "prt": ["CoinGecko"],
    "disc": {
      "top": ["CoinGecko", "CoinMarketCap"],
      "trending": ["CoinGecko"],
      "gainers": ["CoinGecko"],
      "losers": ["CoinGecko"],
      "search": ["CoinPaprika"],
      "nft_mktp_chains": ["DappRadar"],
      "nft_mktp": ["DappRadar"],
      "dapps": ["DappRadar"],
      "dapp_categories": ["DappRadar"],
      "dapp_chains": ["DappRadar"],
      "dapp_metrics": ["DappRadar"],
      "defi_chains": ["DappRadar"],
      "tokens": ["DappRadar"],
      "fees": ["Cryptostats"]
    },
    "ov": {
      "global": ["CoinGecko", "CoinPaprika"],
      "defi": ["CoinGecko"],
      "stables": ["CoinGecko"],
      "exchanges": ["CoinGecko", "CoinPaprika"],
      "exrates": ["CoinGecko"],
      "indexes": ["CoinGecko"],
      "derivatives": ["CoinGecko"],
      "categories": ["CoinGecko"],
      "hold": ["CoinGecko"],
      "hm": ["CoinGecko"],
      "info": ["CoinPaprika"],
      "markets": ["CoinPaprika"],
      "exmarkets": ["CoinPaprika"],
      "platforms": ["CoinPaprika"],
      "contracts": ["CoinPaprika"],
      "pairs": ["Coinbase"],
      "news": ["CryptoPanic"],
      "wf": ["WithdrawalFees"],
      "ewf": ["WithdrawalFees"],
      "wfpe": ["WithdrawalFees"],
      "altindex": ["BlockchainCenter"],
      "btcrb": ["BlockchainCenter"],
      "ch": ["Rekt"],
      "cr": ["LoanScan"],
      "fun": ["TokenTerminal"]
    },
    "onchain": {
<<<<<<< HEAD
      "hr": [
        "Glassnode"
      ],
      "btccp": [
        "Blockchain"
      ],
      "btcct": [
        "Blockchain"
      ],
      "btcblockdata": [
        "Blockchain"
      ],
      "gwei": [
        "ETHGasStations"
      ],
      "whales": [
        "WhaleAlert"
      ],
      "lt": [
        "BitQuery"
      ],
      "dvcp": [
        "BitQuery"
      ],
      "tv": [
        "BitQuery"
      ],
      "ueat": [
        "BitQuery"
      ],
      "ttcp": [
        "BitQuery"
      ],
      "baas": [
        "BitQuery"
      ],
      "query": [
        "Shroom"
      ],
      "address": [
        "Ethplorer"
      ],
      "top": [
        "Ethplorer"
      ],
      "balance": [
        "Ethplorer"
      ],
      "hist": [
        "Ethplorer"
      ],
      "info": [
        "Ethplorer"
      ],
      "holders": [
        "Ethplorer"
      ],
      "th": [
        "Ethplorer"
      ],
      "prices": [
        "Ethplorer"
      ],
      "tx": [
        "Ethplorer"
      ],
      "topledger": [
        "Topledger"
      ]
=======
      "hr": ["Glassnode"],
      "btccp": ["Blockchain"],
      "btcct": ["Blockchain"],
      "btcblockdata": ["Blockchain"],
      "gwei": ["ETHGasStations"],
      "whales": ["WhaleAlert"],
      "lt": ["BitQuery"],
      "dvcp": ["BitQuery"],
      "tv": ["BitQuery"],
      "ueat": ["BitQuery"],
      "ttcp": ["BitQuery"],
      "baas": ["BitQuery"],
      "query": ["Shroom"],
      "address": ["Ethplorer"],
      "top": ["Ethplorer"],
      "balance": ["Ethplorer"],
      "hist": ["Ethplorer"],
      "info": ["Ethplorer"],
      "holders": ["Ethplorer"],
      "th": ["Ethplorer"],
      "prices": ["Ethplorer"],
      "tx": ["Ethplorer"]
>>>>>>> a7edda33
    },
    "defi": {
      "newsletter": ["Substack"],
      "vaults": ["Coindix"],
      "tokens": ["TheGraph"],
      "stats": ["TheGraph"],
      "pairs": ["TheGraph"],
      "pools": ["TheGraph"],
      "swaps": ["TheGraph"],
      "ldapps": ["DeFiLlama"],
      "gdapps": ["DeFiLlama"],
      "stvl": ["DeFiLlama"],
      "dtvl": ["DeFiLlama"],
      "sinfo": ["TerraFCD"],
      "validators": ["TerraFCD"],
      "gacc": ["TerraFCD"],
      "sreturn": ["TerraFCD"],
      "lcsc": ["Smartstake"],
      "anchor": ["CryptoSaurio"]
    },
    "tools": {
      "aprtoapy": [],
      "il": []
    },
    "nft": {
      "stats": ["OpenSea"],
      "fp": ["NFTPriceFloor"],
      "collections": ["NFTPriceFloor"]
    },
    "dd": {
      "load": ["YahooFinance", "CoinGecko", "CCXT"],
      "info": ["CoinGecko"],
      "ath": ["CoinGecko"],
      "atl": ["CoinGecko"],
      "web": ["CoinGecko"],
      "bc": ["CoinGecko"],
      "pi": ["Messari"],
      "gov": ["Messari"],
      "basic": ["CoinPaprika"],
      "stats": ["Coinbase"],
      "desc": ["TokenTerminal"],
      "market": ["CoinGecko"],
      "mkt": ["CoinPaprika"],
      "ex": ["CoinPaprika"],
      "balance": ["Binance"],
      "oi": ["Coinglass"],
      "fundrate": ["Coinglass"],
      "liquidations": ["Coinglass"],
      "eb": ["Coinglass"],
      "trades": ["CCXT"],
      "ob": ["CCXT"],
      "active": ["Glassnode"],
      "nonzero": ["Glassnode"],
      "change": ["Glassnode"],
      "ps": ["CoinPaprika"],
      "mcapdom": ["Messari"],
      "mt": ["Messari"],
      "funot": ["TokenTerminal"],
      "team": ["Messari"],
      "inv": ["Messari"],
      "tk": ["Messari"],
      "fr": ["Messari"],
      "rm": ["Messari"],
      "events": ["CoinPaprika"],
      "news": ["CryptoPanic"],
      "links": ["Messari"],
      "twitter": ["CoinPaprika"],
      "social": ["CoinGecko"],
      "score": ["CoinGecko"],
      "dev": ["CoinGecko"],
      "gh": ["Santiment"]
    },
    "ta": {
      "load": ["YahooFinance", "CoinGecko", "CCXT"],
      "tv": ["TradingView"]
    },
    "qa": {
      "load": ["YahooFinance", "CoinGecko", "CCXT"]
    }
  },
  "etf": {
    "search": ["FinanceDatabase", "StockAnalysis"],
    "load": ["YahooFinance"],
    "disc": {
      "gainers": ["WallStreetJournal"],
      "decliners": ["WallStreetJournal"],
      "active": ["WallStreetJournal"]
    },
    "overview": ["StockAnalysis"],
    "holdings": ["StockAnalysis"],
    "weights": ["FinancialModelingPrep"],
    "news": ["NewsApi"],
    "compare": ["StockAnalysis"]
  },
  "economy": {
    "overview": ["WallStreetJournal"],
    "futures": ["WallStreetJournal", "Finviz"],
    "map": ["Finviz"],
    "bigmac": ["Nasdaq"],
    "events": ["Nasdaq"],
    "edebt": ["Wikipedia"],
    "rtps": ["AlphaVantage"],
    "valuation": ["Finviz"],
    "performance": ["Finviz"],
    "gdp": ["OECD"],
    "rgdp": ["OECD"],
    "fgdp": ["OECD"],
    "debt": ["OECD"],
    "cpi": ["FRED"],
    "ccpi": ["OECD"],
    "balance": ["OECD"],
    "revenue": ["OECD"],
    "spending": ["OECD"],
    "trust": ["OECD"],
    "treasury": ["EconDB"],
    "fred": ["FRED"],
    "index": ["YahooFinance"]
  },
  "forex": {
    "load": ["YahooFinance", "AlphaVantage", "Polygon"],
    "quote": ["YahooFinance", "AlphaVantage"],
    "fwd": ["FXEmpire"]
  },
  "funds": {
    "country": ["MorningStar"],
    "search": ["MorningStar"],
    "load": ["MorningStar"],
    "info": ["MorningStar"],
    "plot": ["MorningStar"],
    "sector": ["MorningStar"],
    "carbon": ["MorningStar"],
    "exclusion": ["MorningStar"],
    "holdings": ["MorningStar"],
    "alswe": ["Avanza"],
    "infoswe": ["Avanza"]
  },
  "futures": {
    "search": ["YahooFinance"],
    "historical": ["YahooFinance", "DataBento"],
    "curve": ["YahooFinance"]
  },
  "fixedincome": {
    "estr": ["FRED", "ECB"],
    "sofr": ["FRED"],
    "sonia": ["FRED"],
    "ameribor": ["FRED"],
    "fed": ["FRED"],
    "iorb": ["FRED"],
    "projection": ["FRED"],
    "dwpcr": ["FRED"],
    "ecb": ["FRED"],
    "treasury": ["OECD"],
    "usrates": ["FRED"],
    "ycrv": ["FRED"],
    "ecbycrv": ["ECB"],
    "icebofa": ["FRED"],
    "moody": ["FRED"],
    "spot": ["FRED"],
    "cp": ["FRED"],
    "hqm": ["FRED"],
    "icespread": ["FRED"],
    "tmc": ["FRED"],
    "ffrmc": ["FRED"],
    "tbffr": ["FRED"]
  },
  "portfolio": {
    "po": {
      "maxsharpe": ["YahooFinance"],
      "minrisk": ["YahooFinance"],
      "maxutil": ["YahooFinance"],
      "maxret": ["YahooFinance"],
      "maxdiv": ["YahooFinance"],
      "maxdecorr": ["YahooFinance"],
      "blacklitterman": ["FinancialModelingPrep"],
      "ef": ["YahooFinance"],
      "riskparity": ["YahooFinance"],
      "relriskparity": ["YahooFinance"],
      "hrp": ["YahooFinance"],
      "herc": ["YahooFinance"],
      "nco": ["YahooFinance"],
      "equal": ["YahooFinance"],
      "mktcap": ["FinancialModelingPrep"]
    }
  },
  "alternative": {
    "oss": {
      "rossidx": ["RunaCapital"],
      "rs": ["GitHub"],
      "sh": ["GitHub"],
      "tr": ["GitHub"]
    },
    "hn": ["HackerNews"]
  },
  "news" : ["Biztoc","Feedparser"]
}<|MERGE_RESOLUTION|>--- conflicted
+++ resolved
@@ -390,77 +390,6 @@
       "fun": ["TokenTerminal"]
     },
     "onchain": {
-<<<<<<< HEAD
-      "hr": [
-        "Glassnode"
-      ],
-      "btccp": [
-        "Blockchain"
-      ],
-      "btcct": [
-        "Blockchain"
-      ],
-      "btcblockdata": [
-        "Blockchain"
-      ],
-      "gwei": [
-        "ETHGasStations"
-      ],
-      "whales": [
-        "WhaleAlert"
-      ],
-      "lt": [
-        "BitQuery"
-      ],
-      "dvcp": [
-        "BitQuery"
-      ],
-      "tv": [
-        "BitQuery"
-      ],
-      "ueat": [
-        "BitQuery"
-      ],
-      "ttcp": [
-        "BitQuery"
-      ],
-      "baas": [
-        "BitQuery"
-      ],
-      "query": [
-        "Shroom"
-      ],
-      "address": [
-        "Ethplorer"
-      ],
-      "top": [
-        "Ethplorer"
-      ],
-      "balance": [
-        "Ethplorer"
-      ],
-      "hist": [
-        "Ethplorer"
-      ],
-      "info": [
-        "Ethplorer"
-      ],
-      "holders": [
-        "Ethplorer"
-      ],
-      "th": [
-        "Ethplorer"
-      ],
-      "prices": [
-        "Ethplorer"
-      ],
-      "tx": [
-        "Ethplorer"
-      ],
-      "topledger": [
-        "Topledger"
-      ]
-=======
       "hr": ["Glassnode"],
       "btccp": ["Blockchain"],
       "btcct": ["Blockchain"],
@@ -482,8 +411,8 @@
       "holders": ["Ethplorer"],
       "th": ["Ethplorer"],
       "prices": ["Ethplorer"],
-      "tx": ["Ethplorer"]
->>>>>>> a7edda33
+      "tx": ["Ethplorer"],
+      "topledger": ["Topledger"]
     },
     "defi": {
       "newsletter": ["Substack"],
