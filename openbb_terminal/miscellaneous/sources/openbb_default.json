{
  "stocks": {
    "search": ["FinanceDatabase"],
    "quote": ["FinancialModelingPrep"],
    "tob": ["CBOE"],
    "candle": [],
    "codes": ["Polygon"],
    "news": ["Feedparser", "NewsApi", "Ultima"],
    "load": [
      "YahooFinance",
      "AlphaVantage",
      "Polygon",
      "EODHD",
      "Intrinio",
      "DataBento"
    ],
    "th": {
      "open": ["Bursa"],
      "closed": ["Bursa"],
      "all": ["Bursa"],
      "exchange": ["Bursa"],
      "holidays": ["PandasMarketCalendars"],
      "symbol": ["FinanceDatabase"]
    },
    "options": {
      "unu": ["FDScanner"],
      "calc": [],
      "load": [
        "YahooFinance",
        "Tradier",
        "Nasdaq",
        "Intrinio"
      ],
      "pcr": [
        "AlphaQuery"
      ],
      "info": [
        "Barchart"
      ],
      "hist": [
        "ChartExchange",
        "Tradier",
        "Intrinio"
      ],
      "vsurf": [
        "YahooFinance"
      ],
      "grhist": [
        "Intrinio"
      ],
      "plot": [
        "YahooFinance"
      ],
      "parity": [
        "YahooFinance"
      ],
      "binom": [
        "YahooFinance"
      ],
      "greeks": [
        "YahooFinance"
      ],
      "eodchain": [
        "Intrinio"
      ],
      "pricing": {
        "add": [],
        "rmv": [],
        "show": [],
        "rnval": ["YahooFinance"]
      },
      "hedge": {
        "list": [],
        "pick": [],
        "add": [],
        "rmv": [],
        "sop": [],
        "plot": ["YahooFinance"]
      }
    },
    "disc": {
      "filings": ["FinancialModelingPrep"],
      "pipo": ["Finnhub"],
      "fipo": ["Finnhub"],
      "gainers": ["YahooFinance"],
      "losers": ["YahooFinance"],
      "ugs": ["YahooFinance"],
      "gtech": ["YahooFinance"],
      "active": ["YahooFinance"],
      "ulc": ["YahooFinance"],
      "asc": ["YahooFinance"],
      "arkord": ["CathiesArk"],
      "upcoming": ["SeekingAlpha"],
      "trending": ["SeekingAlpha"],
      "lowfloat": ["Fidelity"],
      "hotpenny": ["YahooFinance", "Shortinterest"],
      "rtat": ["Nasdaq"],
      "divcal": ["Nasdaq"]
    },
    "sia": {
      "select": ["YahooFinance"],
      "clear": [],
      "industry": ["FinanceDatabase"],
      "sector": ["FinanceDatabase"],
      "country": ["FinanceDatabase"],
      "mktcap": ["FinanceDatabase"],
      "exchange": ["FinanceDatabase"],
      "period": ["StockAnalysis"],
      "cps": ["FinanceDatabase"],
      "cpic": ["FinanceDatabase"],
      "cpis": ["FinanceDatabase"],
      "cpcs": ["FinanceDatabase"],
      "cpci": ["FinanceDatabase"],
      "metric": ["YahooFinance"],
      "vis": ["StockAnalysis"]
    },
    "dps": {
      "load": ["YahooFinance", "AlphaVantage", "Polygon", "EODHD"],
      "shorted": ["YahooFinance"],
      "ctb": ["InteractiveBrokers", "Stocksera"],
      "hsi": ["Shortinterest"],
      "prom": ["FINRA"],
      "pos": ["Stockgrid"],
      "sidtc": ["Stockgrid"],
      "dpotc": ["FINRA"],
      "ftd": ["SEC"],
      "spos": ["Stockgrid"],
      "psi": ["Stockgrid", "Quandl"]
    },
    "scr": {
      "view": [],
      "set": [],
      "historical": ["YahooFinance"],
      "overview": ["Finviz"],
      "valuation": ["Finviz"],
      "financial": ["Finviz"],
      "ownership": ["Finviz"],
      "performance": ["Finviz"],
      "technical": ["Finviz"],
      "arktrades": ["Cathiesark"]
    },
    "ins": {
      "load": ["YahooFinance", "AlphaVantage", "Polygon", "EODHD"],
      "view": [],
      "set": [],
      "filter": ["OpenInsider"],
      "lcb": ["OpenInsider"],
      "lpsb": ["OpenInsider"],
      "lit": ["OpenInsider"],
      "lip": ["OpenInsider"],
      "blip": ["OpenInsider"],
      "blop": ["OpenInsider"],
      "blcp": ["OpenInsider"],
      "lis": ["OpenInsider"],
      "blis": ["OpenInsider"],
      "blos": ["OpenInsider"],
      "blcs": ["OpenInsider"],
      "topt": ["OpenInsider"],
      "toppw": ["OpenInsider"],
      "toppm": ["OpenInsider"],
      "tipt": ["OpenInsider"],
      "tippw": ["OpenInsider"],
      "tippm": ["OpenInsider"],
      "tist": ["OpenInsider"],
      "tispw": ["OpenInsider"],
      "tispm": ["OpenInsider"],
      "stats": ["OpenInsider"],
      "act": ["BusinessInsider"],
      "lins": ["Finviz"]
    },
    "gov": {
      "load": ["YahooFinance", "AlphaVantage", "Polygon", "EODHD"],
      "lasttrades": ["QuiverQuant"],
      "topbuys": ["QuiverQuant"],
      "topsells": ["QuiverQuant"],
      "lastcontracts": ["QuiverQuant"],
      "qtrcontracts": ["QuiverQuant"],
      "toplobbying": ["QuiverQuant"],
      "gtrades": ["QuiverQuant"],
      "contracts": ["QuiverQuant"],
      "histcont": ["QuiverQuant"],
      "lobbying": ["QuiverQuant"]
    },
    "ba": {
      "load": [
        "YahooFinance",
        "AlphaVantage",
        "Polygon",
        "EODHD",
        "AlthubPlatform"
      ],
      "headlines": [
        "FinBrain"
      ],
      "snews": [
        "Finnhub"
      ],
      "wsb": [
        "Reddit"
      ],
      "spacc": [
        "Reddit"
      ],
      "redditsent": [
        "Reddit"
      ],
      "popular": [
        "Reddit"
      ],
      "getdd": [
        "Reddit"
      ],
      "trending": [
        "Stocktwits"
      ],
      "stalker": [
        "Stocktwits"
      ],
      "bullbear": [
        "Stocktwits"
      ],
      "messages": [
        "Stocktwits"
      ],
      "infer": [
        "Twitter"
      ],
      "sentiment": [
        "Twitter"
      ],
      "mentions": [
        "Google"
      ],
      "regions": [
        "Google"
      ],
      "interest": [
        "Google"
      ],
      "queries": [
        "Google"
      ],
      "rise": [
        "Google"
      ],
      "ns": [
        "Althub Platform"
      ]
    },
    "ca": {
      "load": ["YahooFinance", "AlphaVantage", "Polygon", "EODHD"],
      "tsne": ["YahooFinance"],
      "get": ["Finviz", "Polygon", "Finnhub"],
      "set": [],
      "add": [],
      "rmv": [],
      "historical": ["YahooFinance"],
      "hcorr": ["YahooFinance"],
      "volume": ["YahooFinance"],
      "income": ["MarketWatch"],
      "balance": ["MarketWatch"],
      "cashflow": ["MarketWatch"],
      "sentiment": ["FinBrain"],
      "scorr": ["FinBrain"],
      "overview": ["Finviz"],
      "valuation": ["Finviz"],
      "financial": ["Finviz"],
      "ownership": ["Finviz"],
      "performance": ["Finviz"],
      "technical": ["Finviz"]
    },
    "fa": {
      "load": ["YahooFinance", "AlphaVantage", "Polygon", "EODHD"],
      "enterprise": ["FinancialModelingPrep", "YahooFinance"],
      "divs": ["YahooFinance"],
      "splits": ["YahooFinance"],
      "rating": ["Finviz", "FinancialModelingPrep"],
      "rot": ["Finnhub"],
      "warnings": ["MarketWatch"],
      "shrs": ["YahooFinance"],
      "supplier": ["CSIMarket"],
      "customer": ["CSIMarket"],
      "income": [
        "FinancialModelingPrep",
        "Polygon",
        "AlphaVantage",
        "EODHD",
        "YahooFinance"
      ],
      "balance": [
        "FinancialModelingPrep",
        "Polygon",
        "AlphaVantage",
        "EODHD",
        "YahooFinance"
      ],
      "cash": [
        "FinancialModelingPrep",
        "Polygon",
        "AlphaVantage",
        "EODHD",
        "YahooFinance"
      ],
      "overview": [
        "Finviz",
        "FinancialModelingPrep",
        "AlphaVantage",
        "YahooFinance"
      ],
      "mgmt": ["BusinessInsider"],
      "analysis": ["Elect"],
      "score": ["FinancialModelingPrep"],
      "quote": ["FinancialModelingPrep"],
      "mktcap": ["FinancialModelingPrep", "YahooFinance"],
      "growth": ["FinancialModelingPrep"],
      "metrics": ["FinancialModelingPrep", "AlphaVantage"],
      "ratios": ["FinancialModelingPrep"],
      "dupont": ["AlphaVantage"],
      "fraud": ["AlphaVantage"],
      "sec": ["Nasdaq"],
      "earnings": ["AlphaVantage", "YahooFinance"],
      "epsfc": ["SeekingAlpha"],
      "revfc": ["SeekingAlpha"],
      "est": ["BusinessInsider"],
      "pt": ["BusinessInsider", "FinancialModelingPrep"],
      "dcf": ["StockAnalysis"],
      "dcfc": ["FinancialModelingPrep"]
    },
    "bt": {
      "load": ["YahooFinance", "AlphaVantage", "Polygon", "EODHD"],
      "whatif": ["YahooFinance"]
    },
    "ta": {
      "load": ["YahooFinance", "AlphaVantage", "Polygon", "EODHD"],
      "recom": ["TradingView"],
      "summary": ["FinBrain"],
      "tv": ["TradingView"]
    },
    "qa": {
      "load": ["YahooFinance", "AlphaVantage", "Polygon", "EODHD"]
    }
  },
  "crypto": {
    "price": ["Pyth"],
    "load": ["YahooFinance", "CoinGecko", "CCXT"],
    "find": ["CoinGecko", "CoinPaprika", "Binance", "Coinbase", "YahooFinance"],
    "headlines": ["FinBrain"],
    "prt": ["CoinGecko"],
    "disc": {
      "top": ["CoinGecko", "CoinMarketCap"],
      "trending": ["CoinGecko"],
      "gainers": ["CoinGecko"],
      "losers": ["CoinGecko"],
      "search": ["CoinPaprika"],
      "nft_mktp_chains": ["DappRadar"],
      "nft_mktp": ["DappRadar"],
      "dapps": ["DappRadar"],
      "dapp_categories": ["DappRadar"],
      "dapp_chains": ["DappRadar"],
      "dapp_metrics": ["DappRadar"],
      "defi_chains": ["DappRadar"],
      "tokens": ["DappRadar"],
      "fees": ["Cryptostats"]
    },
    "ov": {
      "global": ["CoinGecko", "CoinPaprika"],
      "defi": ["CoinGecko"],
      "stables": ["CoinGecko"],
      "exchanges": ["CoinGecko", "CoinPaprika"],
      "exrates": ["CoinGecko"],
      "indexes": ["CoinGecko"],
      "derivatives": ["CoinGecko"],
      "categories": ["CoinGecko"],
      "hold": ["CoinGecko"],
      "hm": ["CoinGecko"],
      "info": ["CoinPaprika"],
      "markets": ["CoinPaprika"],
      "exmarkets": ["CoinPaprika"],
      "platforms": ["CoinPaprika"],
      "contracts": ["CoinPaprika"],
      "pairs": ["Coinbase"],
      "news": ["CryptoPanic"],
      "wf": ["WithdrawalFees"],
      "ewf": ["WithdrawalFees"],
      "wfpe": ["WithdrawalFees"],
      "altindex": ["BlockchainCenter"],
      "btcrb": ["BlockchainCenter"],
      "ch": ["Rekt"],
      "cr": ["LoanScan"],
      "fun": ["TokenTerminal"]
    },
    "onchain": {
      "hr": ["Glassnode"],
      "btccp": ["Blockchain"],
      "btcct": ["Blockchain"],
      "btcblockdata": ["Blockchain"],
      "gwei": ["ETHGasStations"],
      "whales": ["WhaleAlert"],
      "lt": ["BitQuery"],
      "dvcp": ["BitQuery"],
      "tv": ["BitQuery"],
      "ueat": ["BitQuery"],
      "ttcp": ["BitQuery"],
      "baas": ["BitQuery"],
      "query": ["Shroom"],
      "address": ["Ethplorer"],
      "top": ["Ethplorer"],
      "balance": ["Ethplorer"],
      "hist": ["Ethplorer"],
      "info": ["Ethplorer"],
      "holders": ["Ethplorer"],
      "th": ["Ethplorer"],
      "prices": ["Ethplorer"],
      "tx": ["Ethplorer"],
      "topledger": ["Topledger"]
    },
    "defi": {
      "newsletter": ["Substack"],
      "vaults": ["Coindix"],
      "tokens": ["TheGraph"],
      "stats": ["TheGraph"],
      "pairs": ["TheGraph"],
      "pools": ["TheGraph"],
      "swaps": ["TheGraph"],
      "ldapps": ["DeFiLlama"],
      "gdapps": ["DeFiLlama"],
      "stvl": ["DeFiLlama"],
      "dtvl": ["DeFiLlama"],
      "sinfo": ["TerraFCD"],
      "validators": ["TerraFCD"],
      "gacc": ["TerraFCD"],
      "sreturn": ["TerraFCD"],
      "lcsc": ["Smartstake"],
      "anchor": ["CryptoSaurio"]
    },
    "tools": {
      "aprtoapy": [],
      "il": []
    },
    "nft": {
      "stats": ["OpenSea"],
      "fp": ["NFTPriceFloor"],
      "collections": ["NFTPriceFloor"]
    },
    "dd": {
      "load": ["YahooFinance", "CoinGecko", "CCXT"],
      "info": ["CoinGecko"],
      "ath": ["CoinGecko"],
      "atl": ["CoinGecko"],
      "web": ["CoinGecko"],
      "bc": ["CoinGecko"],
      "pi": ["Messari"],
      "gov": ["Messari"],
      "basic": ["CoinPaprika"],
      "stats": ["Coinbase"],
      "desc": ["TokenTerminal"],
      "market": ["CoinGecko"],
      "mkt": ["CoinPaprika"],
      "ex": ["CoinPaprika"],
      "balance": ["Binance"],
      "oi": ["Coinglass"],
      "fundrate": ["Coinglass"],
      "liquidations": ["Coinglass"],
      "eb": ["Coinglass"],
      "trades": ["CCXT"],
      "ob": ["CCXT"],
      "active": ["Glassnode"],
      "nonzero": ["Glassnode"],
      "change": ["Glassnode"],
      "ps": ["CoinPaprika"],
      "mcapdom": ["Messari"],
      "mt": ["Messari"],
      "funot": ["TokenTerminal"],
      "team": ["Messari"],
      "inv": ["Messari"],
      "tk": ["Messari"],
      "fr": ["Messari"],
      "rm": ["Messari"],
      "events": ["CoinPaprika"],
      "news": ["CryptoPanic"],
      "links": ["Messari"],
      "twitter": ["CoinPaprika"],
      "social": ["CoinGecko"],
      "score": ["CoinGecko"],
      "dev": ["CoinGecko"],
      "gh": ["Santiment"]
    },
    "ta": {
      "load": ["YahooFinance", "CoinGecko", "CCXT"],
      "tv": ["TradingView"]
    },
    "qa": {
      "load": ["YahooFinance", "CoinGecko", "CCXT"]
    }
  },
  "etf": {
    "search": ["FinanceDatabase", "StockAnalysis"],
    "load": ["YahooFinance"],
    "disc": {
      "gainers": ["WallStreetJournal"],
      "decliners": ["WallStreetJournal"],
      "active": ["WallStreetJournal"]
    },
    "overview": ["StockAnalysis"],
    "holdings": ["StockAnalysis"],
    "weights": ["FinancialModelingPrep"],
    "news": ["NewsApi"],
    "compare": ["StockAnalysis"]
  },
  "economy": {
    "overview": ["WallStreetJournal"],
    "futures": ["WallStreetJournal", "Finviz"],
    "map": ["Finviz"],
    "bigmac": ["Nasdaq"],
    "events": ["Nasdaq"],
    "edebt": ["Wikipedia"],
<<<<<<< HEAD
=======
    "usdli": ["FRED"],
    "rtps": ["AlphaVantage"],
>>>>>>> 8df31f8d
    "valuation": ["Finviz"],
    "performance": ["Finviz"],
    "gdp": ["OECD"],
    "rgdp": ["OECD"],
    "fgdp": ["OECD"],
    "debt": ["OECD"],
    "cpi": ["FRED"],
    "ccpi": ["OECD"],
    "balance": ["OECD"],
    "revenue": ["OECD"],
    "spending": ["OECD"],
    "trust": ["OECD"],
    "treasury": ["EconDB"],
    "fred": ["FRED"],
    "index": ["YahooFinance"]
  },
  "forex": {
    "load": ["YahooFinance", "AlphaVantage", "Polygon"],
    "quote": ["YahooFinance", "AlphaVantage"],
    "fwd": ["FXEmpire"]
  },
  "funds": {
    "country": ["MorningStar"],
    "search": ["MorningStar"],
    "load": ["MorningStar"],
    "info": ["MorningStar"],
    "plot": ["MorningStar"],
    "sector": ["MorningStar"],
    "carbon": ["MorningStar"],
    "exclusion": ["MorningStar"],
    "holdings": ["MorningStar"],
    "alswe": ["Avanza"],
    "infoswe": ["Avanza"]
  },
  "futures": {
    "search": ["YahooFinance"],
    "historical": ["YahooFinance", "DataBento"],
    "curve": ["YahooFinance"]
  },
  "fixedincome": {
    "estr": ["FRED", "ECB"],
    "sofr": ["FRED"],
    "sonia": ["FRED"],
    "ameribor": ["FRED"],
    "fed": ["FRED"],
    "iorb": ["FRED"],
    "projection": ["FRED"],
    "dwpcr": ["FRED"],
    "ecb": ["FRED"],
    "treasury": ["OECD"],
    "usrates": ["FRED"],
    "ycrv": ["FRED"],
    "ecbycrv": ["ECB"],
    "icebofa": ["FRED"],
    "moody": ["FRED"],
    "spot": ["FRED"],
    "cp": ["FRED"],
    "hqm": ["FRED"],
    "icespread": ["FRED"],
    "tmc": ["FRED"],
    "ffrmc": ["FRED"],
    "tbffr": ["FRED"]
  },
  "portfolio": {
    "po": {
      "maxsharpe": ["YahooFinance"],
      "minrisk": ["YahooFinance"],
      "maxutil": ["YahooFinance"],
      "maxret": ["YahooFinance"],
      "maxdiv": ["YahooFinance"],
      "maxdecorr": ["YahooFinance"],
      "blacklitterman": ["FinancialModelingPrep"],
      "ef": ["YahooFinance"],
      "riskparity": ["YahooFinance"],
      "relriskparity": ["YahooFinance"],
      "hrp": ["YahooFinance"],
      "herc": ["YahooFinance"],
      "nco": ["YahooFinance"],
      "equal": ["YahooFinance"],
      "mktcap": ["FinancialModelingPrep"]
    }
  },
  "alternative": {
    "oss": {
      "rossidx": ["RunaCapital"],
      "rs": ["GitHub"],
      "sh": ["GitHub"],
      "tr": ["GitHub"]
    },
    "hn": ["HackerNews"]
  },
  "news" : ["Biztoc","Feedparser"]
}<|MERGE_RESOLUTION|>--- conflicted
+++ resolved
@@ -514,11 +514,7 @@
     "bigmac": ["Nasdaq"],
     "events": ["Nasdaq"],
     "edebt": ["Wikipedia"],
-<<<<<<< HEAD
-=======
     "usdli": ["FRED"],
-    "rtps": ["AlphaVantage"],
->>>>>>> 8df31f8d
     "valuation": ["Finviz"],
     "performance": ["Finviz"],
     "gdp": ["OECD"],
