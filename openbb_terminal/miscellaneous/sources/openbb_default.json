--- conflicted
+++ resolved
@@ -1409,14 +1409,6 @@
         "GitHub"
       ]
     },
-<<<<<<< HEAD
     "hn": ["HackerNews"]
   },
-  "news" : ["Biztoc","Feedparser"]
-=======
-    "hn": [
-      "HackerNews"
-    ]
-  }
->>>>>>> 2a38da1d
-}+  "news" : ["Biztoc","Feedparser"]