--- conflicted
+++ resolved
@@ -90,26 +90,6 @@
 # sorting api key section by name
 API_DICT = dict(sorted(API_DICT.items()))
 
-<<<<<<< HEAD
-# List of keys that are not stored in the hub
-LOCAL_KEYS = [
-    "RH_USERNAME",
-    "RH_PASSWORD",
-    "DG_USERNAME",
-    "DG_PASSWORD",
-    "DG_TOTP_SECRET",
-    "OANDA_ACCOUNT_TYPE",
-    "OANDA_ACCOUNT",
-    "OANDA_TOKEN",
-    "API_BINANCE_KEY",
-    "API_BINANCE_SECRET",
-    "API_COINBASE_KEY",
-    "API_COINBASE_SECRET",
-    "API_COINBASE_PASS_PHRASE",
-]
-
-=======
->>>>>>> 291344b9
 
 class KeyStatus(str, Enum):
     """Class to handle status messages and colors"""
@@ -286,11 +266,7 @@
 
     if local_user and persist:
         write_to_dotenv("OPENBB_" + name, value)
-<<<<<<< HEAD
-    elif not local_user and name not in LOCAL_KEYS:
-=======
-    elif not local_user and sync_enabled and name not in LOCAL_CREDENTIALS:
->>>>>>> 291344b9
+    elif not local_user and name not in LOCAL_CREDENTIALS:
         upload_config(
             key=name,
             value=str(value),
