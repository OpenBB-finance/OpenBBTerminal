--- conflicted
+++ resolved
@@ -84,8 +84,8 @@
     "tokenterminal": "TOKEN_TERMINAL",
     "shroom": "SHROOM",
     "stocksera": "STOCKSERA",
+    "dappradar": "DAPPRADAR",
     "openai": "OPENAI",
-    "dappradar": "DAPPRADAR",
 }
 
 # sorting api key section by name
@@ -2781,38 +2781,37 @@
     return str(status)
 
 
-# Set OpenAI key
-def set_openai_key(key: str, persist: bool = False, show_output: bool = False) -> str:
-    """Set OpenAI key
-
-    Parameters
-    ----------
-    key: str
-        API key
-    persist: bool, optional
-        If False, api key change will be contained to where it was changed. For example, a Jupyter notebook session.
-        If True, api key change will be global, i.e. it will affect terminal environment variables.
-        By default, False.
-    show_output: bool, optional
-        Display status string or not. By default, False.
-
-    Returns
-    -------
-    str
-        Status of key set
-
-    Examples
-    --------
-    >>> from openbb_terminal.sdk import openbb
-    >>> openbb.keys.openai(key="example_key")
-    """
-
-    handle_credential("API_OPENAI_KEY", key, persist)
-    return check_openai_key(show_output)
-
-
-def check_openai_key(show_output: bool = False) -> str:
-    """Check OpenAI key
+def set_ultima_key(key: str, persist: bool = False, show_output: bool = False) -> str:
+    """Set Ultima Insights key
+
+    Parameters
+    ----------
+    key: str
+        API key
+    persist: bool, optional
+        If False, api key change will be contained to where it was changed. For example, a Jupyter notebook session.
+        If True, api key change will be global, i.e. it will affect terminal environment variables.
+        By default, False.
+    show_output: bool, optional
+        Display status string or not. By default, False.
+
+    Returns
+    -------
+    str
+        Status of key set
+
+    Examples
+    --------
+    >>> from openbb_terminal.sdk import openbb
+    >>> openbb.keys.ultima(key="example_key")
+    """
+
+    handle_credential("API_ULTIMA_KEY", key, persist)
+    return check_ultima_key(show_output)
+
+
+def check_ultima_key(show_output: bool = False) -> str:
+    """Check Ultima Insights key
 
     Parameters
     ----------
@@ -2825,27 +2824,8 @@
         Status of key set
     """
 
-    if show_output:
-        console.print("Checking status...")
-
-    current_user = get_current_user()
-
-<<<<<<< HEAD
-    if current_user.credentials.API_OPENAI_KEY == "REPLACE_ME":
-        logger.info("OpenAI key not defined")
-        status = KeyStatus.NOT_DEFINED
-    else:
-        # Set the endpoint URL and data to be sent
-        data = {
-            "prompt": "Hello, Open AI!",
-        }
-
-        # Make the API call and print the response
-        try:
-            openai.api_key = current_user.credentials.API_OPENAI_KEY
-            # Make the API call and print the response
-            openai.Completion.create(engine="davinci", prompt=data["prompt"])
-=======
+    current_user = get_current_user()
+
     if current_user.credentials.API_ULTIMA_KEY == "REPLACE_ME":
         status = KeyStatus.NOT_DEFINED
     else:
@@ -2859,7 +2839,148 @@
             logger.warning("Ultima Insights key defined, test failed")
             status = KeyStatus.DEFINED_TEST_FAILED
         elif r.status_code == 200:
->>>>>>> 316e83dc
+            status = KeyStatus.DEFINED_TEST_PASSED
+        else:
+            logger.warning("Ultima Insights key defined, test inconclusive")
+            status = KeyStatus.DEFINED_TEST_INCONCLUSIVE
+
+    if show_output:
+        console.print(status.colorize())
+
+    return str(status)
+
+
+def set_dappradar_key(
+    key: str, persist: bool = False, show_output: bool = False
+) -> str:
+    """Set DappRadar key
+
+    Parameters
+    ----------
+    key: str
+        API key
+    persist: bool, optional
+        If False, api key change will be contained to where it was changed. For example, a Jupyter notebook session.
+        If True, api key change will be global, i.e. it will affect terminal environment variables.
+        By default, False.
+    show_output: bool, optional
+        Display status string or not. By default, False.
+
+    Returns
+    -------
+    str
+        Status of key set
+
+    Examples
+    --------
+    >>> from openbb_terminal.sdk import openbb
+    >>> openbb.keys.dappradar(key="example_key")
+    """
+
+    handle_credential("API_DAPPRADAR_KEY", key, persist)
+    return check_dappradar_key(show_output)
+
+
+def check_dappradar_key(show_output: bool = False) -> str:
+    """Check DappRadar key
+
+    Parameters
+    ----------
+    show_output: bool
+        Display status string or not. By default, False.
+
+    Returns
+    -------
+    str
+        Status of key set
+    """
+
+    current_user = get_current_user()
+
+    if current_user.credentials.API_DAPPRADAR_KEY == "REPLACE_ME":
+        status = KeyStatus.NOT_DEFINED
+    else:
+        r = request(
+            "https://api.dappradar.com/4tsxo4vuhotaojtl/tokens/chains",
+            headers={"X-BLOBR-KEY": current_user.credentials.API_DAPPRADAR_KEY},
+        )
+        if r.status_code in [403, 401, 429]:
+            logger.warning("DappRadar key defined, test failed")
+            status = KeyStatus.DEFINED_TEST_FAILED
+        elif r.status_code == 200:
+            status = KeyStatus.DEFINED_TEST_PASSED
+        else:
+            logger.warning("DappRadar key defined, test inconclusive")
+            status = KeyStatus.DEFINED_TEST_INCONCLUSIVE
+
+    if show_output:
+        console.print(status.colorize())
+
+    return str(status)
+  
+# Set OpenAI key
+def set_openai_key(key: str, persist: bool = False, show_output: bool = False) -> str:
+    """Set OpenAI key
+
+    Parameters
+    ----------
+    key: str
+        API key
+    persist: bool, optional
+        If False, api key change will be contained to where it was changed. For example, a Jupyter notebook session.
+        If True, api key change will be global, i.e. it will affect terminal environment variables.
+        By default, False.
+    show_output: bool, optional
+        Display status string or not. By default, False.
+
+    Returns
+    -------
+    str
+        Status of key set
+
+    Examples
+    --------
+    >>> from openbb_terminal.sdk import openbb
+    >>> openbb.keys.openai(key="example_key")
+    """
+
+    handle_credential("API_OPENAI_KEY", key, persist)
+    return check_openai_key(show_output)
+
+
+def check_openai_key(show_output: bool = False) -> str:
+    """Check OpenAI key
+
+    Parameters
+    ----------
+    show_output: bool
+        Display status string or not. By default, False.
+
+    Returns
+    -------
+    str
+        Status of key set
+    """
+
+    if show_output:
+        console.print("Checking status...")
+
+    current_user = get_current_user()
+
+    if current_user.credentials.API_OPENAI_KEY == "REPLACE_ME":
+        logger.info("OpenAI key not defined")
+        status = KeyStatus.NOT_DEFINED
+    else:
+        # Set the endpoint URL and data to be sent
+        data = {
+            "prompt": "Hello, Open AI!",
+        }
+
+        # Make the API call and print the response
+        try:
+            openai.api_key = current_user.credentials.API_OPENAI_KEY
+            # Make the API call and print the response
+            openai.Completion.create(engine="davinci", prompt=data["prompt"])
             status = KeyStatus.DEFINED_TEST_PASSED
             logger.info("OpenAI key defined, test passed")
 
@@ -2879,80 +3000,4 @@
 
     return str(status)
 
-
-def set_ultima_key(key: str, persist: bool = False, show_output: bool = False) -> str:
-    """Set Ultima Insights key
-
-    Parameters
-    ----------
-    key: str
-        API key
-    persist: bool, optional
-        If False, api key change will be contained to where it was changed. For example, a Jupyter notebook session.
-        If True, api key change will be global, i.e. it will affect terminal environment variables.
-        By default, False.
-    show_output: bool, optional
-        Display status string or not. By default, False.
-
-    Returns
-    -------
-    str
-        Status of key set
-
-    Examples
-    --------
-    >>> from openbb_terminal.sdk import openbb
-    >>> openbb.keys.ultima(key="example_key")
-    """
-
-    handle_credential("API_ULTIMA_KEY", key, persist)
-    return check_ultima_key(show_output)
-
-
-def check_ultima_key(show_output: bool = False) -> str:
-    """Check Ultima Insights key
-
-    Parameters
-    ----------
-    show_output: bool
-        Display status string or not. By default, False.
-
-    Returns
-    -------
-    str
-        Status of key set
-    """
-
-    current_user = get_current_user()
-
-<<<<<<< HEAD
-    if current_user.credentials.API_ULTIMA_KEY == "REPLACE_ME":
-        logger.info("Ultima Insights key not defined")
-=======
-    if current_user.credentials.API_DAPPRADAR_KEY == "REPLACE_ME":
->>>>>>> 316e83dc
-        status = KeyStatus.NOT_DEFINED
-    else:
-        r = request(
-            "https://api.ultimainsights.ai/v1/checkAPIKey",
-            headers={
-                "Authorization": f"Bearer {current_user.credentials.API_ULTIMA_KEY}"
-            },
-        )
-        if r.status_code in [403, 401, 429]:
-            logger.warning("Ultima Insights key defined, test failed")
-            status = KeyStatus.DEFINED_TEST_FAILED
-        elif r.status_code == 200:
-<<<<<<< HEAD
-            logger.info("Ultima Insights key defined, test passed")
-=======
->>>>>>> 316e83dc
-            status = KeyStatus.DEFINED_TEST_PASSED
-        else:
-            logger.warning("Ultima Insights key defined, test inconclusive")
-            status = KeyStatus.DEFINED_TEST_INCONCLUSIVE
-
-    if show_output:
-        console.print(status.colorize())
-
-    return str(status)+  