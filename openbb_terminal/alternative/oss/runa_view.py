--- conflicted
+++ resolved
@@ -1,27 +1,19 @@
 """Rekt view"""
 import logging
 import os
-<<<<<<< HEAD
 
-from matplotlib import pyplot as plt, ticker
-from openbb_terminal.core.plots.backend import plots_backend
-=======
-from typing import List, Optional
+from matplotlib import (
+    pyplot as plt,
+    ticker,
+)
 
-from matplotlib import pyplot as plt
-from matplotlib import ticker
-
->>>>>>> 6df17efa
 from openbb_terminal.alternative.oss import runa_model
 from openbb_terminal.config_plot import PLOT_DPI
 from openbb_terminal.config_terminal import theme
+from openbb_terminal.core.plots.backend import plots_backend
 from openbb_terminal.decorators import log_start_end
 from openbb_terminal.helper_funcs import (
     export_data,
-<<<<<<< HEAD
-=======
-    is_valid_axes_count,
->>>>>>> 6df17efa
     lambda_long_number_format,
     plot_autoscale,
     print_rich_table,
