--- conflicted
+++ resolved
@@ -149,11 +149,7 @@
     else:
         raise Exception("Using git")
 except Exception:
-<<<<<<< HEAD
-    version = "2.2.0"
-=======
     version = "2.3.0"
->>>>>>> 0897630b
 VERSION = str(os.getenv("OPENBB_VERSION", version))
 
 # Select the terminal translation language
