--- conflicted
+++ resolved
@@ -271,25 +271,13 @@
                     type_="settings",
                     auth_header=get_current_user().profile.get_auth_header(),
                 )
-<<<<<<< HEAD
-                if response:
-                    configs = json.loads(response.content)
-                    Local.set_theme_from_hub(configs)
-                    set_preference("RICH_STYLE", ns_parser.style)
-                    Hub.upload_config(
-                        key="RICH_STYLE",
-                        value=ns_parser.style,
-                        type_="settings",
-                        auth_header=get_current_user().profile.get_auth_header(),
-=======
                 if ns_parser.style == "hub":
                     response = Hub.fetch_user_configs(
                         get_current_user().profile.get_session()
->>>>>>> 9e284497
                     )
                     if response:
                         configs = json.loads(response.content)
-                        Local.set_theme(configs)
+                        Local.set_theme_from_hub(configs)
                 console.print("Theme updated.")
 
     @log_start_end(log=logger)
