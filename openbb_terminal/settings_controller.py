"""Settings Controller Module"""
__docformat__ = "numpy"

# IMPORTATION STANDARD
import argparse
import logging
import os
import os.path
from pathlib import Path
<<<<<<< HEAD
from typing import List, Optional
=======
from typing import List, Optional, Union
>>>>>>> fbf6ce06

import pytz

# IMPORTATION THIRDPARTY
from dotenv import set_key

# IMPORTATION INTERNAL
<<<<<<< HEAD
from openbb_terminal import config_plot as cfg_plot, feature_flags as obbff
from openbb_terminal.core.config.paths import USER_DATA_DIRECTORY, USER_ENV_FILE
=======
from openbb_terminal import (
    config_plot as cfg_plot,
    featflags_controller as obbff_ctrl,
    feature_flags as obbff,
)
from openbb_terminal.core.config import paths
from openbb_terminal.core.config.paths import (
    USER_DATA_SOURCES_DEFAULT_FILE,
    USER_ENV_FILE,
)
>>>>>>> fbf6ce06
from openbb_terminal.custom_prompt_toolkit import NestedCompleter
from openbb_terminal.decorators import log_start_end
from openbb_terminal.helper_funcs import (
    get_flair,
    get_user_timezone_or_invalid,
    parse_and_split_input,
)
from openbb_terminal.menu import session
from openbb_terminal.parent_classes import BaseController
from openbb_terminal.rich_config import MenuText, console
from openbb_terminal.session.hub_model import patch_user_configs
from openbb_terminal.session.user import User

# pylint: disable=too-many-lines,no-member,too-many-public-methods,C0302
# pylint: disable=import-outside-toplevel

logger = logging.getLogger(__name__)


class SettingsController(BaseController):
    """Settings Controller class"""

    CHOICES_COMMANDS: List[str] = [
        "dt",
        "autoscaling",
        "dpi",
        "backend",
        "height",
        "width",
        "pheight",
        "pwidth",
        "monitor",
        "lang",
        "tz",
        "userdata",
        "source",
        "flair",
        "colors",
    ]
    PATH = "/settings/"
    CHOICES_GENERATION = True

    languages_available = [
        lang.strip(".yml")
        for lang in os.listdir(obbff.i18n_dict_location)
        if lang.endswith(".yml")
    ]

    def __init__(
        self, queue: Optional[List[str]] = None, env_file: str = str(USER_ENV_FILE)
    ):
        """Constructor"""
        super().__init__(queue)
        self.env_file = env_file

        if session and obbff.USE_PROMPT_TOOLKIT:
            choices: dict = self.choices_default
            choices["tz"] = {c: None for c in pytz.all_timezones}
            choices["lang"] = {c: None for c in self.languages_available}
            self.choices = choices
            self.completer = NestedCompleter.from_nested_dict(choices)

        self.sort_filter = r"((tz\ -t |tz ).*?("
        for tz in pytz.all_timezones:
            tz = tz.replace("/", r"\/")
            self.sort_filter += f"{tz}|"
        self.sort_filter += ")*)"

    def parse_input(self, an_input: str) -> List:
        """Parse controller input

        Overrides the parent class function to handle github org/repo path convention.
        See `BaseController.parse_input()` for details.
        """
        # Filtering out
        sort_filter = self.sort_filter

        custom_filters = [sort_filter]

        commands = parse_and_split_input(
            an_input=an_input, custom_filters=custom_filters
        )
        return commands

    def print_help(self):
        """Print help"""
        mt = MenuText("settings/")
        mt.add_info("_info_")
        mt.add_raw("\n")
        mt.add_cmd("colors")
        mt.add_setting("dt", obbff.USE_DATETIME)
        mt.add_cmd("flair")
        mt.add_raw("\n")
        mt.add_param("_flair", get_flair())
        mt.add_raw("\n")
        mt.add_cmd("lang")
        mt.add_raw("\n")
        mt.add_param("_language", obbff.USE_LANGUAGE)
        mt.add_raw("\n")
        mt.add_cmd("userdata")
        mt.add_raw("\n")
        mt.add_param(
            "_user_data_folder",
            paths.USER_DATA_DIRECTORY,
        )
        mt.add_raw("\n")
        mt.add_cmd("tz")
        mt.add_raw("\n")
        mt.add_param("_timezone", get_user_timezone_or_invalid())
        mt.add_raw("\n")
        mt.add_setting("autoscaling", obbff.USE_PLOT_AUTOSCALING)
        if obbff.USE_PLOT_AUTOSCALING:
            mt.add_cmd("pheight")
            mt.add_cmd("pwidth")
            mt.add_raw("\n")
            mt.add_param("_plot_height_pct", cfg_plot.PLOT_HEIGHT_PERCENTAGE, 16)
            mt.add_param("_plot_width_pct", cfg_plot.PLOT_WIDTH_PERCENTAGE, 16)
        else:
            mt.add_cmd("height")
            mt.add_cmd("width")
            mt.add_raw("\n")
            mt.add_param("_plot_height", cfg_plot.PLOT_HEIGHT, 12)
            mt.add_param("_plot_width", cfg_plot.PLOT_WIDTH, 12)
        mt.add_raw("\n")
        mt.add_cmd("dpi")
        mt.add_raw("\n")
        mt.add_param("_dpi", cfg_plot.PLOT_DPI)
        mt.add_raw("\n")
        mt.add_cmd("backend")
        mt.add_raw("\n")
        mt.add_param("_backend", cfg_plot.BACKEND)
        mt.add_raw("\n")
        mt.add_cmd("monitor")
        mt.add_raw("\n")
        mt.add_param("_monitor", cfg_plot.MONITOR)
        mt.add_raw("\n")
        mt.add_cmd("source")
        mt.add_raw("\n")
        mt.add_param("_data_source", obbff.PREFERRED_DATA_SOURCE_FILE)
        mt.add_raw("\n")
        console.print(text=mt.menu_text, menu="Settings")

    @staticmethod
    def set_cfg_plot(name: str, value: Optional[Union[bool, str]]):
        """Set plot config attribute

        Parameters
        ----------
        name : str
            Environment variable name
        value : str
            Environment variable value
        """

        if User.is_guest():
            set_key(str(USER_ENV_FILE), name, str(value))

        # Remove "OPENBB_" prefix from env_var
        if name.startswith("OPENBB_"):
            name = name[7:]

        # Set obbff.env_var_name = not env_var_value
        setattr(cfg_plot, name, value)

        # Send feature flag to server
        if not User.is_guest() and User.is_sync_enabled():
            patch_user_configs(
                key=name,
                value=str(value),
                type_="settings",
                auth_header=User.get_auth_header(),
            )

    @staticmethod
    def set_path_config(name: str, value: Optional[Union[Path, str]]):
        """Set path config attribute

        Parameters
        ----------
        name : str
            Environment variable name
        value : str
            Environment variable value
        """

        if User.is_guest():
            set_key(str(USER_ENV_FILE), name, str(value))

        # Remove "OPENBB_" prefix from env_var
        if name.startswith("OPENBB_"):
            name = name[7:]

        # Set obbff.env_var_name = not env_var_value
        setattr(paths, name, value)

        # Send feature flag to server
        if not User.is_guest() and User.is_sync_enabled():
            patch_user_configs(
                key=name,
                value=str(value),
                type_="settings",
                auth_header=User.get_auth_header(),
            )

    @log_start_end(log=logger)
    def call_colors(self, other_args: List[str]):
        """Process colors command"""
        parser = argparse.ArgumentParser(
            add_help=False,
            formatter_class=argparse.ArgumentDefaultsHelpFormatter,
            prog="autoscaling",
            description="Set the use of autoscaling in the plots",
        )
        ns_parser = self.parse_simple_args(parser, other_args)
        if ns_parser:
            console.print(
                "\n1. Play with the terminal coloring embedded in our website https://openbb.co/customize\n"
            )
            console.print("2. Once happy, click 'Download Theme'\n")
            console.print(
                "3. The file 'openbb_config.richstyle.json' should be downloaded\n"
            )
            console.print(
                "4. Insert that config file inside /OpenBBUserData/styles/user/\n"
            )
            console.print("5. Close the terminal and run it again.\n")

    @log_start_end(log=logger)
    def call_dt(self, other_args: List[str]):
        """Process dt command"""
        parser = argparse.ArgumentParser(
            add_help=False,
            formatter_class=argparse.ArgumentDefaultsHelpFormatter,
            prog="dt",
            description="Set the use of datetime in the plots",
        )
        ns_parser = self.parse_simple_args(parser, other_args)
        if ns_parser:
            obbff_ctrl.FeatureFlagsController.set_feature_flag(
                "OPENBB_USE_DATETIME", not obbff.USE_DATETIME
            )

    @log_start_end(log=logger)
    def call_source(self, other_args: List[str]):
        """Process source command"""
        parser = argparse.ArgumentParser(
            add_help=False,
            formatter_class=argparse.ArgumentDefaultsHelpFormatter,
            prog="source",
            description="Preferred data source file.",
        )
        parser.add_argument(
            "-f",
            "--file",
            type=str,
            default=str(USER_DATA_SOURCES_DEFAULT_FILE),
            dest="file",
            help="file",
        )
        if other_args and "-" not in other_args[0][0]:
            other_args.insert(0, "-f")
        ns_parser = self.parse_simple_args(parser, other_args)
        if ns_parser:
            if os.path.exists(ns_parser.file):
                obbff_ctrl.FeatureFlagsController.set_feature_flag(
                    "OPENBB_PREFERRED_DATA_SOURCE_FILE", ns_parser.file
                )
                console.print("[green]Sources file changed successfully![/green]")
            else:
                console.print("[red]Couldn't find the sources file![/red]")

    @log_start_end(log=logger)
    def call_autoscaling(self, other_args: List[str]):
        """Process autoscaling command"""
        parser = argparse.ArgumentParser(
            add_help=False,
            formatter_class=argparse.ArgumentDefaultsHelpFormatter,
            prog="autoscaling",
            description="Set the use of autoscaling in the plots",
        )
        ns_parser = self.parse_simple_args(parser, other_args)
        if ns_parser:
            obbff_ctrl.FeatureFlagsController.set_feature_flag(
                "OPENBB_USE_PLOT_AUTOSCALING", not obbff.USE_PLOT_AUTOSCALING
            )

    @log_start_end(log=logger)
    def call_dpi(self, other_args: List[str]):
        """Process dpi command"""
        parser = argparse.ArgumentParser(
            add_help=False,
            formatter_class=argparse.ArgumentDefaultsHelpFormatter,
            prog="dpi",
            description="Dots per inch.",
        )
        parser.add_argument(
            "-v",
            "--value",
            type=int,
            dest="value",
            help="value",
            required="-h" not in other_args,
        )
        if other_args and "-" not in other_args[0][0]:
            other_args.insert(0, "-v")
        ns_parser = self.parse_simple_args(parser, other_args)
        if ns_parser and ns_parser.value:
            SettingsController.set_cfg_plot("OPENBB_PLOT_DPI", ns_parser.value)

    @log_start_end(log=logger)
    def call_height(self, other_args: List[str]):
        """Process height command"""
        parser = argparse.ArgumentParser(
            add_help=False,
            formatter_class=argparse.ArgumentDefaultsHelpFormatter,
            prog="height",
            description="select plot height (autoscaling disabled)",
        )
        parser.add_argument(
            "-v",
            "--value",
            type=int,
            dest="value",
            help="value",
            required="-h" not in other_args,
        )
        if other_args and "-" not in other_args[0][0]:
            other_args.insert(0, "-v")
        ns_parser = self.parse_simple_args(parser, other_args)
        if ns_parser:
            SettingsController.set_cfg_plot("OPENBB_PLOT_HEIGHT", ns_parser.value)

    @log_start_end(log=logger)
    def call_width(self, other_args: List[str]):
        """Process width command"""
        parser = argparse.ArgumentParser(
            add_help=False,
            formatter_class=argparse.ArgumentDefaultsHelpFormatter,
            prog="width",
            description="select plot width (autoscaling disabled)",
        )
        parser.add_argument(
            "-v",
            "--value",
            type=int,
            dest="value",
            help="value",
            required="-h" not in other_args,
        )
        if other_args and "-" not in other_args[0][0]:
            other_args.insert(0, "-v")
        ns_parser = self.parse_simple_args(parser, other_args)
        if ns_parser:
            SettingsController.set_cfg_plot("OPENBB_PLOT_WIDTH", ns_parser.value)

    @log_start_end(log=logger)
    def call_pheight(self, other_args: List[str]):
        """Process pheight command"""
        parser = argparse.ArgumentParser(
            add_help=False,
            formatter_class=argparse.ArgumentDefaultsHelpFormatter,
            prog="pheight",
            description="select plot height percentage (autoscaling enabled)",
        )
        parser.add_argument(
            "-v",
            "--value",
            type=float,
            dest="value",
            help="value",
        )
        if other_args and "-" not in other_args[0][0]:
            other_args.insert(0, "-v")
        ns_parser = self.parse_simple_args(parser, other_args)
        if ns_parser:
            SettingsController.set_cfg_plot(
                "OPENBB_PLOT_HEIGHT_PERCENTAGE", ns_parser.value
            )

    @log_start_end(log=logger)
    def call_pwidth(self, other_args: List[str]):
        """Process pwidth command"""
        parser = argparse.ArgumentParser(
            add_help=False,
            formatter_class=argparse.ArgumentDefaultsHelpFormatter,
            prog="pwidth",
            description="select plot width percentage (autoscaling enabled)",
        )
        parser.add_argument(
            "-v",
            "--value",
            type=float,
            dest="value",
            help="value",
        )
        if other_args and "-" not in other_args[0][0]:
            other_args.insert(0, "-v")
        ns_parser = self.parse_simple_args(parser, other_args)
        if ns_parser:
            SettingsController.set_cfg_plot(
                "OPENBB_PLOT_WIDTH_PERCENTAGE", ns_parser.value
            )

    @log_start_end(log=logger)
    def call_monitor(self, other_args: List[str]):
        """Process pwidth command"""
        parser = argparse.ArgumentParser(
            add_help=False,
            formatter_class=argparse.ArgumentDefaultsHelpFormatter,
            prog="pwidth",
            description="choose which monitor to scale: 0-primary, 1-secondary (autoscaling enabled)",
        )
        parser.add_argument(
            "-v",
            "--value",
            type=int,
            dest="value",
            help="value",
        )
        if other_args and "-" not in other_args[0][0]:
            other_args.insert(0, "-v")
        ns_parser = self.parse_simple_args(parser, other_args)
        if ns_parser:
            SettingsController.set_cfg_plot("OPENBB_MONITOR", ns_parser.value)

    @log_start_end(log=logger)
    def call_backend(self, other_args: List[str]):
        """Process backend command"""
        parser = argparse.ArgumentParser(
            add_help=False,
            formatter_class=argparse.ArgumentDefaultsHelpFormatter,
            prog="backend",
            description="Backend to use for plotting",
        )
        parser.add_argument(
            "-v",
            "--value",
            type=str,
            dest="value",
            help="value",
        )
        if other_args and "-" not in other_args[0][0]:
            other_args.insert(0, "-v")
        ns_parser = self.parse_simple_args(parser, other_args)
        if ns_parser:
            SettingsController.set_cfg_plot(
                "OPENBB_BACKEND", None if ns_parser.value == "None" else ns_parser.value
            )

    @log_start_end(log=logger)
    def call_lang(self, other_args: List[str]):
        """Process lang command"""
        parser = argparse.ArgumentParser(
            add_help=False,
            formatter_class=argparse.ArgumentDefaultsHelpFormatter,
            prog="lang",
            description="Choose language for terminal",
        )
        parser.add_argument(
            "-v",
            "--value",
            type=str,
            dest="value",
            help="Language",
            choices=self.languages_available,
            default="",
        )
        if other_args and "-" not in other_args[0][0]:
            other_args.insert(0, "-v")
        ns_parser = self.parse_simple_args(parser, other_args)
        if ns_parser:
            if ns_parser.value:
                obbff_ctrl.FeatureFlagsController.set_feature_flag(
                    "OPENBB_USE_LANGUAGE", ns_parser.value
                )
            else:
                console.print(
                    f"Languages available: {', '.join(self.languages_available)}"
                )

    @log_start_end(log=logger)
    def call_tz(self, other_args: List[str]):
        """Process tz command"""
        parser = argparse.ArgumentParser(
            add_help=False,
            formatter_class=argparse.ArgumentDefaultsHelpFormatter,
            description="""
                   Setting a different timezone
               """,
        )
        parser.add_argument(
            "-t",
            dest="timezone",
            help="Choose timezone",
            required="-h" not in other_args,
            metavar="TIMEZONE",
            choices=pytz.all_timezones,
        )

        if other_args and "-t" not in other_args[0]:
            other_args.insert(0, "-t")

        ns_parser = self.parse_simple_args(parser, other_args)
        if ns_parser and ns_parser.timezone:
            obbff_ctrl.FeatureFlagsController.set_feature_flag(
                "OPENBB_TIMEZONE", ns_parser.timezone
            )

    @log_start_end(log=logger)
    def call_flair(self, other_args: List[str]):
        """Process flair command"""
        parser = argparse.ArgumentParser(
            add_help=False,
            formatter_class=argparse.ArgumentDefaultsHelpFormatter,
            prog="flair",
            description="set the flair emoji to be used",
        )
        parser.add_argument(
            "-e",
            "--emoji",
            type=str,
            dest="emoji",
            help="flair emoji to be used",
            nargs="+",
        )
        if other_args and "-" not in other_args[0][0]:
            other_args.insert(0, "-e")
        ns_parser = self.parse_simple_args(parser, other_args)
        if ns_parser:
            if not ns_parser.emoji:
                ns_parser.emoji = ""
            else:
                ns_parser.emoji = " ".join(ns_parser.emoji)

            obbff_ctrl.FeatureFlagsController.set_feature_flag(
                "OPENBB_USE_FLAIR", ns_parser.emoji
            )

    @log_start_end(log=logger)
    def call_userdata(self, other_args: List[str]):
        """Process userdata command"""
        parser = argparse.ArgumentParser(
            add_help=False,
            formatter_class=argparse.ArgumentDefaultsHelpFormatter,
            prog="userdata",
            description="Set folder to store user data such as exports, presets, logs",
        )
        parser.add_argument(
            "--folder",
            type=str,
            dest="folder",
            help="Folder where to store user data. ",
            default=f"{str(Path.home() / 'OpenBBUserData')}",
        )
        if other_args and "-" not in other_args[0][0]:
            other_args.insert(0, "--folder")
        ns_parser = self.parse_simple_args(parser, other_args)

        if ns_parser:
            if other_args or self.queue:
                if other_args:
                    userdata_path = ""
                else:
                    # Re-add the initial slash for an absolute directory provided
                    userdata_path = "/"

                userdata_path += "/".join([ns_parser.folder] + self.queue)
                self.queue = []

                userdata_path = userdata_path.replace("'", "").replace('"', "")

                default_path = Path.home() / "OpenBBUserData"

                success_userdata = False
                while not success_userdata:
                    if userdata_path.upper() == "DEFAULT":
                        console.print(
                            f"User data to be saved in the default folder: '{default_path}'"
                        )
                        self.set_path_config("OPENBB_USER_DATA_DIRECTORY", default_path)
                        success_userdata = True
                    else:
                        # If the path selected does not start from the user root, give relative location from root
                        if userdata_path[0] == "~":
                            userdata_path = userdata_path.replace(
                                "~", os.path.expanduser("~")
                            )

                        # Check if the directory exists
                        if os.path.isdir(userdata_path):
                            console.print(
                                f"User data to be saved in the selected folder: '{userdata_path}'"
                            )
                            self.set_path_config(
                                "OPENBB_USER_DATA_DIRECTORY", userdata_path
                            )
                            success_userdata = True
                        else:
                            console.print(
                                "[red]The path selected to user data does not exist![/red]\n"
                            )
                            user_opt = "None"
                            while user_opt not in ("Y", "N"):
                                user_opt = input(
                                    f"Do you wish to create folder: `{userdata_path}` ? [Y/N]\n"
                                ).upper()

                            if user_opt == "Y":
                                os.makedirs(userdata_path)
                                console.print(
                                    f"[green]Folder '{userdata_path}' successfully created.[/green]"
                                )
                                self.set_path_config(
                                    "OPENBB_USER_DATA_DIRECTORY", userdata_path
                                )
                            else:
                                # Do not update userdata_folder path since we will keep the same as before
                                console.print(
                                    "[yellow]User data to keep being saved in "
                                    + f"the selected folder: {str(paths.USER_DATA_DIRECTORY)}[/yellow]"
                                )
                            success_userdata = True

        console.print()<|MERGE_RESOLUTION|>--- conflicted
+++ resolved
@@ -7,11 +7,7 @@
 import os
 import os.path
 from pathlib import Path
-<<<<<<< HEAD
-from typing import List, Optional
-=======
 from typing import List, Optional, Union
->>>>>>> fbf6ce06
 
 import pytz
 
@@ -19,10 +15,6 @@
 from dotenv import set_key
 
 # IMPORTATION INTERNAL
-<<<<<<< HEAD
-from openbb_terminal import config_plot as cfg_plot, feature_flags as obbff
-from openbb_terminal.core.config.paths import USER_DATA_DIRECTORY, USER_ENV_FILE
-=======
 from openbb_terminal import (
     config_plot as cfg_plot,
     featflags_controller as obbff_ctrl,
@@ -33,7 +25,6 @@
     USER_DATA_SOURCES_DEFAULT_FILE,
     USER_ENV_FILE,
 )
->>>>>>> fbf6ce06
 from openbb_terminal.custom_prompt_toolkit import NestedCompleter
 from openbb_terminal.decorators import log_start_end
 from openbb_terminal.helper_funcs import (
