--- conflicted
+++ resolved
@@ -1175,13 +1175,7 @@
     threshold_end: float
         annualized target return threshold end of plotted threshold range
     """
-<<<<<<< HEAD
-    threshold = np.linspace(threshold_start, threshold_end, 50)
-    omega_list = [qa_model.get_omega(data, i) for i in threshold]
-=======
-
     df = qa_model.get_omega(data, threshold_start, threshold_end)
->>>>>>> 5bc7bc07
 
     # Plotting
     fig, ax = plt.subplots()
