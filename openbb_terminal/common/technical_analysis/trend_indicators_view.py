"""Trend Indicators View"""
__docformat__ = "numpy"

import logging
import os
from typing import Optional

import pandas as pd

<<<<<<< HEAD
from openbb_terminal.common.technical_analysis import ta_helpers, trend_indicators_model
from openbb_terminal.config_terminal import theme
from openbb_terminal.core.session.current_user import get_current_user
=======
from openbb_terminal.core.plots.plotly_ta.ta_class import PlotlyTA
>>>>>>> 2a880524
from openbb_terminal.decorators import log_start_end
from openbb_terminal.helper_funcs import export_data

logger = logging.getLogger(__name__)


@log_start_end(log=logger)
def display_adx(
    data: pd.DataFrame,
    window: int = 14,
    scalar: int = 100,
    drift: int = 1,
    symbol: str = "",
    export: str = "",
    sheet_name: Optional[str] = None,
    external_axes: bool = False,
):
    """Plots ADX indicator

    Parameters
    ----------
    data : pd.DataFrame
        Dataframe with OHLC price data
    window : int
        Length of window
    scalar : int
        Scalar variable
    drift : int
        Drift variable
    symbol : str
        Ticker
    export : str
        Format to export data
    external_axes : bool, optional
        Whether to return the figure object or not, by default False
    """
<<<<<<< HEAD
    df_ta = trend_indicators_model.adx(
        data=data,
        window=window,
        scalar=scalar,
        drift=drift,
    )
    plot_data = pd.merge(data, df_ta, how="outer", left_index=True, right_index=True)
    plot_data = reindex_dates(plot_data)

    # This plot has 2 axes
    if not external_axes:
        _, axes = plt.subplots(
            2,
            1,
            sharex=True,
            figsize=plot_autoscale(),
            dpi=get_current_user().preferences.PLOT_DPI,
        )
        ax1, ax2 = axes
    elif is_valid_axes_count(external_axes, 2):
        (ax1, ax2) = external_axes
    else:
        return

    ax1.plot(plot_data.index, plot_data["Close"].values)
    ax1.set_title(f"Average Directional Movement Index (ADX) on {symbol}")
    ax1.set_xlim(plot_data.index[0], plot_data.index[-1])
    ax1.set_ylabel("Price")
    theme.style_primary_axis(
        ax1,
        data_index=plot_data.index.to_list(),
        tick_labels=plot_data["date"].to_list(),
    )

    ax2.plot(plot_data.index, plot_data[df_ta.columns[0]].values)
    ax2.plot(plot_data.index, plot_data[df_ta.columns[1]].values, color=theme.up_color)
    ax2.plot(
        plot_data.index, plot_data[df_ta.columns[2]].values, color=theme.down_color
    )
    ax2.set_xlim(plot_data.index[0], plot_data.index[-1])
    ax2.axhline(25, ls="--")
    ax2.legend(
        [
            f"ADX ({df_ta.columns[0]})",
            f"+DI ({df_ta.columns[1]})",
            f"-DI ({df_ta.columns[2]})",
        ]
    )
    ax2.set_ylim([0, 100])
    theme.style_primary_axis(
        ax2,
        data_index=plot_data.index.to_list(),
        tick_labels=plot_data["date"].to_list(),
=======
    ta = PlotlyTA()
    fig = ta.plot(
        data,
        dict(adx=dict(length=window, scalar=scalar, drift=drift)),
        f"Average Directional Movement Index (ADX) on {symbol}",
        False,
        volume=False,
>>>>>>> 2a880524
    )

    export_data(
        export,
        os.path.dirname(os.path.abspath(__file__)).replace("common", "stocks"),
        "adx",
        ta.df_ta,
        sheet_name,
        fig,
    )

    return fig.show(external=external_axes)


@log_start_end(log=logger)
def display_aroon(
    data: pd.DataFrame,
    window: int = 25,
    scalar: int = 100,
    symbol: str = "",
    export: str = "",
    sheet_name: Optional[str] = None,
    external_axes: bool = False,
):
    """Plots Aroon indicator

    Parameters
    ----------
    data: pd.DataFrame
        Dataframe with OHLC price data
    window: int
        Length of window
    symbol: str
        Ticker
    scalar: int
        Scalar variable
    sheet_name: str
        Optionally specify the name of the sheet the data is exported to.
    export: str
        Format to export data
    external_axes : bool, optional
        Whether to return the figure object or not, by default False
    """
    ta = PlotlyTA()
    fig = ta.plot(
        data,
        dict(aroon=dict(length=window, scalar=scalar)),
        f"Aroon on {symbol}",
        False,
        volume=False,
    )
<<<<<<< HEAD
    plot_data = pd.merge(data, df_ta, how="outer", left_index=True, right_index=True)
    plot_data = reindex_dates(plot_data)

    # This plot has 3 axes
    if not external_axes:
        _, axes = plt.subplots(
            3,
            1,
            sharex=True,
            figsize=plot_autoscale(),
            dpi=get_current_user().preferences.PLOT_DPI,
        )
        ax1, ax2, ax3 = axes
    elif is_valid_axes_count(external_axes, 3):
        (ax1, ax2, ax3) = external_axes
    else:
        return

    close_col = ta_helpers.check_columns(data)
    if close_col is None:
        return
    ax1.plot(plot_data.index, plot_data[close_col].values)
    ax1.set_title(f"Aroon on {symbol}")
    ax1.set_xlim(plot_data.index[0], plot_data.index[-1])
    ax1.set_ylabel("Price")
    theme.style_primary_axis(
        ax1,
        data_index=plot_data.index.to_list(),
        tick_labels=plot_data["date"].to_list(),
    )

    ax2.plot(plot_data.index, plot_data[df_ta.columns[0]].values, theme.down_color)
    ax2.plot(plot_data.index, plot_data[df_ta.columns[1]].values, theme.up_color)
    ax2.set_xlim(plot_data.index[0], plot_data.index[-1])
    ax2.axhline(50, ls="--")
    ax2.legend([f"Aroon DOWN ({df_ta.columns[0]})", f"Aroon UP ({df_ta.columns[1]})"])
    theme.style_primary_axis(
        ax2,
        data_index=plot_data.index.to_list(),
        tick_labels=plot_data["date"].to_list(),
    )

    ax3.plot(plot_data.index, plot_data[df_ta.columns[2]].values)
    ax3.set_xlim(plot_data.index[0], plot_data.index[-1])
    ax3.legend([f"Aroon OSC ({df_ta.columns[2]})"])
    ax3.set_ylim([-100, 100])
    theme.style_primary_axis(
        ax3,
        data_index=plot_data.index.to_list(),
        tick_labels=plot_data["date"].to_list(),
    )

    if external_axes is None:
        theme.visualize_output()
=======
>>>>>>> 2a880524

    export_data(
        export,
        os.path.dirname(os.path.abspath(__file__)).replace("common", "stocks"),
        "aroon",
        ta.df_ta,
        sheet_name,
        fig,
    )

    return fig.show(external=external_axes)<|MERGE_RESOLUTION|>--- conflicted
+++ resolved
@@ -7,13 +7,7 @@
 
 import pandas as pd
 
-<<<<<<< HEAD
-from openbb_terminal.common.technical_analysis import ta_helpers, trend_indicators_model
-from openbb_terminal.config_terminal import theme
-from openbb_terminal.core.session.current_user import get_current_user
-=======
 from openbb_terminal.core.plots.plotly_ta.ta_class import PlotlyTA
->>>>>>> 2a880524
 from openbb_terminal.decorators import log_start_end
 from openbb_terminal.helper_funcs import export_data
 
@@ -50,61 +44,6 @@
     external_axes : bool, optional
         Whether to return the figure object or not, by default False
     """
-<<<<<<< HEAD
-    df_ta = trend_indicators_model.adx(
-        data=data,
-        window=window,
-        scalar=scalar,
-        drift=drift,
-    )
-    plot_data = pd.merge(data, df_ta, how="outer", left_index=True, right_index=True)
-    plot_data = reindex_dates(plot_data)
-
-    # This plot has 2 axes
-    if not external_axes:
-        _, axes = plt.subplots(
-            2,
-            1,
-            sharex=True,
-            figsize=plot_autoscale(),
-            dpi=get_current_user().preferences.PLOT_DPI,
-        )
-        ax1, ax2 = axes
-    elif is_valid_axes_count(external_axes, 2):
-        (ax1, ax2) = external_axes
-    else:
-        return
-
-    ax1.plot(plot_data.index, plot_data["Close"].values)
-    ax1.set_title(f"Average Directional Movement Index (ADX) on {symbol}")
-    ax1.set_xlim(plot_data.index[0], plot_data.index[-1])
-    ax1.set_ylabel("Price")
-    theme.style_primary_axis(
-        ax1,
-        data_index=plot_data.index.to_list(),
-        tick_labels=plot_data["date"].to_list(),
-    )
-
-    ax2.plot(plot_data.index, plot_data[df_ta.columns[0]].values)
-    ax2.plot(plot_data.index, plot_data[df_ta.columns[1]].values, color=theme.up_color)
-    ax2.plot(
-        plot_data.index, plot_data[df_ta.columns[2]].values, color=theme.down_color
-    )
-    ax2.set_xlim(plot_data.index[0], plot_data.index[-1])
-    ax2.axhline(25, ls="--")
-    ax2.legend(
-        [
-            f"ADX ({df_ta.columns[0]})",
-            f"+DI ({df_ta.columns[1]})",
-            f"-DI ({df_ta.columns[2]})",
-        ]
-    )
-    ax2.set_ylim([0, 100])
-    theme.style_primary_axis(
-        ax2,
-        data_index=plot_data.index.to_list(),
-        tick_labels=plot_data["date"].to_list(),
-=======
     ta = PlotlyTA()
     fig = ta.plot(
         data,
@@ -112,7 +51,6 @@
         f"Average Directional Movement Index (ADX) on {symbol}",
         False,
         volume=False,
->>>>>>> 2a880524
     )
 
     export_data(
@@ -164,63 +102,6 @@
         False,
         volume=False,
     )
-<<<<<<< HEAD
-    plot_data = pd.merge(data, df_ta, how="outer", left_index=True, right_index=True)
-    plot_data = reindex_dates(plot_data)
-
-    # This plot has 3 axes
-    if not external_axes:
-        _, axes = plt.subplots(
-            3,
-            1,
-            sharex=True,
-            figsize=plot_autoscale(),
-            dpi=get_current_user().preferences.PLOT_DPI,
-        )
-        ax1, ax2, ax3 = axes
-    elif is_valid_axes_count(external_axes, 3):
-        (ax1, ax2, ax3) = external_axes
-    else:
-        return
-
-    close_col = ta_helpers.check_columns(data)
-    if close_col is None:
-        return
-    ax1.plot(plot_data.index, plot_data[close_col].values)
-    ax1.set_title(f"Aroon on {symbol}")
-    ax1.set_xlim(plot_data.index[0], plot_data.index[-1])
-    ax1.set_ylabel("Price")
-    theme.style_primary_axis(
-        ax1,
-        data_index=plot_data.index.to_list(),
-        tick_labels=plot_data["date"].to_list(),
-    )
-
-    ax2.plot(plot_data.index, plot_data[df_ta.columns[0]].values, theme.down_color)
-    ax2.plot(plot_data.index, plot_data[df_ta.columns[1]].values, theme.up_color)
-    ax2.set_xlim(plot_data.index[0], plot_data.index[-1])
-    ax2.axhline(50, ls="--")
-    ax2.legend([f"Aroon DOWN ({df_ta.columns[0]})", f"Aroon UP ({df_ta.columns[1]})"])
-    theme.style_primary_axis(
-        ax2,
-        data_index=plot_data.index.to_list(),
-        tick_labels=plot_data["date"].to_list(),
-    )
-
-    ax3.plot(plot_data.index, plot_data[df_ta.columns[2]].values)
-    ax3.set_xlim(plot_data.index[0], plot_data.index[-1])
-    ax3.legend([f"Aroon OSC ({df_ta.columns[2]})"])
-    ax3.set_ylim([-100, 100])
-    theme.style_primary_axis(
-        ax3,
-        data_index=plot_data.index.to_list(),
-        tick_labels=plot_data["date"].to_list(),
-    )
-
-    if external_axes is None:
-        theme.visualize_output()
-=======
->>>>>>> 2a880524
 
     export_data(
         export,
