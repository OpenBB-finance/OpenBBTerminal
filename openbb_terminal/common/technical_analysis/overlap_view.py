"""TA Overlap View"""
__docformat__ = "numpy"

import logging
import os
from typing import List, Optional

import pandas as pd

from openbb_terminal.common.technical_analysis import overlap_model
from openbb_terminal.core.plots.plotly_helper import OpenBBFigure
from openbb_terminal.decorators import log_start_end
from openbb_terminal.helper_funcs import export_data
from openbb_terminal.rich_config import console

logger = logging.getLogger(__name__)

<<<<<<< HEAD
=======
# pylint: disable=too-many-arguments

register_matplotlib_converters()

>>>>>>> e28d12f3

@log_start_end(log=logger)
def view_ma(
    data: pd.Series,
    window: List[int] = None,
    offset: int = 0,
    ma_type: str = "EMA",
    symbol: str = "",
    export: str = "",
<<<<<<< HEAD
    external_axes: bool = False,
=======
    sheet_name: str = None,
    external_axes: Optional[List[plt.Axes]] = None,
>>>>>>> e28d12f3
) -> None:
    """Plots MA technical indicator

    Parameters
    ----------
    data: pd.Series
        Series of prices
    window: List[int]
        Length of EMA window
    offset: int
        Offset variable
    ma_type: str
        Type of moving average.  Either "EMA" "ZLMA" or "SMA"
    symbol: str
        Ticker
    sheet_name: str
        Optionally specify the name of the sheet the data is exported to.
    export: str
        Format to export data
    external_axes : bool, optional
        Whether to return the figure object or not, by default False

    Examples
    --------
    >>> from openbb_terminal.sdk import openbb
    >>> df = openbb.stocks.load("AAPL")
    >>> openbb.ta.ma_chart(data=df["Adj Close"], symbol="AAPL", ma_type="EMA", window=[20, 50, 100])


    >>> from openbb_terminal.sdk import openbb
    >>> spuk_index = openbb.economy.index(indices = ["^SPUK"])
    >>> openbb.ta.ma_chart(data = spuk_index["^SPUK"], symbol = "S&P UK Index", ma_type = "EMA", window = [20, 50, 100])
    """
    # Define a dataframe for adding EMA series to it
    price_df = pd.DataFrame(data)
    price_df.index.name = "date"

    l_legend = [symbol]
    if not window:
        window = [20, 50]

    for win in window:
        if ma_type == "EMA":
            df_ta = overlap_model.ema(data, win, offset)
            l_legend.append(f"EMA {win}")
        elif ma_type == "SMA":
            df_ta = overlap_model.sma(data, win, offset)
            l_legend.append(f"SMA {win}")
        elif ma_type == "WMA":
            df_ta = overlap_model.wma(data, win, offset)
            l_legend.append(f"WMA {win}")
        elif ma_type == "HMA":
            df_ta = overlap_model.hma(data, win, offset)
            l_legend.append(f"HMA {win}")
        elif ma_type == "ZLMA":
            df_ta = overlap_model.zlma(data, win, offset)
            l_legend.append(f"ZLMA {win}")
        price_df = price_df.join(df_ta)

    plot_data = price_df

    fig = OpenBBFigure()

    fig.add_scatter(
        x=plot_data.index,
        y=plot_data.iloc[:, 1].values,
        name=f"{symbol} Price",
        line=dict(color="gold"),
    )
    for idx in range(2, plot_data.shape[1]):
        fig.add_scatter(
            x=plot_data.index,
            y=plot_data.iloc[:, idx].values,
            name=l_legend[idx - 1],
        )
    fig.update_layout(
        title=f"{symbol} {ma_type.upper()}",
        xaxis=dict(
            title="Date",
        ),
        yaxis_title=f"{symbol} Price",
    )

    export_data(
        export,
        os.path.dirname(os.path.abspath(__file__)).replace("common", "stocks"),
        f"{ma_type.lower()}{'_'.join([str(win) for win in window])}",
        price_df,
        sheet_name,
    )

    return fig.show() if not external_axes else fig


@log_start_end(log=logger)
def view_vwap(
    data: pd.DataFrame,
    symbol: str = "",
    start_date: Optional[str] = None,
    end_date: Optional[str] = None,
    offset: int = 0,
    interval: str = "",
    export: str = "",
<<<<<<< HEAD
    external_axes: bool = False,
=======
    sheet_name: str = None,
    external_axes: Optional[List[plt.Axes]] = None,
>>>>>>> e28d12f3
):
    """Plots VWMA technical indicator

    Parameters
    ----------
    data : pd.DataFrame
        Dataframe of OHLC prices
    symbol : str
        Ticker
    offset : int
        Offset variable
    start_date: Optional[str]
        Initial date, format YYYY-MM-DD
    end_date: Optional[str]
        Final date, format YYYY-MM-DD
    interval : str
        Interval of data
    export : str
        Format to export data
    external_axes : bool, optional
        Whether to return the figure object or not, by default False
    """

    data.index = data.index.tz_localize(None)

    if start_date is None:
        start = data.index[0].date()
        console.print(f"No start date specified. Start date: {start}")
    else:
        start = start_date

    if end_date is None:
        end = data.index[-1].date()
        console.print(f"No end date specified. End date: {end}")
    else:
        end = end_date

    day_df = data[(start <= data.index.date) & (data.index.date <= end)]
    if len(day_df) == 0:
        return console.print(
            f"[red]No data found between {start.strftime('%Y-%m-%d')} and {end.strftime('%Y-%m-%d')}\n[/red]"
        )

    df_vwap = overlap_model.vwap(day_df, offset)

    fig = OpenBBFigure.create_subplots(
        rows=1,
        cols=1,
        shared_xaxes=True,
    )

    fig.add_candlestick(
        x=day_df.index,
        open=day_df["Open"],
        high=day_df["High"],
        low=day_df["Low"],
        close=day_df["Close"],
        name="Candlestick",
    )
    fig.add_scatter(
        x=day_df.index,
        y=df_vwap["VWAP_D"],
        name="VWAP",
        line=dict(width=1.2),
    )

    fig.update_layout(
        title=f"{symbol} {interval} VWAP",
        xaxis=dict(
            title="Date",
            type="date",
        ),
        yaxis_title=f"{symbol} Price",
    )

    export_data(
        export,
        os.path.dirname(os.path.abspath(__file__)).replace("common", "stocks"),
        "VWAP",
        df_vwap,
<<<<<<< HEAD
    )

    return fig.show() if not external_axes else fig
=======
        sheet_name,
    )
>>>>>>> e28d12f3
<|MERGE_RESOLUTION|>--- conflicted
+++ resolved
@@ -15,13 +15,8 @@
 
 logger = logging.getLogger(__name__)
 
-<<<<<<< HEAD
-=======
 # pylint: disable=too-many-arguments
 
-register_matplotlib_converters()
-
->>>>>>> e28d12f3
 
 @log_start_end(log=logger)
 def view_ma(
@@ -31,12 +26,8 @@
     ma_type: str = "EMA",
     symbol: str = "",
     export: str = "",
-<<<<<<< HEAD
+    sheet_name: str = None,
     external_axes: bool = False,
-=======
-    sheet_name: str = None,
-    external_axes: Optional[List[plt.Axes]] = None,
->>>>>>> e28d12f3
 ) -> None:
     """Plots MA technical indicator
 
@@ -140,12 +131,8 @@
     offset: int = 0,
     interval: str = "",
     export: str = "",
-<<<<<<< HEAD
+    sheet_name: str = None,
     external_axes: bool = False,
-=======
-    sheet_name: str = None,
-    external_axes: Optional[List[plt.Axes]] = None,
->>>>>>> e28d12f3
 ):
     """Plots VWMA technical indicator
 
@@ -226,11 +213,7 @@
         os.path.dirname(os.path.abspath(__file__)).replace("common", "stocks"),
         "VWAP",
         df_vwap,
-<<<<<<< HEAD
-    )
-
-    return fig.show() if not external_axes else fig
-=======
         sheet_name,
     )
->>>>>>> e28d12f3
+
+    return fig.show() if not external_axes else fig