"""Momentum View"""
__docformat__ = "numpy"

import logging
import os

import matplotlib.pyplot as plt
import mplfinance as mpf
import numpy as np
import pandas as pd
from pandas.plotting import register_matplotlib_converters

from openbb_terminal.common.technical_analysis import momentum_model, ta_helpers
from openbb_terminal.config_plot import PLOT_DPI
from openbb_terminal.config_terminal import theme
from openbb_terminal.core.plots.plotly_helper import OpenBBFigure
from openbb_terminal.decorators import log_start_end
from openbb_terminal.helper_funcs import (
    export_data,
    is_valid_axes_count,
    plot_autoscale,
    print_rich_table,
    reindex_dates,
)
from openbb_terminal.rich_config import console

logger = logging.getLogger(__name__)

register_matplotlib_converters()


@log_start_end(log=logger)
def display_cci(
    data: pd.DataFrame,
    window: int = 14,
    scalar: float = 0.0015,
    symbol: str = "",
    export: str = "",
<<<<<<< HEAD
    external_axes: bool = False,
=======
    sheet_name: str = None,
    external_axes: Optional[List[plt.Axes]] = None,
>>>>>>> e28d12f3
):
    """Plots CCI Indicator

    Parameters
    ----------

    data : pd.DataFrame
        Dataframe of OHLC
    window : int
        Length of window
    scalar : float
        Scalar variable
    symbol : str
        Stock ticker
    export : str
        Format to export data
    external_axes : bool, optional
        Whether to return the figure object or not, by default False
    """

    df_ta = momentum_model.cci(data, window, scalar)
    plot_data = pd.merge(data, df_ta, how="outer", left_index=True, right_index=True)
    plot_data = reindex_dates(plot_data)

    # This plot has 2 axes
    _, axes = plt.subplots(2, 1, figsize=plot_autoscale(), sharex=True, dpi=PLOT_DPI)
    (ax1, ax2) = axes

    close_col = ta_helpers.check_columns(data)
    if close_col is None:
        return
    ax1.set_title(f"{symbol} CCI")
    ax1.plot(
        plot_data.index,
        plot_data[close_col].values,
    )
    ax1.set_xlim(plot_data.index[0], plot_data.index[-1])
    ax1.set_ylabel("Share Price ($)")

    theme.style_primary_axis(
        ax1,
        data_index=plot_data.index.to_list(),
        tick_labels=plot_data["date"].to_list(),
    )

    ax2.plot(plot_data.index, plot_data[df_ta.columns[0]].values)
    ax2.set_xlim(plot_data.index[0], plot_data.index[-1])
    ax2.axhspan(100, ax2.get_ylim()[1], facecolor=theme.down_color, alpha=0.2)
    ax2.axhspan(ax2.get_ylim()[0], -100, facecolor=theme.up_color, alpha=0.2)

    theme.style_primary_axis(
        ax2,
        data_index=plot_data.index.to_list(),
        tick_labels=plot_data["date"].to_list(),
    )

    ax3 = ax2.twinx()
    ax3.set_ylim(ax2.get_ylim())
    ax3.axhline(100, color=theme.down_color, ls="--")
    ax3.axhline(-100, color=theme.up_color, ls="--")

    theme.style_twin_axis(ax3)

    ax2.set_yticks([-100, 100])
    ax2.set_yticklabels(["OVERSOLD", "OVERBOUGHT"])

    if external_axes is None:
        theme.visualize_output()

    export_data(
        export,
        os.path.dirname(os.path.abspath(__file__)).replace("common", "stocks"),
        "cci",
        df_ta,
        sheet_name,
    )


@log_start_end(log=logger)
def display_macd(
    data: pd.Series,
    n_fast: int = 12,
    n_slow: int = 26,
    n_signal: int = 9,
    symbol: str = "",
    export: str = "",
<<<<<<< HEAD
    external_axes: bool = False,
=======
    sheet_name: str = None,
    external_axes: Optional[List[plt.Axes]] = None,
>>>>>>> e28d12f3
):
    """Plots MACD signal

    Parameters
    ----------
    data : pd.Series
        Values to input
    n_fast : int
        Fast period
    n_slow : int
        Slow period
    n_signal : int
        Signal period
    symbol : str
        Stock ticker
    export : str
        Format to export data
    external_axes : bool, optional
        Whether to return the figure object or not, by default False
    """
    df_ta = momentum_model.macd(data, n_fast, n_slow, n_signal)
    plot_data = pd.merge(data, df_ta, how="outer", left_index=True, right_index=True)
    plot_data = reindex_dates(plot_data)

    _, axes = plt.subplots(2, 1, figsize=plot_autoscale(), sharex=True, dpi=PLOT_DPI)
    (ax1, ax2) = axes

    ax1.set_title(f"{symbol} MACD")
    ax1.plot(plot_data.index, plot_data.iloc[:, 1].values)
    ax1.set_xlim(plot_data.index[0], plot_data.index[-1])
    ax1.set_ylabel("Share Price ($)")
    theme.style_primary_axis(
        ax1,
        data_index=plot_data.index.to_list(),
        tick_labels=plot_data["date"].to_list(),
    )

    ax2.plot(plot_data.index, plot_data.iloc[:, 2].values)
    ax2.plot(
        plot_data.index,
        plot_data.iloc[:, 4].values,
        color=theme.down_color,
    )
    ax2.bar(
        plot_data.index,
        plot_data.iloc[:, 3].values,
        width=theme.volume_bar_width,
        color=theme.up_color,
    )
    ax2.legend(
        [
            f"MACD Line {plot_data.columns[2]}",
            f"Signal Line {plot_data.columns[4]}",
            f"Histogram {plot_data.columns[3]}",
        ],
        loc=2,
        prop={"size": 6},
    )
    ax2.set_xlim(plot_data.index[0], plot_data.index[-1])
    theme.style_primary_axis(
        ax2,
        data_index=plot_data.index.to_list(),
        tick_labels=plot_data["date"].to_list(),
    )

    if external_axes is None:
        theme.visualize_output()

    export_data(
        export,
        os.path.dirname(os.path.abspath(__file__)).replace("common", "stocks"),
        "macd",
        df_ta,
        sheet_name,
    )


@log_start_end(log=logger)
def display_rsi(
    data: pd.Series,
    window: int = 14,
    scalar: float = 100.0,
    drift: int = 1,
    symbol: str = "",
    export: str = "",
<<<<<<< HEAD
    external_axes: bool = False,
=======
    sheet_name: str = None,
    external_axes: Optional[List[plt.Axes]] = None,
>>>>>>> e28d12f3
):
    """Plots RSI Indicator

    Parameters
    ----------
    data : pd.Series
        Values to input
    window : int
        Length of window
    scalar : float
        Scalar variable
    drift : int
        Drift variable
    symbol : str
        Stock ticker
    export : str
        Format to export data
    external_axes : bool, optional
        Whether to return the figure object or not, by default False
    """
    if isinstance(data, pd.DataFrame):
        console.print("[red]Please send a series and not a dataframe[/red]\n")
        return
    df_ta = momentum_model.rsi(data, window, scalar, drift)

    # This plot has 2 axes
    _, axes = plt.subplots(2, 1, figsize=plot_autoscale(), sharex=True, dpi=PLOT_DPI)
    (ax1, ax2) = axes

    plot_data = pd.merge(data, df_ta, how="outer", left_index=True, right_index=True)
    plot_data = reindex_dates(plot_data)

    ax1.plot(plot_data.index, plot_data.iloc[:, 1].values)
    ax1.set_title(f"{symbol} RSI{window}")
    ax1.set_xlim(plot_data.index[0], plot_data.index[-1])
    ax1.set_ylabel("Share Price ($)")
    theme.style_primary_axis(
        ax=ax1,
        data_index=plot_data.index.to_list(),
        tick_labels=plot_data["date"].to_list(),
    )

    ax2.plot(plot_data.index, plot_data[df_ta.columns[0]].values)
    ax2.set_xlim(plot_data.index[0], plot_data.index[-1])
    ax2.axhspan(0, 30, facecolor=theme.up_color, alpha=0.2)
    ax2.axhspan(70, 100, facecolor=theme.down_color, alpha=0.2)
    ax2.set_ylim([0, 100])

    theme.style_primary_axis(
        ax=ax2,
        data_index=plot_data.index.to_list(),
        tick_labels=plot_data["date"].to_list(),
    )

    ax3 = ax2.twinx()
    ax3.set_ylim(ax2.get_ylim())
    ax3.axhline(30, color=theme.up_color, ls="--")
    ax3.axhline(70, color=theme.down_color, ls="--")
    ax2.set_yticks([30, 70])
    ax2.set_yticklabels(["OVERSOLD", "OVERBOUGHT"])

    if external_axes is None:
        theme.visualize_output()

    export_data(
        export,
        os.path.dirname(os.path.abspath(__file__)).replace("common", "stocks"),
        "rsi",
        df_ta,
        sheet_name,
    )


@log_start_end(log=logger)
def display_stoch(
    data: pd.DataFrame,
    fastkperiod: int = 14,
    slowdperiod: int = 3,
    slowkperiod: int = 3,
    symbol: str = "",
    export: str = "",
<<<<<<< HEAD
    external_axes: bool = False,
=======
    sheet_name: str = None,
    external_axes: Optional[List[plt.Axes]] = None,
>>>>>>> e28d12f3
) -> None:
    """Plots stochastic oscillator signal

    Parameters
    ----------
    data : pd.DataFrame
        Dataframe of OHLC prices
    fastkperiod : int
        Fast k period
    slowdperiod : int
        Slow d period
    slowkperiod : int
        Slow k period
    symbol : str
        Stock ticker symbol
    export : str
        Format to export data
    external_axes : bool, optional
        Whether to return the figure object or not, by default False
    """
    close_col = ta_helpers.check_columns(data)
    if close_col is None:
        return
    df_ta = momentum_model.stoch(
        data,
        fastkperiod,
        slowdperiod,
        slowkperiod,
    )

    _, axes = plt.subplots(2, 1, sharex=True, figsize=plot_autoscale(), dpi=PLOT_DPI)
    ax1, ax2 = axes
    ax3 = ax2.twinx()

    plot_data = pd.merge(data, df_ta, how="outer", left_index=True, right_index=True)
    plot_data = reindex_dates(plot_data)

    ax1.plot(plot_data.index, plot_data[close_col].values)

    ax1.set_title(f"Stochastic Relative Strength Index (STOCH RSI) on {symbol}")
    ax1.set_xlim(plot_data.index[0], plot_data.index[-1])
    ax1.set_ylabel("Share Price ($)")
    theme.style_primary_axis(
        ax1,
        data_index=plot_data.index.to_list(),
        tick_labels=plot_data["date"].to_list(),
    )

    ax2.plot(plot_data.index, plot_data[df_ta.columns[0]].values)
    ax2.plot(plot_data.index, plot_data[df_ta.columns[1]].values, ls="--")
    ax2.set_xlim(plot_data.index[0], plot_data.index[-1])
    theme.style_primary_axis(
        ax2,
        data_index=plot_data.index.to_list(),
        tick_labels=plot_data["date"].to_list(),
    )

    ax3.set_ylim(ax2.get_ylim())
    ax3.axhspan(80, 100, facecolor=theme.down_color, alpha=0.2)
    ax3.axhspan(0, 20, facecolor=theme.up_color, alpha=0.2)
    ax3.axhline(80, color=theme.down_color, ls="--")
    ax3.axhline(20, color=theme.up_color, ls="--")
    theme.style_twin_axis(ax3)

    ax2.set_yticks([20, 80])
    ax2.set_yticklabels(["OVERSOLD", "OVERBOUGHT"])
    ax2.legend(
        [f"%K {df_ta.columns[0]}", f"%D {df_ta.columns[1]}"],
        loc=2,
        prop={"size": 6},
    )

    if external_axes is None:
        theme.visualize_output()

    export_data(
        export,
        os.path.dirname(os.path.abspath(__file__)).replace("common", "stocks"),
        "stoch",
        df_ta,
        sheet_name,
    )


@log_start_end(log=logger)
def display_fisher(
    data: pd.DataFrame,
    window: int = 14,
    symbol: str = "",
    export: str = "",
<<<<<<< HEAD
    external_axes: bool = False,
=======
    sheet_name: str = None,
    external_axes: Optional[List[plt.Axes]] = None,
>>>>>>> e28d12f3
):
    """Plots Fisher Indicator

    Parameters
    ----------
    data : pd.DataFrame
        Dataframe of OHLC prices
    window : int
        Length of window
    symbol : str
        Ticker string
    export : str
        Format to export data
    external_axes : bool, optional
        Whether to return the figure object or not, by default False
    """
    df_ta = momentum_model.fisher(data, window)
    if df_ta.empty:
        return
    plot_data = pd.merge(data, df_ta, how="outer", left_index=True, right_index=True)
    plot_data = reindex_dates(plot_data)

    # This plot has 3 axes
    _, axes = plt.subplots(2, 1, sharex=True, figsize=plot_autoscale(), dpi=PLOT_DPI)
    ax1, ax2 = axes
    ax3 = ax2.twinx()

    ax1.set_title(f"{symbol} Fisher Transform")
    close_col = ta_helpers.check_columns(data)
    if close_col is None:
        return
    ax1.plot(plot_data.index, plot_data[close_col].values)
    ax1.set_xlim(plot_data.index[0], plot_data.index[-1])
    ax1.set_ylabel("Price")
    theme.style_primary_axis(
        ax1,
        data_index=plot_data.index.to_list(),
        tick_labels=plot_data["date"].to_list(),
    )

    ax2.plot(
        plot_data.index,
        plot_data[df_ta.columns[0]].values,
        label="Fisher",
    )
    ax2.plot(
        plot_data.index,
        plot_data[df_ta.columns[1]].values,
        label="Signal",
    )
    ax2.set_xlim(plot_data.index[0], plot_data.index[-1])
    theme.style_primary_axis(
        ax2,
        data_index=plot_data.index.to_list(),
        tick_labels=plot_data["date"].to_list(),
    )

    ax3.set_ylim(ax2.get_ylim())
    ax3.axhspan(2, ax2.get_ylim()[1], facecolor=theme.down_color, alpha=0.2)
    ax3.axhspan(ax2.get_ylim()[0], -2, facecolor=theme.up_color, alpha=0.2)
    ax3.axhline(2, color=theme.down_color, ls="--")
    ax3.axhline(-2, color=theme.up_color, ls="--")
    theme.style_twin_axis(ax3)

    ax2.set_yticks([-2, 0, 2])
    ax2.set_yticklabels(["-2 STDEV", "0", "+2 STDEV"])
    ax2.legend(loc=2, prop={"size": 6})

    if external_axes is None:
        theme.visualize_output()

    export_data(
        export,
        os.path.dirname(os.path.abspath(__file__)).replace("common", "stocks"),
        "fisher",
        df_ta,
        sheet_name,
    )


@log_start_end(log=logger)
def display_cg(
    data: pd.Series,
    window: int = 14,
    symbol: str = "",
    export: str = "",
<<<<<<< HEAD
    external_axes: bool = False,
=======
    sheet_name: str = None,
    external_axes: Optional[List[plt.Axes]] = None,
>>>>>>> e28d12f3
):
    """Plots center of gravity Indicator

    Parameters
    ----------
    data : pd.Series
        Series of values
    window : int
        Length of window
    symbol : str
        Stock ticker
    export : str
        Format to export data
    external_axes : bool, optional
        Whether to return the figure object or not, by default False
    """
    df_ta = momentum_model.cg(data, window)
    plot_data = pd.merge(data, df_ta, how="outer", left_index=True, right_index=True)

    _, axes = plt.subplots(2, 1, figsize=plot_autoscale(), sharex=True, dpi=PLOT_DPI)
    (ax1, ax2) = axes

    ax1.set_title(f"{symbol} Centre of Gravity")
    ax1.plot(plot_data.index, plot_data[data.name].values)
    ax1.set_xlim(plot_data.index[0], plot_data.index[-1])
    ax1.set_ylabel("Share Price ($)")

    ax2.plot(plot_data.index, plot_data[df_ta.columns[0]].values, label="CG")
    # # shift cg 1 bar forward for signal
    signal = plot_data[df_ta.columns[0]].shift(1)
    print(np.roll(plot_data[df_ta.columns[0]].values, 1) == signal.values)
    ax2.plot(
        plot_data.index, np.roll(plot_data[df_ta.columns[0]].values, 1), label="Signal"
    )
    ax2.set_xlim(plot_data.index[0], plot_data.index[-1])
    ax2.legend()

    if external_axes is None:
        theme.visualize_output()
    fig = OpenBBFigure.create_subplots(2, 1, shared_xaxes=True)
    fig.add_scatter(
        x=plot_data.index,
        y=plot_data[data.name].values,
        name="Share Price ($)",
        mode="lines",
        row=1,
        col=1,
    )
    fig.add_scatter(
        x=plot_data.index,
        y=plot_data[df_ta.columns[0]].values,
        name="CG",
        mode="lines",
        row=2,
        col=1,
    )
    fig.add_scatter(
        x=plot_data.index,
        y=signal,
        name="Signal",
        mode="lines",
        row=2,
        col=1,
    )
    fig.update_layout(
        title=f"{symbol} Centre of Gravity",
        xaxis_title="Date",
        yaxis_title="Share Price ($)",
        xaxis_range=[plot_data.index[0], plot_data.index[-1]],
        hovermode="x unified",
    )
    fig.show()
    export_data(
        export,
        os.path.dirname(os.path.abspath(__file__)).replace("common", "stocks"),
        "cg",
        df_ta,
        sheet_name,
    )


@log_start_end(log=logger)
def display_clenow_momentum(
    data: pd.Series,
    symbol: str = "",
    window: int = 90,
    export: str = "",
<<<<<<< HEAD
    external_axes: bool = False,
=======
    sheet_name: str = None,
    external_axes: Optional[List[plt.Axes]] = None,
>>>>>>> e28d12f3
):
    """Prints table and plots clenow momentum

    Parameters
    ----------
    data : pd.Series
        Series of values
    symbol : str
        Symbol that the data corresponds to
    window : int
        Length of window
    export : str
        Format to export data
    external_axes : bool, optional
        Whether to return the figure object or not, by default False

    Examples
    --------
    >>> from openbb_terminal.sdk import openbb
    >>> df = openbb.stocks.load("AAPL")
    >>> openbb.ta.clenow_chart(df["Close"])
    """
    r2, coef, fit_data = momentum_model.clenow_momentum(data, window)

    df = pd.DataFrame.from_dict(
        {
            "R^2": f"{r2:.5f}",
            "Fit Coef": f"{coef:.5f}",
            "Factor": f"{coef * r2:.5f}",
        },
        orient="index",
    )
    print_rich_table(
        df,
        show_index=True,
        headers=[""],
        title=f"Clenow Exponential Regression Factor on {symbol}",
        show_header=False,
    )

    # This plot has 2 axes
    _, ax1 = plt.subplots(figsize=plot_autoscale(), dpi=PLOT_DPI)

    ax1.plot(data.index, np.log(data.values))
    ax1.plot(data.index[-window:], fit_data, linewidth=2)

    ax1.set_title(f"Clenow Momentum Exponential Regression on {symbol}")
    ax1.set_xlim(data.index[0], data.index[-1])
    ax1.set_ylabel("Log Price")
    theme.style_primary_axis(
        ax1,
    )
    if external_axes is None:
        theme.visualize_output()

    export_data(
        export,
        os.path.dirname(os.path.abspath(__file__)).replace("common", "stocks"),
        "clenow",
        sheet_name,
    )


def display_demark(
    data: pd.DataFrame,
    symbol: str = "",
    min_to_show: int = 5,
    export: str = "",
<<<<<<< HEAD
    external_axes: bool = False,
=======
    sheet_name: Optional[str] = "",
    external_axes: Optional[List[plt.Axes]] = None,
>>>>>>> e28d12f3
):
    """Plot demark sequential indicator

    Parameters
    ----------
    data : pd.DataFrame
        DataFrame of values
    symbol : str
        Symbol that the data corresponds to
    min_to_show: int
        Minimum value to show
    export : str
        Format to export data
    external_axes : bool, optional
        Whether to return the figure object or not, by default False

    Examples
    --------
    >>> from openbb_terminal.sdk import openbb
    >>> df = openbb.stocks.load("AAPL")
    >>> openbb.ta.demark_chart(df)
    """
    close_col = ta_helpers.check_columns(data, high=False, low=False)
    if close_col is None:
        return
    demark_df = momentum_model.demark_seq(data[close_col])
    demark_df.index = data.index

    stock_data = data.copy()
    stock_data["up"] = demark_df.TD_SEQ_UPa
    stock_data["down"] = demark_df.TD_SEQ_DNa

    # MPLfinance can do series of markers :)
    markersUP = (
        stock_data["up"]
        .apply(lambda x: f"${x}$" if x > min_to_show else None)
        .to_list()
    )
    markersDOWN = (
        stock_data["down"]
        .apply(lambda x: f"${x}$" if x > min_to_show else None)
        .to_list()
    )

    adp = [
        mpf.make_addplot(
            0.98 * stock_data["Low"],
            type="scatter",
            markersize=30,
            marker=markersDOWN,
            color="r",
        ),
        mpf.make_addplot(
            1.012 * stock_data["High"],
            type="scatter",
            markersize=30,
            marker=markersUP,
            color="b",
        ),
    ]

    # Stuff for mplfinance
    candle_chart_kwargs = {
        "type": "ohlc",
        "style": theme.mpf_style,
        "volume": False,
        "addplot": adp,
        "xrotation": theme.xticks_rotation,
        "scale_padding": {"left": 0.3, "right": 1, "top": 0.8, "bottom": 0.8},
        "update_width_config": {
            "candle_linewidth": 0.6,
            "candle_width": 0.8,
            "volume_linewidth": 0.8,
            "volume_width": 0.8,
        },
        "warn_too_much_data": 10000,
    }
    candle_chart_kwargs["returnfig"] = True
    candle_chart_kwargs["figratio"] = (10, 7)
    candle_chart_kwargs["figscale"] = 1.10
    candle_chart_kwargs["figsize"] = plot_autoscale()
    candle_chart_kwargs["warn_too_much_data"] = 100_000

    fig, _ = mpf.plot(stock_data, **candle_chart_kwargs)
    fig.suptitle(
        f"{symbol} Demark Sequential",
        x=0.055,
        y=0.965,
        horizontalalignment="left",
    )
    theme.visualize_output(force_tight_layout=False)

    export_data(
        export,
        os.path.dirname(os.path.abspath(__file__)).replace("common", "stocks"),
        "demark",
        stock_data,
        sheet_name,
    )<|MERGE_RESOLUTION|>--- conflicted
+++ resolved
@@ -3,6 +3,7 @@
 
 import logging
 import os
+from typing import Optional
 
 import matplotlib.pyplot as plt
 import mplfinance as mpf
@@ -17,7 +18,6 @@
 from openbb_terminal.decorators import log_start_end
 from openbb_terminal.helper_funcs import (
     export_data,
-    is_valid_axes_count,
     plot_autoscale,
     print_rich_table,
     reindex_dates,
@@ -36,12 +36,8 @@
     scalar: float = 0.0015,
     symbol: str = "",
     export: str = "",
-<<<<<<< HEAD
+    sheet_name: str = None,
     external_axes: bool = False,
-=======
-    sheet_name: str = None,
-    external_axes: Optional[List[plt.Axes]] = None,
->>>>>>> e28d12f3
 ):
     """Plots CCI Indicator
 
@@ -128,12 +124,8 @@
     n_signal: int = 9,
     symbol: str = "",
     export: str = "",
-<<<<<<< HEAD
+    sheet_name: str = None,
     external_axes: bool = False,
-=======
-    sheet_name: str = None,
-    external_axes: Optional[List[plt.Axes]] = None,
->>>>>>> e28d12f3
 ):
     """Plots MACD signal
 
@@ -219,12 +211,8 @@
     drift: int = 1,
     symbol: str = "",
     export: str = "",
-<<<<<<< HEAD
+    sheet_name: str = None,
     external_axes: bool = False,
-=======
-    sheet_name: str = None,
-    external_axes: Optional[List[plt.Axes]] = None,
->>>>>>> e28d12f3
 ):
     """Plots RSI Indicator
 
@@ -306,12 +294,8 @@
     slowkperiod: int = 3,
     symbol: str = "",
     export: str = "",
-<<<<<<< HEAD
+    sheet_name: str = None,
     external_axes: bool = False,
-=======
-    sheet_name: str = None,
-    external_axes: Optional[List[plt.Axes]] = None,
->>>>>>> e28d12f3
 ) -> None:
     """Plots stochastic oscillator signal
 
@@ -402,12 +386,8 @@
     window: int = 14,
     symbol: str = "",
     export: str = "",
-<<<<<<< HEAD
+    sheet_name: str = None,
     external_axes: bool = False,
-=======
-    sheet_name: str = None,
-    external_axes: Optional[List[plt.Axes]] = None,
->>>>>>> e28d12f3
 ):
     """Plots Fisher Indicator
 
@@ -494,12 +474,8 @@
     window: int = 14,
     symbol: str = "",
     export: str = "",
-<<<<<<< HEAD
+    sheet_name: str = None,
     external_axes: bool = False,
-=======
-    sheet_name: str = None,
-    external_axes: Optional[List[plt.Axes]] = None,
->>>>>>> e28d12f3
 ):
     """Plots center of gravity Indicator
 
@@ -571,7 +547,7 @@
         xaxis_range=[plot_data.index[0], plot_data.index[-1]],
         hovermode="x unified",
     )
-    fig.show()
+
     export_data(
         export,
         os.path.dirname(os.path.abspath(__file__)).replace("common", "stocks"),
@@ -580,6 +556,8 @@
         sheet_name,
     )
 
+    return fig.show() if not external_axes else fig
+
 
 @log_start_end(log=logger)
 def display_clenow_momentum(
@@ -587,12 +565,8 @@
     symbol: str = "",
     window: int = 90,
     export: str = "",
-<<<<<<< HEAD
+    sheet_name: str = None,
     external_axes: bool = False,
-=======
-    sheet_name: str = None,
-    external_axes: Optional[List[plt.Axes]] = None,
->>>>>>> e28d12f3
 ):
     """Prints table and plots clenow momentum
 
@@ -661,12 +635,8 @@
     symbol: str = "",
     min_to_show: int = 5,
     export: str = "",
-<<<<<<< HEAD
+    sheet_name: Optional[str] = "",
     external_axes: bool = False,
-=======
-    sheet_name: Optional[str] = "",
-    external_axes: Optional[List[plt.Axes]] = None,
->>>>>>> e28d12f3
 ):
     """Plot demark sequential indicator
 
