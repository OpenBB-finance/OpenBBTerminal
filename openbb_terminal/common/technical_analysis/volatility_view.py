--- conflicted
+++ resolved
@@ -8,10 +8,12 @@
 import pandas as pd
 
 from openbb_terminal import OpenBBFigure
-from openbb_terminal.common.technical_analysis import ta_helpers
+from openbb_terminal.common.technical_analysis import ta_helpers, volatility_model
 from openbb_terminal.core.plots.plotly_ta.ta_class import PlotlyTA
 from openbb_terminal.decorators import log_start_end
-from openbb_terminal.helper_funcs import export_data
+from openbb_terminal.helper_funcs import (
+    export_data,
+)
 
 logger = logging.getLogger(__name__)
 
@@ -227,13 +229,10 @@
         "atr",
         ta.df_ta,
         sheet_name,
-<<<<<<< HEAD
         fig,
     )
 
     return fig.show(external=external_axes)
-=======
-    )
 
 
 @log_start_end(log=logger)
@@ -246,6 +245,7 @@
     is_crypto: bool = False,
     export: str = "",
     sheet_name: Optional[str] = None,
+    external_axes: bool = False,
 ):
     """Plots the realized volatility quantiles for the loaded ticker.
     The model used to calculate the volatility is selectable.
@@ -289,6 +289,8 @@
         Format of export file
     sheet_name: str
         Optionally specify the name of the sheet the data is exported to.
+    external_axes : bool, optional
+        Whether to return the figure object or not, by default False
 
     Examples
     --------
@@ -310,38 +312,26 @@
     lower_q_label = str(int(lower_q * 100))
     upper_q_label = str(int(upper_q * 100))
     if not df_ta.empty:
-        plt.figure(figsize=[14, 7])
-        plt.autoscale(enable=True, axis="both", tight=True)
-        plt.plot(df_ta.index, df_ta.Min, "-o", linewidth=1, label="Min")
-        plt.plot(df_ta.index, df_ta.Max, "-o", linewidth=1, label="Max")
-        plt.plot(df_ta.index, df_ta.Median, "-o", linewidth=1, label="Median")
-        plt.plot(
-            df_ta.index,
-            df_ta["Upper " f"{upper_q_label}" "%"],
-            "-o",
-            linewidth=1,
-            label="Upper " f"{upper_q_label}" "%",
+        fig = OpenBBFigure(xaxis_title="Window of Time (in days)")
+        fig.set_title(f"{symbol} - Realized Volatility Cones - {model} Model", x=0.5)
+
+        fig.add_scatter(x=df_ta.index, y=df_ta.Min, name="Min")
+        fig.add_scatter(x=df_ta.index, y=df_ta.Max, name="Max")
+        fig.add_scatter(x=df_ta.index, y=df_ta.Median, name="Median")
+        fig.add_scatter(
+            x=df_ta.index,
+            y=df_ta["Upper " f"{upper_q_label}" "%"],
+            name="Upper " f"{upper_q_label}" "%",
         )
-        plt.plot(
-            df_ta.index,
-            df_ta["Lower " f"{lower_q_label}" "%"],
-            "-o",
-            linewidth=1,
-            label="Lower " f"{lower_q_label}" "%",
+        fig.add_scatter(
+            x=df_ta.index,
+            y=df_ta["Lower " f"{lower_q_label}" "%"],
+            name="Lower " f"{lower_q_label}" "%",
         )
-        plt.plot(df_ta.index, df_ta.Realized, "o-.", linewidth=1, label="Realized")
-        plt.xlabel(xlabel="Window of Time (in days)", labelpad=20, y=0)
-        plt.title(
-            label=f"{symbol}" " - Realized Volatility Cones - " f"{model}" " Model",
-            loc="center",
-            y=1.0,
-        )
-        plt.legend(loc="best", ncol=6, fontsize="x-small")
-        plt.tick_params(axis="y", which="both", labelleft=False, labelright=True)
-        plt.xticks(df_ta.index)
-        plt.tight_layout(pad=2.0)
-
-        theme.visualize_output()
+        fig.add_scatter(x=df_ta.index, y=df_ta.Realized, name="Realized")
+
+        fig.update_xaxes(tickmode="array", tickvals=df_ta.index, ticktext=df_ta.index)
+        fig.horizontal_legend(x=1, y=1, yanchor="top")
 
         export_data(
             export,
@@ -349,5 +339,7 @@
             "cones",
             df_ta,
             sheet_name,
+            fig,
         )
->>>>>>> 437607c5
+
+        return fig.show(external=external_axes)