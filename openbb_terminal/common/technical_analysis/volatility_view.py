--- conflicted
+++ resolved
@@ -7,8 +7,8 @@
 
 import pandas as pd
 
+from openbb_terminal import OpenBBFigure
 from openbb_terminal.common.technical_analysis import ta_helpers
-from openbb_terminal import OpenBBFigure
 from openbb_terminal.core.plots.plotly_ta.ta_class import PlotlyTA
 from openbb_terminal.decorators import log_start_end
 from openbb_terminal.helper_funcs import export_data
@@ -27,13 +27,8 @@
     mamode: str = "sma",
     export: str = "",
     sheet_name: Optional[str] = None,
-<<<<<<< HEAD
-    external_axes: bool = False,
-) -> Union[OpenBBFigure, None]:
-=======
-    external_axes: Optional[List[plt.Axes]] = None,
-):
->>>>>>> b1ced18f
+    external_axes: bool = False,
+) -> Union[OpenBBFigure, None]:
     """Plots bollinger bands
 
     Parameters
@@ -85,13 +80,8 @@
     lower_length: int = 20,
     export: str = "",
     sheet_name: Optional[str] = None,
-<<<<<<< HEAD
-    external_axes: bool = False,
-) -> Union[OpenBBFigure, None]:
-=======
-    external_axes: Optional[List[plt.Axes]] = None,
-):
->>>>>>> b1ced18f
+    external_axes: bool = False,
+) -> Union[OpenBBFigure, None]:
     """Plots donchian channels
 
     Parameters
@@ -143,13 +133,8 @@
     symbol: str = "",
     export: str = "",
     sheet_name: Optional[str] = None,
-<<<<<<< HEAD
-    external_axes: bool = False,
-) -> Union[OpenBBFigure, None]:
-=======
-    external_axes: Optional[List[plt.Axes]] = None,
-):
->>>>>>> b1ced18f
+    external_axes: bool = False,
+) -> Union[OpenBBFigure, None]:
     """Plots Keltner Channels Indicator
 
     Parameters
@@ -207,13 +192,8 @@
     offset: int = 0,
     export: str = "",
     sheet_name: Optional[str] = None,
-<<<<<<< HEAD
-    external_axes: bool = False,
-) -> Union[OpenBBFigure, None]:
-=======
-    external_axes: Optional[List[plt.Axes]] = None,
-):
->>>>>>> b1ced18f
+    external_axes: bool = False,
+) -> Union[OpenBBFigure, None]:
     """Plots ATR
 
     Parameters
