--- conflicted
+++ resolved
@@ -58,63 +58,6 @@
     >>> df = openbb.stocks.load(symbol="aapl")
     >>> openbb.ta.fib_chart(data=df)
     """
-<<<<<<< HEAD
-    (
-        df_fib,
-        min_date,
-        max_date,
-        min_pr,
-        max_pr,
-    ) = custom_indicators_model.calculate_fib_levels(data, limit, start_date, end_date)
-
-    levels = df_fib.Price
-
-    plot_data = reindex_dates(data)
-
-    # This plot has 2 axes
-    if external_axes is None:
-        _, ax1 = plt.subplots(
-            figsize=plot_autoscale(),
-            dpi=PLOT_DPI,
-        )
-        ax2 = ax1.twinx()
-    elif is_valid_axes_count(external_axes, 2):
-        (ax1, ax2) = external_axes
-    else:
-        return
-
-    close_col = ta_helpers.check_columns(data)
-    if close_col is None:
-        return
-    ax1.plot(plot_data[close_col])
-
-    date_format = "%b %d %H:%M" if is_intraday(data) else "%Y-%m-%d"
-    min_date_index = plot_data[
-        plot_data["date"] == min_date.strftime(date_format)
-    ].index
-    max_date_index = plot_data[
-        plot_data["date"] == max_date.strftime(date_format)
-    ].index
-    ax1.plot(
-        [min_date_index, max_date_index],
-        [min_pr, max_pr],
-    )
-
-    for i in levels:
-        ax1.axhline(y=i, alpha=0.5)
-
-    for i in range(6):
-        ax1.fill_between(plot_data.index, levels[i], levels[i + 1], alpha=0.15)
-
-    ax1.set_xlim(plot_data.index[0], plot_data.index[-1])
-    ax1.set_title(f"Fibonacci Support for {symbol.upper()}")
-    ax1.set_yticks(levels)
-    ax1.set_yticklabels([0, 0.235, 0.382, 0.5, 0.618, 0.65, 1])
-    theme.style_primary_axis(
-        ax1,
-        data_index=plot_data.index.to_list(),
-        tick_labels=plot_data["date"].to_list(),
-=======
     data = pd.DataFrame(data)
     data.index.name = "date"
 
@@ -128,7 +71,6 @@
         f"Fibonacci Support for {symbol.upper()}",
         False,
         volume=False,
->>>>>>> 26ffa0d7
     )
 
     if not external_axes:
