"""FinBrain View Module"""
__docformat__ = "numpy"

import logging
import os
from typing import Optional, Union

import numpy as np
import pandas as pd

from openbb_terminal import OpenBBFigure, rich_config, theme
from openbb_terminal.common.behavioural_analysis import finbrain_model
<<<<<<< HEAD
from openbb_terminal.config_terminal import theme
from openbb_terminal.core.session.current_user import get_current_user
=======
>>>>>>> 2a880524
from openbb_terminal.decorators import log_start_end
from openbb_terminal.helper_funcs import export_data, print_rich_table
from openbb_terminal.rich_config import console

logger = logging.getLogger(__name__)


def lambda_sentiment_coloring(val: float, last_val: float) -> str:
    if float(val) > last_val:
        return f"[green]{val}[/green]"
    return f"[red]{val}[/red]"


@log_start_end(log=logger)
def display_sentiment_analysis(
    symbol: str,
    raw: bool = False,
    export: str = "",
    sheet_name: Optional[str] = None,
    external_axes: bool = False,
) -> Union[None, OpenBBFigure]:
    """Plots Sentiment analysis from FinBrain. Prints table if raw is True. [Source: FinBrain]

    Parameters
    ----------
    symbol: str
        Ticker symbol to get the sentiment analysis from
    raw: False
        Display raw table data
    sheet_name: str
        Optionally specify the name of the sheet the data is exported to.
    export: str
        Format to export data
    external_axes: bool, optional
        Whether to return the figure object or not, by default False
    """
    sentiment = finbrain_model.get_sentiment(symbol)
    if sentiment.empty:
<<<<<<< HEAD
        console.print("No sentiment data found.\n")
        return

    if not raw:
        # This plot has 1 axis
        if external_axes is None:
            _, ax = plt.subplots(
                figsize=plot_autoscale(), dpi=get_current_user().preferences.PLOT_DPI
            )
        elif is_valid_axes_count(external_axes, 1):
            (ax,) = external_axes
        else:
            return

        for index, row in sentiment.iterrows():
            if float(row["Sentiment Analysis"]) >= 0:
                ax.scatter(
                    index, float(row["Sentiment Analysis"]), s=100, color=theme.up_color
                )
            else:
                ax.scatter(
                    index,
                    float(row["Sentiment Analysis"]),
                    s=100,
                    color=theme.down_color,
                )
        ax.axhline(y=0, linestyle="--")
        ax.set_xlabel("Time")
        ax.set_ylabel("Sentiment")
        start_date = sentiment.index[-1].strftime("%Y/%m/%d")
        ax.set_title(
            f"FinBrain's Sentiment Analysis for {symbol.upper()} since {start_date}"
        )
        ax.set_ylim([-1.1, 1.1])
        senValues = np.array(pd.to_numeric(sentiment["Sentiment Analysis"].values))
        senNone = np.array(0 * len(sentiment))
        ax.fill_between(
            sentiment.index,
            pd.to_numeric(sentiment["Sentiment Analysis"].values),
            0,
            where=(senValues < senNone),
            alpha=0.30,
            color=theme.down_color,
            interpolate=True,
        )
        ax.fill_between(
            sentiment.index,
            pd.to_numeric(sentiment["Sentiment Analysis"].values),
            0,
            where=(senValues >= senNone),
            alpha=0.30,
            color=theme.up_color,
            interpolate=True,
        )
        theme.style_primary_axis(ax)

        if external_axes is None:
            theme.visualize_output()

    else:
=======
        return console.print("No sentiment data found.\n")

    if raw:
>>>>>>> 2a880524
        if rich_config.USE_COLOR:
            color_df = sentiment["Sentiment Analysis"].apply(
                lambda_sentiment_coloring, last_val=0
            )
            color_df = pd.DataFrame(
                data=color_df.values,
                index=pd.to_datetime(sentiment.index).strftime("%Y-%m-%d"),
            )
            print_rich_table(
                color_df,
                headers=["Sentiment"],
                title="FinBrain Ticker Sentiment",
                show_index=True,
                export=bool(export),
            )
        else:
            print_rich_table(
                pd.DataFrame(
                    data=sentiment.values,
                    index=pd.to_datetime(sentiment.index).strftime("%Y-%m-%d"),
                ),
                headers=["Sentiment"],
                title="FinBrain Ticker Sentiment",
                show_index=True,
                export=bool(export),
            )

    fig = OpenBBFigure(
        yaxis=dict(title="Sentiment", range=[-1.1, 1.1]), xaxis_title="Time"
    )

    fig.add_hline(y=0, line_dash="dash")

    start_date = sentiment.index[-1].strftime("%Y/%m/%d")

    fig.set_title(
        f"FinBrain's Sentiment Analysis for {symbol.upper()} since {start_date}"
    )
    senValues = np.array(pd.to_numeric(sentiment["Sentiment Analysis"].values))
    senNone = np.array(0 * len(sentiment))
    df_sentiment = sentiment["Sentiment Analysis"]
    negative_yloc = np.where(senValues < senNone)[0]
    positive_yloc = np.where(senValues > senNone)[0]

    fig.add_scatter(
        x=df_sentiment.index[positive_yloc],
        y=pd.to_numeric(df_sentiment.values)[positive_yloc],
        mode="lines+markers",
        marker=dict(color=theme.up_color, size=15),
        line_width=1,
        name=symbol,
    )
    fig.add_scatter(
        x=[df_sentiment.index[0], df_sentiment.index[-1]],
        y=[0, 0],
        fillcolor=theme.up_color_transparent.replace("0.5", "0.4"),
        line=dict(color="white", dash="dash"),
        fill="tonexty",
        mode="lines",
        name=symbol,
    )
    fig.add_scatter(
        x=df_sentiment.index[negative_yloc],
        y=pd.to_numeric(df_sentiment.values)[negative_yloc],
        fill="tonexty",
        fillcolor=theme.down_color_transparent.replace("0.5", "0.4"),
        line_width=1,
        mode="lines+markers",
        marker=dict(color=theme.down_color, size=15),
        name=symbol,
    )
    fig.update_traces(showlegend=False)

    export_data(
        export,
        os.path.dirname(os.path.abspath(__file__)),
        "headlines",
        sentiment,
        sheet_name,
        fig,
    )

    return fig.show(external=external_axes)<|MERGE_RESOLUTION|>--- conflicted
+++ resolved
@@ -10,11 +10,6 @@
 
 from openbb_terminal import OpenBBFigure, rich_config, theme
 from openbb_terminal.common.behavioural_analysis import finbrain_model
-<<<<<<< HEAD
-from openbb_terminal.config_terminal import theme
-from openbb_terminal.core.session.current_user import get_current_user
-=======
->>>>>>> 2a880524
 from openbb_terminal.decorators import log_start_end
 from openbb_terminal.helper_funcs import export_data, print_rich_table
 from openbb_terminal.rich_config import console
@@ -53,72 +48,9 @@
     """
     sentiment = finbrain_model.get_sentiment(symbol)
     if sentiment.empty:
-<<<<<<< HEAD
-        console.print("No sentiment data found.\n")
-        return
-
-    if not raw:
-        # This plot has 1 axis
-        if external_axes is None:
-            _, ax = plt.subplots(
-                figsize=plot_autoscale(), dpi=get_current_user().preferences.PLOT_DPI
-            )
-        elif is_valid_axes_count(external_axes, 1):
-            (ax,) = external_axes
-        else:
-            return
-
-        for index, row in sentiment.iterrows():
-            if float(row["Sentiment Analysis"]) >= 0:
-                ax.scatter(
-                    index, float(row["Sentiment Analysis"]), s=100, color=theme.up_color
-                )
-            else:
-                ax.scatter(
-                    index,
-                    float(row["Sentiment Analysis"]),
-                    s=100,
-                    color=theme.down_color,
-                )
-        ax.axhline(y=0, linestyle="--")
-        ax.set_xlabel("Time")
-        ax.set_ylabel("Sentiment")
-        start_date = sentiment.index[-1].strftime("%Y/%m/%d")
-        ax.set_title(
-            f"FinBrain's Sentiment Analysis for {symbol.upper()} since {start_date}"
-        )
-        ax.set_ylim([-1.1, 1.1])
-        senValues = np.array(pd.to_numeric(sentiment["Sentiment Analysis"].values))
-        senNone = np.array(0 * len(sentiment))
-        ax.fill_between(
-            sentiment.index,
-            pd.to_numeric(sentiment["Sentiment Analysis"].values),
-            0,
-            where=(senValues < senNone),
-            alpha=0.30,
-            color=theme.down_color,
-            interpolate=True,
-        )
-        ax.fill_between(
-            sentiment.index,
-            pd.to_numeric(sentiment["Sentiment Analysis"].values),
-            0,
-            where=(senValues >= senNone),
-            alpha=0.30,
-            color=theme.up_color,
-            interpolate=True,
-        )
-        theme.style_primary_axis(ax)
-
-        if external_axes is None:
-            theme.visualize_output()
-
-    else:
-=======
         return console.print("No sentiment data found.\n")
 
     if raw:
->>>>>>> 2a880524
         if rich_config.USE_COLOR:
             color_df = sentiment["Sentiment Analysis"].apply(
                 lambda_sentiment_coloring, last_val=0
