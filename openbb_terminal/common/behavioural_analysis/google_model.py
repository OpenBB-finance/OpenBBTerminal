--- conflicted
+++ resolved
@@ -50,11 +50,7 @@
 
 
 @log_start_end(log=logger)
-<<<<<<< HEAD
 def get_queries(symbol: str, limit: int = 10) -> pd.DataFrame:
-=======
-def get_queries(symbol: str) -> dict:
->>>>>>> 335a7b9e
     """Get related queries from google api [Source: google]
 
     Parameters
