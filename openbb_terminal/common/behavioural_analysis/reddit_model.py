--- conflicted
+++ resolved
@@ -3,11 +3,7 @@
 
 import logging
 from datetime import datetime, timedelta
-<<<<<<< HEAD
-from typing import Dict, List, Tuple
-=======
 from typing import List, Tuple
->>>>>>> eb7c2f07
 import warnings
 
 import finviz
@@ -44,11 +40,7 @@
 @log_start_end(log=logger)
 def get_watchlists(
     limit: int = 5,
-<<<<<<< HEAD
-) -> Tuple[List[praw.models.reddit.submission.Submission], Dict, int]:
-=======
 ) -> Tuple[List[praw.models.reddit.submission.Submission], dict, int]:
->>>>>>> eb7c2f07
     """Get reddit users watchlists [Source: reddit]
 
     Parameters
@@ -309,11 +301,7 @@
 @log_start_end(log=logger)
 def get_spac_community(
     limit: int = 10, popular: bool = False
-<<<<<<< HEAD
-) -> Tuple[pd.DataFrame, Dict]:
-=======
 ) -> Tuple[pd.DataFrame, dict]:
->>>>>>> eb7c2f07
     """Get top tickers from r/SPACs [Source: reddit]
 
     Parameters
@@ -444,11 +432,7 @@
 @log_start_end(log=logger)
 def get_spac(
     limit: int = 5,
-<<<<<<< HEAD
-) -> Tuple[pd.DataFrame, Dict, int]:
-=======
 ) -> Tuple[pd.DataFrame, dict, int]:
->>>>>>> eb7c2f07
     """Get posts containing SPAC from top subreddits [Source: reddit]
 
     Parameters
@@ -837,11 +821,7 @@
     time_frame: str = "week",
     full_search: bool = True,
     subreddits: str = "all",
-<<<<<<< HEAD
-) -> Tuple[pd.DataFrame, List, float]:
-=======
 ) -> Tuple[pd.DataFrame, list, float]:
->>>>>>> eb7c2f07
     """Finds posts related to a specific search term in Reddit
 
     Parameters
