--- conflicted
+++ resolved
@@ -44,21 +44,7 @@
     df_interest = google_model.get_mentions(symbol)
 
     if df_interest.empty:
-<<<<<<< HEAD
-        return
-
-    # This plot has 1 axis
-    if external_axes is None:
-        _, ax = plt.subplots(
-            figsize=plot_autoscale(), dpi=get_current_user().preferences.PLOT_DPI
-        )
-    elif is_valid_axes_count(external_axes, 1):
-        (ax,) = external_axes
-    else:
-        return
-=======
         return None
->>>>>>> 2a880524
 
     fig = OpenBBFigure(
         title=f"Interest over time on {symbol}",
@@ -120,25 +106,6 @@
     external_axes : bool, optional
         Whether to return the figure object or not, by default False
     """
-<<<<<<< HEAD
-
-    # This plot has 1 axis
-    if external_axes is None:
-        _, ax = plt.subplots(
-            figsize=plot_autoscale(),
-            dpi=get_current_user().preferences.PLOT_DPI,
-            nrows=2,
-            ncols=1,
-            sharex=True,
-            gridspec_kw={"height_ratios": [1, 2]},
-        )
-    elif is_valid_axes_count(external_axes, 1):
-        (ax,) = external_axes
-    else:
-        return
-    ax[0].set_title(
-        f"{symbol.upper()} stock price and interest over time on {','.join(words)}"
-=======
     fig = OpenBBFigure.create_subplots(
         rows=2,
         cols=1,
@@ -148,7 +115,6 @@
             f"{symbol.upper()} stock price and interest over time on {','.join(words)}",
             "Interest [%]",
         ),
->>>>>>> 2a880524
     )
     fig.add_scatter(
         x=data.index,
@@ -208,21 +174,7 @@
     df_interest_region = google_model.get_regions(symbol)
 
     if df_interest_region.empty:
-<<<<<<< HEAD
-        return
-
-    # This plot has 1 axis
-    if external_axes is None:
-        _, ax = plt.subplots(
-            figsize=plot_autoscale(), dpi=get_current_user().preferences.PLOT_DPI
-        )
-    elif is_valid_axes_count(external_axes, 1):
-        (ax,) = external_axes
-    else:
-        return
-=======
         return None
->>>>>>> 2a880524
 
     df_interest_region = df_interest_region.head(limit)
     df = df_interest_region.sort_values([symbol], ascending=True)
