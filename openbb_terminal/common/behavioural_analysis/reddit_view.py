--- conflicted
+++ resolved
@@ -466,18 +466,7 @@
     console.print(f"Sentiment Analysis for {symbol} is {avg_polarity}\n")
 
     if graphic:
-<<<<<<< HEAD
-        if not external_axes:
-            _, ax = plt.subplots(
-                figsize=plot_autoscale(), dpi=get_current_user().preferences.PLOT_DPI
-            )
-        elif is_valid_axes_count(external_axes, 1):
-            (ax,) = external_axes
-        else:
-            return
-=======
         _, ax = plt.subplots(figsize=plot_autoscale(), dpi=PLOT_DPI)
->>>>>>> 2a880524
 
         sns.boxplot(x=polarity_scores, ax=ax)
         ax.set_title(f"Sentiment Score of {symbol}")
