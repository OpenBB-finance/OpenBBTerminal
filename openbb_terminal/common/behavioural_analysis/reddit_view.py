--- conflicted
+++ resolved
@@ -12,10 +12,6 @@
 
 from openbb_terminal import OpenBBFigure
 from openbb_terminal.common.behavioural_analysis import reddit_model
-<<<<<<< HEAD
-from openbb_terminal.core.session.current_user import get_current_user
-=======
->>>>>>> a276dc4d
 from openbb_terminal.decorators import check_api_key, log_start_end
 from openbb_terminal.helper_funcs import export_data, print_rich_table
 from openbb_terminal.rich_config import console
@@ -366,17 +362,6 @@
     console.print(f"Sentiment Analysis for {symbol} is {avg_polarity}\n")
 
     if graphic:
-<<<<<<< HEAD
-        _, ax = plt.subplots(
-            figsize=plot_autoscale(), dpi=get_current_user().preferences.PLOT_DPI
-        )
-
-        sns.boxplot(x=polarity_scores, ax=ax)
-        ax.set_title(f"Sentiment Score of {symbol}")
-        ax.set_xlabel("Sentiment Score")
-
-=======
->>>>>>> a276dc4d
         fig = OpenBBFigure(
             title=f"Sentiment Score of {symbol}",
             xaxis_title="Sentiment Score",
