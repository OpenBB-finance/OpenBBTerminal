--- conflicted
+++ resolved
@@ -16,20 +16,8 @@
 from openbb_terminal.decorators import check_api_key, log_start_end
 from openbb_terminal.helper_funcs import export_data, plot_autoscale, print_rich_table
 from openbb_terminal.rich_config import console
-<<<<<<< HEAD
-=======
-from openbb_terminal.common.behavioural_analysis import sentimentinvestor_model
-from openbb_terminal.decorators import log_start_end
-from openbb_terminal.decorators import check_api_key
-from openbb_terminal.helper_funcs import (
-    export_data,
-    print_rich_table,
-    plot_autoscale,
-    is_valid_axes_count,
-)
 
 # pylint: disable=too-many-arguments
->>>>>>> e28d12f3
 
 logger = logging.getLogger(__name__)
 
@@ -44,12 +32,8 @@
     raw: bool = False,
     limit: int = 10,
     export: str = "",
-<<<<<<< HEAD
+    sheet_name: str = None,
     external_axes: bool = False,
-=======
-    sheet_name: str = None,
-    external_axes: Optional[List[plt.Axes]] = None,
->>>>>>> e28d12f3
 ):
     """Display historical sentiment data of a ticker,
     and plot a chart with RHI and AHI.
