"""Finnhub Model"""
__docformat__ = "numpy"

import logging

import pandas as pd
import requests

from openbb_terminal import config_terminal as cfg
from openbb_terminal.decorators import check_api_key, log_start_end
from openbb_terminal.rich_config import console

logger = logging.getLogger(__name__)


@log_start_end(log=logger)
@check_api_key(["API_FINNHUB_KEY"])
def get_sentiment_stats(ticker: str) -> pd.DataFrame:
<<<<<<< HEAD
    """Get sentiment stats [Source: finnhub]
=======
    """Get sentiment stats [Source: finnhub].
>>>>>>> 1435227c

    Parameters
    ----------
    ticker : str
        Ticker to get sentiment stats

    Returns
    -------
    pd.DataFrame
        Get sentiment stats
    """
    response = requests.get(
        f"https://finnhub.io/api/v1/news-sentiment?symbol={ticker}&token={cfg.API_FINNHUB_KEY}"
    )

    df = pd.DataFrame()
    if response.status_code == 200:
        df = response.json()

        if df.empty:
            console.print(f"No sentiment stats found for {ticker}.\n")

    elif response.status_code == 401:
        console.print("[red]Invalid API Key[/red]\n")
    elif response.status_code == 403:
        console.print("[red]API Key not authorized for Premium Feature[/red]\n")
    else:
        console.print(f"Error in request: {response.json()['error']}", "\n")

    return df<|MERGE_RESOLUTION|>--- conflicted
+++ resolved
@@ -16,11 +16,7 @@
 @log_start_end(log=logger)
 @check_api_key(["API_FINNHUB_KEY"])
 def get_sentiment_stats(ticker: str) -> pd.DataFrame:
-<<<<<<< HEAD
-    """Get sentiment stats [Source: finnhub]
-=======
     """Get sentiment stats [Source: finnhub].
->>>>>>> 1435227c
 
     Parameters
     ----------
