"""OpenBB Terminal SDK."""
# flake8: noqa
# pylint: disable=unused-import,wrong-import-order
# pylint: disable=C0302,W0611,R0902,R0903,C0412,C0301,not-callable
import logging

import openbb_terminal.config_terminal as cfg
from openbb_terminal import helper_funcs as helper  # noqa: F401
<<<<<<< HEAD
from openbb_terminal.config_terminal import theme

from openbb_terminal.cryptocurrency.due_diligence.pycoingecko_model import Coin
from openbb_terminal.dashboards.dashboards_controller import DashboardsController
from openbb_terminal.helper_classes import TerminalStyle  # noqa: F401
from openbb_terminal.reports import widget_helpers as widgets  # noqa: F401
from openbb_terminal.reports.reports_controller import ReportController

import openbb_terminal.sdk_core.sdk_init as lib
from openbb_terminal.sdk_core import (
    controllers as ctrl,
    models as model,
)

logger = logging.getLogger(__name__)
theme.applyMPLstyle()


class OpenBBSDK:
    """OpenBB SDK Class.

    Attributes:
        `news`: Get news for a given term and source. [Source: Feedparser]\n
    """

    def __init__(self):
        SDKLogger()
        self.login = lib.sdk_session.login
        self.logout = lib.sdk_session.logout
        self.news = lib.common_feedparser_model.get_news

    @property
    def alt(self):
        """Alternative Submodule

        Submodules:
            `covid`: Covid Module
            `oss`: Oss Module
            `realestate`: Realestate Module

        Attributes:
            `hn`: Get top stories from HackerNews.\n
            `hn_chart`: View top stories from HackerNews.\n
        """

        return ctrl.AltController()

    @property
    def crypto(self):
        """Cryptocurrency Submodule

        Submodules:
            `dd`: Due Diligence Module
            `defi`: DeFi Module
            `disc`: Discovery Module
            `nft`: NFT Module
            `onchain`: OnChain Module
            `ov`: Overview Module
            `tools`: Tools Module

        Attributes:
            `candle`: Plot candle chart from dataframe. [Source: Binance]\n
            `chart`: Load data for Technical Analysis\n
            `find`: Find similar coin by coin name,symbol or id.\n
            `load`: Load crypto currency to get data for\n
            `price`: Returns price and confidence interval from pyth live feed. [Source: Pyth]\n
        """

        return ctrl.CryptoController()

    @property
    def econometrics(self):
        """Econometrics Submodule

        Attributes:
            `bgod`: Calculate test statistics for autocorrelation\n
            `bgod_chart`: Show Breusch-Godfrey autocorrelation test\n
            `bols`: The between estimator is an alternative, usually less efficient estimator, can can be used to\n
            `bpag`: Calculate test statistics for heteroscedasticity\n
            `bpag_chart`: Show Breusch-Pagan heteroscedasticity test\n
            `clean`: Clean up NaNs from the dataset\n
            `coint`: Calculate cointegration tests between variable number of input series\n
            `coint_chart`: Estimates long-run and short-run cointegration relationship for series y and x and apply\n
            `comparison`: Compare regression results between Panel Data regressions.\n
            `dwat`: Calculate test statistics for Durbin Watson autocorrelation\n
            `dwat_chart`: Show Durbin-Watson autocorrelation tests\n
            `fdols`: First differencing is an alternative to using fixed effects when there might be correlation.\n
            `fe`: When effects are correlated with the regressors the RE and BE estimators are not consistent.\n
            `get_regression_data`: This function creates a DataFrame with the required regression data as\n
            `granger`: Calculate granger tests\n
            `granger_chart`: Show granger tests\n
            `load`: Load custom file into dataframe.\n
            `norm`: The distribution of returns and generate statistics on the relation to the normal curve.\n
            `norm_chart`: Determine the normality of a timeseries.\n
            `ols`: Performs an OLS regression on timeseries data. [Source: Statsmodels]\n
            `options`: Obtain columns-dataset combinations from loaded in datasets that can be used in other commands\n
            `options_chart`: Plot custom data\n
            `panel`: Based on the regression type, this function decides what regression to run.\n
            `panel_chart`: Based on the regression type, this function decides what regression to run.\n
            `pols`: PooledOLS is just plain OLS that understands that various panel data structures.\n
            `re`: The random effects model is virtually identical to the pooled OLS model except that is accounts for the\n
            `root`: Calculate test statistics for unit roots\n
            `root_chart`: Determine the normality of a timeseries.\n
        """

        return model.EconometricsRoot()

    @property
    def economy(self):
        """Economy Submodule

        Attributes:
            `available_indices`: Get available indices\n
            `bigmac`: Display Big Mac Index for given countries\n
            `bigmac_chart`: Display Big Mac Index for given countries\n
            `country_codes`: Get available country codes for Bigmac index\n
            `currencies`: Scrape data for global currencies\n
            `events`: Get economic calendar for countries between specified dates\n
            `fred`: Get Series data. [Source: FRED]\n
            `fred_chart`: Display (multiple) series from https://fred.stlouisfed.org. [Source: FRED]\n
            `fred_ids`: Get Series IDs. [Source: FRED]\n
            `fred_notes`: Get series notes. [Source: FRED]\n
            `future`: Get futures data. [Source: Finviz]\n
            `futures`: Get futures data.\n
            `get_groups`: Get group available\n
            `glbonds`: Scrape data for global bonds\n
            `index`: Get data on selected indices over time [Source: Yahoo Finance]\n
            `index_chart`: Load (and show) the selected indices over time [Source: Yahoo Finance]\n
            `indices`: Get the top US indices\n
            `macro`: This functions groups the data queried from the EconDB database [Source: EconDB]\n
            `macro_chart`: Show the received macro data about a company [Source: EconDB]\n
            `macro_countries`: This function returns the available countries and respective currencies.\n
            `macro_parameters`: This function returns the available macro parameters with detail.\n
            `overview`: Scrape data for market overview\n
            `perfmap`: Opens Finviz map website in a browser. [Source: Finviz]\n
            `performance`: Get group (sectors, industry or country) performance data. [Source: Finviz]\n
            `rtps`: Get real-time performance sector data\n
            `rtps_chart`: Display Real-Time Performance sector. [Source: AlphaVantage]\n
            `search_index`: Search indices by keyword. [Source: FinanceDatabase]\n
            `spectrum`: Display finviz spectrum in system viewer [Source: Finviz]\n
            `treasury`: Get U.S. Treasury rates [Source: EconDB]\n
            `treasury_chart`: Display U.S. Treasury rates [Source: EconDB]\n
            `treasury_maturities`: Get treasury maturity options [Source: EconDB]\n
            `usbonds`: Scrape data for us bonds\n
            `valuation`: Get group (sectors, industry or country) valuation data. [Source: Finviz]\n
            `ycrv`: Gets yield curve data from FRED\n
            `ycrv_chart`: Display yield curve based on US Treasury rates for a specified date.\n
        """

        return model.EconomyRoot()

    @property
    def etf(self):
        """Etf Submodule

        Submodules:
            `disc`: Discovery Module
            `scr`: Scr Module

        Attributes:
            `candle`: Show candle plot of loaded ticker.\n
            `compare`: Compare selected ETFs\n
            `etf_by_category`: Return a selection of ETFs based on category filtered by total assets.\n
            `etf_by_name`: Get an ETF symbol and name based on ETF string to search. [Source: StockAnalysis]\n
            `holdings`: Get ETF holdings\n
            `ld`: Return a selection of ETFs based on description filtered by total assets.\n
            `ln`: Return a selection of ETFs based on name filtered by total assets. [Source: Finance Database]\n
            `load`: Load a symbol to perform analysis using the string above as a template.\n
            `news`: Get news for a given term. [Source: NewsAPI]\n
            `news_chart`: Prints table showing news for a given term. [Source: NewsAPI]\n
            `overview`: Get overview data for selected etf\n
            `symbols`: Gets all etf names and symbols\n
            `weights`: Return sector weightings allocation of ETF. [Source: FinancialModelingPrep]\n
        """

        return ctrl.EtfController()

    @property
    def forecast(self):
        """Forecasting Submodule

        Attributes:
            `anom`: Get Quantile Anomaly Detection Data\n
            `anom_chart`: Display Quantile Anomaly Detection\n
            `atr`: Calculate the Average True Range of a variable based on a a specific stock ticker.\n
            `autoarima`: Performs Automatic ARIMA forecasting\n
            `autoarima_chart`: Display Automatic ARIMA model.\n
            `autoces`: Performs Automatic Complex Exponential Smoothing forecasting\n
            `autoces_chart`: Display Automatic Complex Exponential Smoothing Model\n
            `autoets`: Performs Automatic ETS forecasting\n
            `autoets_chart`: Display Automatic ETS (Error, Trend, Sesonality) Model\n
            `autoselect`: Performs Automatic Statistical forecasting\n
            `autoselect_chart`: Display Automatic Statistical Forecasting Model\n
            `brnn`: Performs Block RNN forecasting\n
            `brnn_chart`: Display BRNN forecast\n
            `clean`: Clean up NaNs from the dataset\n
            `combine`: Adds the given column of df2 to df1\n
            `corr`: Returns correlation for a given df\n
            `corr_chart`: Plot correlation coefficients for dataset features\n
            `delete`: Delete a column from a dataframe\n
            `delta`: Calculate the %change of a variable based on a specific column\n
            `desc`: Returns statistics for a given df\n
            `ema`: A moving average provides an indication of the trend of the price movement\n
            `expo`: Performs Probabilistic Exponential Smoothing forecasting\n
            `expo_chart`: Display Probabilistic Exponential Smoothing forecast\n
            `linregr`: Perform Linear Regression Forecasting\n
            `linregr_chart`: Display Linear Regression Forecasting\n
            `load`: Load custom file into dataframe.\n
            `mom`: A momentum oscillator, which measures the percentage change between the current\n
            `mstl`: Performs MSTL forecasting\n
            `mstl_chart`: Display MSTL Model\n
            `nbeats`: Perform NBEATS Forecasting\n
            `nbeats_chart`: Display NBEATS forecast\n
            `nhits`: Performs Nhits forecasting\n
            `nhits_chart`: Display Nhits forecast\n
            `plot`: Plot data from a dataset\n
            `plot_chart`: Plot data from a dataset\n
            `regr`: Perform Regression Forecasting\n
            `regr_chart`: Display Regression Forecasting\n
            `rename`: Rename a column in a dataframe\n
            `rnn`: Perform RNN forecasting\n
            `rnn_chart`: Display RNN forecast\n
            `roc`: A momentum oscillator, which measures the percentage change between the current\n
            `rsi`: A momentum indicator that measures the magnitude of recent price changes to evaluate\n
            `rwd`: Performs Random Walk with Drift forecasting\n
            `rwd_chart`: Display Random Walk with Drift Model\n
            `season_chart`: Plot seasonality from a dataset\n
            `seasonalnaive`: Performs Seasonal Naive forecasting\n
            `seasonalnaive_chart`: Display SeasonalNaive Model\n
            `signal`: A price signal based on short/long term price.\n
            `sto`: Stochastic Oscillator %K and %D : A stochastic oscillator is a momentum indicator comparing a particular closing\n
            `tcn`: Perform TCN forecasting\n
            `tcn_chart`: Display TCN forecast\n
            `tft`: Performs Temporal Fusion Transformer forecasting\n
            `tft_chart`: Display Temporal Fusion Transformer forecast\n
            `theta`: Performs Theta forecasting\n
            `theta_chart`: Display Theta forecast\n
            `trans`: Performs Transformer forecasting\n
            `trans_chart`: Display Transformer forecast\n
        """

        return model.ForecastRoot()

    @property
    def forex(self):
        """Forex Submodule

        Submodules:
            `oanda`: Oanda Module

        Attributes:
            `candle`: Show candle plot for fx data.\n
            `fwd`: Gets forward rates from fxempire\n
            `get_currency_list`: Load AV currency codes from a local file.\n
            `load`: Load forex for two given symbols.\n
            `quote`: Get forex quote.\n
        """

        return ctrl.ForexController()

    @property
    def futures(self):
        """Futures Submodule

        Attributes:
            `curve`: Get curve futures [Source: Yahoo Finance]\n
            `curve_chart`: Display curve futures [Source: Yahoo Finance]\n
            `historical`: Get historical futures [Source: Yahoo Finance]\n
            `historical_chart`: Display historical futures [Source: Yahoo Finance]\n
            `search`: Get search futures [Source: Yahoo Finance]\n
        """

        return model.FuturesRoot()

    @property
    def keys(self):
        """Keys Submodule

        Attributes:
            `av`: Set Alpha Vantage key\n
            `binance`: Set Binance key\n
            `bitquery`: Set Bitquery key\n
            `cmc`: Set Coinmarketcap key\n
            `coinbase`: Set Coinbase key\n
            `coinglass`: Set Coinglass key.\n
            `cpanic`: Set Cpanic key.\n
            `degiro`: Set Degiro key\n
            `eodhd`: Set Eodhd key.\n
            `ethplorer`: Set Ethplorer key.\n
            `finnhub`: Set Finnhub key\n
            `fmp`: Set Financial Modeling Prep key\n
            `fred`: Set FRED key\n
            `get_keys_info`: Get info on available APIs to use in set_keys.\n
            `github`: Set GitHub key.\n
            `glassnode`: Set Glassnode key.\n
            `messari`: Set Messari key.\n
            `mykeys`: Get currently set API keys.\n
            `news`: Set News key\n
            `oanda`: Set Oanda key\n
            `polygon`: Set Polygon key\n
            `quandl`: Set Quandl key\n
            `reddit`: Set Reddit key\n
            `rh`: Set Robinhood key\n
            `santiment`: Set Santiment key.\n
            `set_keys`: Set API keys in bundle.\n
            `shroom`: Set Shroom key\n
            `smartstake`: Set Smartstake key.\n
            `stocksera`: Set Stocksera key.\n
            `tokenterminal`: Set Token Terminal key.\n
            `tradier`: Set Tradier key\n
            `twitter`: Set Twitter key\n
            `walert`: Set Walert key\n
        """

        return model.KeysRoot()

    @property
    def portfolio(self):
        """Portfolio Submodule

        Submodules:
            `alloc`: Alloc Module
            `metric`: Metric Module
            `po`: Portfolio Optimization Module

        Attributes:
            `bench`: Load benchmark into portfolio\n
            `distr`: Display daily returns\n
            `distr_chart`: Display daily returns\n
            `dret`: Get daily returns\n
            `dret_chart`: Display daily returns\n
            `es`: Get portfolio expected shortfall\n
            `holdp`: Get holdings of assets (in percentage)\n
            `holdp_chart`: Display holdings of assets (in percentage)\n
            `holdv`: Get holdings of assets (absolute value)\n
            `holdv_chart`: Display holdings of assets (absolute value)\n
            `load`: Get PortfolioEngine object\n
            `maxdd`: Calculate the drawdown (MDD) of historical series.  Note that the calculation is done\n
            `maxdd_chart`: Display maximum drawdown curve\n
            `mret`: Get monthly returns\n
            `mret_chart`: Display monthly returns\n
            `om`: Get omega ratio\n
            `om_chart`: Display omega ratio\n
            `perf`: Get portfolio performance vs the benchmark\n
            `rbeta`: Get rolling beta using portfolio and benchmark returns\n
            `rbeta_chart`: Display rolling beta\n
            `rsharpe`: Get rolling sharpe ratio\n
            `rsharpe_chart`: Display rolling sharpe\n
            `rsort`: Get rolling sortino\n
            `rsort_chart`: Display rolling sortino\n
            `rvol`: Get rolling volatility\n
            `rvol_chart`: Display rolling volatility\n
            `show`: Get portfolio transactions\n
            `summary`: Get portfolio and benchmark returns summary\n
            `var`: Get portfolio VaR\n
            `yret`: Get yearly returns\n
            `yret_chart`: Display yearly returns\n
        """

        return ctrl.PortfolioController()

    @property
    def qa(self):
        """Quantitative Analysis Submodule

        Attributes:
            `acf`: Plots Auto and Partial Auto Correlation of returns and change in returns\n
            `bw`: Plots box and whisker plots\n
            `calculate_adjusted_var`: Calculates VaR, which is adjusted for skew and kurtosis (Cornish-Fischer-Expansion)\n
            `cdf`: Plots Cumulative Distribution Function\n
            `cusum`: Plots Cumulative sum algorithm (CUSUM) to detect abrupt changes in data\n
            `decompose`: Perform seasonal decomposition\n
            `es`: Gets Expected Shortfall for specified stock dataframe.\n
            `es_chart`: Prints table showing expected shortfall.\n
            `hist`: Plots histogram of data\n
            `kurtosis`: Kurtosis Indicator\n
            `kurtosis_chart`: Plots rolling kurtosis\n
            `line`: Display line plot of data\n
            `normality`: Look at the distribution of returns and generate statistics on the relation to the normal curve.\n
            `normality_chart`: Prints table showing normality statistics\n
            `omega`: Get the omega series\n
            `omega_chart`: Plots the omega ratio\n
            `qqplot`: Plots QQ plot for data against normal quantiles\n
            `quantile`: Overlay Median & Quantile\n
            `quantile_chart`: Plots rolling quantile\n
            `rolling`: Return rolling mean and standard deviation\n
            `rolling_chart`: Plots mean std deviation\n
            `sharpe`: Calculates the sharpe ratio\n
            `sharpe_chart`: Plots Calculated the sharpe ratio\n
            `skew`: Skewness Indicator\n
            `skew_chart`: Plots rolling skew\n
            `sortino`: Calculates the sortino ratio\n
            `sortino_chart`: Plots the sortino ratio\n
            `spread`: Standard Deviation and Variance\n
            `spread_chart`: Plots rolling spread\n
            `summary`: Print summary statistics\n
            `summary_chart`: Prints table showing summary statistics\n
            `unitroot`: Calculate test statistics for unit roots\n
            `unitroot_chart`: Prints table showing unit root test calculations\n
            `var`: Gets value at risk for specified stock dataframe.\n
            `var_chart`: Prints table showing VaR of dataframe.\n
        """

        return model.QaRoot()

    @property
    def stocks(self):
        """Stocks Submodule

        Submodules:
            `ba`: Behavioral Analysis Module
            `ca`: Comparison Analysis Module
            `disc`: Discovery Module
            `dps`: Darkpool Shorts Module
            `fa`: Fundamental Analysis Module
            `gov`: Government Module
            `ins`: Insiders Module
            `options`: Options Module
            `qa`: Quantitative Analysis Module
            `screener`: Screener Module
            `sia`: Sector Industry Analysis Module
            `ta`: Technical Analysis Module
            `th`: Trading Hours Module

        Attributes:
            `candle`: Show candle plot of loaded ticker.\n
            `load`: Load a symbol to perform analysis using the string above as a template.\n
            `process_candle`: Process DataFrame into candle style plot.\n
            `quote`: Gets ticker quote from FMP\n
            `search`: Search selected query for tickers.\n
            `tob`: Get top of book bid and ask for ticker on exchange [CBOE.com]\n
        """

        return ctrl.StocksController()

    @property
    def ta(self):
        """Technical Analysis Submodule

        Attributes:
            `ad`: Calculate AD technical indicator\n
            `ad_chart`: Plots AD technical indicator\n
            `adosc`: Calculate AD oscillator technical indicator\n
            `adosc_chart`: Plots AD Osc Indicator\n
            `adx`: ADX technical indicator\n
            `adx_chart`: Plots ADX indicator\n
            `aroon`: Aroon technical indicator\n
            `aroon_chart`: Plots Aroon indicator\n
            `atr`: Average True Range\n
            `atr_chart`: Plots ATR\n
            `bbands`: Calculate Bollinger Bands\n
            `bbands_chart`: Plots bollinger bands\n
            `cci`: Commodity channel index\n
            `cci_chart`: Plots CCI Indicator\n
            `cg`: Center of gravity\n
            `cg_chart`: Plots center of gravity Indicator\n
            `clenow`: Gets the Clenow Volatility Adjusted Momentum.  this is defined as the regression coefficient on log prices\n
            `clenow_chart`: Prints table and plots clenow momentum\n
            `demark`: Get the integer value for demark sequential indicator\n
            `demark_chart`: Plot demark sequential indicator\n
            `donchian`: Calculate Donchian Channels\n
            `donchian_chart`: Plots donchian channels\n
            `ema`: Gets exponential moving average (EMA) for stock\n
            `fib`: Calculate Fibonacci levels\n
            `fib_chart`: Plots Calculated fibonacci retracement levels\n
            `fisher`: Fisher Transform\n
            `fisher_chart`: Plots Fisher Indicator\n
            `hma`: Gets hull moving average (HMA) for stock\n
            `kc`: Keltner Channels\n
            `kc_chart`: Plots Keltner Channels Indicator\n
            `ma`: Plots MA technical indicator\n
            `ma_chart`: Plots MA technical indicator\n
            `macd`: Moving average convergence divergence\n
            `macd_chart`: Plots MACD signal\n
            `obv`: On Balance Volume\n
            `obv_chart`: Plots OBV technical indicator\n
            `rsi`: Relative strength index\n
            `rsi_chart`: Plots RSI Indicator\n
            `sma`: Gets simple moving average (SMA) for stock\n
            `stoch`: Stochastic oscillator\n
            `stoch_chart`: Plots stochastic oscillator signal\n
            `vwap`: Gets volume weighted average price (VWAP)\n
            `vwap_chart`: Plots VWMA technical indicator\n
            `wma`: Gets weighted moving average (WMA) for stock\n
            `zlma`: Gets zero-lagged exponential moving average (ZLEMA) for stock\n
        """

        return model.TaRoot()


class SDKLogger:
    def __init__(self) -> None:
        self.__check_initialize_logging()

    def __check_initialize_logging(self):
        if not cfg.LOGGING_SUPPRESS:
            self.__initialize_logging()

    @staticmethod
    def __initialize_logging() -> None:
        # pylint: disable=C0415
        from openbb_terminal.core.log.generation.settings_logger import log_all_settings
        from openbb_terminal.loggers import setup_logging

        cfg.LOGGING_SUB_APP = "sdk"
        setup_logging()
        log_all_settings()
=======
from openbb_terminal.base_helpers import load_dotenv_and_reload_configs
from openbb_terminal.config_terminal import theme  # noqa: F401
from openbb_terminal.core.library.breadcrumb import Breadcrumb, MetadataBuilder
from openbb_terminal.core.library.trail_map import TrailMap
from openbb_terminal.cryptocurrency.due_diligence.pycoingecko_model import (
    Coin,  # noqa: F401
)
from openbb_terminal.helper_classes import TerminalStyle
from openbb_terminal.reports import widget_helpers as widgets  # noqa: F401
from openbb_terminal.session.user import User

if User.is_guest():
    load_dotenv_and_reload_configs()
>>>>>>> 01256193


openbb = OpenBBSDK()<|MERGE_RESOLUTION|>--- conflicted
+++ resolved
@@ -6,7 +6,7 @@
 
 import openbb_terminal.config_terminal as cfg
 from openbb_terminal import helper_funcs as helper  # noqa: F401
-<<<<<<< HEAD
+from openbb_terminal.base_helpers import load_dotenv_and_reload_configs
 from openbb_terminal.config_terminal import theme
 
 from openbb_terminal.cryptocurrency.due_diligence.pycoingecko_model import Coin
@@ -20,6 +20,10 @@
     controllers as ctrl,
     models as model,
 )
+from openbb_terminal.session.user import User
+
+if User.is_guest():
+    load_dotenv_and_reload_configs()
 
 logger = logging.getLogger(__name__)
 theme.applyMPLstyle()
@@ -514,21 +518,6 @@
         cfg.LOGGING_SUB_APP = "sdk"
         setup_logging()
         log_all_settings()
-=======
-from openbb_terminal.base_helpers import load_dotenv_and_reload_configs
-from openbb_terminal.config_terminal import theme  # noqa: F401
-from openbb_terminal.core.library.breadcrumb import Breadcrumb, MetadataBuilder
-from openbb_terminal.core.library.trail_map import TrailMap
-from openbb_terminal.cryptocurrency.due_diligence.pycoingecko_model import (
-    Coin,  # noqa: F401
-)
-from openbb_terminal.helper_classes import TerminalStyle
-from openbb_terminal.reports import widget_helpers as widgets  # noqa: F401
-from openbb_terminal.session.user import User
-
-if User.is_guest():
-    load_dotenv_and_reload_configs()
->>>>>>> 01256193
 
 
 openbb = OpenBBSDK()