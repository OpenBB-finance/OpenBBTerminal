--- conflicted
+++ resolved
@@ -2027,19 +2027,14 @@
     functions = {**functions, **forecast_extras}
 
 
-<<<<<<< HEAD
+
 def copy_func(
     f: Callable, logging_decorator: bool = False, virtual_path: str = ""
 ) -> Callable:
-    """Copies the contents and attributes of the entered function. Based on
-    https://stackoverflow.com/a/13503277
-=======
-def copy_func(f) -> Callable:
     """Copy the contents and attributes of the entered function.
 
     Based on https://stackoverflow.com/a/13503277
 
->>>>>>> 63cc084b
     Parameters
     ----------
     f: Callable
@@ -2129,16 +2124,11 @@
 class FunctionFactory:
     """The API Function Factory, which creates the callable instance."""
 
-<<<<<<< HEAD
     def __init__(
         self, model: Callable, view: Optional[Callable] = None, virtual_path: str = ""
     ):
-        """Initialises the FunctionFactory instance
-=======
-    def __init__(self, model: Callable, view: Optional[Callable] = None):
         """Initialise the FunctionFactory instance.
 
->>>>>>> 63cc084b
         Parameters
         ----------
         model: Callable
