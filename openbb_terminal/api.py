--- conflicted
+++ resolved
@@ -9,10 +9,7 @@
 import importlib
 from typing import Optional, Callable, List
 import logging
-<<<<<<< HEAD
 from traceback import format_stack
-=======
->>>>>>> 4a61a4d8
 
 from openbb_terminal.rich_config import console
 from openbb_terminal.reports.reports_controller import ReportController
@@ -42,14 +39,11 @@
 
 logger = logging.getLogger(__name__)
 
-<<<<<<< HEAD
 SUPPRESS_LOGGING_CLASSES = {
     ReportController: "ReportController",
 }
 
 
-=======
->>>>>>> 4a61a4d8
 functions = {
     "alt.covid.slopes": {
         "model": "openbb_terminal.alternative.covid.covid_model.get_case_slopes",
@@ -2052,14 +2046,10 @@
 
 
 def copy_func(
-<<<<<<< HEAD
     f: Callable,
     logging_decorator: bool = False,
     virtual_path: str = "",
     chart: bool = False,
-=======
-    f: Callable, logging_decorator: bool = False, virtual_path: str = ""
->>>>>>> 4a61a4d8
 ) -> Callable:
     """Copy the contents and attributes of the entered function.
 
@@ -2071,13 +2061,10 @@
         Function to be copied
     logging_decorator: bool
         If True, the copied function will be decorated with the logging decorator
-<<<<<<< HEAD
     virtual_path: str
         If not empty, virtual path will be added to the logging
     chart: bool
         If True, the copied function will log info on whether it is a view (chart)
-=======
->>>>>>> 4a61a4d8
 
     Returns
     -------
@@ -2100,11 +2087,7 @@
 
     if logging_decorator:
         log_name = logging.getLogger(g.__module__)
-<<<<<<< HEAD
         g = sdk_arg_logger(func=g, log=log_name, virtual_path=virtual_path, chart=chart)
-=======
-        g = sdk_arg_logger(func=g, log=log_name, virtual_path=virtual_path)
->>>>>>> 4a61a4d8
         g = log_start_end(func=g, log=log_name)
 
     return g
@@ -2209,11 +2192,7 @@
         self.view = None
         if view is not None:
             self.view = copy_func(
-<<<<<<< HEAD
                 f=view, logging_decorator=True, virtual_path=virtual_path, chart=True
-=======
-                f=view, logging_decorator=True, virtual_path=virtual_path
->>>>>>> 4a61a4d8
             )
 
     def api_callable(self, *args, **kwargs):
@@ -2281,11 +2260,7 @@
 
         self.__suppress_logging = suppress_logging
         self.__function_map = self.build_function_map(funcs=funcs)
-<<<<<<< HEAD
         self.__check_initialize_logging()
-=======
-        self.__initialize_logging()
->>>>>>> 4a61a4d8
         self.load_menus()
 
     def __call__(self):
