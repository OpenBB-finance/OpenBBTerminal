--- conflicted
+++ resolved
@@ -8,12 +8,7 @@
 
 import pandas as pd
 
-<<<<<<< HEAD
-from openbb_terminal.config_terminal import theme
-from openbb_terminal.core.session.current_user import get_current_user
-=======
 from openbb_terminal import OpenBBFigure
->>>>>>> 2a880524
 from openbb_terminal.decorators import log_start_end
 from openbb_terminal.economy.yfinance_model import (
     INDICES,
@@ -68,16 +63,7 @@
 
     indices_data = get_indices(indices, interval, start_date, end_date, column, returns)
 
-<<<<<<< HEAD
-    if external_axes is None:
-        _, ax = plt.subplots(
-            figsize=plot_autoscale(), dpi=get_current_user().preferences.PLOT_DPI
-        )
-    else:
-        ax = external_axes[0]
-=======
     fig = OpenBBFigure(title="Indices", yaxis=dict(side="right"))
->>>>>>> 2a880524
 
     for index in indices:
         label = INDICES[index.lower()]["name"] if index.lower() in INDICES else index
