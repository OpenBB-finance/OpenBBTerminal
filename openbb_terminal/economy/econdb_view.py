--- conflicted
+++ resolved
@@ -7,12 +7,7 @@
 # from textwrap import fill
 from typing import Optional, Union
 
-<<<<<<< HEAD
-from openbb_terminal.config_terminal import theme
-from openbb_terminal.core.session.current_user import get_current_user
-=======
 from openbb_terminal import OpenBBFigure
->>>>>>> 2a880524
 from openbb_terminal.decorators import log_start_end
 from openbb_terminal.economy import econdb_model
 from openbb_terminal.helper_funcs import export_data, print_rich_table
@@ -76,16 +71,7 @@
         parameters, countries, transform, start_date, end_date, symbol
     )
 
-<<<<<<< HEAD
-    if external_axes is None:
-        _, ax = plt.subplots(
-            figsize=plot_autoscale(), dpi=get_current_user().preferences.PLOT_DPI
-        )
-    else:
-        ax = external_axes[0]
-=======
     fig = OpenBBFigure(yaxis=dict(side="right"))
->>>>>>> 2a880524
 
     for column in df_rounded.columns:
         if transform:
@@ -203,20 +189,10 @@
     treasury_data = econdb_model.get_treasuries(
         instruments, maturities, frequency, start_date, end_date
     )
-<<<<<<< HEAD
-
-    if external_axes is None:
-        _, ax = plt.subplots(
-            figsize=plot_autoscale(), dpi=get_current_user().preferences.PLOT_DPI
-        )
-    else:
-        ax = external_axes[0]
-=======
     fig = OpenBBFigure(
         yaxis=dict(side="right", title="Yield (%)"),
         title="U.S. Treasuries",
     )
->>>>>>> 2a880524
 
     for col in treasury_data.columns:
         col_label = col.split("_")
