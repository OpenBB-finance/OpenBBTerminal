--- conflicted
+++ resolved
@@ -75,14 +75,9 @@
     get_data: bool = False,
     raw: bool = False,
     export: str = "",
-<<<<<<< HEAD
+    sheet_name: str = None,
     external_axes: bool = False,
-) -> Union[None, OpenBBFigure, Tuple[pd.DataFrame, dict]]:
-=======
-    sheet_name: str = None,
-    external_axes: Optional[List[plt.Axes]] = None,
 ):
->>>>>>> e28d12f3
     """Display (multiple) series from https://fred.stlouisfed.org. [Source: FRED]
 
     Parameters
@@ -172,12 +167,8 @@
     external_axes: bool = False,
     raw: bool = False,
     export: str = "",
-<<<<<<< HEAD
+    sheet_name: str = None,
 ) -> Union[OpenBBFigure, None]:
-=======
-    sheet_name: str = None,
-):
->>>>>>> e28d12f3
     """Display yield curve based on US Treasury rates for a specified date.
 
     Parameters
@@ -224,11 +215,7 @@
         os.path.dirname(os.path.abspath(__file__)),
         "ycrv",
         rates,
-<<<<<<< HEAD
-    )
-
-    return fig.show() if not external_axes else fig
-=======
         sheet_name,
     )
->>>>>>> e28d12f3
+
+    return fig.show() if not external_axes else fig