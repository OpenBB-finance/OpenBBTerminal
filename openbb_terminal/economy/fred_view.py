""" Fred View """
__docformat__ = "numpy"

import logging
import os
import textwrap
from typing import List, Optional, Tuple, Union

import numpy as np
import pandas as pd

<<<<<<< HEAD
from openbb_terminal.config_terminal import theme
from openbb_terminal.core.session.current_user import get_current_user
=======
from openbb_terminal import OpenBBFigure
>>>>>>> 2a880524
from openbb_terminal.decorators import check_api_key, log_start_end
from openbb_terminal.economy import fred_model
from openbb_terminal.helper_funcs import export_data, print_rich_table
from openbb_terminal.rich_config import console

logger = logging.getLogger(__name__)


# pylint: disable=too-many-arguments,inconsistent-return-statements


@log_start_end(log=logger)
def format_units(num: int) -> str:
    """Helper to format number into string with K,M,B,T.  Number will be in form of 10^n"""
    number_zeros = int(np.log10(num))
    if number_zeros < 3:
        return str(num)
    if number_zeros < 6:
        return f"{int(num/1000)}K"
    if number_zeros < 9:
        return f"{int(num/1_000_000)}M"
    if number_zeros < 12:
        return f"{int(num/1_000_000_000)}B"
    if number_zeros < 15:
        return f"{int(num/1_000_000_000_000)}T"
    return f"10^{number_zeros}"


@log_start_end(log=logger)
@check_api_key(["API_FRED_KEY"])
def notes(search_query: str, limit: int = 10):
    """Display series notes. [Source: FRED]

    Parameters
    ----------
    search_query : str
        Text query to search on fred series notes database
    limit : int
        Maximum number of series notes to display
    """
    df_search = fred_model.get_series_notes(search_query, limit)

    if df_search.empty:
        return

    print_rich_table(
        df_search[["id", "title", "notes"]],
        title=f"[bold]Search results for {search_query}[/bold]",
        show_index=False,
        headers=["Series ID", "Title", "Description"],
    )


@log_start_end(log=logger)
@check_api_key(["API_FRED_KEY"])
def display_fred_series(
    series_ids: List[str],
    start_date: Optional[str] = None,
    end_date: Optional[str] = None,
    limit: int = 10,
    get_data: bool = False,
    raw: bool = False,
    export: str = "",
    sheet_name: Optional[str] = None,
    external_axes: bool = False,
):
    """Display (multiple) series from https://fred.stlouisfed.org. [Source: FRED]

    Parameters
    ----------
    series_ids : List[str]
        FRED Series ID from https://fred.stlouisfed.org. For multiple series use: series1,series2,series3
    start_date : Optional[str]
        Starting date (YYYY-MM-DD) of data
    end_date : Optional[str]
        Ending date (YYYY-MM-DD) of data
    limit : int
        Number of data points to display.
    raw : bool
        Output only raw data
    export : str
        Export data to csv,json,xlsx or png,jpg,pdf,svg file
    external_axes : bool, optional
        Whether to return the figure object or not, by default False
    """

    data, detail = fred_model.get_aggregated_series_data(
        series_ids, start_date, end_date
    )

    if data.empty:
        logger.error("No data")
<<<<<<< HEAD
        console.print("[red]No data available.[/red]\n")
    else:
        # Try to get everything onto the same 0-10 scale.
        # To do so, think in scientific notation.  Divide the data by whatever the E would be
        if external_axes is None:
            _, ax = plt.subplots(
                figsize=plot_autoscale(), dpi=get_current_user().preferences.PLOT_DPI
            )
        elif is_valid_axes_count(external_axes, 1):
            (ax,) = external_axes
        else:
            return None

        for s_id, sub_dict in detail.items():
            data_to_plot, title = format_data_to_plot(data[s_id], sub_dict)

            ax.plot(
                data_to_plot.index,
                data_to_plot,
                label="\n".join(textwrap.wrap(title, 80))
                if len(series_ids) < 5
                else title,
            )

        ax.legend(
            bbox_to_anchor=(0, 0.40, 1, -0.52),
            loc="upper right",
            mode="expand",
            borderaxespad=0,
            prop={"size": 9},
=======
        return console.print("[red]No data available.[/red]\n")

    # Try to get everything onto the same 0-10 scale.
    # To do so, think in scientific notation.  Divide the data by whatever the E would be

    fig = OpenBBFigure()
    for s_id, sub_dict in detail.items():
        data_to_plot, title = format_data_to_plot(data[s_id], sub_dict)

        fig.add_scatter(
            x=data_to_plot.index,
            y=data_to_plot,
            name="\n".join(textwrap.wrap(title, 80)) if len(series_ids) < 5 else title,
>>>>>>> 2a880524
        )

    data.index = [x.strftime("%Y-%m-%d") for x in data.index]

    if raw:
        print_rich_table(
            data.tail(limit),
            headers=list(data.columns),
            show_index=True,
            index_name="Date",
            export=bool(export),
        )

    export_data(
        export,
        os.path.dirname(os.path.abspath(__file__)),
        "fred",
        data,
        sheet_name,
        fig,
    )

    if get_data:
        fig.show(external=external_axes)
        return data, detail

    return fig.show(external=external_axes)


@log_start_end(log=logger)
@check_api_key(["API_FRED_KEY"])
def plot_cpi(
    countries: list,
    units: str = "growth_same",
    frequency: str = "monthly",
    harmonized: bool = False,
    smart_select: bool = True,
    options: bool = False,
    start_date: Optional[str] = None,
    end_date: Optional[str] = None,
    raw: bool = False,
    export: str = "",
    sheet_name: str = "",
    external_axes: bool = False,
) -> Union[None, OpenBBFigure]:
    """Plot CPI data. [Source: FRED]

    Parameters
    ----------
    countries: list
        List of countries to plot
    units: str
        Units of the data, either "growth_same", "growth_previous", "index_2015"
    frequency: str
        Frequency of the data, either "monthly", "quarterly" or "annual"
    harmonized: bool
        Whether to use harmonized data
    smart_select: bool
        Whether to automatically select the best series
    options: bool
        Whether to show options
    start_date: Optional[str]
        Start date, formatted YYYY-MM-DD
    end_date: Optional[str]
        End date, formatted YYYY-MM-DD
    raw: bool
        Show raw data
    export: str
        Export data to csv or excel file
    sheet_name: str
        Name of the sheet to export to
    external_axes : bool, optional
        Whether to return the figure object or not, by default False
    """
    series = (
        pd.read_csv(fred_model.harmonized_cpi_path)
        if harmonized
        else pd.read_csv(fred_model.cpi_path)
    )

    df = fred_model.get_cpi(
        countries=countries,
        units=units,
        frequency=frequency,
        harmonized=harmonized,
        smart_select=smart_select,
        options=options,
        start_date=start_date,
        end_date=end_date,
    )

    if options:
        return print_rich_table(series.drop(["series_id"], axis=1))

<<<<<<< HEAD
    # This plot has 1 axis
    if not external_axes:
        _, ax = plt.subplots(
            figsize=plot_autoscale(), dpi=get_current_user().preferences.PLOT_DPI
        )
    elif is_valid_axes_count(external_axes, 1):
        (ax,) = external_axes
    else:
        return pd.DataFrame()
=======
    ylabel_dict = {
        "growth_same": "Growth Same Period (%)",
        "growth_previous": "Growth Previous Period (%)",
    }

    country = [
        country.replace("_", " ").title()
        for country in countries
        if df.columns.str.contains(country)
    ]

    title = f"{'Harmonized ' if harmonized else ''} Consumer Price"
    title += (
        f" Index for {', '.join(country)}"
        if country
        else " Indices"
        if len(df.columns) > 1
        else ""
    )
>>>>>>> 2a880524

    fig = OpenBBFigure(yaxis_title=ylabel_dict.get(units, "Index (2015=100)"))
    fig.set_title(title)

    for column in df.columns:
        country, frequency, units = column.split("-")
        label = f"{str(country).replace('_', ' ').title()} ({frequency}, {units})"

        fig.add_scatter(x=df.index, y=df[column].values, name=label)

    if raw:
        print_rich_table(
            df.iloc[-10:],
            title=title,
            show_index=True,
            floatfmt=".3f",
            export=bool(export),
        )

    export_data(
        export,
        os.path.dirname(os.path.abspath(__file__)),
        "CP",
        df / 100,
        sheet_name,
        fig,
    )

    return fig.show(external=external_axes)


def format_data_to_plot(data: pd.DataFrame, detail: dict) -> Tuple[pd.DataFrame, str]:
    """Helper to format data to plot"""

    data_to_plot = data.dropna()
    exponent = int(np.log10(data_to_plot.max()))
    data_to_plot /= 10**exponent
    multiplier = f"x {format_units(10**exponent)}" if exponent > 0 else ""
    title = f"{detail['title']} ({detail['units']}) {'['+multiplier+']' if multiplier else ''}"

    data_to_plot.index = pd.to_datetime(data_to_plot.index)

    return data_to_plot, title<|MERGE_RESOLUTION|>--- conflicted
+++ resolved
@@ -9,12 +9,7 @@
 import numpy as np
 import pandas as pd
 
-<<<<<<< HEAD
-from openbb_terminal.config_terminal import theme
-from openbb_terminal.core.session.current_user import get_current_user
-=======
 from openbb_terminal import OpenBBFigure
->>>>>>> 2a880524
 from openbb_terminal.decorators import check_api_key, log_start_end
 from openbb_terminal.economy import fred_model
 from openbb_terminal.helper_funcs import export_data, print_rich_table
@@ -107,38 +102,6 @@
 
     if data.empty:
         logger.error("No data")
-<<<<<<< HEAD
-        console.print("[red]No data available.[/red]\n")
-    else:
-        # Try to get everything onto the same 0-10 scale.
-        # To do so, think in scientific notation.  Divide the data by whatever the E would be
-        if external_axes is None:
-            _, ax = plt.subplots(
-                figsize=plot_autoscale(), dpi=get_current_user().preferences.PLOT_DPI
-            )
-        elif is_valid_axes_count(external_axes, 1):
-            (ax,) = external_axes
-        else:
-            return None
-
-        for s_id, sub_dict in detail.items():
-            data_to_plot, title = format_data_to_plot(data[s_id], sub_dict)
-
-            ax.plot(
-                data_to_plot.index,
-                data_to_plot,
-                label="\n".join(textwrap.wrap(title, 80))
-                if len(series_ids) < 5
-                else title,
-            )
-
-        ax.legend(
-            bbox_to_anchor=(0, 0.40, 1, -0.52),
-            loc="upper right",
-            mode="expand",
-            borderaxespad=0,
-            prop={"size": 9},
-=======
         return console.print("[red]No data available.[/red]\n")
 
     # Try to get everything onto the same 0-10 scale.
@@ -152,7 +115,6 @@
             x=data_to_plot.index,
             y=data_to_plot,
             name="\n".join(textwrap.wrap(title, 80)) if len(series_ids) < 5 else title,
->>>>>>> 2a880524
         )
 
     data.index = [x.strftime("%Y-%m-%d") for x in data.index]
@@ -247,17 +209,6 @@
     if options:
         return print_rich_table(series.drop(["series_id"], axis=1))
 
-<<<<<<< HEAD
-    # This plot has 1 axis
-    if not external_axes:
-        _, ax = plt.subplots(
-            figsize=plot_autoscale(), dpi=get_current_user().preferences.PLOT_DPI
-        )
-    elif is_valid_axes_count(external_axes, 1):
-        (ax,) = external_axes
-    else:
-        return pd.DataFrame()
-=======
     ylabel_dict = {
         "growth_same": "Growth Same Period (%)",
         "growth_previous": "Growth Previous Period (%)",
@@ -277,7 +228,6 @@
         if len(df.columns) > 1
         else ""
     )
->>>>>>> 2a880524
 
     fig = OpenBBFigure(yaxis_title=ylabel_dict.get(units, "Index (2015=100)"))
     fig.set_title(title)
