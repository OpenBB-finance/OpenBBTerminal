--- conflicted
+++ resolved
@@ -249,110 +249,4 @@
 
         data[s_id] = series[s_id]
 
-<<<<<<< HEAD
-    return data, detail
-
-
-@log_start_end(log=logger)
-@check_api_key(["API_FRED_KEY"])
-def get_yield_curve(
-    date: str = "", return_date: bool = False
-) -> Tuple[pd.DataFrame, str]:
-    """Gets yield curve data from FRED
-
-    Parameters
-    ----------
-    date: str
-        Date to get curve for. If empty, gets most recent date (format yyyy-mm-dd)
-    return_date: bool
-        If True, returns date of yield curve
-
-    Returns
-    -------
-    Tuple[pd.DataFrame, str]
-        Dataframe of yields and maturities,
-        Date for which the yield curve is obtained
-
-    Examples
-    --------
-    >>> from openbb_terminal.sdk import openbb
-    >>> ycrv_df = openbb.economy.ycrv()
-
-    Since there is a delay with the data, the most recent date is returned and can be accessed with return_date=True
-    >>> ycrv_df, ycrv_date = openbb.economy.ycrv(return_date=True)
-    """
-
-    # Necessary for installer so that it can locate the correct certificates for
-    # API calls and https
-    # https://stackoverflow.com/questions/27835619/urllib-and-ssl-certificate-verify-failed-error/73270162#73270162
-    # os.environ["REQUESTS_CA_BUNDLE"] = certifi.where()
-    # os.environ["SSL_CERT_FILE"] = certifi.where()
-
-    fredapi_client = Fred(get_current_user().credentials.API_FRED_KEY)
-    fred_series = {
-        "1Month": "DGS1MO",
-        "3Month": "DGS3MO",
-        "6Month": "DGS6MO",
-        "1Year": "DGS1",
-        "2Year": "DGS2",
-        "3Year": "DGS3",
-        "5Year": "DGS5",
-        "7Year": "DGS7",
-        "10Year": "DGS10",
-        "20Year": "DGS20",
-        "30Year": "DGS30",
-    }
-    df = pd.DataFrame()
-    # Check that the date is in the past
-    today = datetime.now().strftime("%Y-%m-%d")
-    if date and date >= today:
-        console.print("[red]Date cannot be today or in the future[/red]")
-        if return_date:
-            return pd.DataFrame(), date
-        return pd.DataFrame()
-
-    # Add in logic that will get the most recent date.
-    get_last = False
-
-    if not date:
-        date = (datetime.now() - timedelta(days=7)).strftime("%Y-%m-%d")
-        get_last = True
-
-    for key, s_id in fred_series.items():
-        df = pd.concat(
-            [
-                df,
-                pd.DataFrame(fredapi_client.get_series(s_id, date), columns=[key]),
-            ],
-            axis=1,
-        )
-    if df.empty:
-        if return_date:
-            return pd.DataFrame(), date
-        return pd.DataFrame()
-    # Drop rows with NaN -- corresponding to weekends typically
-    df = df.dropna()
-
-    if date not in df.index or get_last:
-        # If the get_last flag is true, we want the first date, otherwise we want the last date.
-        idx = -1 if get_last else 0
-        date_of_yield = df.index[idx].strftime("%Y-%m-%d")
-        rates = pd.DataFrame(df.iloc[idx, :].values, columns=["Rate"])
-    else:
-        date_of_yield = date
-        series = df[df.index == date]
-        if series.empty:
-            return pd.DataFrame(), date_of_yield
-        rates = pd.DataFrame(series.values.T, columns=["Rate"])
-
-    rates.insert(
-        0,
-        "Maturity",
-        [1 / 12, 0.25, 0.5, 1, 2, 3, 5, 7, 10, 20, 30],
-    )
-    if return_date:
-        return rates, date_of_yield
-    return rates
-=======
-    return data, detail
->>>>>>> a2d6ef89
+    return data, detail