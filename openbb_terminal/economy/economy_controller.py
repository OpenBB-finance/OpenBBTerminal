""" Econ Controller """
__docformat__ = "numpy"
# pylint:disable=too-many-lines,R1710,R0904,C0415,too-many-branches,unnecessary-dict-index-lookup

import argparse
import logging
import os
from datetime import date
from typing import List, Dict, Any

import pandas as pd
from prompt_toolkit.completion import NestedCompleter

from openbb_terminal.decorators import check_api_key
from openbb_terminal import feature_flags as obbff
from openbb_terminal.decorators import log_start_end
from openbb_terminal.economy import (
    alphavantage_view,
    economy_helpers,
    finviz_view,
    nasdaq_model,
    nasdaq_view,
    wsj_view,
    econdb_view,
    econdb_model,
    fred_view,
    fred_model,
    yfinance_model,
    yfinance_view,
    investingcom_model,
    investingcom_view,
    plot_view,
)
from openbb_terminal.helper_funcs import (
    EXPORT_BOTH_RAW_DATA_AND_FIGURES,
    EXPORT_ONLY_FIGURES_ALLOWED,
    EXPORT_ONLY_RAW_DATA_ALLOWED,
    print_rich_table,
    valid_date,
)
from openbb_terminal.menu import session
from openbb_terminal.parent_classes import BaseController
from openbb_terminal.rich_config import console, MenuText

logger = logging.getLogger(__name__)


class EconomyController(BaseController):
    """Economy Controller class"""

    CHOICES_COMMANDS = [
        "overview",
        "futures",
        "macro",
        "fred",
        "index",
        "treasury",
        "plot",
        "valuation",
        "performance",
        "spectrum",
        "map",
        "rtps",
        "industry",
        "bigmac",
        "ycrv",
        "ecocal",
    ]

    CHOICES_MENUS = [
        "qa",
    ]

    wsj_sortby_cols_dict = {c: None for c in ["ticker", "last", "change", "prevClose"]}
    map_period_list = ["1d", "1w", "1m", "3m", "6m", "1y"]
    map_type_list = ["sp500", "world", "full", "etf"]
    macro_us_interval = [
        "annual",
        "quarter",
        "semiannual",
        "monthly",
        "weekly",
        "daily",
    ]
    macro_us_types = [
        "GDP",
        "GDPC",
        "INF",
        "CPI",
        "TYLD",
        "UNEMP",
        "gdp",
        "gpdc",
        "inf",
        "cpi",
        "tyld",
        "unemp",
    ]
    overview_options = ["indices", "usbonds", "glbonds", "currencies"]
    futures_options = ["energy", "metals", "meats", "grains", "softs"]
    tyld_maturity = ["3m", "5y", "10y", "30y"]
    valuation_sort_cols = [
        "Name",
        "MarketCap",
        "P/E",
        "FwdP/E",
        "PEG",
        "P/S",
        "P/B",
        "P/C",
        "P/FCF",
        "EPSpast5Y",
        "EPSnext5Y",
        "Salespast5Y",
        "Change",
        "Volume",
    ]
    performance_sort_list = [
        "Name",
        "Week",
        "Month",
        "3Month",
        "6Month",
        "1Year",
        "YTD",
        "Recom",
        "AvgVolume",
        "RelVolume",
        "Change",
        "Volume",
    ]
    d_GROUPS = {
        "sector": "Sector",
        "industry": "Industry",
        "basic materials": "Industry (Basic Materials)",
        "communication services": "Industry (Communication Services)",
        "consumer cyclical": "Industry (Consumer Cyclical)",
        "consumer defensive": "Industry (Consumer Defensive)",
        "energy": "Industry (Energy)",
        "financial": "Industry (Financial)",
        "healthcare": "Industry (Healthcare)",
        "industrials": "Industry (Industrials)",
        "real Estate": "Industry (Real Estate)",
        "technology": "Industry (Technology)",
        "utilities": "Industry (Utilities)",
        "country": "Country (U.S. listed stocks only)",
        "capitalization": "Capitalization",
    }
    PATH = "/economy/"

    stored_datasets = ""

    FILE_PATH = os.path.join(os.path.dirname(__file__), "README.md")

    def __init__(self, queue: List[str] = None):
        """Constructor"""
        super().__init__(queue)

        self.current_series: Dict = dict()
        self.fred_query: pd.Series = pd.Series(dtype=float)
        self.DATASETS: Dict[Any, pd.DataFrame] = dict()
        self.UNITS: Dict[Any, Dict[Any, Any]] = dict()
        self.FRED_TITLES: Dict = dict()

        self.DATASETS["macro"] = pd.DataFrame()
        self.DATASETS["treasury"] = pd.DataFrame()
        self.DATASETS["fred"] = pd.DataFrame()
        self.DATASETS["index"] = pd.DataFrame()

        if session and obbff.USE_PROMPT_TOOLKIT:
            self.choices: dict = {c: {} for c in self.controller_choices}
            self.choices["overview"] = {c: None for c in self.overview_options}

            self.choices["futures"] = {c: None for c in self.futures_options}

            self.choices["index"] = {c: None for c in yfinance_model.INDICES}

            self.choices["macro"]["-p"] = {c: None for c in econdb_model.PARAMETERS}
            self.choices["macro"]["--parameter"] = {
                c: None for c in econdb_model.PARAMETERS
            }
            self.choices["macro"]["-c"] = {c: None for c in econdb_model.COUNTRY_CODES}
            self.choices["macro"]["--countries"] = {
                c: None for c in econdb_model.COUNTRY_CODES
            }

            self.choices["ycrv"]["-c"] = {c: None for c in investingcom_model.COUNTRIES}
            self.choices["ycrv"]["--countries"] = {
                c: None for c in investingcom_model.COUNTRIES
            }

            self.choices["ecocal"]["-c"] = {
                c: None for c in investingcom_model.COUNTRIES
            }
            self.choices["ecocal"]["--countries"] = {
                c: None for c in investingcom_model.COUNTRIES
            }

            self.choices["ecocal"]["-i"] = {
                c: None for c in investingcom_model.IMPORTANCES
            }
            self.choices["ecocal"]["--importances"] = {
                c: None for c in investingcom_model.IMPORTANCES
            }

            self.choices["ecocal"]["-cat"] = {
                c: None for c in investingcom_model.CATEGORIES
            }
            self.choices["ecocal"]["--categories"] = {
                c: None for c in investingcom_model.CATEGORIES
            }

            self.choices["valuation"]["-s"] = {
                c: None for c in self.valuation_sort_cols
            }
            self.choices["valuation"]["--sortby"] = {
                c: None for c in self.valuation_sort_cols
            }

            self.choices["performance"]["-s"] = {
                c: None for c in self.performance_sort_list
            }
            self.choices["performance"]["--sortby"] = {
                c: None for c in self.performance_sort_list
            }

            self.choices["map"]["-p"] = {c: None for c in self.map_period_list}
            self.choices["map"]["--period"] = {c: None for c in self.map_period_list}

            self.choices["support"] = self.SUPPORT_CHOICES
            self.choices["about"] = self.ABOUT_CHOICES

            self.completer = NestedCompleter.from_nested_dict(self.choices)

    def update_runtime_choices(self):
        if session and obbff.USE_PROMPT_TOOLKIT:
            if not self.fred_query.empty:
                self.choices["fred"] = {c: None for c in self.fred_query}
            if self.DATASETS:
                options = [
                    option
                    for _, values in self.DATASETS.items()
                    for option in values.keys()
                ]

                for argument in [
                    "--y1",
                    "--y2",
                ]:
                    self.choices["plot"][argument] = {
                        option: None for option in options
                    }

        self.completer = NestedCompleter.from_nested_dict(self.choices)

    def print_help(self):
        """Print help"""
        mt = MenuText("economy/")
        mt.add_cmd("overview", "Wall St. Journal")
        mt.add_cmd("futures", "Wall St. Journal / Finviz")
        mt.add_cmd("map", "Finviz")
        mt.add_cmd("bigmac", "NASDAQ Datalink")
        mt.add_cmd("ycrv", "Investing.com / FRED")
        mt.add_cmd("ecocal", "Investing.com")
        mt.add_raw("\n")
        mt.add_cmd("rtps", "Alpha Vantage")
        mt.add_cmd("valuation", "Finviz")
        mt.add_cmd("performance", "Finviz")
        mt.add_cmd("spectrum", "Finviz")
        mt.add_raw("\n")
        mt.add_info("_database_")
        mt.add_cmd("macro", "EconDB")
        mt.add_cmd("treasury", "EconDB")
        mt.add_cmd("fred", "FRED")
        mt.add_cmd("index", "Yahoo Finance")
        mt.add_raw("\n")
        mt.add_param("_stored", self.stored_datasets)
        mt.add_raw("\n")
        mt.add_cmd("plot")
        mt.add_raw("\n")
        mt.add_menu("qa")
        console.print(text=mt.menu_text, menu="Economy")

    @log_start_end(log=logger)
    def call_overview(self, other_args: List[str]):
        """Process overview command"""
        parser = argparse.ArgumentParser(
            add_help=False,
            formatter_class=argparse.ArgumentDefaultsHelpFormatter,
            prog="overview",
            description="""
            Provide a market overview of a variety of options. This can be a general overview, indices,
            bonds and currencies. [Source: Wall St. Journal]
            """,
        )

        parser.add_argument(
            "-t",
            "--type",
            dest="type",
            help="Obtain either US indices, US Bonds, Global Bonds or Currencies",
            type=str,
            choices=self.overview_options,
            default="",
        )

        if other_args and "-" not in other_args[0][0]:
            other_args.insert(0, "-t")
        ns_parser = self.parse_known_args_and_warn(
            parser, other_args, export_allowed=EXPORT_ONLY_RAW_DATA_ALLOWED
        )
        if ns_parser:
            if not ns_parser.type:
                wsj_view.display_overview(
                    export=ns_parser.export,
                )
            elif ns_parser.type == "indices":
                wsj_view.display_indices(
                    export=ns_parser.export,
                )
            if ns_parser.type == "usbonds":
                wsj_view.display_usbonds(
                    export=ns_parser.export,
                )
            if ns_parser.type == "glbonds":
                wsj_view.display_glbonds(
                    export=ns_parser.export,
                )
            if ns_parser.type == "currencies":
                wsj_view.display_currencies(
                    export=ns_parser.export,
                )

    @log_start_end(log=logger)
    def call_futures(self, other_args: List[str]):
        """Process futures command"""
        parser = argparse.ArgumentParser(
            add_help=False,
            formatter_class=argparse.ArgumentDefaultsHelpFormatter,
            prog="futures",
            description="Futures/Commodities from Wall St. Journal and FinViz.",
        )

        parser.add_argument(
            "-c",
            "--commodity",
            dest="commodity",
            help="Obtain commodity futures from FinViz",
            type=str,
            choices=["energy", "metals", "meats", "grains", "softs"],
            default="",
        )

        parser.add_argument(
            "-s",
            "--sortby",
            dest="sort_col",
            type=str,
            choices=self.wsj_sortby_cols_dict.keys(),
            default="ticker",
        )
        parser.add_argument(
            "-a",
            "-ascend",
            dest="ascend",
            help="Flag to sort in ascending order",
            action="store_true",
            default=False,
        )

        if other_args and "-" not in other_args[0][0]:
            other_args.insert(0, "-c")
        ns_parser = self.parse_known_args_and_warn(
            parser, other_args, export_allowed=EXPORT_ONLY_RAW_DATA_ALLOWED
        )

        if ns_parser and ns_parser.commodity:
            finviz_view.display_future(
                future_type=ns_parser.commodity.capitalize(),
                sort_col=ns_parser.sort_col,
                ascending=ns_parser.ascend,
                export=ns_parser.export,
            )
        elif ns_parser:
            wsj_view.display_futures(
                export=ns_parser.export,
            )

    @log_start_end(log=logger)
    def call_map(self, other_args: List[str]):
        """Process map command"""
        parser = argparse.ArgumentParser(
            add_help=False,
            formatter_class=argparse.ArgumentDefaultsHelpFormatter,
            prog="map",
            description="""
                Performance index stocks map categorized by sectors and industries.
                Size represents market cap. Opens web-browser. [Source: Finviz]
            """,
        )
        parser.add_argument(
            "-p",
            "--period",
            action="store",
            dest="s_period",
            type=str,
            default="1d",
            choices=self.map_period_list,
            help="Performance period.",
        )
        parser.add_argument(
            "-t",
            "--type",
            action="store",
            dest="s_type",
            type=str,
            default="sp500",
            choices=self.map_type_list,
            help="Map filter type.",
        )
        ns_parser = self.parse_known_args_and_warn(parser, other_args)
        if ns_parser:
            finviz_view.map_sp500_view(
                period=ns_parser.s_period,
                map_type=ns_parser.s_type,
            )

    @log_start_end(log=logger)
    def call_bigmac(self, other_args: List[str]):
        """Process bigmac command"""
        parser = argparse.ArgumentParser(
            add_help=False,
            formatter_class=argparse.ArgumentDefaultsHelpFormatter,
            prog="bigmac",
            description="""
                 Get historical Big Mac Index [Nasdaq Data Link]
             """,
        )
        parser.add_argument(
            "--codes",
            help="Flag to show all country codes",
            dest="codes",
            action="store_true",
            default=False,
        )
        parser.add_argument(
            "-c",
            "--countries",
            help="Country codes to get data for.",
            dest="countries",
            default="USA",
            type=nasdaq_model.check_country_code_type,
        )

        ns_parser = self.parse_known_args_and_warn(
            parser,
            other_args,
            export_allowed=EXPORT_BOTH_RAW_DATA_AND_FIGURES,
            raw=True,
        )
        if ns_parser:
            if ns_parser.codes:
                file = os.path.join(
                    os.path.dirname(__file__), "NASDAQ_CountryCodes.csv"
                )
                console.print(
                    pd.read_csv(file, index_col=0).to_string(index=False), "\n"
                )
            else:
                nasdaq_view.display_big_mac_index(
                    country_codes=ns_parser.countries,
                    raw=ns_parser.raw,
                    export=ns_parser.export,
                )

    @log_start_end(log=logger)
    def call_macro(self, other_args: List[str]):
        """Process macro command"""
        parser = argparse.ArgumentParser(
            add_help=False,
            formatter_class=argparse.ArgumentDefaultsHelpFormatter,
            prog="macro",
            description="Get a broad selection of macro data from one or multiple countries. This includes Gross "
            "Domestic Product (RGDP & GDP) and the underlying components, Treasury Yields (Y10YD & M3YD), "
            "Employment figures (URATE, EMP, AC0I0 and EMRATIO), Government components (e.g. GBAL & GREV), "
            "Consumer and Producer Indices (CPI & PPI) and a variety of other indicators. [Source: EconDB]",
        )
        parser.add_argument(
            "-p",
            "--parameters",
            nargs="+",
            dest="parameters",
            help="Abbreviation(s) of the Macro Economic data",
            default=["CPI"],
        )
        parser.add_argument(
            "-c",
            "--countries",
            nargs="+",
            dest="countries",
            help="The country or countries you wish to show data for",
            default=["United_States"],
        )
        parser.add_argument(
            "--show",
            dest="show",
            help="Show parameters and what they represent using 'parameters'"
            " or countries and their currencies using 'countries'",
            choices=["parameters", "countries"],
            default=None,
        )
        parser.add_argument(
            "-s",
            "--start",
            dest="start_date",
            help="The start date of the data (format: YEAR-MONTH-DAY, i.e. 2010-12-31)",
            default=None,
        )
        parser.add_argument(
            "-e",
            "--end",
            dest="end_date",
            help="The end date of the data (format: YEAR-MONTH-DAY, i.e. 2021-06-20)",
            default=None,
        )
        parser.add_argument(
            "--convert",
            dest="convert_currency",
            help="Convert the currency of the chosen country to a specified currency. To find the "
            "currency symbols use '--show countries'",
            default=False,
        )
        ns_parser = self.parse_known_args_and_warn(
            parser, other_args, export_allowed=EXPORT_ONLY_RAW_DATA_ALLOWED, raw=True
        )
        if ns_parser:
            if ns_parser.show:
                if ns_parser.show == "parameters":
                    print_rich_table(
                        pd.DataFrame.from_dict(econdb_model.PARAMETERS, orient="index"),
                        show_index=True,
                        index_name="Parameter",
                        headers=["Name", "Period", "Description"],
                    )
                elif ns_parser.show == "countries":
                    print_rich_table(
                        pd.DataFrame(econdb_model.COUNTRY_CURRENCIES.items()),
                        show_index=False,
                        headers=["Country", "Currency"],
                    )
                return self.queue

            if ns_parser.parameters and ns_parser.countries:

                # Store data
                (df, units,) = econdb_model.get_aggregated_macro_data(
                    parameters=ns_parser.parameters,
                    countries=ns_parser.countries,
                    start_date=ns_parser.start_date,
                    end_date=ns_parser.end_date,
                    convert_currency=ns_parser.convert_currency,
                )

                if not df.empty:
                    df.columns = ["_".join(column) for column in df.columns]

                    self.DATASETS["macro"] = pd.concat([self.DATASETS["macro"], df])

                    # update units dict
                    for country, data in units.items():
                        if country not in self.UNITS:
                            self.UNITS[country] = {}

                        for key, value in data.items():
                            self.UNITS[country][key] = value

                    self.stored_datasets = (
                        economy_helpers.update_stored_datasets_string(self.DATASETS)
                    )

                    # Display data just loaded
                    econdb_view.show_macro_data(
                        parameters=ns_parser.parameters,
                        countries=ns_parser.countries,
                        start_date=ns_parser.start_date,
                        end_date=ns_parser.end_date,
                        convert_currency=ns_parser.convert_currency,
                        raw=ns_parser.raw,
                        export=ns_parser.export,
                    )

                    self.update_runtime_choices()
                    if obbff.ENABLE_EXIT_AUTO_HELP:
                        self.print_help()

    @check_api_key(["API_FRED_KEY"])
    def call_fred(self, other_args: List[str]):
        """Process fred command"""
        parser = argparse.ArgumentParser(
            add_help=False,
            formatter_class=argparse.ArgumentDefaultsHelpFormatter,
            prog="fred",
            description="Query the FRED database and plot data based on the Series ID. [Source: FRED]",
        )
        parser.add_argument(
            "-p",
            "--parameter",
            nargs="+",
            dest="parameter",
            help="Series ID of the Macro Economic data from FRED",
        )
        parser.add_argument(
            "-s",
            "--start",
            dest="start_date",
            type=valid_date,
            help="Starting date (YYYY-MM-DD) of data",
            default=None,
        )
        parser.add_argument(
            "-e",
            "--end",
            dest="end_date",
            type=valid_date,
            help="Ending date (YYYY-MM-DD) of data",
            default=None,
        )
        parser.add_argument(
            "-q",
            "--query",
            nargs="+",
            action="store",
            dest="query",
            help="Query the FRED database to obtain Series IDs given the query search term.",
        )
        if other_args and "-" not in other_args[0][0]:
            other_args.insert(0, "-p")
        ns_parser = self.parse_known_args_and_warn(
            parser,
            other_args,
            export_allowed=EXPORT_BOTH_RAW_DATA_AND_FIGURES,
            raw=True,
            limit=5,
        )
        if ns_parser:
            if ns_parser.query:
                query = " ".join(ns_parser.query)
                df_search = fred_model.get_series_notes(query)

                if not df_search.empty:
                    fred_view.notes(series_term=query, num=ns_parser.limit)

                    self.fred_query = df_search["id"].head(ns_parser.limit)
                    self.update_runtime_choices()

                return self.queue

            if ns_parser.parameter:
                series_dict = {}
                for series in ns_parser.parameter:
                    information = fred_model.check_series_id(series)

                    if "seriess" in information:
                        series_dict[series] = {
                            "title": information["seriess"][0]["title"],
                            "units": information["seriess"][0]["units_short"],
                        }

                        self.current_series = {series: series_dict[series]}

                if not series_dict:
                    return self.queue

                for series_id, data in series_dict.items():
                    self.FRED_TITLES[series_id] = f"{data['title']} ({data['units']})"

                df = fred_model.get_aggregated_series_data(
                    series_dict, ns_parser.start_date, ns_parser.end_date
                )

                if not df.empty:
                    self.DATASETS["fred"] = pd.concat(
                        [
                            self.DATASETS["fred"],
                            df,
                        ]
                    )

                    self.stored_datasets = (
                        economy_helpers.update_stored_datasets_string(self.DATASETS)
                    )

                    fred_view.display_fred_series(
                        d_series=series_dict,
                        start_date=ns_parser.start_date,
                        end_date=ns_parser.end_date,
                        raw=ns_parser.raw,
                        export=ns_parser.export,
                        limit=ns_parser.limit,
                    )

                    self.update_runtime_choices()
                    if obbff.ENABLE_EXIT_AUTO_HELP:
                        self.print_help()

    @log_start_end(log=logger)
    def call_index(self, other_args: List[str]):
        """Process index command"""
        parser = argparse.ArgumentParser(
            add_help=False,
            formatter_class=argparse.ArgumentDefaultsHelpFormatter,
            prog="index",
            description="Obtain any set of indices and plot them together. With the -si argument the major indices are "
            "shown. By using the arguments (for example 'nasdaq' and 'sp500') you can collect data and "
            "plot the graphs together. [Source: Yahoo finance / FinanceDatabase]",
        )
        parser.add_argument(
            "-i",
            "--indices",
            nargs="+",
            dest="indices",
            help="One or multiple indices",
        )
        parser.add_argument(
            "--show",
            dest="show_indices",
            help="Show the major indices, their arguments and ticker",
            action="store_true",
            default=False,
        )
        parser.add_argument(
            "--interval",
            type=str,
            dest="interval",
            help="The preferred interval data is shown at. This can be 1m, 2m, 5m, 15m, 30m, 60m, 90m, 1h, "
            "1d, 5d, 1wk, 1mo or 3mo",
            choices=[
                "1m",
                "2m",
                "5m",
                "15m",
                "30m",
                "60m",
                "90m",
                "1h",
                "1d",
                "5d",
                "1wk",
                "1mo",
                "3mo",
            ],
            default="1d",
        )
        parser.add_argument(
            "-s",
            "--start",
            dest="start_date",
            help="The start date of the data (format: YEAR-MONTH-DAY, i.e. 2010-12-31)",
            default="2000-01-01",
        )
        parser.add_argument(
            "-e",
            "--end",
            dest="end_date",
            help="The end date of the data (format: YEAR-MONTH-DAY, i.e. 2021-06-20)",
            default=None,
        )
        parser.add_argument(
            "-c",
            "--column",
            type=str,
            dest="column",
            help="The column you wish to load in, by default this is the Adjusted Close column",
            default="Adj Close",
        )
        parser.add_argument(
            "-q",
            "--query",
            type=str,
            nargs="+",
            dest="query",
            help="Search for indices with given keyword",
        )
        parser.add_argument(
            "-r",
            "--returns",
            help="Flag to show compounded returns over interval.",
            dest="returns",
            action="store_true",
            default=False,
        )
        if other_args and "-" not in other_args[0][0]:
            other_args.insert(0, "-i")
        ns_parser = self.parse_known_args_and_warn(
            parser,
            other_args,
            export_allowed=EXPORT_ONLY_RAW_DATA_ALLOWED,
            raw=True,
            limit=10,
        )
        if ns_parser:
            if ns_parser.query and ns_parser.limit:
                yfinance_view.search_indices(ns_parser.query, ns_parser.limit)
                return self.queue

            if ns_parser.show_indices:
                print_rich_table(
                    pd.DataFrame.from_dict(yfinance_model.INDICES, orient="index"),
                    show_index=True,
                    index_name="Argument",
                    headers=["Name", "Ticker"],
                    title="Major Indices",
                )
                return self.queue

            if ns_parser.indices:
                for i, index in enumerate(ns_parser.indices):
                    df = yfinance_model.get_index(
                        index,
                        interval=ns_parser.interval,
                        start_date=ns_parser.start_date,
                        end_date=ns_parser.end_date,
                        column=ns_parser.column,
                    )

                    if not df.empty:
                        self.DATASETS["index"][index] = df

                        self.stored_datasets = (
                            economy_helpers.update_stored_datasets_string(self.DATASETS)
                        )

                        # display only once in the last iteration
                        if i == len(ns_parser.indices) - 1:
                            yfinance_view.show_indices(
                                indices=ns_parser.indices,
                                interval=ns_parser.interval,
                                start_date=ns_parser.start_date,
                                end_date=ns_parser.end_date,
                                column=ns_parser.column,
                                raw=ns_parser.raw,
                                export=ns_parser.export,
                                returns=ns_parser.returns,
                            )

                            self.update_runtime_choices()
                            if obbff.ENABLE_EXIT_AUTO_HELP:
                                self.print_help()

    @log_start_end(log=logger)
    def call_treasury(self, other_args: List[str]):
        """Process treasury command"""
        parser = argparse.ArgumentParser(
            add_help=False,
            formatter_class=argparse.ArgumentDefaultsHelpFormatter,
            prog="treasury",
            description="Obtain any set of U.S. treasuries and plot them together. These can be a range of maturities "
            "for nominal, inflation-adjusted (on long term average of inflation adjusted) and secondary "
            "markets over a lengthy period. Note: 3-month and 10-year treasury yields for other countries "
            "are available via the command 'macro' and parameter 'M3YD' and 'Y10YD'. [Source: EconDB / FED]",
        )
        parser.add_argument(
            "-m",
            "--maturity",
            nargs="+",
            type=str,
            dest="maturity",
            help="The preferred maturity which is dependent on the type of the treasury",
            default=["1y"],
        )
        parser.add_argument(
            "--show",
            dest="show_maturities",
            help="Show the maturities available for every instrument.",
            action="store_true",
            default=False,
        )
        parser.add_argument(
            "-f",
            "--frequency",
            type=str,
            dest="frequency",
            choices=econdb_model.TREASURIES["frequencies"],
            help="The frequency, this can be annually, monthly, weekly or daily",
            default="monthly",
        )
        parser.add_argument(
            "-t",
            "--type",
            nargs="+",
            type=str,
            dest="type",
            choices=econdb_model.TREASURIES["instruments"],
            help="Whether to select nominal, inflation indexed, average inflation indexed or "
            "secondary market treasury rates",
            default=["nominal"],
        )
        parser.add_argument(
            "-s",
            "--start",
            dest="start_date",
            help="The start date of the data (format: YEAR-MONTH-DAY, i.e. 2010-12-31)",
            default="1934-01-31",
        )
        parser.add_argument(
            "-e",
            "--end",
            dest="end_date",
            help="The end date of the data (format: YEAR-DAY-MONTH, i.e. 2021-06-02)",
            default=date.today(),
        )
        if other_args and "-" not in other_args[0][0]:
            other_args.insert(0, "-m")
        ns_parser = self.parse_known_args_and_warn(
            parser,
            other_args,
            export_allowed=EXPORT_ONLY_RAW_DATA_ALLOWED,
            raw=True,
            limit=10,
        )
        if ns_parser:
            if ns_parser.show_maturities:
                econdb_view.show_treasury_maturities(econdb_model.TREASURIES)
                return self.queue

            if ns_parser.maturity and ns_parser.type:
                treasury_data = econdb_model.get_treasuries(
                    instruments=ns_parser.type,
                    maturities=ns_parser.maturity,
                    frequency=ns_parser.frequency,
                    start_date=ns_parser.start_date,
                    end_date=ns_parser.end_date,
                )

                df = (
                    pd.DataFrame.from_dict(treasury_data, orient="index")
                    .stack()
                    .to_frame()
                )

                if not df.empty:
                    self.DATASETS["treasury"] = pd.concat(
                        [
                            self.DATASETS["treasury"],
                            pd.DataFrame(df[0].values.tolist(), index=df.index).T,
                        ]
                    )

                    cols = []
                    for column in self.DATASETS["treasury"].columns:
                        if isinstance(column, tuple):
                            cols.append("_".join(column))
                        else:
                            cols.append(column)
                    self.DATASETS["treasury"].columns = cols

                    self.stored_datasets = (
                        economy_helpers.update_stored_datasets_string(self.DATASETS)
                    )

                    econdb_view.show_treasuries(
                        types=ns_parser.type,
                        maturities=ns_parser.maturity,
                        frequency=ns_parser.frequency,
                        start_date=ns_parser.start_date,
                        end_date=ns_parser.end_date,
                        raw=ns_parser.raw,
                        export=ns_parser.export,
                    )

                    self.update_runtime_choices()
                    if obbff.ENABLE_EXIT_AUTO_HELP:
                        self.print_help()

    @log_start_end(log=logger)
    def call_ycrv(self, other_args: List[str]):
        """Process ycrv command"""
        parser = argparse.ArgumentParser(
            add_help=False,
            formatter_class=argparse.ArgumentDefaultsHelpFormatter,
            prog="ycrv",
            description="Generate country yield curve. The yield curve shows the bond rates"
            " at different maturities.",
        )
        parser.add_argument(
            "-c",
            "--country",
            action="store",
            dest="country",
            nargs="+",
            default="united states",
            help="Display yield curve for specific country.",
        )
        parser.add_argument(
            "-d",
            "--date",
            type=valid_date,
            help="Date to get data from FRED. If not supplied, the most recent entry will be used.",
            dest="date",
            default=None,
        )
        ns_parser = self.parse_known_args_and_warn(
            parser,
            other_args,
            export_allowed=EXPORT_ONLY_RAW_DATA_ALLOWED,
            raw=True,
        )
        if ns_parser:
            if isinstance(ns_parser.country, list):
                ns_parser.country = " ".join(ns_parser.country)

            if ns_parser.source == "FRED":

                if ns_parser.country == "united states":
                    fred_view.display_yield_curve(
                        ns_parser.date,
                        raw=ns_parser.raw,
                        export=ns_parser.export,
                    )
                else:
                    console.print("Source FRED is only available for united states.\n")

            elif ns_parser.source == "investpy":

                investingcom_model.check_correct_country(ns_parser.country)

                investingcom_view.display_yieldcurve(
                    country=ns_parser.country,
                    raw=ns_parser.raw,
                    export=ns_parser.export,
                )

    @log_start_end(log=logger)
    def call_ecocal(self, other_args: List[str]):
        """Process ecocal command"""
        parser = argparse.ArgumentParser(
            add_help=False,
            formatter_class=argparse.ArgumentDefaultsHelpFormatter,
            prog="ecocal",
            description="Economic calendar.",
        )
        parser.add_argument(
            "-c",
            "--country",
            action="store",
            dest="country",
            nargs="+",
            default="united states",
            help="Display calendar for specific country.",
        )
        parser.add_argument(
            "-i",
            "--importances",
            action="store",
            dest="importances",
            choices=investingcom_model.IMPORTANCES,
            default="all",
            help="Event importance classified as high, medium, low or all.",
        )
        parser.add_argument(
            "-cat",
            "--categories",
            action="store",
            dest="categories",
            choices=investingcom_model.CATEGORIES,
            nargs="+",
            default=None,
            help="Event category.",
        )
        parser.add_argument(
            "-s",
            "--start_date",
            dest="start_date",
            type=valid_date,
            help="The start date of the data (format: YEAR-MONTH-DAY, i.e. 2010-12-31)",
            default=None,
        )

        parser.add_argument(
            "-e",
            "--end_date",
            dest="end_date",
            type=valid_date,
            help="The start date of the data (format: YEAR-MONTH-DAY, i.e. 2010-12-31)",
            default=None,
        )

        ns_parser = self.parse_known_args_and_warn(
            parser,
            other_args,
            export_allowed=EXPORT_ONLY_RAW_DATA_ALLOWED,
            raw=True,
            limit=10,
        )

        if ns_parser:

            if isinstance(ns_parser.country, list):
                ns_parser.country = " ".join(ns_parser.country)

            if isinstance(ns_parser.categories, list):
                ns_parser.categories = " ".join(ns_parser.categories)

            investingcom_model.check_correct_country(ns_parser.country)

            investingcom_view.display_economic_calendar(
                countries=ns_parser.country,
                importances=ns_parser.importances,
                categories=ns_parser.categories,
                from_date=ns_parser.start_date,
                to_date=ns_parser.end_date,
                limit=ns_parser.limit,
                export=ns_parser.export,
            )

    @log_start_end(log=logger)
    def call_plot(self, other_args: List[str]):
        """Process plot command"""
        parser = argparse.ArgumentParser(
            add_help=False,
            formatter_class=argparse.ArgumentDefaultsHelpFormatter,
            prog="plot",
            description="This command can plot any data on two y-axes obtained from the macro, fred, index and "
            "treasury commands. To be able to use this data, just load the available series from the previous "
            "commands. For example 'macro -p GDP -c Germany Netherlands' will store the data for usage "
            "in this command. Therefore, it allows you to plot different time series in one graph. "
            "The example above could be plotted the following way: 'plot --y1 Germany_GDP --y2 Netherlands_GDP' "
            "or 'plot --y1 Germany_GDP Netherlands_GDP'",
        )
        parser.add_argument(
            "--y1",
            nargs="+",
            dest="yaxis1",
            help="Select the data you wish to plot on the first y-axis. You can select multiple variables here.",
            default="",
        )
        parser.add_argument(
            "--y2",
            nargs="+",
            dest="yaxis2",
            help="Select the data you wish to plot on the second y-axis. You can select multiple variables here.",
            default="",
        )

        if other_args and "-" not in other_args[0][0]:
            other_args.insert(0, "--y1")
        ns_parser = self.parse_known_args_and_warn(
            parser,
            other_args,
            export_allowed=EXPORT_ONLY_RAW_DATA_ALLOWED,
            raw=True,
            limit=10,
        )

        if ns_parser:
            if not self.DATASETS:
                console.print(
                    "There is no data stored yet. Please use either the 'macro', 'fred', 'index' and/or "
                    "'treasury' command."
                )
            else:
                dataset_yaxis1 = pd.DataFrame()
                dataset_yaxis2 = pd.DataFrame()

                if ns_parser.yaxis1:
                    for variable in ns_parser.yaxis1:
                        for key, data in self.DATASETS.items():
                            if variable in data.columns:
                                if key == "macro":
                                    split = variable.split("_")
                                    if len(split) == 2:
                                        country, parameter_abbreviation = split
                                    else:
                                        country = f"{split[0]} {split[1]}"
                                        parameter_abbreviation = split[2]

                                    parameter = econdb_model.PARAMETERS[
                                        parameter_abbreviation
                                    ]["name"]
                                    units = self.UNITS[country.replace(" ", "_")][
                                        parameter_abbreviation
                                    ]
                                    dataset_yaxis1[
                                        f"{country} [{parameter}, Units: {units}]"
                                    ] = data[variable]
                                elif key == "fred":
                                    dataset_yaxis1[self.FRED_TITLES[variable]] = data[
                                        variable
                                    ]
                                elif (
                                    key == "index"
                                    and variable in yfinance_model.INDICES
                                ):
                                    dataset_yaxis1[
                                        yfinance_model.INDICES[variable]["name"]
                                    ] = data[variable]
                                elif key == "treasury":
                                    parameter, maturity = variable.split("_")
                                    dataset_yaxis1[f"{parameter} [{maturity}]"] = data[
                                        variable
                                    ]
                                else:
                                    dataset_yaxis1[variable] = data[variable]
                                break
                    if dataset_yaxis1.empty:
                        return console.print(
                            f"Not able to find any data for the --y1 argument. The currently available "
                            f"options are: {', '.join(self.choices['plot']['--y1'])}"
                        )

                if ns_parser.yaxis2:
                    for variable in ns_parser.yaxis2:
                        for key, data in self.DATASETS.items():
                            if variable in data.columns:
                                if key == "macro":
                                    split = variable.split("_")
                                    if len(split) == 2:
                                        country, parameter_abbreviation = split
                                    else:
                                        country = f"{split[0]} {split[1]}"
                                        parameter_abbreviation = split[2]

                                    parameter = econdb_model.PARAMETERS[
                                        parameter_abbreviation
                                    ]["name"]
                                    units = self.UNITS[country.replace(" ", "_")][
                                        parameter_abbreviation
                                    ]
                                    dataset_yaxis2[
                                        f"{country} [{parameter}, Units: {units}]"
                                    ] = data[variable]
                                elif key == "fred":
                                    dataset_yaxis2[self.FRED_TITLES[variable]] = data[
                                        variable
                                    ]
                                elif (
                                    key == "index"
                                    and variable in yfinance_model.INDICES
                                ):
                                    dataset_yaxis2[
                                        yfinance_model.INDICES[variable]["name"]
                                    ] = data[variable]
                                elif key == "treasury":
                                    parameter, maturity = variable.split("_")
                                    dataset_yaxis2[f"{parameter} [{maturity}]"] = data[
                                        variable
                                    ]
                                else:
                                    dataset_yaxis2[variable] = data[variable]
                                break
                    if dataset_yaxis2.empty:
                        return console.print(
                            f"Not able to find any data for the --y2 argument. The currently available "
                            f"options are: {', '.join(self.choices['plot']['--y2'])}"
                        )

                if ns_parser.yaxis1 or ns_parser.yaxis2:
                    plot_view.show_plot(
                        dataset_yaxis_1=dataset_yaxis1,
                        dataset_yaxis_2=dataset_yaxis2,
                        export=ns_parser.export,
                    )

    @log_start_end(log=logger)
    def call_rtps(self, other_args: List[str]):
        """Process rtps command"""
        parser = argparse.ArgumentParser(
            add_help=False,
            formatter_class=argparse.ArgumentDefaultsHelpFormatter,
            prog="rtps",
            description="""
                Real-time and historical sector performances calculated from
                S&P500 incumbents. Pops plot in terminal. [Source: Alpha Vantage]
            """,
        )

        ns_parser = self.parse_known_args_and_warn(
            parser,
            other_args,
            export_allowed=EXPORT_BOTH_RAW_DATA_AND_FIGURES,
            raw=True,
        )
        if ns_parser:
            alphavantage_view.realtime_performance_sector(
                raw=ns_parser.raw,
                export=ns_parser.export,
            )

    @log_start_end(log=logger)
    def call_valuation(self, other_args: List[str]):
        """Process valuation command"""
        parser = argparse.ArgumentParser(
            add_help=False,
            formatter_class=argparse.ArgumentDefaultsHelpFormatter,
            prog="valuation",
            description="""
                View group (sectors, industry or country) valuation data. [Source: Finviz]
            """,
        )
        parser.add_argument(
            "-g",
            "--group",
            type=str,
            default="sector",
            nargs="+",
            dest="group",
            help="Data group (sector, industry or country)",
        )
        parser.add_argument(
            "-s",
            "--sortby",
            dest="sort_col",
            type=str,
            choices=self.valuation_sort_cols,
            default="Name",
            help="Column to sort by",
        )
        parser.add_argument(
            "-a",
            "-ascend",
            dest="ascend",
            help="Flag to sort in ascending order",
            action="store_true",
            default=False,
        )
        if other_args and "-" not in other_args[0][0]:
            other_args.insert(0, "-g")

        ns_parser = self.parse_known_args_and_warn(
            parser, other_args, export_allowed=EXPORT_ONLY_RAW_DATA_ALLOWED
        )
        if ns_parser:
            group = (
                " ".join(ns_parser.group)
                if isinstance(ns_parser.group, list)
                else ns_parser.group
            )
            finviz_view.display_valuation(
                s_group=self.d_GROUPS[group],
                sort_col=ns_parser.sort_col,
                ascending=ns_parser.ascend,
                export=ns_parser.export,
            )

    @log_start_end(log=logger)
    def call_performance(self, other_args: List[str]):
        """Process performance command"""
        parser = argparse.ArgumentParser(
            add_help=False,
            formatter_class=argparse.ArgumentDefaultsHelpFormatter,
            prog="performance",
            description="""
                View group (sectors, industry or country) performance data. [Source: Finviz]
            """,
        )
        parser.add_argument(
            "-g",
            "--group",
            type=str,
            default="sector",
            nargs="+",
            dest="group",
            help="Data group (sector, industry or country)",
        )
        parser.add_argument(
            "-s",
            "--sortby",
            dest="sort_col",
            choices=self.performance_sort_list,
            default="Name",
            help="Column to sort by",
        )
        parser.add_argument(
            "-a",
            "-ascend",
            dest="ascend",
            help="Flag to sort in ascending order",
            action="store_true",
            default=False,
        )
        if other_args and "-" not in other_args[0][0]:
            other_args.insert(0, "-g")
        ns_parser = self.parse_known_args_and_warn(
            parser, other_args, export_allowed=EXPORT_ONLY_RAW_DATA_ALLOWED
        )
        if ns_parser:
            group = (
                " ".join(ns_parser.group)
                if isinstance(ns_parser.group, list)
                else ns_parser.group
            )
            finviz_view.display_performance(
                s_group=self.d_GROUPS[group],
                sort_col=ns_parser.sort_col,
                ascending=ns_parser.ascend,
                export=ns_parser.export,
            )

    @log_start_end(log=logger)
    def call_spectrum(self, other_args: List[str]):
        """Process spectrum command"""
        parser = argparse.ArgumentParser(
            add_help=False,
            formatter_class=argparse.ArgumentDefaultsHelpFormatter,
            prog="spectrum",
            description="""
                View group (sectors, industry or country) spectrum data. [Source: Finviz]
            """,
        )
        parser.add_argument(
            "-g",
            "--group",
            type=str,
            default="sector",
            nargs="+",
            dest="group",
            help="Data group (sector, industry or country)",
        )
        if other_args and "-" not in other_args[0][0]:
            other_args.insert(0, "-g")

        ns_parser = self.parse_known_args_and_warn(
            parser, other_args, export_allowed=EXPORT_ONLY_FIGURES_ALLOWED
        )
        if ns_parser:
            group = (
                " ".join(ns_parser.group)
                if isinstance(ns_parser.group, list)
                else ns_parser.group
            )
            finviz_view.display_spectrum(s_group=self.d_GROUPS[group])

            # Due to Finviz implementation of Spectrum, we delete the generated spectrum figure
            # after saving it and displaying it to the user
            os.remove(self.d_GROUPS[group] + ".jpg")

    @log_start_end(log=logger)
<<<<<<< HEAD
=======
    def call_pred(self, _):
        """Process pred command"""
        if not self.DATASETS:
            console.print(
                "There is no data stored yet. Please use either the 'macro', 'fred', 'index' and/or "
                "'treasury' command in combination with the -st argument to be able to plot data.\n"
            )
            return

        from openbb_terminal.economy.prediction.pred_controller import (
            PredictionTechniquesController,
        )

        data: Dict = {}
        for source, _ in self.DATASETS.items():
            if not self.DATASETS[source].empty:
                if len(self.DATASETS[source].columns) == 1:
                    data[self.DATASETS[source].columns[0]] = self.DATASETS[source]
                else:
                    for col in list(self.DATASETS[source].columns):
                        data[col] = self.DATASETS[source][col].to_frame()

        self.queue = self.load_class(
            PredictionTechniquesController, self.DATASETS, self.queue
        )

    @log_start_end(log=logger)
>>>>>>> 37c30253
    def call_qa(self, _):
        """Process qa command"""
        if not self.DATASETS:
            console.print(
                "There is no data stored yet. Please use either the 'macro', 'fred', 'index' and/or "
                "'treasury' command in combination with the -st argument to be able to plot data.\n"
            )
            return

        from openbb_terminal.economy.quantitative_analysis.qa_controller import (
            QaController,
        )

        data: Dict = {}
        for source, _ in self.DATASETS.items():
            if not self.DATASETS[source].empty:
                if len(self.DATASETS[source].columns) == 1:
                    data[self.DATASETS[source].columns[0]] = self.DATASETS[source]
                else:
                    for col in list(self.DATASETS[source].columns):
                        data[col] = self.DATASETS[source][col].to_frame()

        self.queue = self.load_class(QaController, data, self.queue)<|MERGE_RESOLUTION|>--- conflicted
+++ resolved
@@ -1435,8 +1435,6 @@
             os.remove(self.d_GROUPS[group] + ".jpg")
 
     @log_start_end(log=logger)
-<<<<<<< HEAD
-=======
     def call_pred(self, _):
         """Process pred command"""
         if not self.DATASETS:
@@ -1464,7 +1462,6 @@
         )
 
     @log_start_end(log=logger)
->>>>>>> 37c30253
     def call_qa(self, _):
         """Process qa command"""
         if not self.DATASETS:
