"""Rich Module"""
__docformat__ = "numpy"

import json
import os
from pathlib import Path
from typing import Iterable, Optional, Tuple, Union

import i18n
from rich import panel
from rich.console import Console, Theme
from rich.progress import track
from rich.text import Text

<<<<<<< HEAD
from openbb_terminal import (
    config_terminal as cfg,
)
from openbb_terminal.core.config.paths import (
    MISCELLANEOUS_DIRECTORY,
    PACKAGE_DIRECTORY,
)
from openbb_terminal.core.console_styles.utils import (
    get_console_style,
)
from openbb_terminal.core.session.current_user import (
    get_current_user,
    is_local,
    set_preference,
)
=======
from openbb_terminal.core.config.paths import MISCELLANEOUS_DIRECTORY
from openbb_terminal.core.plots.plotly_helper import theme
from openbb_terminal.core.session.current_system import get_current_system
from openbb_terminal.core.session.current_user import get_current_user
>>>>>>> 937d0331

# pylint: disable=no-member,c-extension-no-member


# https://rich.readthedocs.io/en/stable/appendix/colors.html#appendix-colors
# https://rich.readthedocs.io/en/latest/highlighting.html#custom-highlighters


RICH_TAGS = [
    "[menu]",
    "[/menu]",
    "[cmds]",
    "[/cmds]",
    "[info]",
    "[/info]",
    "[param]",
    "[/param]",
    "[src]",
    "[/src]",
    "[help]",
    "[/help]",
]

USE_COLOR = True


def get_theme() -> Theme:
    """Get rich theme."""

    current_user = get_current_user()
    rich = current_user.preferences.RICH_STYLE
    builtin_folder = PACKAGE_DIRECTORY / "core" / "console_styles"
    user_folder = current_user.preferences.USER_STYLES_DIRECTORY

    theme = Theme()
    try:
        if rich == "custom":
            if is_local():
                style = get_console_style(
                    name="openbb_config",
                    folder=user_folder,
                )
                set_preference("CUSTOM_RICH_STYLE", style)
                # Update local copy of user
                current_user = get_current_user()

            custom = current_user.preferences.CUSTOM_RICH_STYLE
            if custom:
                theme = Theme(custom)
            else:
                raise Exception(
                    f"failed to load 'openbb_config.rich_style.json' from {user_folder}\n"
                )

        else:
            builtin = get_console_style(rich, builtin_folder)
            if builtin:
                theme = Theme(builtin)
            else:
                print(f"Error loading style: failed to load {rich} style")

    except Exception as error:
        print(f"Error loading style: {error}, using default -> dark")
        default = get_console_style("dark", builtin_folder)
        if default:
            set_preference("RICH_STYLE", "dark")
            theme = Theme(default)
        else:
            print("Error loading default style.\n")

    return theme


def translate(key: str):
    return i18n.t(key)


def no_panel(renderable, *args, **kwargs):  # pylint: disable=unused-argument
    return renderable


def get_ordered_list_sources(command_path: str):
    """
    Returns the preferred source for the given command. If a value is not available for the specific
    command, returns the most specific source, eventually returning the overall default source.

    Parameters
    ----------
    command_path: str
        The command to find the source for. Example would be "stocks/load" to return the value
        for stocks.load first, then stocks, then the default value.

    Returns
    -------
    list:
        list of sources
    """
    current_user = get_current_user()
    try:
        # Loading in both source files: default sources and user sources
        default_data_source = MISCELLANEOUS_DIRECTORY / "data_sources_default.json"
        user_data_source = Path(current_user.preferences.PREFERRED_DATA_SOURCE_FILE)

        # Opening default sources file from the repository root
        with open(str(default_data_source)) as json_file:
            json_doc = json.load(json_file)

        # If the user has added sources to their own sources file in OpenBBUserData, then use that
        if (
            not os.getenv("TEST_MODE")
            and user_data_source.exists()
            and user_data_source.stat().st_size > 0
        ):
            with open(str(user_data_source)) as json_file:
                json_doc = json.load(json_file)

        # We are going to iterate through each command as if it is broken up by period characters (.)
        path_objects = command_path.split("/")[1:]

        # Start iterating through the top-level JSON doc to start
        deepest_level = json_doc

        # If we still have entries in path_objects, continue to go deeper
        while len(path_objects) > 0:
            # Is this path object in the JSON doc? If so, go into that for our next iteration.
            if path_objects[0] in deepest_level:
                # We found the element, so go one level deeper
                deepest_level = deepest_level[path_objects[0]]

            else:
                # If we have not find the `load` on the deepest level it means we may be in a sub-menu
                # and we can use the load from the Base class
                if path_objects[0] == "load":
                    # Get the context associated with the sub-menu (e.g. stocks, crypto, ...)
                    context = command_path.split("/")[1]

                    # Grab the load source from that context if it exists, otherwise throws an error
                    if context in json_doc and "load" in json_doc[context]:
                        return json_doc[context]["load"]

                # We didn't find the next level, so flag that that command default source is missing
                # Which means that there aren't more than 1 source and therefore no selection is necessary
                return []

            # Go one level deeper into the path
            path_objects = path_objects[1:]

        # We got through all values, so return this as the final value
        return deepest_level

    except Exception as e:
        console.print(
            f"[red]Failed to load preferred source from file: "
            f"{current_user.preferences.PREFERRED_DATA_SOURCE_FILE}[/red]"
        )
        console.print(f"[red]{e}[/red]")
        return None


class MenuText:
    """Create menu text with rich colors to be displayed by terminal"""

    def __init__(self, path: str = "", column_sources: int = 100):
        """Initialize menu help

        Parameters
        ----------
        path : str
            path to the menu that is being created
        column_sources : int
            column width from which to start displaying sources
        """
        self.menu_text = ""
        self.menu_path = path
        self.col_src = column_sources

    def add_raw(self, raw_text: str):
        """Append raw text (no translation) to a menu

        Parameters
        ----------
        raw_text : str
            raw text to be appended to the menu
        """
        self.menu_text += raw_text

    def add_custom(self, key: str):
        """Append custom text (after translation from key) to a menu

        Parameters
        ----------
        key : str
            key to get translated text and add to the menu
        """
        self.menu_text += f"{i18n.t(self.menu_path + key)}"

    def add_info(self, key_info: str):
        """Append info text (after translation from key) to a menu

        Parameters
        ----------
        key_info : str
            key to get translated text and add to the menu as info
        """
        self.menu_text += f"[info]{i18n.t(self.menu_path + key_info)}:[/info]\n"

    def add_param(self, key_param: str, value: str, col_align: int = 0):
        """Append info text (after translation from key) to a menu

        Parameters
        ----------
        key_param : str
            key to get translated text and add to the menu as parameter
        value : str
            value to display in front of the parameter
        col_align : int
            column alignment for the value. This allows for a better UX experience.
        """
        parameter_translated = i18n.t(self.menu_path + key_param)
        space = (
            (col_align - len(parameter_translated)) * " "
            if col_align > len(parameter_translated)
            else ""
        )
        self.menu_text += f"[param]{parameter_translated}{space}:[/param] {value}\n"

    def add_cmd(self, key_command: str, condition: bool = True):
        """Append command text (after translation from key) to a menu

        Parameters
        ----------
        key_command : str
            key command to be executed by user. It is also used as a key to get description of command.
        condition : bool
            condition in which command is available to user. I.e. displays command and description.
            If condition is false, the command line is greyed out.
        """
        spacing = (23 - (len(key_command) + 4)) * " "
        if condition:
            cmd = f"[cmds]    {key_command}{spacing}{i18n.t(self.menu_path + key_command)}[/cmds]"
        else:
            cmd = f"[unvl]    {key_command}{spacing}{i18n.t(self.menu_path + key_command)}[/unvl]"

        sources = get_ordered_list_sources(f"/{self.menu_path}{key_command}")

        if sources:
            space = (self.col_src - len(cmd)) * " " if self.col_src > len(cmd) else " "
            cmd += f"{space}[src][{', '.join(sources)}][/src]"

        self.menu_text += cmd + "\n"

    def add_menu(self, key_menu: str, condition: Optional[Union[bool, str]] = True):
        """Append menu text (after translation from key) to a menu

        Parameters
        ----------
        key_menu : str
            key menu to be executed by user. It is also used as a key to get description of menu.
        condition : bool
            condition in which menu is available to user. I.e. displays menu and description.
            If condition is false, the menu line is greyed out.
        """
        spacing = (23 - (len(key_menu) + 4)) * " "
        if condition:
            self.menu_text += f"[menu]>   {key_menu}{spacing}{i18n.t(self.menu_path + key_menu)}[/menu]\n"
        else:
            self.menu_text += f"[unvl]>   {key_menu}{spacing}{i18n.t(self.menu_path + key_menu)}[/unvl]\n"

    def add_setting(self, key_setting: str, status: bool = True):
        """Append menu text (after translation from key) to a menu

        Parameters
        ----------
        key_setting : str
            key setting to be set by user. It is also used as a key to get description of the setting.
        status : bool
            status of the current setting. If true the line will be green, otherwise red.
        """
        spacing = (23 - (len(key_setting) + 4)) * " "
        if status:
            self.menu_text += f"[green]    {key_setting}{spacing}{i18n.t(self.menu_path + key_setting)}[/green]\n"
        else:
            self.menu_text += f"[red]    {key_setting}{spacing}{i18n.t(self.menu_path + key_setting)}[/red]\n"


class ConsoleAndPanel:
    """Create a rich console to wrap the console print with a Panel"""

    def __init__(self, theme: Optional[Theme] = None):
        self.preferences = get_current_user().preferences
        self.__console = Console(
            theme=theme if theme else get_theme(), highlight=False, soft_wrap=True
        )
        self.menu_text = ""
        self.menu_path = ""

    def set_console_theme(self, theme: Theme):
        self.__console = Console(theme=theme, highlight=False, soft_wrap=True)

    def reload_console(self):
        current_preferences = get_current_user().preferences
        if current_preferences != self.preferences:
            self.preferences = current_preferences
            self.__console = Console(theme=get_theme(), highlight=False, soft_wrap=True)

    def capture(self):
        return self.__console.capture()

    @staticmethod
    def filter_rich_tags(text):
        for val in RICH_TAGS:
            text = text.replace(val, "")

        return text

    @staticmethod
    def blend_text(
        message: str, color1: Tuple[int, int, int], color2: Tuple[int, int, int]
    ) -> Text:
        """Blend text from one color to another."""
        text = Text(message)
        r1, g1, b1 = color1
        r2, g2, b2 = color2
        dr = r2 - r1
        dg = g2 - g1
        db = b2 - b1
        size = len(text) + 5
        for index in range(size):
            blend = index / size
            color = f"#{int(r1 + dr * blend):02X}{int(g1 + dg * blend):02X}{int(b1 + db * blend):02X}"
            text.stylize(color, index, index + 1)
        return text

    def print(self, *args, **kwargs):
        self.reload_console()
        current_user = get_current_user()
        if kwargs and "text" in list(kwargs) and "menu" in list(kwargs):
            if not os.getenv("TEST_MODE"):
                if current_user.preferences.ENABLE_RICH_PANEL:
                    if current_user.preferences.SHOW_VERSION:
                        version = get_current_system().VERSION
                        version = f"[param]OpenBB Terminal v{version}[/param] (https://openbb.co)"
                    else:
                        version = "[param]OpenBB Terminal[/param] (https://openbb.co)"
                    self.__console.print(
                        panel.Panel(
                            "\n" + kwargs["text"],
                            title=kwargs["menu"],
                            subtitle_align="right",
                            subtitle=version,
                        )
                    )

                else:
                    self.__console.print(kwargs["text"])
            else:
                print(self.filter_rich_tags(kwargs["text"]))
        else:
            if not os.getenv("TEST_MODE"):
                self.__console.print(*args, **kwargs)
            else:
                print(*args, **kwargs)

    def input(self, *args, **kwargs):
        self.print(*args, **kwargs, end="")
        return input()


console = ConsoleAndPanel()


def optional_rich_track(
    inputs: Iterable,
    suppress_output: bool = False,
    desc: str = "",
    total: Optional[int] = None,
):
    """Generate a rich track progress bar if desired

    Parameters
    ----------
    inputs : Iterable
        The items to be looped through
    suppress_output : bool, optional
        Flag to suppress the output, by default False
    desc : str, optional
        String to describe the progress bar, by default ""
    total : Optional[int], optional
        Total number of items to be looped through, by default None
    """
    if suppress_output:
        return inputs
    return track(inputs, description=desc, total=total)<|MERGE_RESOLUTION|>--- conflicted
+++ resolved
@@ -12,10 +12,6 @@
 from rich.progress import track
 from rich.text import Text
 
-<<<<<<< HEAD
-from openbb_terminal import (
-    config_terminal as cfg,
-)
 from openbb_terminal.core.config.paths import (
     MISCELLANEOUS_DIRECTORY,
     PACKAGE_DIRECTORY,
@@ -23,17 +19,12 @@
 from openbb_terminal.core.console_styles.utils import (
     get_console_style,
 )
+from openbb_terminal.core.session.current_system import get_current_system
 from openbb_terminal.core.session.current_user import (
     get_current_user,
     is_local,
     set_preference,
 )
-=======
-from openbb_terminal.core.config.paths import MISCELLANEOUS_DIRECTORY
-from openbb_terminal.core.plots.plotly_helper import theme
-from openbb_terminal.core.session.current_system import get_current_system
-from openbb_terminal.core.session.current_user import get_current_user
->>>>>>> 937d0331
 
 # pylint: disable=no-member,c-extension-no-member
 
