"""Yahoo Finance view"""
__docformat__ = "numpy"

from typing import Optional, List
from itertools import cycle
import logging
import os

from matplotlib import pyplot as plt

from openbb_terminal.config_terminal import theme
from openbb_terminal.config_plot import PLOT_DPI
from openbb_terminal.decorators import log_start_end
from openbb_terminal.futures import yfinance_model
from openbb_terminal.helper_funcs import (
    export_data,
    plot_autoscale,
    print_rich_table,
    is_valid_axes_count,
)
from openbb_terminal.rich_config import console
from openbb_terminal.futures.futures_helper import make_white

logger = logging.getLogger(__name__)


@log_start_end(log=logger)
def display_search(
    category: str = "",
    exchange: str = "",
    description: str = "",
    export: str = "",
    sheet_name: str = None,
):
    """Display search futures [Source: Yahoo Finance]

    Parameters
    ----------
    category: str
        Select the category where the future exists
    exchange: str
        Select the exchange where the future exists
    description: str
        Select the description of the future
    sheet_name: str
        Optionally specify the name of the sheet the data is exported to.
    export: str
        Type of format to export data
    """
    df = yfinance_model.get_search_futures(category, exchange, description)
    if df.empty:
        console.print("[red]No futures data found.\n[/red]")
        return

    print_rich_table(df)
    console.print()

    export_data(
        export,
        os.path.dirname(os.path.abspath(__file__)),
        "search",
        df,
        sheet_name,
    )


@log_start_end(log=logger)
def display_historical(
    symbols: List[str],
    expiry: str = "",
    start_date: Optional[str] = None,
    end_date: Optional[str] = None,
    raw: bool = False,
    export: str = "",
    sheet_name: str = None,
    external_axes: Optional[List[plt.Axes]] = None,
):
    """Display historical futures [Source: Yahoo Finance]

    Parameters
    ----------
    symbols: List[str]
        List of future timeseries symbols to display
    expiry: str
        Future expiry date with format YYYY-MM
    start_date: Optional[str]
        Start date of the historical data with format YYYY-MM-DD
    end_date: Optional[str]
        End date of the historical data with format YYYY-MM-DD
    raw: bool
        Display futures timeseries in raw format
    sheet_name: str
        Optionally specify the name of the sheet the data is exported to.
    export: str
        Type of format to export data
    external_axes : Optional[List[plt.Axes]], optional
        External axes (1 axis is expected in the list), by default None
    """

    symbols_validated = list()
    for symbol in symbols:
        if symbol in yfinance_model.FUTURES_DATA["Ticker"].unique().tolist():
            symbols_validated.append(symbol)
        else:
            console.print(f"[red]{symbol} is not a valid symbol[/red]")

    symbols = symbols_validated

    if not symbols:
        console.print("No symbol was provided.\n")
        return

    historicals = yfinance_model.get_historical_futures(
        symbols, expiry, start_date, end_date
    )

    if historicals.empty:
        return

    if raw or len(historicals) == 1:

        if not raw and len(historicals) == 1:
            console.print(
                "\nA single datapoint is not enough to depict a chart, data is presented below."
            )

        print_rich_table(
            historicals,
            headers=list(historicals.columns),
            show_index=True,
            title="Futures timeseries",
        )
        console.print()

    else:

        # This plot has 1 axis
        if not external_axes:
            _, ax = plt.subplots(figsize=plot_autoscale(), dpi=PLOT_DPI)
        elif is_valid_axes_count(external_axes, 1):
            (ax,) = external_axes
        else:
            return

        colors = cycle(theme.get_colors())
        if len(symbols) > 1:
            name = list()
            for tick in historicals["Adj Close"].columns.tolist():
                if len(historicals["Adj Close"][tick].dropna()) == 1:
                    console.print(
                        f"\nA single datapoint on {tick} is not enough to depict a chart, data shown below."
                    )
                    naming = yfinance_model.FUTURES_DATA[
                        yfinance_model.FUTURES_DATA["Ticker"] == tick
                    ]["Description"].values[0]
                    print_rich_table(
                        historicals["Adj Close"][tick].dropna().to_frame(),
                        headers=[naming],
                        show_index=True,
                        title="Futures timeseries",
                    )
                    continue

                name.append(
                    yfinance_model.FUTURES_DATA[
                        yfinance_model.FUTURES_DATA["Ticker"] == tick
                    ]["Description"].values[0]
                )
                ax.plot(
                    historicals["Adj Close"][tick].dropna().index,
                    historicals["Adj Close"][tick].dropna().values,
                    color=next(colors, "#FCED00"),
                )
                ax.legend(name)

                theme.style_primary_axis(ax)

                make_white(ax)

            if external_axes is None:
                theme.visualize_output()
        else:
            if len(historicals["Adj Close"]) == 1:
                console.print(
                    f"\nA single datapoint on {symbols[0]} is not enough to depict a chart, data shown below."
                )
                print_rich_table(
                    historicals,
                    headers=list(historicals["Adj Close"].columns),
                    show_index=True,
                    title="Futures timeseries",
                )

            else:
                name = yfinance_model.FUTURES_DATA[
                    yfinance_model.FUTURES_DATA["Ticker"] == symbols[0]
                ]["Description"].values[0]
                ax.plot(
                    historicals["Adj Close"].dropna().index,
                    historicals["Adj Close"].dropna().values,
                    color=next(colors, "#FCED00"),
                )
                if expiry:
                    ax.set_title(f"{name} with expiry {expiry}")
                else:
                    ax.set_title(name)

                theme.style_primary_axis(ax)

                make_white(ax)
                if external_axes is None:
                    theme.visualize_output()

    export_data(
        export,
        os.path.dirname(os.path.abspath(__file__)),
        "historical",
        historicals,
<<<<<<< HEAD
=======
        sheet_name,
>>>>>>> a6042b85
    )


@log_start_end(log=logger)
def display_curve(
    symbol: str,
    raw: bool = False,
    export: str = "",
    sheet_name: str = None,
    external_axes: Optional[List[plt.Axes]] = None,
):
    """Display curve futures [Source: Yahoo Finance]

    Parameters
    ----------
    symbol: str
        Curve future symbol to display
    raw: bool
        Display futures timeseries in raw format
    sheet_name: str
        Optionally specify the name of the sheet the data is exported to.
    export: str
        Type of format to export data
    external_axes : Optional[List[plt.Axes]], optional
        External axes (1 axis is expected in the list), by default None
    """
    if symbol not in yfinance_model.FUTURES_DATA["Ticker"].unique().tolist():
        console.print(f"[red]'{symbol}' is not a valid symbol[/red]")
        return

    df = yfinance_model.get_curve_futures(symbol)

    if df.empty:
        console.print("[red]No future data found to generate curve.[/red]\n")
        return

    if raw:
        print_rich_table(
            df,
            headers=list(df.columns),
            show_index=True,
            title="Futures curve",
        )
        console.print()

    else:
        # This plot has 1 axis
        if not external_axes:
            _, ax = plt.subplots(figsize=plot_autoscale(), dpi=PLOT_DPI)
        elif is_valid_axes_count(external_axes, 1):
            (ax,) = external_axes
        else:
            return

        name = yfinance_model.FUTURES_DATA[
            yfinance_model.FUTURES_DATA["Ticker"] == symbol
        ]["Description"].values[0]
        colors = cycle(theme.get_colors())
        ax.plot(
            df.index,
            df.values,
            marker="o",
            linestyle="dashed",
            linewidth=2,
            markersize=8,
            color=next(colors, "#FCED00"),
        )
        make_white(ax)
        ax.set_title(name)
        theme.style_primary_axis(ax)

        if external_axes is None:
            theme.visualize_output()

        export_data(
            export,
            os.path.dirname(os.path.abspath(__file__)),
            "curve",
            df,
            sheet_name,
        )<|MERGE_RESOLUTION|>--- conflicted
+++ resolved
@@ -216,10 +216,7 @@
         os.path.dirname(os.path.abspath(__file__)),
         "historical",
         historicals,
-<<<<<<< HEAD
-=======
         sheet_name,
->>>>>>> a6042b85
     )
 
 
