--- conflicted
+++ resolved
@@ -72,12 +72,8 @@
     end_date: Optional[str] = None,
     raw: bool = False,
     export: str = "",
-<<<<<<< HEAD
+    sheet_name: str = None,
     external_axes: bool = False,
-=======
-    sheet_name: str = None,
-    external_axes: Optional[List[plt.Axes]] = None,
->>>>>>> e28d12f3
 ):
     """Display historical futures [Source: Yahoo Finance]
 
@@ -224,12 +220,8 @@
     symbol: str,
     raw: bool = False,
     export: str = "",
-<<<<<<< HEAD
+    sheet_name: str = None,
     external_axes: bool = False,
-=======
-    sheet_name: str = None,
-    external_axes: Optional[List[plt.Axes]] = None,
->>>>>>> e28d12f3
 ):
     """Display curve futures [Source: Yahoo Finance]
 
