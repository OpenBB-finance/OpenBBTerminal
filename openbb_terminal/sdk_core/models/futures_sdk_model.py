--- conflicted
+++ resolved
@@ -11,10 +11,7 @@
         `curve`: Get curve futures [Source: Yahoo Finance]\n
         `curve_chart`: Display curve futures [Source: Yahoo Finance]\n
         `historical`: Get historical futures data\n
-<<<<<<< HEAD
-=======
         `historical_chart`: Display historical futures [Source: Yahoo Finance]\n
->>>>>>> 81c5703b
         `search`: Get search futures [Source: Yahoo Finance]\n
     """
 
@@ -25,8 +22,5 @@
         self.curve = lib.futures_yfinance_model.get_curve_futures
         self.curve_chart = lib.futures_yfinance_view.display_curve
         self.historical = lib.futures_sdk_model.get_historical
-<<<<<<< HEAD
-=======
         self.historical_chart = lib.futures_yfinance_view.display_historical
->>>>>>> 81c5703b
         self.search = lib.futures_yfinance_model.get_search_futures