#!/usr/bin/env python
"""Main Terminal Module."""
__docformat__ = "numpy"

import argparse
import contextlib
import difflib
import logging
import os
import re
import sys
import time
import webbrowser
from datetime import datetime
from pathlib import Path
from typing import Dict, List, Optional

import certifi
import pandas as pd
from prompt_toolkit import PromptSession
from prompt_toolkit.completion import NestedCompleter
from prompt_toolkit.formatted_text import HTML
from prompt_toolkit.styles import Style
from rich import panel

<<<<<<< HEAD
from openbb_terminal import feature_flags as obbff
from openbb_terminal.common import feedparser_view, ultima_newsmonitor_view
=======
import openbb_terminal.config_terminal as cfg
from openbb_terminal.account.account_model import (
    get_login_called,
    set_login_called,
)
from openbb_terminal.common import feedparser_view
>>>>>>> 7972098c
from openbb_terminal.core.config.paths import (
    HOME_DIRECTORY,
    MISCELLANEOUS_DIRECTORY,
    REPOSITORY_DIRECTORY,
    SETTINGS_ENV_FILE,
)
from openbb_terminal.core.log.generation.custom_logger import log_terminal
from openbb_terminal.core.session import session_controller
from openbb_terminal.core.session.current_user import (
    get_current_user,
    set_preference,
)
from openbb_terminal.helper_funcs import (
    EXPORT_ONLY_RAW_DATA_ALLOWED,
    check_positive,
    get_flair,
    parse_and_split_input,
    update_news_from_tweet_to_be_displayed,
)
from openbb_terminal.menu import is_papermill, session
from openbb_terminal.parent_classes import BaseController
from openbb_terminal.reports.reports_model import ipykernel_launcher
from openbb_terminal.rich_config import MenuText, console
from openbb_terminal.terminal_helper import (
    bootup,
    check_for_updates,
    first_time_user,
    is_auth_enabled,
    is_installer,
    is_reset,
    print_goodbye,
    reset,
    suppress_stdout,
    update_terminal,
    welcome_message,
)

# pylint: disable=too-many-public-methods,import-outside-toplevel, too-many-function-args
# pylint: disable=too-many-branches,no-member,C0302,too-many-return-statements, inconsistent-return-statements


logger = logging.getLogger(__name__)

env_file = str(SETTINGS_ENV_FILE)

if is_installer():
    # Necessary for installer so that it can locate the correct certificates for
    # API calls and https
    # https://stackoverflow.com/questions/27835619/urllib-and-ssl-certificate-verify-failed-error/73270162#73270162
    os.environ["REQUESTS_CA_BUNDLE"] = certifi.where()
    os.environ["SSL_CERT_FILE"] = certifi.where()


class TerminalController(BaseController):
    """Terminal Controller class."""

    CHOICES_COMMANDS = [
        "keys",
        "settings",
        "survey",
        "update",
        "featflags",
        "exe",
        "guess",
        "news",
        "intro",
    ]
    CHOICES_MENUS = [
        "stocks",
        "economy",
        "crypto",
        "portfolio",
        "forex",
        "etf",
        "reports",
        "dashboards",
        "alternative",
        "econometrics",
        "sources",
        "forecast",
        "futures",
        "fixedincome",
        "funds",
    ]

    if is_auth_enabled():
        CHOICES_MENUS.append("account")

    PATH = "/"

    GUESS_TOTAL_TRIES = 0
    GUESS_NUMBER_TRIES_LEFT = 0
    GUESS_SUM_SCORE = 0.0
    GUESS_CORRECTLY = 0
    CHOICES_GENERATION = False

    def __init__(self, jobs_cmds: Optional[List[str]] = None):
        """Construct terminal controller."""
        super().__init__(jobs_cmds)

        self.queue: List[str] = list()

        if jobs_cmds:
            self.queue = parse_and_split_input(
                an_input=" ".join(jobs_cmds), custom_filters=[]
            )

        self.update_success = False

        self.update_runtime_choices()

    def update_runtime_choices(self):
        """Update runtime choices."""
        self.ROUTINE_FILES = {
            filepath.name: filepath
            for filepath in get_current_user().preferences.USER_ROUTINES_DIRECTORY.rglob(
                "*.openbb"
            )
        }

        self.ROUTINE_CHOICES = {}
        self.ROUTINE_CHOICES["--file"] = {
            filename: None for filename in self.ROUTINE_FILES
        }
        self.ROUTINE_CHOICES["--example"] = None
        self.ROUTINE_CHOICES["-e"] = None
        self.ROUTINE_CHOICES["--input"] = None
        self.ROUTINE_CHOICES["-i"] = None
        self.ROUTINE_CHOICES["--help"] = None
        self.ROUTINE_CHOICES["--h"] = None

        if session and get_current_user().preferences.USE_PROMPT_TOOLKIT:
            choices: dict = {c: {} for c in self.controller_choices}  # type: ignore
            choices["support"] = self.SUPPORT_CHOICES
            choices["exe"] = self.ROUTINE_CHOICES
            choices["news"] = self.NEWS_CHOICES

            self.completer = NestedCompleter.from_nested_dict(choices)

    def print_help(self):
        """Print help."""
        mt = MenuText("")
        mt.add_info("_home_")
        mt.add_cmd("intro")
        mt.add_cmd("about")
        mt.add_cmd("support")
        mt.add_cmd("survey")
        if not is_installer():
            mt.add_cmd("update")
        mt.add_cmd("wiki")
        mt.add_cmd("news")
        mt.add_raw("\n")
        mt.add_info("_configure_")
        if is_auth_enabled():
            mt.add_menu("account")
        mt.add_menu("keys")
        mt.add_menu("featflags")
        mt.add_menu("sources")
        mt.add_menu("settings")
        mt.add_raw("\n")
        mt.add_info("_scripts_")
        mt.add_cmd("record")
        mt.add_cmd("stop")
        mt.add_cmd("exe")
        mt.add_raw("\n")
        mt.add_info("_main_menu_")
        mt.add_menu("stocks")
        mt.add_menu("crypto")
        mt.add_menu("etf")
        mt.add_menu("economy")
        mt.add_menu("forex")
        mt.add_menu("futures")
        mt.add_menu("fixedincome")
        mt.add_menu("alternative")
        mt.add_menu("funds")
        mt.add_raw("\n")
        mt.add_info("_toolkits_")
        mt.add_menu("econometrics")
        mt.add_menu("forecast")
        mt.add_menu("portfolio")
        mt.add_menu("dashboards")
        mt.add_menu("reports")
        console.print(text=mt.menu_text, menu="Home")
        self.update_runtime_choices()

    def call_news(self, other_args: List[str]) -> None:
        """Process news command."""
        parse = argparse.ArgumentParser(
            add_help=False,
            prog="news",
            description="display news articles based on term and data sources",
        )
        parse.add_argument(
            "-t",
            "--term",
            dest="term",
            default=[""],
            nargs="+",
            help="search for a term on the news",
        )
        parse.add_argument(
            "-s",
            "--sources",
            dest="sources",
            default="bloomberg",
            type=str,
            help="sources from where to get news from (separated by comma)",
        )
        parse.add_argument(
            "-k",
            "--kind",
            dest="kind",
            default="feedparser",
            type=str,
            help="use feedparser (default) or ultima"
        )
        if other_args and "-" not in other_args[0][0]:
            other_args.insert(0, "-t")
        news_parser = self.parse_known_args_and_warn(
            parse, other_args, EXPORT_ONLY_RAW_DATA_ALLOWED, limit=5
        )
        if news_parser:
            if news_parser.kind == "feedparser":
                feedparser_view.display_news(
                    term=" ".join(news_parser.term),
                    sources=news_parser.sources,
                    limit=news_parser.limit,
                    export=news_parser.export,
                    sheet_name=news_parser.sheet_name,
                )
            elif news_parser.kind == "ultima":
                ultima_newsmonitor_view.display_news(
                    term=" ".join(news_parser.term),
                    # sources=news_parser.sources,
                    limit=news_parser.limit,
                    export=news_parser.export,
                    sheet_name=news_parser.sheet_name,
                )
            else:
                print("Invalid news kind")
                return

    def call_guess(self, other_args: List[str]) -> None:
        """Process guess command."""
        import json
        import random

        current_user = get_current_user()

        if self.GUESS_NUMBER_TRIES_LEFT == 0 and self.GUESS_SUM_SCORE < 0.01:
            parser_exe = argparse.ArgumentParser(
                add_help=False,
                formatter_class=argparse.ArgumentDefaultsHelpFormatter,
                prog="guess",
                description="Guess command to achieve task successfully.",
            )
            parser_exe.add_argument(
                "-l",
                "--limit",
                type=check_positive,
                help="Number of tasks to attempt.",
                dest="limit",
                default=1,
            )
            if other_args and "-" not in other_args[0][0]:
                other_args.insert(0, "-l")
                ns_parser_guess = self.parse_simple_args(parser_exe, other_args)

                if self.GUESS_TOTAL_TRIES == 0:
                    self.GUESS_NUMBER_TRIES_LEFT = ns_parser_guess.limit
                    self.GUESS_SUM_SCORE = 0
                    self.GUESS_TOTAL_TRIES = ns_parser_guess.limit

        try:
            with open(current_user.preferences.GUESS_EASTER_EGG_FILE) as f:
                # Load the file as a JSON document
                json_doc = json.load(f)

                task = random.choice(list(json_doc.keys()))  # nosec
                solution = json_doc[task]

                start = time.time()
                console.print(f"\n[yellow]{task}[/yellow]\n")
                an_input = (
                    session.prompt("GUESS / $ ")
                    if isinstance(session, PromptSession)
                    else ""
                )
                time_dif = time.time() - start

                # When there are multiple paths to same solution
                if isinstance(solution, List):
                    if an_input.lower() in [s.lower() for s in solution]:
                        self.queue = an_input.split("/") + ["home"]
                        console.print(
                            f"\n[green]You guessed correctly in {round(time_dif, 2)} seconds![green]\n"
                        )
                        # If we are already counting successes
                        if self.GUESS_TOTAL_TRIES > 0:
                            self.GUESS_CORRECTLY += 1
                            self.GUESS_SUM_SCORE += time_dif
                    else:
                        solutions_texts = "\n".join(solution)
                        console.print(
                            f"\n[red]You guessed wrong! The correct paths would have been:\n{solutions_texts}[/red]\n"
                        )

                # When there is a single path to the solution
                else:
                    if an_input.lower() == solution.lower():
                        self.queue = an_input.split("/") + ["home"]
                        console.print(
                            f"\n[green]You guessed correctly in {round(time_dif, 2)} seconds![green]\n"
                        )
                        # If we are already counting successes
                        if self.GUESS_TOTAL_TRIES > 0:
                            self.GUESS_CORRECTLY += 1
                            self.GUESS_SUM_SCORE += time_dif
                    else:
                        console.print(
                            f"\n[red]You guessed wrong! The correct path would have been:\n{solution}[/red]\n"
                        )

                # Compute average score and provide a result if it's the last try
                if self.GUESS_TOTAL_TRIES > 0:
                    self.GUESS_NUMBER_TRIES_LEFT -= 1
                    if self.GUESS_NUMBER_TRIES_LEFT == 0 and self.GUESS_TOTAL_TRIES > 1:
                        color = (
                            "green"
                            if self.GUESS_CORRECTLY == self.GUESS_TOTAL_TRIES
                            else "red"
                        )
                        console.print(
                            f"[{color}]OUTCOME: You got {int(self.GUESS_CORRECTLY)} out of"
                            f" {int(self.GUESS_TOTAL_TRIES)}.[/{color}]\n"
                        )
                        if self.GUESS_CORRECTLY == self.GUESS_TOTAL_TRIES:
                            avg = self.GUESS_SUM_SCORE / self.GUESS_TOTAL_TRIES
                            console.print(
                                f"[green]Average score: {round(avg, 2)} seconds![/green]\n"
                            )
                        self.GUESS_TOTAL_TRIES = 0
                        self.GUESS_CORRECTLY = 0
                        self.GUESS_SUM_SCORE = 0
                    else:
                        self.queue += ["guess"]

        except Exception as e:
            console.print(
                f"[red]Failed to load guess game from file: "
                f"{current_user.preferences.GUESS_EASTER_EGG_FILE}[/red]"
            )
            console.print(f"[red]{e}[/red]")

    @staticmethod
    def call_survey(_) -> None:
        """Process survey command."""
        webbrowser.open("https://openbb.co/survey")

    def call_update(self, _):
        """Process update command."""
        if not is_installer():
            self.update_success = not update_terminal()
        else:
            console.print(
                "Find the most recent release of the OpenBB Terminal here: "
                "https://openbb.co/products/terminal#get-started\n"
            )

    def call_account(self, _):
        """Process account command."""
        from openbb_terminal.account.account_controller import AccountController

        self.queue = self.load_class(AccountController, self.queue)

    def call_keys(self, _):
        """Process keys command."""
        from openbb_terminal.keys_controller import KeysController

        self.queue = self.load_class(KeysController, self.queue)

    def call_settings(self, _):
        """Process settings command."""
        from openbb_terminal.settings_controller import SettingsController

        self.queue = self.load_class(SettingsController, self.queue)

    def call_featflags(self, _):
        """Process feature flags command."""
        from openbb_terminal.featflags_controller import FeatureFlagsController

        self.queue = self.load_class(FeatureFlagsController, self.queue)

    def call_stocks(self, _):
        """Process stocks command."""
        from openbb_terminal.stocks.stocks_controller import StocksController

        self.queue = self.load_class(StocksController, self.queue)

    def call_crypto(self, _):
        """Process crypto command."""
        from openbb_terminal.cryptocurrency.crypto_controller import CryptoController

        self.queue = self.load_class(CryptoController, self.queue)

    def call_economy(self, _):
        """Process economy command."""
        from openbb_terminal.economy.economy_controller import EconomyController

        self.queue = self.load_class(EconomyController, self.queue)

    def call_etf(self, _):
        """Process etf command."""
        from openbb_terminal.etf.etf_controller import ETFController

        self.queue = self.load_class(ETFController, self.queue)

    def call_forex(self, _):
        """Process forex command."""
        from openbb_terminal.forex.forex_controller import ForexController

        self.queue = self.load_class(ForexController, self.queue)

    def call_reports(self, _):
        """Process reports command."""
        from openbb_terminal.reports.reports_controller import ReportController

        self.queue = self.load_class(ReportController, self.queue)

    def call_dashboards(self, _):
        """Process dashboards command."""
        from openbb_terminal.dashboards.dashboards_controller import (
            DashboardsController,
        )

        self.queue = self.load_class(DashboardsController, self.queue)

    def call_alternative(self, _):
        """Process alternative command."""
        from openbb_terminal.alternative.alt_controller import AlternativeDataController

        self.queue = self.load_class(AlternativeDataController, self.queue)

    def call_econometrics(self, _):
        """Process econometrics command."""
        from openbb_terminal.econometrics.econometrics_controller import (
            EconometricsController,
        )

        self.queue = EconometricsController(self.queue).menu()

    def call_forecast(self, _):
        """Process forecast command."""
        from openbb_terminal.forecast.forecast_controller import ForecastController

        self.queue = self.load_class(ForecastController, "", pd.DataFrame(), self.queue)

    def call_portfolio(self, _):
        """Process portfolio command."""
        from openbb_terminal.portfolio.portfolio_controller import PortfolioController

        self.queue = self.load_class(PortfolioController, self.queue)

    def call_sources(self, _):
        """Process sources command."""
        from openbb_terminal.sources_controller import SourcesController

        self.queue = self.load_class(SourcesController, self.queue)

    def call_futures(self, _):
        """Process futures command."""
        from openbb_terminal.futures.futures_controller import FuturesController

        self.queue = self.load_class(FuturesController, self.queue)

    def call_fixedincome(self, _):
        """Process fixedincome command."""
        from openbb_terminal.fixedincome.fixedincome_controller import (
            FixedIncomeController,
        )

        self.queue = self.load_class(FixedIncomeController, self.queue)

    def call_funds(self, _):
        """Process etf command"""
        from openbb_terminal.mutual_funds.mutual_fund_controller import FundController

        self.queue = self.load_class(FundController, self.queue)

    def call_intro(self, _):
        """Process intro command."""
        console.print(panel.Panel("[purple]Welcome to the OpenBB Terminal.[/purple]"))
        console.print(
            "\nThe following walkthrough will guide you towards making the most out of the OpenBB Terminal.\n\n"
            "Press Enter to continue or 'q' followed by Enter to exit."
        )
        if input("") == "q":
            return
        console.print("\n")

        console.print(panel.Panel("[purple]#1 - Commands vs menu.[/purple]"))
        console.print(
            "\nMenus are a collection of 'commands' and 'sub-menus'.\n"
            "You can identify them through their distinct color and a '>' at the beginning of the line\n\n"
            "For instance:\n"
            "[menu]>   stocks             access historical pricing data, options, sector [/menu]"
            "[menu]and industry, and overall due diligence [/menu]\n\n\n"
            "Commands are expected to return data either as a chart or table.\n"
            "You can identify them through their distinct color\n\n"
            "For instance:\n"
            "[cmds]>   news               display news articles based on term and data sources [/cmds]"
        )
        if input("") == "q":
            return
        console.print("\n")

        console.print(panel.Panel("[purple]#2 - Using commands[/purple]"))
        console.print(
            "\nCommands throughout the terminal can have additional arguments.\n\n"
            "Let's say that in the current menu, you want to have more information about the command 'news'. \n\n"
            "You can either see the available arguments in the terminal, using: [param]news -h[/param]\n\n",
            "or you can find out more about it with an output example on the browser, using: [param]about news[/param]",
        )
        if input("") == "q":
            return
        console.print("\n")

        console.print(panel.Panel("[purple]#3 - Setting API Keys[/purple]"))
        console.print(
            "\nThe OpenBB Terminal does not own any of the data you have access to.\n\n"
            "Instead, we provide the infrastructure to access over 100 different data sources "
            "from a single location.\n\n"
            "Thus, it is necessary for each user to set their own API keys for the various third party sources\n\n"
            "You can find more about this on the '[param]keys[/param]' menu.\n\n"
            "For many commands, there are multiple data sources that can be selected.\n\n"
            "The help menu shows the data sources supported by each command.\n\n"
            "For instance:\n"
            "[cmds]    load               load a specific stock ticker and additional info for analysis   [/cmds]"
            "[src][YahooFinance, AlphaVantage, Polygon, EODHD] [/src]\n\n"
            "The user can go into the '[param]sources[/param]' menu and select their preferred default data source."
        )
        if input("") == "q":
            return
        console.print("\n")

        console.print(
            panel.Panel("[purple]#4 - Symbol dependent menus and commands[/purple]")
        )
        console.print(
            "\nThroughout the terminal, you will see commands and menus greyed out.\n\n"
            "These menus or commands cannot be accessed until an object is loaded.\n\n"
            "Let's take as an example the '[param]stocks[/param]' menu.\n\n"
            "You will see that the command '[param]disc[/param]' is available as its goal is to discover new tickers:\n"
            "[menu]>   stocks             access historical pricing data, options, sector [/menu]\n\n"
            "On the other hand, '[param]fa[/param]' menu (fundamental analysis) requires a ticker to be loaded.\n\n"
            "And therefore, appears as:\n"
            "[dim]>   fa                 fundamental analysis of loaded ticker [/dim]\n\n"
            "Once a ticker is loaded with: [param]load TSLA[/param]\n\n"
            "The '[param]fa[/param]' menu will be available as:\n"
            "[menu]>   fa                 fundamental analysis of loaded ticker [/menu]"
        )
        if input("") == "q":
            return
        console.print("\n")

        console.print(panel.Panel("[purple]#5 - Terminal Navigation[/purple]"))
        console.print(
            "\nThe terminal has a tree like structure, where menus branch off into new menus.\n\n"
            "The users current location is displayed before the text prompt.\n\n"
            "For instance, if the user is inside the menu disc which is inside stocks, the following prompt "
            "will appear: \n2022 Oct 18, 21:53 (🦋) [param]/stocks/disc/[/param] $\n\n"
            "If the user wants to go back to the menu above, all they need to do is type '[param]q[/param]'.\n\n"
            "If the user wants to go back to the home of the terminal, they can type '[param]/[/param]' instead.\n\n"
            "Note: Always type '[param]h[/param]' to know what commands are available in each menu"
        )
        if input("") == "q":
            return
        console.print("\n")

        console.print(panel.Panel("[purple]#6 - Command Pipeline[/purple]"))
        console.print(
            "\nThe terminal offers the capability of allowing users to speed up their "
            "navigation and command execution."
            "\n\nTherefore, typing the following prompt is valid:\n"
            "2022 Oct 18, 21:53 (🦋) / $ [param]stocks/load TSLA/dd/pt[/param]\n\n"
            "In this example, the terminal - in a single action - will go into '[param]stocks[/param]' menu, "
            "run command '[param]load[/param]' with '[param]TSLA[/param]' as input, \n"
            "go into sub-menu '[param]dd[/param]' (due diligence) and run the command "
            "'[param]pt[/param]' (price target)."
        )
        if input("") == "q":
            return
        console.print("\n")

        console.print(panel.Panel("[purple]#6 - OpenBB Scripts[/purple]"))
        console.print(
            "\nThe command pipeline capability is great, but the user experience wasn't great copy-pasting large "
            "lists of commands.\n\n"
            "We allow the user to create a text file of the form:\n\n"
            "[param]FOLDER_PATH/my_script.openbb[/param]\n"
            "stocks\nload TSLA\ndd\npt\n\n"
            "which can be run through the '[param]exe[/param]' command in the home menu, with:\n"
            "2022 Oct 18, 22:33 (🦋) / $ [param]exe FOLDER_PATH/my_script.openbb[/param]\n\n"
        )
        if input("") == "q":
            return
        console.print("\n")

        console.print(
            panel.Panel("[purple]#7 - OpenBB Scripts with Arguments[/purple]")
        )
        console.print(
            "\nThe user can create a script that includes arguments for the commands.\n\n"
            "Example:\n\n"
            "[param]FOLDER_PATH/my_script_with_variable_input.openbb[/param]\n"
            "stocks\n# this is a comment\nload $ARGV[0]\ndd\npt\nq\nload $ARGV[1]\ncandle\n\n"
            "and then, if this script is run with:\n"
            "2022 Oct 18, 22:33 (🦋) / $ [param]exe FOLDER_PATH/my_script_with_variable_input.openbb "
            "-i AAPL,MSFT[/param]\n\n"
            "This means that the [param]pt[/param] will run on [param]AAPL[/param] while "
            "[param]candle[/param] on [param]MSFT[/param]"
        )
        if input("") == "q":
            return
        console.print("\n")

        console.print(panel.Panel("[purple]#8 - OpenBB Script Generation/purple]"))
        console.print(
            "\n"
            "To make it easier for users to create scripts, we have created a "
            "command that 'records' user commands "
            "directly into a script.\n\n"
            "From the home menu, the user can run:\n"
            "2022 Oct 18, 22:33 (🦋) / $ [param]record[/param]\n\n"
            "and then perform your typical investment research workflow before entering\n\n"
            "2022 Oct 18, 22:33 (🦋) / $ [param]stop[/param]\n\n"
            "After stopping, the script will be saved to the 'scripts' folder."
        )
        if input("") == "q":
            return
        console.print("\n")

        console.print(panel.Panel("[purple]#9 - Terminal Customization[/purple]"))
        console.print(
            "\nUsers should explore the [param]settings[/param] and [param]featflags[/param] menus "
            "to configure their terminal.\n\n"
            "The fact that our terminal is fully open source allows users to be able to customize "
            "anything they want.\n\n"
            "If you are interested in contributing to the project, please check:\n"
            "[param]https://github.com/OpenBB-finance/OpenBBTerminal[/param]"
        )
        if input("") == "q":
            return
        console.print("\n")

        console.print(panel.Panel("[purple]#10 - Support[/purple]"))
        console.print(
            "\n"
            "We are nothing without our community, hence we put a lot of effort in being here for you.\n\n"
            "If you find any bug that you wish to report to improve the terminal you can do so with:\n"
            "2022 Oct 18, 22:33 (🦋) / $ [param]support CMD[/param]\n\n"
            "which should open a form in your browser where you can report the bug in said 'CMD'.\n\n"
            "If you want to know more, or have any further question. Please join us on Discord:\n"
            "[param]https://openbb.co/discord[/param]"
        )

    def call_exe(self, other_args: List[str]):
        """Process exe command."""
        # Merge rest of string path to other_args and remove queue since it is a dir
        other_args += self.queue

        if not other_args:
            console.print(
                "[red]Provide a path to the routine you wish to execute. For an example, please use "
                "`exe --example` and for documentation and to learn how create your own script "
                "type `about exe`.\n[/red]"
            )
            return

        full_input = " ".join(other_args)
        other_args_processed = (
            full_input.split(" ") if " " in full_input else [full_input]
        )
        self.queue = []

        path_routine = ""
        args = list()
        for idx, path_dir in enumerate(other_args_processed):
            if path_dir in ("-i", "--input"):
                args = [path_routine[1:]] + other_args_processed[idx:]
                break
            if path_dir not in ("--file"):
                path_routine += f"/{path_dir}"

        if not args:
            args = [path_routine[1:]]

        parser_exe = argparse.ArgumentParser(
            add_help=False,
            formatter_class=argparse.ArgumentDefaultsHelpFormatter,
            prog="exe",
            description="Execute automated routine script. For an example, please use "
            "`exe --example` and for documentation and to learn how create your own script "
            "type `about exe`.",
        )
        parser_exe.add_argument(
            "--file",
            help="The path or .openbb file to run.",
            dest="path",
            default=None,
        )
        parser_exe.add_argument(
            "-i",
            "--input",
            help="Select multiple inputs to be replaced in the routine and separated by commas. E.g. GME,AMC,BTC-USD",
            dest="routine_args",
            type=lambda s: [str(item) for item in s.split(",")],
        )
        parser_exe.add_argument(
            "-e",
            "--example",
            help="Run an example script to understand how routines can be used.",
            dest="example",
            action="store_true",
            default=False,
        )

        if not args[0]:
            return console.print("[red]Please select an .openbb routine file.[/red]\n")

        if args and "-" not in args[0][0]:
            args.insert(0, "--file")
        ns_parser_exe = self.parse_simple_args(parser_exe, args)
        if ns_parser_exe and (ns_parser_exe.path or ns_parser_exe.example):
            if ns_parser_exe.example:
                path = MISCELLANEOUS_DIRECTORY / "routines" / "routine_example.openbb"
                console.print(
                    "[green]Executing an example, please type `about exe` "
                    "to learn how to create your own script.[/green]\n"
                )
                time.sleep(3)
            elif ns_parser_exe.path in self.ROUTINE_CHOICES["--file"]:
                path = self.ROUTINE_FILES[ns_parser_exe.path]
            else:
                path = ns_parser_exe.path

            with open(path) as fp:
                raw_lines = [
                    x for x in fp if (not is_reset(x)) and ("#" not in x) and x
                ]
                raw_lines = [
                    raw_line.strip("\n")
                    for raw_line in raw_lines
                    if raw_line.strip("\n")
                ]

                lines = list()
                for rawline in raw_lines:
                    templine = rawline

                    # Check if dynamic parameter exists in script
                    if "$ARGV" in rawline:
                        # Check if user has provided inputs through -i or --input
                        if ns_parser_exe.routine_args:
                            for i, arg in enumerate(ns_parser_exe.routine_args):
                                # Check what is the location of the ARGV to be replaced
                                if f"$ARGV[{i}]" in templine:
                                    templine = templine.replace(f"$ARGV[{i}]", arg)

                            # Check if all ARGV have been removed, otherwise means that there are less inputs
                            # when running the script than the script expects
                            if "$ARGV" in templine:
                                console.print(
                                    "[red]Not enough inputs were provided to fill in dynamic variables. "
                                    "E.g. --input VAR1,VAR2,VAR3[/red]\n"
                                )
                                return

                            lines.append(templine)
                        # The script expects a parameter that the user has not provided
                        else:
                            console.print(
                                "[red]The script expects parameters, "
                                "run the script again with --input defined.[/red]\n"
                            )
                            return
                    else:
                        lines.append(templine)

                simulate_argv = f"/{'/'.join([line.rstrip() for line in lines])}"
                file_cmds = simulate_argv.replace("//", "/home/").split()
                file_cmds = insert_start_slash(file_cmds) if file_cmds else file_cmds
                cmds_with_params = " ".join(file_cmds)
                self.queue = [
                    val
                    for val in parse_and_split_input(
                        an_input=cmds_with_params, custom_filters=[]
                    )
                    if val
                ]

                if "export" in self.queue[0]:
                    export_path = self.queue[0].split(" ")[1]
                    # If the path selected does not start from the user root, give relative location from root
                    if export_path[0] == "~":
                        export_path = export_path.replace(
                            "~", HOME_DIRECTORY.as_posix()
                        )
                    elif export_path[0] != "/":
                        export_path = os.path.join(
                            os.path.dirname(os.path.abspath(__file__)), export_path
                        )

                    # Check if the directory exists
                    if os.path.isdir(export_path):
                        console.print(
                            f"Export data to be saved in the selected folder: '{export_path}'"
                        )
                    else:
                        os.makedirs(export_path)
                        console.print(
                            f"[green]Folder '{export_path}' successfully created.[/green]"
                        )
                    set_preference("USER_EXPORTS_DIRECTORY", Path(export_path))
                    self.queue = self.queue[1:]


# pylint: disable=global-statement
def terminal(jobs_cmds: Optional[List[str]] = None, test_mode=False):
    """Terminal Menu."""

    current_user = get_current_user()

    log_terminal(test_mode=test_mode)

    if jobs_cmds is not None and jobs_cmds:
        logger.info("INPUT: %s", "/".join(jobs_cmds))

    export_path = ""
    if jobs_cmds and "export" in jobs_cmds[0]:
        export_path = jobs_cmds[0].split("/")[0].split(" ")[1]
        jobs_cmds = ["/".join(jobs_cmds[0].split("/")[1:])]

    ret_code = 1
    t_controller = TerminalController(jobs_cmds)
    an_input = ""

    if export_path:
        # If the path selected does not start from the user root,
        # give relative location from terminal root
        if export_path[0] == "~":
            export_path = export_path.replace("~", HOME_DIRECTORY.as_posix())
        elif export_path[0] != "/":
            export_path = os.path.join(
                os.path.dirname(os.path.abspath(__file__)), export_path
            )

        # Check if the directory exists
        if os.path.isdir(export_path):
            console.print(
                f"Export data to be saved in the selected folder: '{export_path}'"
            )
        else:
            os.makedirs(export_path)
            console.print(
                f"[green]Folder '{export_path}' successfully created.[/green]"
            )
        set_preference("USER_EXPORTS_DIRECTORY", Path(export_path))

    bootup()
    if not jobs_cmds:
        welcome_message()

        if first_time_user():
            try:
                t_controller.call_intro(None)
                # TDDO: Fix the CI
            except EOFError:
                pass

        t_controller.print_help()
        check_for_updates()

    while ret_code:
        if current_user.preferences.ENABLE_QUICK_EXIT:
            console.print("Quick exit enabled")
            break

        # There is a command in the queue
        if t_controller.queue and len(t_controller.queue) > 0:
            # If the command is quitting the menu we want to return in here
            if t_controller.queue[0] in ("q", "..", "quit"):
                print_goodbye()
                break

            # Consume 1 element from the queue
            an_input = t_controller.queue[0]
            t_controller.queue = t_controller.queue[1:]

            # Print the current location because this was an instruction and we want user to know what was the action
            if an_input and an_input.split(" ")[0] in t_controller.CHOICES_COMMANDS:
                console.print(f"{get_flair()} / $ {an_input}")

        # Get input command from user
        else:
            try:
                # Get input from user using auto-completion
                if session and current_user.preferences.USE_PROMPT_TOOLKIT:
                    # Check if tweet news is enabled
                    if current_user.preferences.TOOLBAR_TWEET_NEWS:
                        news_tweet = update_news_from_tweet_to_be_displayed()

                        # Check if there is a valid tweet news to be displayed
                        if news_tweet:
                            an_input = session.prompt(
                                f"{get_flair()} / $ ",
                                completer=t_controller.completer,
                                search_ignore_case=True,
                                bottom_toolbar=HTML(news_tweet),
                                style=Style.from_dict(
                                    {
                                        "bottom-toolbar": "#ffffff bg:#333333",
                                    }
                                ),
                            )

                        else:
                            # Check if toolbar hint was enabled
                            if current_user.preferences.TOOLBAR_HINT:
                                an_input = session.prompt(
                                    f"{get_flair()} / $ ",
                                    completer=t_controller.completer,
                                    search_ignore_case=True,
                                    bottom_toolbar=HTML(
                                        '<style bg="ansiblack" fg="ansiwhite">[h]</style> help menu    '
                                        '<style bg="ansiblack" fg="ansiwhite">[q]</style> return to previous menu'
                                        '    <style bg="ansiblack" fg="ansiwhite">[e]</style> exit terminal    '
                                        '<style bg="ansiblack" fg="ansiwhite">[cmd -h]</style> '
                                        "see usage and available options    "
                                        '<style bg="ansiblack" fg="ansiwhite">[about (cmd/menu)]</style> '
                                    ),
                                    style=Style.from_dict(
                                        {
                                            "bottom-toolbar": "#ffffff bg:#333333",
                                        }
                                    ),
                                )
                            else:
                                an_input = session.prompt(
                                    f"{get_flair()} / $ ",
                                    completer=t_controller.completer,
                                    search_ignore_case=True,
                                )

                    # Check if toolbar hint was enabled
                    elif current_user.preferences.TOOLBAR_HINT:
                        an_input = session.prompt(
                            f"{get_flair()} / $ ",
                            completer=t_controller.completer,
                            search_ignore_case=True,
                            bottom_toolbar=HTML(
                                '<style bg="ansiblack" fg="ansiwhite">[h]</style> help menu    '
                                '<style bg="ansiblack" fg="ansiwhite">[q]</style> return to previous menu    '
                                '<style bg="ansiblack" fg="ansiwhite">[e]</style> exit terminal    '
                                '<style bg="ansiblack" fg="ansiwhite">[cmd -h]</style> '
                                "see usage and available options    "
                                '<style bg="ansiblack" fg="ansiwhite">[about (cmd/menu)]</style> '
                            ),
                            style=Style.from_dict(
                                {
                                    "bottom-toolbar": "#ffffff bg:#333333",
                                }
                            ),
                        )
                    else:
                        an_input = session.prompt(
                            f"{get_flair()} / $ ",
                            completer=t_controller.completer,
                            search_ignore_case=True,
                        )

                elif is_papermill():
                    pass

                # Get input from user without auto-completion
                else:
                    an_input = input(f"{get_flair()} / $ ")

            except (KeyboardInterrupt, EOFError):
                print_goodbye()
                break

        try:
            if an_input in "login" and get_login_called() and is_auth_enabled():
                break

            # Process the input command
            t_controller.queue = t_controller.switch(an_input)

            if an_input in ("q", "quit", "..", "exit", "e"):
                print_goodbye()
                break

            # Check if the user wants to reset application
            if an_input in ("r", "reset") or t_controller.update_success:
                reset(t_controller.queue if t_controller.queue else [])
                break

        except SystemExit:
            logger.exception(
                "The command '%s' doesn't exist on the / menu.",
                an_input,
            )
            console.print(
                f"[red]The command '{an_input}' doesn't exist on the / menu.[/red]\n",
            )
            similar_cmd = difflib.get_close_matches(
                an_input.split(" ")[0] if " " in an_input else an_input,
                t_controller.controller_choices,
                n=1,
                cutoff=0.7,
            )
            if similar_cmd:
                if " " in an_input:
                    candidate_input = (
                        f"{similar_cmd[0]} {' '.join(an_input.split(' ')[1:])}"
                    )
                    if candidate_input == an_input:
                        an_input = ""
                        t_controller.queue = []
                        console.print("\n")
                        continue
                    an_input = candidate_input
                else:
                    an_input = similar_cmd[0]

                console.print(f"[green]Replacing by '{an_input}'.[/green]")
                t_controller.queue.insert(0, an_input)

    if an_input in "login" and get_login_called() and is_auth_enabled():
        set_login_called(False)
        return session_controller.main()


def insert_start_slash(cmds: List[str]) -> List[str]:
    """Insert a slash at the beginning of a command sequence."""
    if not cmds[0].startswith("/"):
        cmds[0] = f"/{cmds[0]}"
    if cmds[0].startswith("/home"):
        cmds[0] = f"/{cmds[0][5:]}"
    return cmds


def run_scripts(
    path: Path,
    test_mode: bool = False,
    verbose: bool = False,
    routines_args: Optional[List[str]] = None,
    special_arguments: Optional[Dict[str, str]] = None,
    output: bool = True,
):
    """Run given .openbb scripts.

    Parameters
    ----------
    path : str
        The location of the .openbb file
    test_mode : bool
        Whether the terminal is in test mode
    verbose : bool
        Whether to run tests in verbose mode
    routines_args : List[str]
        One or multiple inputs to be replaced in the routine and separated by commas.
        E.g. GME,AMC,BTC-USD
    special_arguments: Optional[Dict[str, str]]
        Replace `${key=default}` with `value` for every key in the dictionary
    output: bool
        Whether to log tests to txt files
    """
    if not path.exists():
        console.print(f"File '{path}' doesn't exist. Launching base terminal.\n")
        if not test_mode:
            terminal()

    with path.open() as fp:
        raw_lines = [x for x in fp if (not is_reset(x)) and ("#" not in x) and x]
        raw_lines = [
            raw_line.strip("\n") for raw_line in raw_lines if raw_line.strip("\n")
        ]

        if routines_args:
            lines = []
            for rawline in raw_lines:
                templine = rawline
                for i, arg in enumerate(routines_args):
                    templine = templine.replace(f"$ARGV[{i}]", arg)
                lines.append(templine)
        # Handle new testing arguments:
        elif special_arguments:
            lines = []
            for line in raw_lines:
                new_line = re.sub(
                    r"\${[^{]+=[^{]+}",
                    lambda x: replace_dynamic(x, special_arguments),  # type: ignore
                    line,
                )
                lines.append(new_line)

        else:
            lines = raw_lines

        if test_mode and "exit" not in lines[-1]:
            lines.append("exit")

        export_folder = ""
        if "export" in lines[0]:
            export_folder = lines[0].split("export ")[1].rstrip()
            lines = lines[1:]

        simulate_argv = f"/{'/'.join([line.rstrip() for line in lines])}"
        file_cmds = simulate_argv.replace("//", "/home/").split()
        file_cmds = insert_start_slash(file_cmds) if file_cmds else file_cmds
        file_cmds = (
            [f"export {export_folder}{' '.join(file_cmds)}"]
            if export_folder
            else [" ".join(file_cmds)]
        )

        if not test_mode or verbose:
            terminal(file_cmds, test_mode=True)
        else:
            with suppress_stdout():
                print(f"To ensure: {output}")
                if output:
                    timestamp = datetime.now().timestamp()
                    stamp_str = str(timestamp).replace(".", "")
                    whole_path = Path(REPOSITORY_DIRECTORY / "integration_test_output")
                    whole_path.mkdir(parents=True, exist_ok=True)
                    first_cmd = file_cmds[0].split("/")[1]
                    with open(
                        whole_path / f"{stamp_str}_{first_cmd}_output.txt", "w"
                    ) as output_file, contextlib.redirect_stdout(output_file):
                        terminal(file_cmds, test_mode=True)
                else:
                    terminal(file_cmds, test_mode=True)


def replace_dynamic(match: re.Match, special_arguments: Dict[str, str]) -> str:
    """Replaces ${key=default} with value in special_arguments if it exists, else with default.

    Parameters
    ----------
    match: re.Match[str]
        The match object
    special_arguments: Dict[str, str]
        The key value pairs to replace in the scripts

    Returns
    ----------
    str
        The new string
    """

    cleaned = match[0].replace("{", "").replace("}", "").replace("$", "")
    key, default = cleaned.split("=")
    dict_value = special_arguments.get(key, default)
    if dict_value:
        return dict_value
    return default


def run_routine(file: str, routines_args=List[str]):
    """Execute command routine from .openbb file."""
    user_routine_path = (
        get_current_user().preferences.USER_DATA_DIRECTORY / "routines" / file
    )
    default_routine_path = MISCELLANEOUS_DIRECTORY / "routines" / file

    if user_routine_path.exists():
        run_scripts(path=user_routine_path, routines_args=routines_args)
    elif default_routine_path.exists():
        run_scripts(path=default_routine_path, routines_args=routines_args)
    else:
        print(
            f"Routine not found, please put your `.openbb` file into : {user_routine_path}."
        )


def main(
    debug: bool,
    path_list: List[str],
    routines_args: Optional[List[str]] = None,
    **kwargs,
):
    """Run the terminal with various options.

    Parameters
    ----------
    debug : bool
        Whether to run the terminal in debug mode
    test : bool
        Whether to run the terminal in integrated test mode
    filtert : str
        Filter test files with given string in name
    paths : List[str]
        The paths to run for scripts or to test
    verbose : bool
        Whether to show output from tests
    routines_args : List[str]
        One or multiple inputs to be replaced in the routine and separated by commas.
        E.g. GME,AMC,BTC-USD
    """
    if kwargs["module"] == "ipykernel_launcher":
        bootup()
        ipykernel_launcher(kwargs["module_file"], kwargs["module_hist_file"])

    if debug:
        os.environ["DEBUG_MODE"] = "true"

    cfg.start_plot_backend()

    if isinstance(path_list, list) and path_list[0].endswith(".openbb"):
        run_routine(file=path_list[0], routines_args=routines_args)
    elif path_list:
        argv_cmds = list([" ".join(path_list).replace(" /", "/home/")])
        argv_cmds = insert_start_slash(argv_cmds) if argv_cmds else argv_cmds
        terminal(argv_cmds)
    else:
        terminal()


def parse_args_and_run():
    """Parse input arguments and run terminal."""
    parser = argparse.ArgumentParser(
        formatter_class=argparse.ArgumentDefaultsHelpFormatter,
        prog="terminal",
        description="The OpenBB Terminal.",
    )
    parser.add_argument(
        "-d",
        "--debug",
        dest="debug",
        action="store_true",
        default=False,
        help="Runs the terminal in debug mode.",
    )
    parser.add_argument(
        "--file",
        help="The path or .openbb file to run.",
        dest="path",
        nargs="+",
        default="",
        type=str,
    )
    parser.add_argument(
        "-i",
        "--input",
        help=(
            "Select multiple inputs to be replaced in the routine and separated by commas."
            "E.g. GME,AMC,BTC-USD"
        ),
        dest="routine_args",
        type=lambda s: [str(item) for item in s.split(",")],
        default=None,
    )
    parser.add_argument(
        "-t",
        "--test",
        action="store_true",
        help=(
            "Run the terminal in testing mode. Also run this option and '-h'"
            " to see testing argument options."
        ),
    )
    if is_auth_enabled():
        parser.add_argument(
            "--login",
            action="store_true",
            help="Go to login prompt.",
        )
    # The args -m, -f and --HistoryManager.hist_file are used only in reports menu
    # by papermill and that's why they have suppress help.
    parser.add_argument(
        "-m",
        help=argparse.SUPPRESS,
        dest="module",
        default="",
        type=str,
    )
    parser.add_argument(
        "-f",
        help=argparse.SUPPRESS,
        dest="module_file",
        default="",
        type=str,
    )
    parser.add_argument(
        "--HistoryManager.hist_file",
        help=argparse.SUPPRESS,
        dest="module_hist_file",
        default="",
        type=str,
    )
    if sys.argv[1:] and "-" not in sys.argv[1][0]:
        sys.argv.insert(1, "--file")
    ns_parser, unknown = parser.parse_known_args()

    # This ensures that if terminal.py receives unknown args it will not start.
    # Use -d flag if you want to see the unknown args.
    if unknown:
        if ns_parser.debug:
            console.print(unknown)
        else:
            sys.exit(-1)

    main(
        ns_parser.debug,
        ns_parser.path,
        ns_parser.routine_args,
        module=ns_parser.module,
        module_file=ns_parser.module_file,
        module_hist_file=ns_parser.module_hist_file,
    )


if __name__ == "__main__":
    parse_args_and_run()<|MERGE_RESOLUTION|>--- conflicted
+++ resolved
@@ -23,17 +23,13 @@
 from prompt_toolkit.styles import Style
 from rich import panel
 
-<<<<<<< HEAD
 from openbb_terminal import feature_flags as obbff
 from openbb_terminal.common import feedparser_view, ultima_newsmonitor_view
-=======
 import openbb_terminal.config_terminal as cfg
 from openbb_terminal.account.account_model import (
     get_login_called,
     set_login_called,
 )
-from openbb_terminal.common import feedparser_view
->>>>>>> 7972098c
 from openbb_terminal.core.config.paths import (
     HOME_DIRECTORY,
     MISCELLANEOUS_DIRECTORY,
