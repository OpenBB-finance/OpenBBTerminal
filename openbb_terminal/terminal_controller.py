#!/usr/bin/env python
"""Main Terminal Module."""
__docformat__ = "numpy"

from datetime import datetime
import argparse
import difflib
import logging
import os
import re
from pathlib import Path
import sys
import webbrowser
from typing import List, Dict, Optional
import contextlib
<<<<<<< HEAD
import dotenv
=======
import time

>>>>>>> dbd20977
import certifi
from rich import panel

from prompt_toolkit import PromptSession
from prompt_toolkit.completion import NestedCompleter
from prompt_toolkit.styles import Style
from prompt_toolkit.formatted_text import HTML
import pandas as pd
from openbb_terminal import feature_flags as obbff
from openbb_terminal.terminal_helper import is_packaged_application

from openbb_terminal.core.config.paths import (
    HOME_DIRECTORY,
    MISCELLANEOUS_DIRECTORY,
    REPOSITORY_DIRECTORY,
    USER_DATA_DIRECTORY,
    USER_ENV_FILE,
    USER_ROUTINES_DIRECTORY,
    load_dotenv_with_priority,
)

from openbb_terminal.helper_funcs import (
    check_positive,
    get_flair,
    update_news_from_tweet_to_be_displayed,
    EXPORT_ONLY_RAW_DATA_ALLOWED,
)
from openbb_terminal.loggers import setup_logging
from openbb_terminal.core.log.generation.settings_logger import log_all_settings
from openbb_terminal.menu import session, is_papermill
from openbb_terminal.parent_classes import BaseController
from openbb_terminal.rich_config import console, MenuText
from openbb_terminal.terminal_helper import (
    bootup,
    check_for_updates,
    is_reset,
    print_goodbye,
    reset,
    update_terminal,
    welcome_message,
    suppress_stdout,
)
from openbb_terminal.helper_funcs import parse_and_split_input
from openbb_terminal.keys_model import first_time_user
from openbb_terminal.common import feedparser_view
from openbb_terminal.reports.reports_model import ipykernel_launcher

# pylint: disable=too-many-public-methods,import-outside-toplevel, too-many-function-args
# pylint: disable=too-many-branches,no-member,C0302,too-many-return-statements, inconsistent-return-statements


logger = logging.getLogger(__name__)

env_file = str(USER_ENV_FILE)

if is_packaged_application():
    # Necessary for installer so that it can locate the correct certificates for
    # API calls and https
    # https://stackoverflow.com/questions/27835619/urllib-and-ssl-certificate-verify-failed-error/73270162#73270162
    os.environ["REQUESTS_CA_BUNDLE"] = certifi.where()
    os.environ["SSL_CERT_FILE"] = certifi.where()


class TerminalController(BaseController):
    """Terminal Controller class."""

    CHOICES_COMMANDS = [
        "keys",
        "settings",
        "survey",
        "update",
        "featflags",
        "exe",
        "guess",
        "news",
        "intro",
    ]
    CHOICES_MENUS = [
        "stocks",
        "economy",
        "crypto",
        "portfolio",
        "forex",
        "etf",
        "reports",
        "dashboards",
        "alternative",
        "econometrics",
        "sources",
        "forecast",
        "futures",
    ]

    PATH = "/"

    GUESS_TOTAL_TRIES = 0
    GUESS_NUMBER_TRIES_LEFT = 0
    GUESS_SUM_SCORE = 0.0
    GUESS_CORRECTLY = 0
    CHOICES_GENERATION = False

    def __init__(self, jobs_cmds: List[str] = None):
        """Construct terminal controller."""
        super().__init__(jobs_cmds)

        self.queue: List[str] = list()

        if jobs_cmds:
            self.queue = parse_and_split_input(
                an_input=" ".join(jobs_cmds), custom_filters=[]
            )

        self.update_success = False

        self.update_runtime_choices()

    def update_runtime_choices(self):
        """Update runtime choices."""
        self.ROUTINE_FILES = {
            filepath.name: filepath
            for filepath in USER_ROUTINES_DIRECTORY.rglob("*.openbb")
        }

        self.ROUTINE_CHOICES = {}
        self.ROUTINE_CHOICES["--file"] = {
            filename: None for filename in self.ROUTINE_FILES
        }
        self.ROUTINE_CHOICES["--example"] = None
        self.ROUTINE_CHOICES["-e"] = None
        self.ROUTINE_CHOICES["--input"] = None
        self.ROUTINE_CHOICES["-i"] = None
        self.ROUTINE_CHOICES["--help"] = None
        self.ROUTINE_CHOICES["--h"] = None

        if session and obbff.USE_PROMPT_TOOLKIT:
            choices: dict = {c: {} for c in self.controller_choices}
            choices["support"] = self.SUPPORT_CHOICES
            choices["exe"] = self.ROUTINE_CHOICES
            choices["news"] = self.NEWS_CHOICES

            self.completer = NestedCompleter.from_nested_dict(choices)

    def print_help(self):
        """Print help."""
        mt = MenuText("")
        mt.add_info("_home_")
        mt.add_cmd("intro")
        mt.add_cmd("about")
        mt.add_cmd("support")
        mt.add_cmd("survey")
        if not is_packaged_application():
            mt.add_cmd("update")
        mt.add_cmd("wiki")
        mt.add_cmd("news")
        mt.add_raw("\n")
        mt.add_info("_configure_")
        mt.add_menu("keys")
        mt.add_menu("featflags")
        mt.add_menu("sources")
        mt.add_menu("settings")
        mt.add_raw("\n")
        mt.add_info("_scripts_")
        mt.add_cmd("record")
        mt.add_cmd("stop")
        mt.add_cmd("exe")
        mt.add_raw("\n")
        mt.add_info("_main_menu_")
        mt.add_menu("stocks")
        mt.add_menu("crypto")
        mt.add_menu("etf")
        mt.add_menu("economy")
        mt.add_menu("forex")
        mt.add_menu("futures")
        mt.add_menu("alternative")
        mt.add_raw("\n")
        mt.add_info("_others_")
        mt.add_menu("econometrics")
        mt.add_menu("forecast")
        mt.add_menu("portfolio")
        mt.add_menu("dashboards")
        mt.add_menu("reports")
        console.print(text=mt.menu_text, menu="Home")
        self.update_runtime_choices()

    def call_news(self, other_args: List[str]) -> None:
        """Process news command."""
        parse = argparse.ArgumentParser(
            add_help=False,
            prog="news",
            description="display news articles based on term and data sources",
        )
        parse.add_argument(
            "-t",
            "--term",
            dest="term",
            default=[""],
            nargs="+",
            help="search for a term on the news",
        )
        parse.add_argument(
            "-s",
            "--sources",
            dest="sources",
            default="bloomberg",
            type=str,
            help="sources from where to get news from (separated by comma)",
        )
        if other_args and "-" not in other_args[0][0]:
            other_args.insert(0, "-t")
        news_parser = self.parse_known_args_and_warn(
            parse, other_args, EXPORT_ONLY_RAW_DATA_ALLOWED, limit=5
        )
        if news_parser:
            feedparser_view.display_news(
                term=" ".join(news_parser.term),
                sources=news_parser.sources,
                limit=news_parser.limit,
                export=news_parser.export,
                sheet_name=news_parser.sheet_name,
            )

    def call_guess(self, other_args: List[str]) -> None:
        """Process guess command."""
        import json
        import random

        if self.GUESS_NUMBER_TRIES_LEFT == 0 and self.GUESS_SUM_SCORE < 0.01:
            parser_exe = argparse.ArgumentParser(
                add_help=False,
                formatter_class=argparse.ArgumentDefaultsHelpFormatter,
                prog="guess",
                description="Guess command to achieve task successfully.",
            )
            parser_exe.add_argument(
                "-l",
                "--limit",
                type=check_positive,
                help="Number of tasks to attempt.",
                dest="limit",
                default=1,
            )
            if other_args and "-" not in other_args[0][0]:
                other_args.insert(0, "-l")
                ns_parser_guess = self.parse_simple_args(parser_exe, other_args)

                if self.GUESS_TOTAL_TRIES == 0:
                    self.GUESS_NUMBER_TRIES_LEFT = ns_parser_guess.limit
                    self.GUESS_SUM_SCORE = 0
                    self.GUESS_TOTAL_TRIES = ns_parser_guess.limit

        try:
            with open(obbff.GUESS_EASTER_EGG_FILE) as f:
                # Load the file as a JSON document
                json_doc = json.load(f)

                task = random.choice(list(json_doc.keys()))  # nosec
                solution = json_doc[task]

                start = time.time()
                console.print(f"\n[yellow]{task}[/yellow]\n")
                if isinstance(session, PromptSession):
                    an_input = session.prompt("GUESS / $ ")
                else:
                    an_input = ""
                time_dif = time.time() - start

                # When there are multiple paths to same solution
                if isinstance(solution, List):
                    if an_input.lower() in [s.lower() for s in solution]:
                        self.queue = an_input.split("/") + ["home"]
                        console.print(
                            f"\n[green]You guessed correctly in {round(time_dif, 2)} seconds![green]\n"
                        )
                        # If we are already counting successes
                        if self.GUESS_TOTAL_TRIES > 0:
                            self.GUESS_CORRECTLY += 1
                            self.GUESS_SUM_SCORE += time_dif
                    else:
                        solutions_texts = "\n".join(solution)
                        console.print(
                            f"\n[red]You guessed wrong! The correct paths would have been:\n{solutions_texts}[/red]\n"
                        )

                # When there is a single path to the solution
                else:
                    if an_input.lower() == solution.lower():
                        self.queue = an_input.split("/") + ["home"]
                        console.print(
                            f"\n[green]You guessed correctly in {round(time_dif, 2)} seconds![green]\n"
                        )
                        # If we are already counting successes
                        if self.GUESS_TOTAL_TRIES > 0:
                            self.GUESS_CORRECTLY += 1
                            self.GUESS_SUM_SCORE += time_dif
                    else:
                        console.print(
                            f"\n[red]You guessed wrong! The correct path would have been:\n{solution}[/red]\n"
                        )

                # Compute average score and provide a result if it's the last try
                if self.GUESS_TOTAL_TRIES > 0:
                    self.GUESS_NUMBER_TRIES_LEFT -= 1
                    if self.GUESS_NUMBER_TRIES_LEFT == 0 and self.GUESS_TOTAL_TRIES > 1:
                        color = (
                            "green"
                            if self.GUESS_CORRECTLY == self.GUESS_TOTAL_TRIES
                            else "red"
                        )
                        console.print(
                            f"[{color}]OUTCOME: You got {int(self.GUESS_CORRECTLY)} out of"
                            f" {int(self.GUESS_TOTAL_TRIES)}.[/{color}]\n"
                        )
                        if self.GUESS_CORRECTLY == self.GUESS_TOTAL_TRIES:
                            avg = self.GUESS_SUM_SCORE / self.GUESS_TOTAL_TRIES
                            console.print(
                                f"[green]Average score: {round(avg, 2)} seconds![/green]\n"
                            )
                        self.GUESS_TOTAL_TRIES = 0
                        self.GUESS_CORRECTLY = 0
                        self.GUESS_SUM_SCORE = 0
                    else:
                        self.queue += ["guess"]

        except Exception as e:
            console.print(
                f"[red]Failed to load guess game from file: "
                f"{obbff.GUESS_EASTER_EGG_FILE}[/red]"
            )
            console.print(f"[red]{e}[/red]")

    @staticmethod
    def call_survey(_) -> None:
        """Process survey command."""
        webbrowser.open("https://openbb.co/survey")

    def call_update(self, _):
        """Process update command."""
        if not is_packaged_application():
            self.update_success = not update_terminal()
        else:
            console.print(
                "Find the most recent release of the OpenBB Terminal here: "
                "https://openbb.co/products/terminal#get-started\n"
            )

    def call_keys(self, _):
        """Process keys command."""
        from openbb_terminal.keys_controller import KeysController

        self.queue = self.load_class(KeysController, self.queue, env_file)

    def call_settings(self, _):
        """Process settings command."""
        from openbb_terminal.settings_controller import SettingsController

        self.queue = self.load_class(SettingsController, self.queue, env_file)

    def call_featflags(self, _):
        """Process feature flags command."""
        from openbb_terminal.featflags_controller import FeatureFlagsController

        self.queue = self.load_class(FeatureFlagsController, self.queue)

    def call_stocks(self, _):
        """Process stocks command."""
        from openbb_terminal.stocks.stocks_controller import StocksController

        self.queue = self.load_class(StocksController, self.queue)

    def call_crypto(self, _):
        """Process crypto command."""
        from openbb_terminal.cryptocurrency.crypto_controller import CryptoController

        self.queue = self.load_class(CryptoController, self.queue)

    def call_economy(self, _):
        """Process economy command."""
        from openbb_terminal.economy.economy_controller import EconomyController

        self.queue = self.load_class(EconomyController, self.queue)

    def call_etf(self, _):
        """Process etf command."""
        from openbb_terminal.etf.etf_controller import ETFController

        self.queue = self.load_class(ETFController, self.queue)

    def call_forex(self, _):
        """Process forex command."""
        from openbb_terminal.forex.forex_controller import ForexController

        self.queue = self.load_class(ForexController, self.queue)

    def call_reports(self, _):
        """Process reports command."""
        from openbb_terminal.reports.reports_controller import (
            ReportController,
        )

        self.queue = self.load_class(ReportController, self.queue)

    def call_dashboards(self, _):
        """Process dashboards command."""
        if not is_packaged_application():
            from openbb_terminal.dashboards.dashboards_controller import (
                DashboardsController,
            )

            self.queue = self.load_class(DashboardsController, self.queue)
        else:
            console.print("This feature is coming soon.")
            console.print(
                "Use the source code and an Anaconda environment if you are familiar with Python."
            )

    def call_alternative(self, _):
        """Process alternative command."""
        from openbb_terminal.alternative.alt_controller import (
            AlternativeDataController,
        )

        self.queue = self.load_class(AlternativeDataController, self.queue)

    def call_econometrics(self, _):
        """Process econometrics command."""
        from openbb_terminal.econometrics.econometrics_controller import (
            EconometricsController,
        )

        self.queue = EconometricsController(self.queue).menu()

    def call_forecast(self, _):
        """Process forecast command."""
        from openbb_terminal.forecast.forecast_controller import (
            ForecastController,
        )

        self.queue = self.load_class(ForecastController, "", pd.DataFrame(), self.queue)

    def call_portfolio(self, _):
        """Process portfolio command."""
        from openbb_terminal.portfolio.portfolio_controller import (
            PortfolioController,
        )

        self.queue = self.load_class(PortfolioController, self.queue)

    def call_sources(self, _):
        """Process sources command."""
        from openbb_terminal.sources_controller import SourcesController

        self.queue = self.load_class(SourcesController, self.queue)

    def call_futures(self, _):
        """Process futures command."""
        from openbb_terminal.futures.futures_controller import FuturesController

        self.queue = self.load_class(FuturesController, self.queue)

    def call_intro(self, _):
        """Process intro command."""
        console.print(panel.Panel("[purple]Welcome to the OpenBB Terminal.[/purple]"))
        console.print(
            "\nThe following walkthrough will guide you towards making the most out of the OpenBB Terminal.\n\n"
            "Press Enter to continue or 'q' followed by Enter to exit."
        )
        if input("") == "q":
            return
        console.print("\n")

        console.print(panel.Panel("[purple]#1 - Commands vs menu.[/purple]"))
        console.print(
            "\nMenus are a collection of 'commands' and 'sub-menus'.\n"
            "You can identify them through their distinct color and a '>' at the beginning of the line\n\n"
            "For instance:\n"
            "[menu]>   stocks             access historical pricing data, options, sector [/menu]"
            "[menu]and industry, and overall due diligence [/menu]\n\n\n"
            "Commands are expected to return data either as a chart or table.\n"
            "You can identify them through their distinct color\n\n"
            "For instance:\n"
            "[cmds]>   news               display news articles based on term and data sources [/cmds]"
        )
        if input("") == "q":
            return
        console.print("\n")

        console.print(panel.Panel("[purple]#2 - Using commands[/purple]"))
        console.print(
            "\nCommands throughout the terminal can have additional arguments.\n\n"
            "Let's say that in the current menu, you want to have more information about the command 'news'. \n\n"
            "You can either see the available arguments in the terminal, using: [param]news -h[/param]\n\n",
            "or you can find out more about it with an output example on the browser, using: [param]about news[/param]",
        )
        if input("") == "q":
            return
        console.print("\n")

        console.print(panel.Panel("[purple]#3 - Setting API Keys[/purple]"))
        console.print(
            "\nThe OpenBB Terminal does not own any of the data you have access to.\n\n"
            "Instead, we provide the infrastructure to access over 100 different data sources "
            "from a single location.\n\n"
            "Thus, it is necessary for each user to set their own API keys for the various third party sources\n\n"
            "You can find more about this on the '[param]keys[/param]' menu.\n\n"
            "For many commands, there are multiple data sources that can be selected.\n\n"
            "The help menu shows the data sources supported by each command.\n\n"
            "For instance:\n"
            "[cmds]    load               load a specific stock ticker and additional info for analysis   [/cmds]"
            "[src][YahooFinance, IEXCloud, AlphaVantage, Polygon, EODHD] [/src]\n\n"
            "The user can go into the '[param]sources[/param]' menu and select their preferred default data source."
        )
        if input("") == "q":
            return
        console.print("\n")

        console.print(
            panel.Panel("[purple]#4 - Symbol dependent menus and commands[/purple]")
        )
        console.print(
            "\nThroughout the terminal, you will see commands and menus greyed out.\n\n"
            "These menus or commands cannot be accessed until an object is loaded.\n\n"
            "Let's take as an example the '[param]stocks[/param]' menu.\n\n"
            "You will see that the command '[param]disc[/param]' is available as its goal is to discover new tickers:\n"
            "[menu]>   stocks             access historical pricing data, options, sector [/menu]\n\n"
            "On the other hand, '[param]fa[/param]' menu (fundamental analysis) requires a ticker to be loaded.\n\n"
            "And therefore, appears as:\n"
            "[dim]>   fa                 fundamental analysis of loaded ticker [/dim]\n\n"
            "Once a ticker is loaded with: [param]load TSLA[/param]\n\n"
            "The '[param]fa[/param]' menu will be available as:\n"
            "[menu]>   fa                 fundamental analysis of loaded ticker [/menu]"
        )
        if input("") == "q":
            return
        console.print("\n")

        console.print(panel.Panel("[purple]#5 - Terminal Navigation[/purple]"))
        console.print(
            "\nThe terminal has a tree like structure, where menus branch off into new menus.\n\n"
            "The users current location is displayed before the text prompt.\n\n"
            "For instance, if the user is inside the menu disc which is inside stocks, the following prompt "
            "will appear: \n2022 Oct 18, 21:53 (🦋) [param]/stocks/disc/[/param] $\n\n"
            "If the user wants to go back to the menu above, all they need to do is type '[param]q[/param]'.\n\n"
            "If the user wants to go back to the home of the terminal, they can type '[param]/[/param]' instead.\n\n"
            "Note: Always type '[param]h[/param]' to know what commands are available in each menu"
        )
        if input("") == "q":
            return
        console.print("\n")

        console.print(panel.Panel("[purple]#6 - Command Pipeline[/purple]"))
        console.print(
            "\nThe terminal offers the capability of allowing users to speed up their "
            "navigation and command execution."
            "\n\nTherefore, typing the following prompt is valid:\n"
            "2022 Oct 18, 21:53 (🦋) / $ [param]stocks/load TSLA/dd/pt[/param]\n\n"
            "In this example, the terminal - in a single action - will go into '[param]stocks[/param]' menu, "
            "run command '[param]load[/param]' with '[param]TSLA[/param]' as input, \n"
            "go into sub-menu '[param]dd[/param]' (due diligence) and run the command "
            "'[param]pt[/param]' (price target)."
        )
        if input("") == "q":
            return
        console.print("\n")

        console.print(panel.Panel("[purple]#6 - OpenBB Scripts[/purple]"))
        console.print(
            "\nThe command pipeline capability is great, but the user experience wasn't great copy-pasting large "
            "lists of commands.\n\n"
            "We allow the user to create a text file of the form:\n\n"
            "[param]FOLDER_PATH/my_script.openbb[/param]\n"
            "stocks\nload TSLA\ndd\npt\n\n"
            "which can be run through the '[param]exe[/param]' command in the home menu, with:\n"
            "2022 Oct 18, 22:33 (🦋) / $ [param]exe FOLDER_PATH/my_script.openbb[/param]\n\n"
        )
        if input("") == "q":
            return
        console.print("\n")

        console.print(
            panel.Panel("[purple]#7 - OpenBB Scripts with Arguments[/purple]")
        )
        console.print(
            "\nThe user can create a script that includes arguments for the commands.\n\n"
            "Example:\n\n"
            "[param]FOLDER_PATH/my_script_with_variable_input.openbb[/param]\n"
            "stocks\n# this is a comment\nload $ARGV[0]\ndd\npt\nq\nload $ARGV[1]\ncandle\n\n"
            "and then, if this script is run with:\n"
            "2022 Oct 18, 22:33 (🦋) / $ [param]exe FOLDER_PATH/my_script_with_variable_input.openbb "
            "-i AAPL,MSFT[/param]\n\n"
            "This means that the [param]pt[/param] will run on [param]AAPL[/param] while "
            "[param]candle[/param] on [param]MSFT[/param]"
        )
        if input("") == "q":
            return
        console.print("\n")

        console.print(panel.Panel("[purple]#8 - OpenBB Script Generation/purple]"))
        console.print(
            "\n"
            "To make it easier for users to create scripts, we have created a "
            "command that 'records' user commands "
            "directly into a script.\n\n"
            "From the home menu, the user can run:\n"
            "2022 Oct 18, 22:33 (🦋) / $ [param]record[/param]\n\n"
            "and then perform your typical investment research workflow before entering\n\n"
            "2022 Oct 18, 22:33 (🦋) / $ [param]stop[/param]\n\n"
            "After stopping, the script will be saved to the 'scripts' folder."
        )
        if input("") == "q":
            return
        console.print("\n")

        console.print(panel.Panel("[purple]#9 - Terminal Customization[/purple]"))
        console.print(
            "\nUsers should explore the [param]settings[/param] and [param]featflags[/param] menus "
            "to configure their terminal.\n\n"
            "The fact that our terminal is fully open source allows users to be able to customize "
            "anything they want.\n\n"
            "If you are interested in contributing to the project, please check:\n"
            "[param]https://github.com/OpenBB-finance/OpenBBTerminal[/param]"
        )
        if input("") == "q":
            return
        console.print("\n")

        console.print(panel.Panel("[purple]#10 - Support[/purple]"))
        console.print(
            "\n"
            "We are nothing without our community, hence we put a lot of effort in being here for you.\n\n"
            "If you find any bug that you wish to report to improve the terminal you can do so with:\n"
            "2022 Oct 18, 22:33 (🦋) / $ [param]support CMD[/param]\n\n"
            "which should open a form in your browser where you can report the bug in said 'CMD'.\n\n"
            "If you want to know more, or have any further question. Please join us on Discord:\n"
            "[param]https://openbb.co/discord[/param]"
        )

    def call_exe(self, other_args: List[str]):
        """Process exe command."""
        # Merge rest of string path to other_args and remove queue since it is a dir
        other_args += self.queue

        if not other_args:
            console.print(
                "[red]Provide a path to the routine you wish to execute. For an example, please use "
                "`exe --example` and for documentation and to learn how create your own script "
                "type `about exe`.\n[/red]"
            )
            return

        full_input = " ".join(other_args)
        if " " in full_input:
            other_args_processed = full_input.split(" ")
        else:
            other_args_processed = [full_input]
        self.queue = []

        path_routine = ""
        args = list()
        for idx, path_dir in enumerate(other_args_processed):
            if path_dir in ("-i", "--input"):
                args = [path_routine[1:]] + other_args_processed[idx:]
                break
            if path_dir not in ("--file"):
                path_routine += f"/{path_dir}"

        if not args:
            args = [path_routine[1:]]

        parser_exe = argparse.ArgumentParser(
            add_help=False,
            formatter_class=argparse.ArgumentDefaultsHelpFormatter,
            prog="exe",
            description="Execute automated routine script. For an example, please use "
            "`exe --example` and for documentation and to learn how create your own script "
            "type `about exe`.",
        )
        parser_exe.add_argument(
            "--file",
            help="The path or .openbb file to run.",
            dest="path",
            default=None,
        )
        parser_exe.add_argument(
            "-i",
            "--input",
            help="Select multiple inputs to be replaced in the routine and separated by commas. E.g. GME,AMC,BTC-USD",
            dest="routine_args",
            type=lambda s: [str(item) for item in s.split(",")],
        )
        parser_exe.add_argument(
            "-e",
            "--example",
            help="Run an example script to understand how routines can be used.",
            dest="example",
            action="store_true",
            default=False,
        )

        if not args[0]:
            return console.print("[red]Please select an .openbb routine file.[/red]\n")

        if args and "-" not in args[0][0]:
            args.insert(0, "--file")
        ns_parser_exe = self.parse_simple_args(parser_exe, args)
        if ns_parser_exe:
            if ns_parser_exe.path or ns_parser_exe.example:
                if ns_parser_exe.example:
                    path = (
                        MISCELLANEOUS_DIRECTORY / "routines" / "routine_example.openbb"
                    )
                    console.print(
                        "[green]Executing an example, please type `about exe` "
                        "to learn how to create your own script.[/green]\n"
                    )
                    time.sleep(3)
                elif ns_parser_exe.path in self.ROUTINE_CHOICES["--file"]:
                    path = self.ROUTINE_FILES[ns_parser_exe.path]
                else:
                    path = ns_parser_exe.path

                with open(path) as fp:
                    raw_lines = [
                        x for x in fp if (not is_reset(x)) and ("#" not in x) and x
                    ]
                    raw_lines = [
                        raw_line.strip("\n")
                        for raw_line in raw_lines
                        if raw_line.strip("\n")
                    ]

                    lines = list()
                    for rawline in raw_lines:
                        templine = rawline

                        # Check if dynamic parameter exists in script
                        if "$ARGV" in rawline:
                            # Check if user has provided inputs through -i or --input
                            if ns_parser_exe.routine_args:
                                for i, arg in enumerate(ns_parser_exe.routine_args):
                                    # Check what is the location of the ARGV to be replaced
                                    if f"$ARGV[{i}]" in templine:
                                        templine = templine.replace(f"$ARGV[{i}]", arg)

                                # Check if all ARGV have been removed, otherwise means that there are less inputs
                                # when running the script than the script expects
                                if "$ARGV" in templine:
                                    console.print(
                                        "[red]Not enough inputs were provided to fill in dynamic variables. "
                                        "E.g. --input VAR1,VAR2,VAR3[/red]\n"
                                    )
                                    return

                                lines.append(templine)
                            # The script expects a parameter that the user has not provided
                            else:
                                console.print(
                                    "[red]The script expects parameters, "
                                    "run the script again with --input defined.[/red]\n"
                                )
                                return
                        else:
                            lines.append(templine)

                    simulate_argv = f"/{'/'.join([line.rstrip() for line in lines])}"
                    file_cmds = simulate_argv.replace("//", "/home/").split()
                    file_cmds = (
                        insert_start_slash(file_cmds) if file_cmds else file_cmds
                    )
                    cmds_with_params = " ".join(file_cmds)
                    self.queue = [
                        val
                        for val in parse_and_split_input(
                            an_input=cmds_with_params, custom_filters=[]
                        )
                        if val
                    ]

                    if "export" in self.queue[0]:
                        export_path = self.queue[0].split(" ")[1]
                        # If the path selected does not start from the user root, give relative location from root
                        if export_path[0] == "~":
                            export_path = export_path.replace(
                                "~", HOME_DIRECTORY.as_posix()
                            )
                        elif export_path[0] != "/":
                            export_path = os.path.join(
                                os.path.dirname(os.path.abspath(__file__)), export_path
                            )

                        # Check if the directory exists
                        if os.path.isdir(export_path):
                            console.print(
                                f"Export data to be saved in the selected folder: '{export_path}'"
                            )
                        else:
                            os.makedirs(export_path)
                            console.print(
                                f"[green]Folder '{export_path}' successfully created.[/green]"
                            )
                        obbff.EXPORT_FOLDER_PATH = export_path
                        self.queue = self.queue[1:]


# pylint: disable=global-statement
def terminal(jobs_cmds: List[str] = None, test_mode=False):
    """Terminal Menu."""
    if not test_mode:
        setup_logging()
    logger.info("START")
    log_all_settings()

    if jobs_cmds is not None and jobs_cmds:
        logger.info("INPUT: %s", "/".join(jobs_cmds))

    export_path = ""
    if jobs_cmds and "export" in jobs_cmds[0]:
        export_path = jobs_cmds[0].split("/")[0].split(" ")[1]
        jobs_cmds = ["/".join(jobs_cmds[0].split("/")[1:])]

    ret_code = 1
    t_controller = TerminalController(jobs_cmds)
    an_input = ""

    if export_path:
        # If the path selected does not start from the user root,
        # give relative location from terminal root
        if export_path[0] == "~":
            export_path = export_path.replace("~", HOME_DIRECTORY.as_posix())
        elif export_path[0] != "/":
            export_path = os.path.join(
                os.path.dirname(os.path.abspath(__file__)), export_path
            )

        # Check if the directory exists
        if os.path.isdir(export_path):
            console.print(
                f"Export data to be saved in the selected folder: '{export_path}'"
            )
        else:
            os.makedirs(export_path)
            console.print(
                f"[green]Folder '{export_path}' successfully created.[/green]"
            )
        obbff.EXPORT_FOLDER_PATH = export_path

    bootup()
    if not jobs_cmds:
        welcome_message()

        if first_time_user():
            t_controller.call_intro(None)

        t_controller.print_help()
        check_for_updates()

    load_dotenv_with_priority()

    while ret_code:
        if obbff.ENABLE_QUICK_EXIT:
            console.print("Quick exit enabled")
            break

        # There is a command in the queue
        if t_controller.queue and len(t_controller.queue) > 0:
            # If the command is quitting the menu we want to return in here
            if t_controller.queue[0] in ("q", "..", "quit"):
                print_goodbye()
                break

            # Consume 1 element from the queue
            an_input = t_controller.queue[0]
            t_controller.queue = t_controller.queue[1:]

            # Print the current location because this was an instruction and we want user to know what was the action
            if an_input and an_input.split(" ")[0] in t_controller.CHOICES_COMMANDS:
                console.print(f"{get_flair()} / $ {an_input}")

        # Get input command from user
        else:
            try:
                # Get input from user using auto-completion
                if session and obbff.USE_PROMPT_TOOLKIT:

                    # Check if tweet news is enabled
                    if obbff.TOOLBAR_TWEET_NEWS:

                        news_tweet = update_news_from_tweet_to_be_displayed()

                        # Check if there is a valid tweet news to be displayed
                        if news_tweet:
                            an_input = session.prompt(
                                f"{get_flair()} / $ ",
                                completer=t_controller.completer,
                                search_ignore_case=True,
                                bottom_toolbar=HTML(news_tweet),
                                style=Style.from_dict(
                                    {
                                        "bottom-toolbar": "#ffffff bg:#333333",
                                    }
                                ),
                            )

                        else:
                            # Check if toolbar hint was enabled
                            if obbff.TOOLBAR_HINT:
                                an_input = session.prompt(
                                    f"{get_flair()} / $ ",
                                    completer=t_controller.completer,
                                    search_ignore_case=True,
                                    bottom_toolbar=HTML(
                                        '<style bg="ansiblack" fg="ansiwhite">[h]</style> help menu    '
                                        '<style bg="ansiblack" fg="ansiwhite">[q]</style> return to previous menu'
                                        '    <style bg="ansiblack" fg="ansiwhite">[e]</style> exit terminal    '
                                        '<style bg="ansiblack" fg="ansiwhite">[cmd -h]</style> '
                                        "see usage and available options    "
                                        '<style bg="ansiblack" fg="ansiwhite">[about (cmd/menu)]</style> '
                                    ),
                                    style=Style.from_dict(
                                        {
                                            "bottom-toolbar": "#ffffff bg:#333333",
                                        }
                                    ),
                                )
                            else:
                                an_input = session.prompt(
                                    f"{get_flair()} / $ ",
                                    completer=t_controller.completer,
                                    search_ignore_case=True,
                                )

                    # Check if toolbar hint was enabled
                    elif obbff.TOOLBAR_HINT:
                        an_input = session.prompt(
                            f"{get_flair()} / $ ",
                            completer=t_controller.completer,
                            search_ignore_case=True,
                            bottom_toolbar=HTML(
                                '<style bg="ansiblack" fg="ansiwhite">[h]</style> help menu    '
                                '<style bg="ansiblack" fg="ansiwhite">[q]</style> return to previous menu    '
                                '<style bg="ansiblack" fg="ansiwhite">[e]</style> exit terminal    '
                                '<style bg="ansiblack" fg="ansiwhite">[cmd -h]</style> '
                                "see usage and available options    "
                                '<style bg="ansiblack" fg="ansiwhite">[about (cmd/menu)]</style> '
                            ),
                            style=Style.from_dict(
                                {
                                    "bottom-toolbar": "#ffffff bg:#333333",
                                }
                            ),
                        )
                    else:
                        an_input = session.prompt(
                            f"{get_flair()} / $ ",
                            completer=t_controller.completer,
                            search_ignore_case=True,
                        )

                elif is_papermill():
                    pass

                # Get input from user without auto-completion
                else:
                    an_input = input(f"{get_flair()} / $ ")

            except (KeyboardInterrupt, EOFError):
                print_goodbye()
                break

        try:
            # Process the input command
            t_controller.queue = t_controller.switch(an_input)
            if an_input in ("q", "quit", "..", "exit", "e"):
                print_goodbye()
                break

            # Check if the user wants to reset application
            if an_input in ("r", "reset") or t_controller.update_success:
                ret_code = reset(t_controller.queue if t_controller.queue else [])
                if ret_code != 0:
                    print_goodbye()
                    break

        except SystemExit:
            logger.exception(
                "The command '%s' doesn't exist on the / menu.",
                an_input,
            )
            console.print(
                f"[red]The command '{an_input}' doesn't exist on the / menu.[/red]\n",
            )
            similar_cmd = difflib.get_close_matches(
                an_input.split(" ")[0] if " " in an_input else an_input,
                t_controller.controller_choices,
                n=1,
                cutoff=0.7,
            )
            if similar_cmd:
                if " " in an_input:
                    candidate_input = (
                        f"{similar_cmd[0]} {' '.join(an_input.split(' ')[1:])}"
                    )
                    if candidate_input == an_input:
                        an_input = ""
                        t_controller.queue = []
                        console.print("\n")
                        continue
                    an_input = candidate_input
                else:
                    an_input = similar_cmd[0]

                console.print(f"[green]Replacing by '{an_input}'.[/green]")
                t_controller.queue.insert(0, an_input)


def insert_start_slash(cmds: List[str]) -> List[str]:
    """Insert a slash at the beginning of a command sequence."""
    if not cmds[0].startswith("/"):
        cmds[0] = f"/{cmds[0]}"
    if cmds[0].startswith("/home"):
        cmds[0] = f"/{cmds[0][5:]}"
    return cmds


def run_scripts(
    path: Path,
    test_mode: bool = False,
    verbose: bool = False,
    routines_args: List[str] = None,
    special_arguments: Optional[Dict[str, str]] = None,
    output: bool = True,
):
    """Run given .openbb scripts.

    Parameters
    ----------
    path : str
        The location of the .openbb file
    test_mode : bool
        Whether the terminal is in test mode
    verbose : bool
        Whether to run tests in verbose mode
    routines_args : List[str]
        One or multiple inputs to be replaced in the routine and separated by commas.
        E.g. GME,AMC,BTC-USD
    special_arguments: Optional[Dict[str, str]]
        Replace `${key=default}` with `value` for every key in the dictionary
    output: bool
        Whether to log tests to txt files
    """
    if not path.exists():
        console.print(f"File '{path}' doesn't exist. Launching base terminal.\n")
        if not test_mode:
            terminal()

    with path.open() as fp:
        raw_lines = [x for x in fp if (not is_reset(x)) and ("#" not in x) and x]
        raw_lines = [
            raw_line.strip("\n") for raw_line in raw_lines if raw_line.strip("\n")
        ]

        if routines_args:
            lines = []
            for rawline in raw_lines:
                templine = rawline
                for i, arg in enumerate(routines_args):
                    templine = templine.replace(f"$ARGV[{i}]", arg)
                lines.append(templine)
        # Handle new testing arguments:
        elif special_arguments:
            lines = []
            for line in raw_lines:
                new_line = re.sub(
                    r"\${[^{]+=[^{]+}",
                    lambda x: replace_dynamic(x, special_arguments),  # type: ignore
                    line,
                )
                lines.append(new_line)

        else:
            lines = raw_lines

        if test_mode and "exit" not in lines[-1]:
            lines.append("exit")

        export_folder = ""
        if "export" in lines[0]:
            export_folder = lines[0].split("export ")[1].rstrip()
            lines = lines[1:]

        simulate_argv = f"/{'/'.join([line.rstrip() for line in lines])}"
        file_cmds = simulate_argv.replace("//", "/home/").split()
        file_cmds = insert_start_slash(file_cmds) if file_cmds else file_cmds
        if export_folder:
            file_cmds = [f"export {export_folder}{' '.join(file_cmds)}"]
        else:
            file_cmds = [" ".join(file_cmds)]

        if not test_mode or verbose:
            terminal(file_cmds, test_mode=True)
        else:
            with suppress_stdout():
                print(f"To ensure: {output}")
                if output:
                    timestamp = datetime.now().timestamp()
                    stamp_str = str(timestamp).replace(".", "")
                    whole_path = Path(REPOSITORY_DIRECTORY / "integration_test_output")
                    whole_path.mkdir(parents=True, exist_ok=True)
                    first_cmd = file_cmds[0].split("/")[1]
                    with open(
                        whole_path / f"{stamp_str}_{first_cmd}_output.txt", "w"
                    ) as output_file:
                        with contextlib.redirect_stdout(output_file):
                            terminal(file_cmds, test_mode=True)
                else:
                    terminal(file_cmds, test_mode=True)


def replace_dynamic(match: re.Match, special_arguments: Dict[str, str]) -> str:
    """Replaces ${key=default} with value in special_arguments if it exists, else with default.

    Parameters
    ----------
    match: re.Match[str]
        The match object
    special_arguments: Dict[str, str]
        The key value pairs to replace in the scripts

    Returns
    ----------
    str
        The new string
    """

    cleaned = match[0].replace("{", "").replace("}", "").replace("$", "")
    key, default = cleaned.split("=")
    dict_value = special_arguments.get(key, default)
    if dict_value:
        return dict_value
    return default


def run_routine(file: str, routines_args=List[str]):
    """Execute command routine from .openbb file."""
    user_routine_path = USER_DATA_DIRECTORY / "routines" / file
    default_routine_path = MISCELLANEOUS_DIRECTORY / "routines" / file

    if user_routine_path.exists():
        run_scripts(path=user_routine_path, routines_args=routines_args)
    elif default_routine_path.exists():
        run_scripts(path=default_routine_path, routines_args=routines_args)
    else:
        print(
            f"Routine not found, please put your `.openbb` file into : {user_routine_path}."
        )


def main(
    debug: bool,
    path_list: List[str],
    routines_args: List[str] = None,
    **kwargs,
):
    """Run the terminal with various options.

    Parameters
    ----------
    debug : bool
        Whether to run the terminal in debug mode
    test : bool
        Whether to run the terminal in integrated test mode
    filtert : str
        Filter test files with given string in name
    paths : List[str]
        The paths to run for scripts or to test
    verbose : bool
        Whether to show output from tests
    routines_args : List[str]
        One or multiple inputs to be replaced in the routine and separated by commas.
        E.g. GME,AMC,BTC-USD
    """
    if kwargs["module"] == "ipykernel_launcher":
        ipykernel_launcher(kwargs["module_file"], kwargs["module_hist_file"])

    if debug:
        os.environ["DEBUG_MODE"] = "true"

    if isinstance(path_list, list) and path_list[0].endswith(".openbb"):
        run_routine(file=path_list[0], routines_args=routines_args)
    elif path_list:
        argv_cmds = list([" ".join(path_list).replace(" /", "/home/")])
        argv_cmds = insert_start_slash(argv_cmds) if argv_cmds else argv_cmds
        terminal(argv_cmds)
    else:
        terminal()


def parse_args_and_run():
    """Parse input arguments and run terminal."""
    parser = argparse.ArgumentParser(
        formatter_class=argparse.ArgumentDefaultsHelpFormatter,
        prog="terminal",
        description="The OpenBB Terminal.",
    )
    parser.add_argument(
        "-d",
        "--debug",
        dest="debug",
        action="store_true",
        default=False,
        help="Runs the terminal in debug mode.",
    )
    parser.add_argument(
        "--file",
        help="The path or .openbb file to run.",
        dest="path",
        nargs="+",
        default="",
        type=str,
    )
    parser.add_argument(
        "-i",
        "--input",
        help=(
            "Select multiple inputs to be replaced in the routine and separated by commas."
            "E.g. GME,AMC,BTC-USD"
        ),
        dest="routine_args",
        type=lambda s: [str(item) for item in s.split(",")],
        default=None,
    )
    # The args -m, -f and --HistoryManager.hist_file are used only in reports menu
    # by papermill and that's why they have suppress help.
    parser.add_argument(
        "-m",
        help=argparse.SUPPRESS,
        dest="module",
        default="",
        type=str,
    )
    parser.add_argument(
        "-t",
        "--test",
        action="store_true",
        help=(
            "Run the terminal in testing mode. Also run this option and '-h'"
            " to see testing argument options."
        ),
    )
    parser.add_argument(
        "-f",
        help=argparse.SUPPRESS,
        dest="module_file",
        default="",
        type=str,
    )
    parser.add_argument(
        "--HistoryManager.hist_file",
        help=argparse.SUPPRESS,
        dest="module_hist_file",
        default="",
        type=str,
    )
    if sys.argv[1:] and "-" not in sys.argv[1][0]:
        sys.argv.insert(1, "--file")
    ns_parser, unknown = parser.parse_known_args()

    # This ensures that if terminal.py receives unknown args it will not start.
    # Use -d flag if you want to see the unknown args.
    if unknown:
        if ns_parser.debug:
            console.print(unknown)
        else:
            sys.exit(-1)

    main(
        ns_parser.debug,
        ns_parser.path,
        ns_parser.routine_args,
        module=ns_parser.module,
        module_file=ns_parser.module_file,
        module_hist_file=ns_parser.module_hist_file,
    )


if __name__ == "__main__":
    parse_args_and_run()<|MERGE_RESOLUTION|>--- conflicted
+++ resolved
@@ -13,12 +13,8 @@
 import webbrowser
 from typing import List, Dict, Optional
 import contextlib
-<<<<<<< HEAD
-import dotenv
-=======
 import time
 
->>>>>>> dbd20977
 import certifi
 from rich import panel
 
