from dataclasses import dataclass
import jwt
import openbb_terminal.feature_flags as obbff
from openbb_terminal.rich_config import console


@dataclass
class User:
    TOKEN_TYPE: str = ""
    TOKEN: str = ""
    EMAIL: str = ""
    UUID: str = ""

    @classmethod
    def load_user_info(cls, session: dict):
        """Load user info from login info.

        Parameters
        ----------
        session : dict
            The login info.
        """
        User.TOKEN_TYPE = session.get("token_type", "")
        User.TOKEN = session.get("access_token", "")
        User.UUID = session.get("uuid", "")

        if User.TOKEN:
            decoded_info = jwt.decode(User.TOKEN, options={"verify_signature": False})
            User.EMAIL = decoded_info.get("sub", "")

            MAX_FLAIR_LEN = 20

            if obbff.USE_FLAIR == ":openbb":
                username = User.EMAIL[: User.EMAIL.find("@")]
                setattr(obbff, "USE_FLAIR", "[" + username[:MAX_FLAIR_LEN] + "] 🦋")

    @classmethod
    def whoami(cls):
        """Display user info."""
        if User.UUID:
            console.print(f"[info]email:[/info] {User.EMAIL}")
            console.print(f"[info]uuid:[/info] {User.UUID}\n")
        else:
            console.print("[info]Only you know...[/info]\n")

    @classmethod
<<<<<<< HEAD
    def is_logged_in(cls):
        """Check if user is logged in."""
        return bool(User.UUID)
=======
    def logout(cls):
        """Logout."""
        User.TOKEN_TYPE = ""
        User.TOKEN = ""
        User.EMAIL = ""
        User.UUID = ""
        obbff.USE_FLAIR = ":openbb"
>>>>>>> f697e6d9
<|MERGE_RESOLUTION|>--- conflicted
+++ resolved
@@ -44,16 +44,15 @@
             console.print("[info]Only you know...[/info]\n")
 
     @classmethod
-<<<<<<< HEAD
     def is_logged_in(cls):
         """Check if user is logged in."""
         return bool(User.UUID)
-=======
+
+    @classmethod
     def logout(cls):
         """Logout."""
         User.TOKEN_TYPE = ""
         User.TOKEN = ""
         User.EMAIL = ""
         User.UUID = ""
-        obbff.USE_FLAIR = ":openbb"
->>>>>>> f697e6d9
+        obbff.USE_FLAIR = ":openbb"