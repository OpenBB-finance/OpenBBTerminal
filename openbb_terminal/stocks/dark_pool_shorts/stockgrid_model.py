--- conflicted
+++ resolved
@@ -130,15 +130,8 @@
 
     Returns
     -------
-<<<<<<< HEAD
-    pd.DataFrame
-        Short interest volume data
-    List
-        Price data
-=======
     Tuple[pd.DataFrame, List]
         Short interest volume data, Price data
->>>>>>> 1435227c
     """
     link = f"https://stockgridapp.herokuapp.com/get_dark_pool_individual_data?ticker={symbol}"
     response = requests.get(link)
