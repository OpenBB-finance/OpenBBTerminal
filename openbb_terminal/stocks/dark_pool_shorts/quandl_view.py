""" Quandl View """
__docformat__ = "numpy"

import logging
import os
from typing import Optional

import pandas as pd

<<<<<<< HEAD
from openbb_terminal import OpenBBFigure
from openbb_terminal.config_terminal import theme
from openbb_terminal.core.session.current_user import get_current_user
=======
from openbb_terminal import OpenBBFigure, theme
>>>>>>> 73d20a61
from openbb_terminal.decorators import check_api_key, log_start_end
from openbb_terminal.helper_funcs import (
    export_data,
    lambda_long_number_format,
    print_rich_table,
)
from openbb_terminal.stocks.dark_pool_shorts import quandl_model

logger = logging.getLogger(__name__)


@log_start_end(log=logger)
@check_api_key(["API_KEY_QUANDL"])
def plot_short_interest(
    symbol: str,
    data: pd.DataFrame,
    nyse: bool = False,
    external_axes: bool = False,
):
    """Plot the short interest of a stock. This corresponds to the
    number of shares that have been sold short but have not yet been
    covered or closed out. Either NASDAQ or NYSE [Source: Quandl]

    Parameters
    ----------
    symbol : str
        ticker to get short interest from
    data: pd.DataFrame
        Short interest dataframe
    nyse : bool
        data from NYSE if true, otherwise NASDAQ
    external_axes : bool, optional
        Whether to return the figure object or not, by default False
    """

    fig = OpenBBFigure.create_subplots(1, 1, specs=[[{"secondary_y": True}]])
    fig.set_title(f"{('NASDAQ', 'NYSE')[nyse]} Short Interest on {symbol}")

    data.index = pd.to_datetime(data.index).strftime("%Y-%m-%d")
    fig.add_bar(
        x=data.index,
        y=data["Short Volume"],
        name="Short Volume",
        marker_color=theme.down_color,
        secondary_y=False,
    )
    fig.add_bar(
        x=data.index,
        y=data["Total Volume"] - data["Short Volume"],
        name="Total Volume",
        marker_color=theme.up_color,
        secondary_y=False,
    )

    fig.add_scatter(
        x=data.index,
        y=data["% of Volume Shorted"].values,
        name="Fees",
        marker_color=theme.get_colors()[0],
        secondary_y=True,
        showlegend=False,
    )
    fig.update_yaxes(
        title_text="Percentage of Volume Shorted", secondary_y=True, tickformat="%.0f%%"
    )
    fig.update_yaxes(secondary_y=False, side="left", title_text="Shares")
    fig.update_xaxes(title_text="Date", type="category", nticks=6)
    fig.update_layout(barmode="stack", margin=dict(l=50))

    return fig.show(external=external_axes)


@log_start_end(log=logger)
@check_api_key(["API_KEY_QUANDL"])
def short_interest(
    symbol: str,
    nyse: bool = False,
    limit: int = 10,
    raw: bool = False,
    export: str = "",
    sheet_name: Optional[str] = None,
    external_axes: bool = False,
):
    """Plot the short interest of a stock. This corresponds to the
    number of shares that have been sold short but have not yet been
    covered or closed out. Either NASDAQ or NYSE [Source: Quandl]

    Parameters
    ----------
    symbol : str
        ticker to get short interest from
    nyse : bool
        data from NYSE if true, otherwise NASDAQ
    limit: int
        Number of past days to show short interest
    raw : bool
        Flag to print raw data instead
    export : str
        Export dataframe data to csv,json,xlsx file
    external_axes : bool, optional
        Whether to return the figure object or not, by default False
    """
    df_short_interest = quandl_model.get_short_interest(symbol, nyse)

    df_short_interest = df_short_interest.tail(limit)

    df_short_interest.columns = [
        "".join(" " + char if char.isupper() else char.strip() for char in idx).strip()
        for idx in df_short_interest.columns.tolist()
    ]
    pd.options.mode.chained_assignment = None

    vol_pct = (
        100
        * df_short_interest["Short Volume"].values
        / df_short_interest["Total Volume"].values
    )
    df_short_interest["% of Volume Shorted"] = [round(pct, 2) for pct in vol_pct]

    fig = plot_short_interest(symbol, df_short_interest, nyse, True)

    if raw:
        df_short_interest["% of Volume Shorted"] = df_short_interest[
            "% of Volume Shorted"
        ].apply(lambda x: f"{x/100:.2%}")

        df_short_interest = df_short_interest.applymap(
            lambda x: lambda_long_number_format(x)
        ).sort_index(ascending=False)

        print_rich_table(
            df_short_interest,
            headers=list(df_short_interest.columns),
            show_index=True,
            title="Short Interest of Stock",
            export=bool(export),
        )

    export_data(
        export,
        os.path.dirname(os.path.abspath(__file__)),
        "psi(quandl)",
        df_short_interest,
        sheet_name,
        fig,
    )

    return fig.show(external=external_axes)<|MERGE_RESOLUTION|>--- conflicted
+++ resolved
@@ -7,13 +7,7 @@
 
 import pandas as pd
 
-<<<<<<< HEAD
-from openbb_terminal import OpenBBFigure
-from openbb_terminal.config_terminal import theme
-from openbb_terminal.core.session.current_user import get_current_user
-=======
 from openbb_terminal import OpenBBFigure, theme
->>>>>>> 73d20a61
 from openbb_terminal.decorators import check_api_key, log_start_end
 from openbb_terminal.helper_funcs import (
     export_data,
