""" SEC View """
__docformat__ = "numpy"

import logging
import os
from datetime import datetime, timedelta
from typing import Optional

import pandas as pd
from matplotlib import pyplot as plt

from openbb_terminal.config_plot import PLOT_DPI
from openbb_terminal.config_terminal import theme
from openbb_terminal.decorators import log_start_end
from openbb_terminal.helper_funcs import export_data, plot_autoscale, print_rich_table
from openbb_terminal.stocks import stocks_helper
from openbb_terminal.stocks.dark_pool_shorts import sec_model

logger = logging.getLogger(__name__)

# pylint: disable=too-many-arguments


@log_start_end(log=logger)
def fails_to_deliver(
    symbol: str,
    data: pd.DataFrame = None,
    start_date: Optional[str] = None,
    end_date: Optional[str] = None,
    limit: int = 0,
    raw: bool = False,
    export: str = "",
<<<<<<< HEAD
    external_axes: bool = False,
=======
    sheet_name: str = None,
    external_axes: Optional[List[plt.Axes]] = None,
>>>>>>> e28d12f3
):
    """Display fails-to-deliver data for a given ticker. [Source: SEC]

    Parameters
    ----------
    symbol: str
        Stock ticker
    data: pd.DataFrame
        Stock data
    start_date: Optional[str]
        Start of data, in YYYY-MM-DD format
    end_date: Optional[str]
        End of data, in YYYY-MM-DD format
    limit : int
        Number of latest fails-to-deliver being printed
    raw: bool
        Print raw data
    sheet_name: str
        Optionally specify the name of the sheet the data is exported to.
    export: str
        Export dataframe data to csv,json,xlsx file
    external_axes: Optional[List[plt.Axes]], optional
        External axes (2 axes are expected in the list), by default None

    """

    if start_date is None:
        start_date = (datetime.now() - timedelta(days=60)).strftime("%Y-%m-%d")

    if end_date is None:
        end_date = datetime.now().strftime("%Y-%m-%d")

    if data is None:
        data = stocks_helper.load(
            symbol=symbol, start_date=start_date, end_date=end_date
        )

    ftds_data = sec_model.get_fails_to_deliver(symbol, start_date, end_date, limit)

    # This plot has 2 axes
    _, ax1 = plt.subplots(figsize=plot_autoscale(), dpi=PLOT_DPI)
    ax2 = ax1.twinx()

    ax1.bar(
        ftds_data["SETTLEMENT DATE"],
        ftds_data["QUANTITY (FAILS)"] / 1000,
        label="Fail Quantity",
    )
    ax1.set_ylabel("Shares [K]")
    ax1.set_title(f"Fails-to-deliver Data for {symbol}")
    ax1.legend(loc="lower right")

    if limit > 0:
        data_ftd = data[data.index > (datetime.now() - timedelta(days=limit + 31))]
    else:
        data_ftd = data[data.index > start_date]
        data_ftd = data_ftd[data_ftd.index < end_date]

    ax2.plot(data_ftd.index, data_ftd["Adj Close"], color="orange", label="Share Price")
    ax2.set_ylabel("Share Price [$]")
    ax2.legend(loc="upper right")

    theme.style_twin_axes(ax1, ax2)

    if not external_axes:
        theme.visualize_output()

    if raw:
        print_rich_table(
            ftds_data,
            headers=list(ftds_data.columns),
            show_index=False,
            title="Fails-To-Deliver Data",
        )

    export_data(
        export,
        os.path.dirname(os.path.abspath(__file__)),
        "ftd",
        ftds_data.reset_index(),
        sheet_name,
    )<|MERGE_RESOLUTION|>--- conflicted
+++ resolved
@@ -30,12 +30,8 @@
     limit: int = 0,
     raw: bool = False,
     export: str = "",
-<<<<<<< HEAD
+    sheet_name: str = None,
     external_axes: bool = False,
-=======
-    sheet_name: str = None,
-    external_axes: Optional[List[plt.Axes]] = None,
->>>>>>> e28d12f3
 ):
     """Display fails-to-deliver data for a given ticker. [Source: SEC]
 
