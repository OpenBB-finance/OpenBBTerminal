--- conflicted
+++ resolved
@@ -49,21 +49,12 @@
     export: str
         Format to export data
     """
-<<<<<<< HEAD
-    if financial == "balance":
-        fundamentals = polygon_model.get_financials(ticker, financial, quarterly, ratios)
-        title_str = "Balance Sheet"
-    elif financial == "income":
-        fundamentals = polygon_model.get_financials(ticker, financial, quarterly, ratios)
-        title_str = "Income Statement"
-=======
-    fundamentals = polygon_model.get_financials(ticker, financial, quarterly)
+    fundamentals = polygon_model.get_financials(ticker, financial, quarterly, ratios)
     title_str = {
         "balance": "Balance Sheet",
         "income": "Income Statement",
         "cash": "Cash Flows",
     }[financial]
->>>>>>> dec4c7d9
 
     if fundamentals.empty:
         return
