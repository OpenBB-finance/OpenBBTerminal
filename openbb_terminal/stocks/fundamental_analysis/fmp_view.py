""" Financial Modeling Prep View """
__docformat__ = "numpy"

import logging
import os
from typing import Optional

import pandas as pd

from openbb_terminal import OpenBBFigure
from openbb_terminal.decorators import check_api_key, log_start_end
<<<<<<< HEAD
from openbb_terminal.helper_funcs import export_data, plot_autoscale, print_rich_table
=======
from openbb_terminal.helper_funcs import export_data, print_rich_table
>>>>>>> 26ffa0d7
from openbb_terminal.rich_config import console
from openbb_terminal.stocks import stocks_helper
from openbb_terminal.stocks.fundamental_analysis import fmp_model

logger = logging.getLogger(__name__)


@log_start_end(log=logger)
@check_api_key(["API_KEY_FINANCIALMODELINGPREP"])
def valinvest_score(
    symbol: str, years: int, export: str = "", sheet_name: Optional[str] = None
):
    """Value investing tool based on Warren Buffett, Joseph Piotroski and Benjamin Graham thoughts [Source: FMP]

    Parameters
    ----------
    symbol : str
        Fundamental analysis ticker symbol
    sheet_name: str
        Optionally specify the name of the sheet the data is exported to.
    export: str
        Format to export data
    """
    scores = pd.DataFrame.from_dict(
        fmp_model.get_score(symbol, years), orient="index", columns=["Score"]
    )

    if not scores.empty:
        updated_scores = []
        for score in scores["Score"]:
            updated_scores.append(f"{score:.2f}".rstrip("0").rstrip(".") + " %")

        scores["Score"] = updated_scores

        print_rich_table(
            scores,
            title=f"Value Investing Scores [{years} Years]",
            show_index=True,
            export=bool(export),
        )

        export_data(
            export,
            os.path.dirname(os.path.abspath(__file__)),
            "scores",
            scores,
            sheet_name,
        )


@log_start_end(log=logger)
@check_api_key(["API_KEY_FINANCIALMODELINGPREP"])
def display_profile(symbol: str, export: str = "", sheet_name: Optional[str] = None):
    """Financial Modeling Prep ticker profile

    Parameters
    ----------
    symbol : str
        Fundamental analysis ticker symbol
    sheet_name: str
        Optionally specify the name of the sheet the data is exported to.
    export: str
        Format to export data
    """
    profile = fmp_model.get_profile(symbol)

    if not profile.empty:
        print_rich_table(
            profile.drop(index=["description", "image"]),
            headers=[""],
            title=f"{symbol.upper()} Profile",
            show_index=True,
            export=bool(export),
        )

        console.print(f"\nImage: {profile.loc['image'][0]}")
        console.print(f"\nDescription: {profile.loc['description'][0]}")

        export_data(
            export,
            os.path.dirname(os.path.abspath(__file__)),
            "scores",
            profile,
            sheet_name,
        )
    else:
        logger.error("Could not get data")
        console.print("[red]Unable to get data[/red]\n")

    console.print()


@log_start_end(log=logger)
@check_api_key(["API_KEY_FINANCIALMODELINGPREP"])
def display_enterprise(
    symbol: str,
    limit: int = 5,
    quarterly: bool = False,
    export: str = "",
    sheet_name: Optional[str] = None,
):
    """Financial Modeling Prep ticker enterprise

    Parameters
    ----------
    symbol : str
        Fundamental analysis ticker symbol
    limit: int
        Number to get
    quarterly: bool
        Flag to get quarterly data
    sheet_name: str
        Optionally specify the name of the sheet the data is exported to.
    export: str
        Format to export data
    """
    df_fa = fmp_model.get_enterprise(symbol, limit, quarterly)
    df_fa = df_fa[df_fa.columns[::-1]]

    # Re-order the returned columns so they are in a more logical ordering
    df_fa = df_fa.reindex(
        [
            "Symbol",
            "Stock price",
            "Number of shares",
            "Market capitalization",
            "Add total debt",
            "Minus cash and cash equivalents",
            "Enterprise value",
        ]
    )
    if df_fa.empty:
        console.print("[red]No data available[/red]\n")
    else:
        print_rich_table(
            df_fa,
            headers=list(df_fa.columns),
            title=f"{symbol} Enterprise",
            show_index=True,
            export=bool(export),
        )

        export_data(
            export,
            os.path.dirname(os.path.abspath(__file__)),
            "enterprise",
            df_fa,
            sheet_name,
        )


@log_start_end(log=logger)
@check_api_key(["API_KEY_FINANCIALMODELINGPREP"])
def display_discounted_cash_flow(
    symbol: str,
    limit: int = 5,
    quarterly: bool = False,
    export: str = "",
    sheet_name: Optional[str] = None,
):
    """Financial Modeling Prep ticker discounted cash flow

    Parameters
    ----------
    symbol : str
        Fundamental analysis ticker symbol
    limit: int
        Number to get
    quarterly: bool
        Flag to get quarterly data
    sheet_name: str
        Optionally specify the name of the sheet the data is exported to.
    export: str
        Format to export data
    """
    dcf = fmp_model.get_dcf(symbol, limit, quarterly)
    dcf = dcf[dcf.columns[::-1]]
    dcf.columns = dcf.iloc[0].values
    dcf = dcf.drop("Date")
    if dcf.empty:
        console.print("[red]No data available[/red]\n")
    else:
        print_rich_table(
            dcf, title="Discounted Cash Flow", show_index=True, export=bool(export)
        )

        export_data(
            export,
            os.path.dirname(os.path.abspath(__file__)),
            "dcf",
            dcf,
            sheet_name,
        )


@log_start_end(log=logger)
@check_api_key(["API_KEY_FINANCIALMODELINGPREP"])
def display_income_statement(
    symbol: str,
    limit: int = 5,
    quarterly: bool = False,
    ratios: bool = False,
    plot: Optional[list] = None,
    export: str = "",
    sheet_name: Optional[str] = None,
):
    """Financial Modeling Prep ticker income statement

    Parameters
    ----------
    symbol : str
        Fundamental analysis ticker symbol
    limit: int
        Number to get
    quarterly: bool
        Flag to get quarterly data
    ratios: bool
        Shows percentage change, by default False
    plot: list
        List of row labels to plot
    sheet_name: str
        Optionally specify the name of the sheet the data is exported to.
    export: str
        Format to export data
    """
    income = fmp_model.get_income(symbol, limit, quarterly, ratios, bool(plot))

    if not income.empty:
<<<<<<< HEAD
=======
        fig = OpenBBFigure()

>>>>>>> 26ffa0d7
        income.index = [
            stocks_helper.INCOME_PLOT["FinancialModelingPrep"][i]
            for i in [i.replace(" ", "_") for i in income.index.str.lower()]
        ]

        if plot:
            income_plot_data = income[income.columns[::-1]]
            rows_plot = len(plot)
            income_plot_data = income_plot_data.transpose()

            if rows_plot == 1:
<<<<<<< HEAD
                fig, ax = plt.subplots(figsize=plot_autoscale(), dpi=PLOT_DPI)
                income_plot_data[plot[0]].plot()
=======
>>>>>>> 26ffa0d7
                title = (
                    f"{plot[0].replace('_', ' ').title()} {'QoQ' if quarterly else 'YoY'} Growth of {symbol.upper()}"
                    if ratios
                    else f"{plot[0].replace('_', ' ').title()} of {symbol.upper()}"
<<<<<<< HEAD
=======
                )
                fig.add_scatter(
                    x=income_plot_data.index,
                    y=income_plot_data[plot[0]],
                    mode="lines",
                    name=plot[0].replace("_", ""),
>>>>>>> 26ffa0d7
                )
                fig.set_title(title)

            else:
                fig = OpenBBFigure.create_subplots(rows=rows_plot, cols=1)
                for i in range(rows_plot):
<<<<<<< HEAD
                    axes[i].plot(income_plot_data[plot[i]])
                    axes[i].set_title(f"{plot[i].replace('_', ' ').title()}")
                theme.style_primary_axis(axes[0])
                fig.autofmt_xdate()
=======
                    fig.add_scatter(
                        x=income_plot_data.index,
                        y=income_plot_data[plot[i]],
                        mode="lines",
                        name=plot[i].replace("_", ""),
                        row=i + 1,
                        col=1,
                    )
                    fig.set_title(f"{plot[i].replace('_', ' ')}", row=i + 1, col=1)

            fig.show(external=fig.is_image_export(export))
>>>>>>> 26ffa0d7
        else:
            income = income[income.columns[::-1]]
            # Snake case to english
            income.index = income.index.to_series().apply(
                lambda x: x.replace("_", " ").title()
            )
            print_rich_table(
                income.drop(index=["Final Link", "Link"]),
                headers=list(income.columns),
                title=f"{symbol.upper()} Income Statement"
                if not ratios
                else f"{'QoQ' if quarterly else 'YoY'} Change of {symbol.upper()} Income Statement",
                show_index=True,
                export=bool(export),
            )

            pd.set_option("display.max_colwidth", None)

            console.print(income.loc["Final Link"].to_frame().to_string())
            console.print()
            console.print(income.loc["Link"].to_frame().to_string())
            console.print()
        export_data(
            export,
            os.path.dirname(os.path.abspath(__file__)),
            "income",
            income,
            sheet_name,
            fig,
        )
    else:
        logger.error("Could not get data")
        console.print("[red]Could not get data[/red]\n")


@log_start_end(log=logger)
@check_api_key(["API_KEY_FINANCIALMODELINGPREP"])
def display_balance_sheet(
    symbol: str,
    limit: int = 5,
    quarterly: bool = False,
    ratios: bool = False,
    plot: Optional[list] = None,
    export: str = "",
    sheet_name: Optional[str] = None,
):
    """Financial Modeling Prep ticker balance sheet

    Parameters
    ----------
    symbol : str
        Fundamental analysis ticker symbol
    limit: int
        Number to get
    quarterly: bool
        Flag to get quarterly data
    ratios: bool
        Shows percentage change, by default False
    plot: list
        List of row labels to plot
    sheet_name: str
        Optionally specify the name of the sheet the data is exported to.
    export: str
        Format to export data
    """
    balance = fmp_model.get_balance(symbol, limit, quarterly, ratios, bool(plot))

    if not balance.empty:
<<<<<<< HEAD
=======
        fig = OpenBBFigure()

>>>>>>> 26ffa0d7
        balance.index = [
            stocks_helper.BALANCE_PLOT["FinancialModelingPrep"][i]
            for i in [i.replace(" ", "_") for i in balance.index.str.lower()]
        ]

        if plot:
            balance_plot_data = balance[balance.columns[::-1]]
            rows_plot = len(plot)
            balance_plot_data = balance_plot_data.transpose()

            if rows_plot == 1:
<<<<<<< HEAD
                fig, ax = plt.subplots(figsize=plot_autoscale(), dpi=PLOT_DPI)
                balance_plot_data[plot[0]].plot()
                title = (
                    f"{plot[0].replace('_', ' ').title()} {'QoQ' if quarterly else 'YoY'} Growth of {symbol.upper()}"
=======
                fig.add_scatter(
                    x=balance_plot_data.index,
                    y=balance_plot_data[plot[0]],
                    mode="lines",
                    name=plot[0].replace("_", " "),
                )
                fig.set_title(
                    f"{plot[0].replace('_', ' ').lower()} {'QoQ' if quarterly else 'YoY'} Growth of {symbol.upper()}"
>>>>>>> 26ffa0d7
                    if ratios
                    else f"{plot[0].replace('_', ' ').title()} of {symbol.upper()}"
                )
            else:
                fig = OpenBBFigure.create_subplots(rows=rows_plot, cols=1)
                for i in range(rows_plot):
<<<<<<< HEAD
                    axes[i].plot(balance_plot_data[plot[i]])
                    axes[i].set_title(f"{plot[i].replace('_', ' ').title()}")
                theme.style_primary_axis(axes[0])
                fig.autofmt_xdate()
=======
                    fig.add_scatter(
                        x=balance_plot_data.index,
                        y=balance_plot_data[plot[i]],
                        mode="lines",
                        name=plot[i].replace("_", " "),
                        row=i + 1,
                        col=1,
                    )
                    fig.set_title(f"{plot[i].replace('_', ' ')}", row=i + 1, col=1)

            fig.show(external=fig.is_image_export(export))
>>>>>>> 26ffa0d7
        else:
            balance = balance[balance.columns[::-1]]
            # Snake case to english
            balance.index = balance.index.to_series().apply(
                lambda x: x.replace("_", " ").title()
            )
            print_rich_table(
                balance.drop(index=["Final Link", "Link"]),
                headers=list(balance.columns),
                title=f"{symbol.upper()} Balance Sheet",
                show_index=True,
                export=bool(export),
            )

            pd.set_option("display.max_colwidth", None)

            console.print(balance.loc["Final Link"].to_frame().to_string())
            console.print()
            console.print(balance.loc["Link"].to_frame().to_string())
            console.print()
        export_data(
            export,
            os.path.dirname(os.path.abspath(__file__)),
            "balance",
            balance,
            sheet_name,
            fig,
        )
    else:
        logger.error("Could not get data")
        console.print("[red]Could not get data[/red]\n")


@log_start_end(log=logger)
@check_api_key(["API_KEY_FINANCIALMODELINGPREP"])
def display_cash_flow(
    symbol: str,
    limit: int = 5,
    quarterly: bool = False,
    ratios: bool = False,
    plot: Optional[list] = None,
    export: str = "",
    sheet_name: Optional[str] = None,
):
    """Financial Modeling Prep ticker cash flow

    Parameters
    ----------
    symbol : str
        Fundamental analysis ticker symbol
    limit: int
        Number to get
    quarterly: bool
        Flag to get quarterly data
    ratios: bool
        Shows percentage change, by default False
    plot: list
        List of row labels to plot
    sheet_name: str
        Optionally specify the name of the sheet the data is exported to.
    export: str
        Format to export data
    """
    cash = fmp_model.get_cash(symbol, limit, quarterly, ratios, bool(plot))

    if not cash.empty:
<<<<<<< HEAD
=======
        fig = OpenBBFigure()

>>>>>>> 26ffa0d7
        cash.index = [
            stocks_helper.CASH_PLOT["FinancialModelingPrep"][i]
            for i in [i.replace(" ", "_") for i in cash.index.str.lower()]
        ]

        if plot:
            cash_plot_data = cash[cash.columns[::-1]]
            rows_plot = len(plot)
            cash_plot_data = cash_plot_data.transpose()

            if rows_plot == 1:
<<<<<<< HEAD
                fig, ax = plt.subplots(figsize=plot_autoscale(), dpi=PLOT_DPI)
                cash_plot_data[plot[0]].plot()
                title = (
                    f"{plot[0].replace('_', ' ').title()} {'QoQ' if quarterly else 'YoY'} Growth of {symbol.upper()}"
=======
                fig.add_scatter(
                    x=cash_plot_data.index,
                    y=cash_plot_data[plot[0]],
                    mode="lines",
                    name=plot[0].replace("_", " "),
                )
                fig.set_title(
                    f"{plot[0].replace('_', ' ').lower()} {'QoQ' if quarterly else 'YoY'} Growth of {symbol.upper()}"
>>>>>>> 26ffa0d7
                    if ratios
                    else f"{plot[0].replace('_', ' ').title()} of {symbol.upper()}"
                )
            else:
                fig = OpenBBFigure.create_subplots(rows=rows_plot, cols=1)
                for i in range(rows_plot):
<<<<<<< HEAD
                    axes[i].plot(cash_plot_data[plot[i]])
                    axes[i].set_title(f"{plot[i].replace('_', ' ').title()}")
                theme.style_primary_axis(axes[0])
                fig.autofmt_xdate()
=======
                    fig.add_scatter(
                        x=cash_plot_data.index,
                        y=cash_plot_data[plot[i]],
                        mode="lines",
                        name=plot[i].replace("_", " "),
                        row=i + 1,
                        col=1,
                    )
                    fig.set_title(f"{plot[i].replace('_', ' ')}", row=i + 1, col=1)
            fig.show(external=fig.is_image_export(export))
>>>>>>> 26ffa0d7
        else:
            cash = cash[cash.columns[::-1]]
            # Snake case to english
            cash.index = cash.index.to_series().apply(
                lambda x: x.replace("_", " ").title()
            )

            print_rich_table(
                cash.drop(index=["Final Link", "Link"]),
                headers=list(cash.columns),
                title=f"{symbol.upper()} Cash Flow",
                show_index=True,
                export=bool(export),
            )

            pd.set_option("display.max_colwidth", None)

            console.print(cash.loc["Final Link"].to_frame().to_string())
            console.print()
            console.print(cash.loc["Link"].to_frame().to_string())
            console.print()
        export_data(
            export,
            os.path.dirname(os.path.abspath(__file__)),
            "cash",
            cash,
            sheet_name,
            fig,
        )
    else:
        logger.error("Could not get data")
        console.print("[red]Could not get data[/red]\n")


@log_start_end(log=logger)
@check_api_key(["API_KEY_FINANCIALMODELINGPREP"])
def display_key_metrics(
    symbol: str,
    limit: int = 5,
    quarterly: bool = False,
    export: str = "",
    sheet_name: Optional[str] = None,
):
    """Financial Modeling Prep ticker key metrics

    Parameters
    ----------
    symbol : str
        Fundamental analysis ticker symbol
    limit: int
        Number to get
    quarterly: bool
        Flag to get quarterly data
    sheet_name: str
        Optionally specify the name of the sheet the data is exported to.
    export: str
        Format to export data
    """
    key_metrics = fmp_model.get_key_metrics(symbol, limit, quarterly)

    if not key_metrics.empty:
        key_metrics = key_metrics[key_metrics.columns[::-1]]
        print_rich_table(
            key_metrics,
            headers=list(key_metrics.columns),
            title=f"{symbol.upper()} Key Metrics",
            show_index=True,
            export=bool(export),
        )

        export_data(
            export,
            os.path.dirname(os.path.abspath(__file__)),
            "metrics",
            key_metrics,
            sheet_name,
        )
    else:
        logger.error("Could not get data")
        console.print("[red]Could not get data[/red]\n")


@log_start_end(log=logger)
@check_api_key(["API_KEY_FINANCIALMODELINGPREP"])
def display_financial_ratios(
    symbol: str,
    limit: int = 5,
    quarterly: bool = False,
    export: str = "",
    sheet_name: Optional[str] = None,
):
    """Financial Modeling Prep ticker ratios

    Parameters
    ----------
    symbol : str
        Fundamental analysis ticker symbol
    limit: int
        Number to get
    quarterly: bool
        Flag to get quarterly data
    sheet_name: str
        Optionally specify the name of the sheet the data is exported to.
    export: str
        Format to export data
    """
    ratios = fmp_model.get_key_ratios(symbol, limit, quarterly)

    if not ratios.empty:
        ratios = ratios[ratios.columns[::-1]]
        print_rich_table(
            ratios,
            headers=list(ratios.columns),
            title=f"{symbol.upper()} Ratios",
            show_index=True,
            export=bool(export),
        )

        export_data(
            export,
            os.path.dirname(os.path.abspath(__file__)),
            "grratiosowth",
            ratios,
            sheet_name,
        )
    else:
        logger.error("Could not get data")
        console.print("[red]Could not get data[/red]\n")


@log_start_end(log=logger)
@check_api_key(["API_KEY_FINANCIALMODELINGPREP"])
def display_financial_statement_growth(
    symbol: str,
    limit: int = 5,
    quarterly: bool = False,
    export: str = "",
    sheet_name: Optional[str] = None,
):
    """Financial Modeling Prep ticker growth

    Parameters
    ----------
    symbol : str
        Fundamental analysis ticker symbol
    limit: int
        Number to get
    quarterly: bool
        Flag to get quarterly data
    sheet_name: str
        Optionally specify the name of the sheet the data is exported to.
    export: str
        Format to export data
    """
    growth = fmp_model.get_financial_growth(symbol, limit, quarterly)

    if not growth.empty:
        print_rich_table(
            growth,
            headers=list(growth.columns),
            title=f"{symbol.upper()} Growth",
            show_index=True,
            export=bool(export),
        )

        export_data(
            export,
            os.path.dirname(os.path.abspath(__file__)),
            "growth",
            growth,
            sheet_name,
        )
    else:
        logger.error("Could not get data")
        console.print("[red]Could not get data[/red]\n")


@log_start_end(log=logger)
@check_api_key(["API_KEY_FINANCIALMODELINGPREP"])
def display_filings(
    ticker: str = "",
    pages: int = 1,
    limit: int = 20,
    export: str = "",
    sheet_name: Optional[str] = None,
) -> None:
    """Display recent forms submitted to the SEC

    Parameters
    ----------
    pages: int = 1
        The range of most-rececnt pages to get entries from (1000 per page, max 30 pages)
    limit: int = 20
        Limit the number of entries to display (default: 20)
    export: str = ""
        Export data as csv, json, or xlsx

    Examples
    --------

    openbb.stocks.display_filings()

    openbb.stocks.display_filings(today = True, export = "csv")
    """
    filings = fmp_model.get_filings(pages)
    ticker_filings = filings[filings["Ticker"] == ticker.upper()]

    if ticker_filings.empty:
        console.print(
            f"[red]No filings found for ticker {ticker}, consider increasing the value "
            "for --pages. Showing recent filings instead.[/red]\n"
        )
        print_rich_table(
            filings[:limit],
            title=f"Recent SEC Filings [Limit: {limit}]",
            show_index=True,
            export=bool(export),
        )
    elif not ticker_filings.empty:
        print_rich_table(
            ticker_filings[:limit],
            title=f"SEC Filings for {ticker} [Limit: {limit}]]",
            show_index=True,
            export=bool(export),
        )

        export_data(
            export,
            os.path.dirname(os.path.abspath(__file__)),
            "filings",
            ticker_filings,
            sheet_name,
        )
    else:
        logger.error("Could not find any data.")
        console.print("[red]Could not find any data for {ticker}[/red]\n")


def add_color(value: str) -> str:
    if "buy" in value.lower():
        value = f"[green]{value}[/green]"
    elif "sell" in value.lower():
        value = f"[red]{value}[/red]"
    return value


@log_start_end(log=logger)
def rating(
    symbol: str, limit: int = 10, export: str = "", sheet_name: Optional[str] = None
):
    """Display ratings for a given ticker. [Source: Financial Modeling Prep]

    Parameters
    ----------
    symbol: str
        Stock ticker symbol
    limit: int
        Number of last days ratings to display
    sheet_name: str
        Optionally specify the name of the sheet the data is exported to.
    export: str
        Export dataframe data to csv,json,xlsx file
    """
    df = fmp_model.get_rating(symbol)

    if (isinstance(df, pd.DataFrame) and df.empty) or (
        not isinstance(df, pd.DataFrame) and not df
    ):
        return

    # TODO: This could be displayed in a nice rating plot over time

    df = df.astype(str).applymap(lambda x: add_color(x))

    print_rich_table(
        df.head(limit),
        headers=df.columns,
        show_index=True,
        title="Rating",
        export=bool(export),
    )

    export_data(
        export,
        os.path.dirname(os.path.abspath(__file__)),
        "rot",
        df,
        sheet_name,
    )<|MERGE_RESOLUTION|>--- conflicted
+++ resolved
@@ -9,11 +9,7 @@
 
 from openbb_terminal import OpenBBFigure
 from openbb_terminal.decorators import check_api_key, log_start_end
-<<<<<<< HEAD
-from openbb_terminal.helper_funcs import export_data, plot_autoscale, print_rich_table
-=======
 from openbb_terminal.helper_funcs import export_data, print_rich_table
->>>>>>> 26ffa0d7
 from openbb_terminal.rich_config import console
 from openbb_terminal.stocks import stocks_helper
 from openbb_terminal.stocks.fundamental_analysis import fmp_model
@@ -242,11 +238,8 @@
     income = fmp_model.get_income(symbol, limit, quarterly, ratios, bool(plot))
 
     if not income.empty:
-<<<<<<< HEAD
-=======
         fig = OpenBBFigure()
 
->>>>>>> 26ffa0d7
         income.index = [
             stocks_helper.INCOME_PLOT["FinancialModelingPrep"][i]
             for i in [i.replace(" ", "_") for i in income.index.str.lower()]
@@ -258,36 +251,22 @@
             income_plot_data = income_plot_data.transpose()
 
             if rows_plot == 1:
-<<<<<<< HEAD
-                fig, ax = plt.subplots(figsize=plot_autoscale(), dpi=PLOT_DPI)
-                income_plot_data[plot[0]].plot()
-=======
->>>>>>> 26ffa0d7
                 title = (
                     f"{plot[0].replace('_', ' ').title()} {'QoQ' if quarterly else 'YoY'} Growth of {symbol.upper()}"
                     if ratios
                     else f"{plot[0].replace('_', ' ').title()} of {symbol.upper()}"
-<<<<<<< HEAD
-=======
                 )
                 fig.add_scatter(
                     x=income_plot_data.index,
                     y=income_plot_data[plot[0]],
                     mode="lines",
                     name=plot[0].replace("_", ""),
->>>>>>> 26ffa0d7
                 )
                 fig.set_title(title)
 
             else:
                 fig = OpenBBFigure.create_subplots(rows=rows_plot, cols=1)
                 for i in range(rows_plot):
-<<<<<<< HEAD
-                    axes[i].plot(income_plot_data[plot[i]])
-                    axes[i].set_title(f"{plot[i].replace('_', ' ').title()}")
-                theme.style_primary_axis(axes[0])
-                fig.autofmt_xdate()
-=======
                     fig.add_scatter(
                         x=income_plot_data.index,
                         y=income_plot_data[plot[i]],
@@ -299,7 +278,6 @@
                     fig.set_title(f"{plot[i].replace('_', ' ')}", row=i + 1, col=1)
 
             fig.show(external=fig.is_image_export(export))
->>>>>>> 26ffa0d7
         else:
             income = income[income.columns[::-1]]
             # Snake case to english
@@ -368,11 +346,8 @@
     balance = fmp_model.get_balance(symbol, limit, quarterly, ratios, bool(plot))
 
     if not balance.empty:
-<<<<<<< HEAD
-=======
         fig = OpenBBFigure()
 
->>>>>>> 26ffa0d7
         balance.index = [
             stocks_helper.BALANCE_PLOT["FinancialModelingPrep"][i]
             for i in [i.replace(" ", "_") for i in balance.index.str.lower()]
@@ -384,12 +359,6 @@
             balance_plot_data = balance_plot_data.transpose()
 
             if rows_plot == 1:
-<<<<<<< HEAD
-                fig, ax = plt.subplots(figsize=plot_autoscale(), dpi=PLOT_DPI)
-                balance_plot_data[plot[0]].plot()
-                title = (
-                    f"{plot[0].replace('_', ' ').title()} {'QoQ' if quarterly else 'YoY'} Growth of {symbol.upper()}"
-=======
                 fig.add_scatter(
                     x=balance_plot_data.index,
                     y=balance_plot_data[plot[0]],
@@ -398,19 +367,12 @@
                 )
                 fig.set_title(
                     f"{plot[0].replace('_', ' ').lower()} {'QoQ' if quarterly else 'YoY'} Growth of {symbol.upper()}"
->>>>>>> 26ffa0d7
                     if ratios
                     else f"{plot[0].replace('_', ' ').title()} of {symbol.upper()}"
                 )
             else:
                 fig = OpenBBFigure.create_subplots(rows=rows_plot, cols=1)
                 for i in range(rows_plot):
-<<<<<<< HEAD
-                    axes[i].plot(balance_plot_data[plot[i]])
-                    axes[i].set_title(f"{plot[i].replace('_', ' ').title()}")
-                theme.style_primary_axis(axes[0])
-                fig.autofmt_xdate()
-=======
                     fig.add_scatter(
                         x=balance_plot_data.index,
                         y=balance_plot_data[plot[i]],
@@ -422,7 +384,6 @@
                     fig.set_title(f"{plot[i].replace('_', ' ')}", row=i + 1, col=1)
 
             fig.show(external=fig.is_image_export(export))
->>>>>>> 26ffa0d7
         else:
             balance = balance[balance.columns[::-1]]
             # Snake case to english
@@ -489,11 +450,8 @@
     cash = fmp_model.get_cash(symbol, limit, quarterly, ratios, bool(plot))
 
     if not cash.empty:
-<<<<<<< HEAD
-=======
         fig = OpenBBFigure()
 
->>>>>>> 26ffa0d7
         cash.index = [
             stocks_helper.CASH_PLOT["FinancialModelingPrep"][i]
             for i in [i.replace(" ", "_") for i in cash.index.str.lower()]
@@ -505,12 +463,6 @@
             cash_plot_data = cash_plot_data.transpose()
 
             if rows_plot == 1:
-<<<<<<< HEAD
-                fig, ax = plt.subplots(figsize=plot_autoscale(), dpi=PLOT_DPI)
-                cash_plot_data[plot[0]].plot()
-                title = (
-                    f"{plot[0].replace('_', ' ').title()} {'QoQ' if quarterly else 'YoY'} Growth of {symbol.upper()}"
-=======
                 fig.add_scatter(
                     x=cash_plot_data.index,
                     y=cash_plot_data[plot[0]],
@@ -519,19 +471,12 @@
                 )
                 fig.set_title(
                     f"{plot[0].replace('_', ' ').lower()} {'QoQ' if quarterly else 'YoY'} Growth of {symbol.upper()}"
->>>>>>> 26ffa0d7
                     if ratios
                     else f"{plot[0].replace('_', ' ').title()} of {symbol.upper()}"
                 )
             else:
                 fig = OpenBBFigure.create_subplots(rows=rows_plot, cols=1)
                 for i in range(rows_plot):
-<<<<<<< HEAD
-                    axes[i].plot(cash_plot_data[plot[i]])
-                    axes[i].set_title(f"{plot[i].replace('_', ' ').title()}")
-                theme.style_primary_axis(axes[0])
-                fig.autofmt_xdate()
-=======
                     fig.add_scatter(
                         x=cash_plot_data.index,
                         y=cash_plot_data[plot[i]],
@@ -542,7 +487,6 @@
                     )
                     fig.set_title(f"{plot[i].replace('_', ' ')}", row=i + 1, col=1)
             fig.show(external=fig.is_image_export(export))
->>>>>>> 26ffa0d7
         else:
             cash = cash[cash.columns[::-1]]
             # Snake case to english
