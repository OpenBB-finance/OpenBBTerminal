""" Yahoo Finance View """
__docformat__ = "numpy"

import logging
import os
from fractions import Fraction
from typing import Optional, Union

import pandas as pd
import yfinance as yf

from openbb_terminal import OpenBBFigure
from openbb_terminal.config_terminal import theme
from openbb_terminal.decorators import log_start_end
from openbb_terminal.helper_funcs import (
    export_data,
    lambda_long_number_format,
    print_rich_table,
)
from openbb_terminal.helpers_denomination import transform as transform_by_denomination
from openbb_terminal.rich_config import console
from openbb_terminal.stocks import stocks_helper
from openbb_terminal.stocks.fundamental_analysis import yahoo_finance_model

logger = logging.getLogger(__name__)


@log_start_end(log=logger)
def display_info(symbol: str, export: str = "", sheet_name: Optional[str] = None):
    """Yahoo Finance ticker info
    Parameters
    ----------
    symbol : str
        Fundamental analysis ticker symbol
    sheet_name: str
        Optionally specify the name of the sheet the data is exported to.
    export: str
        Format to export data
    """
    summary = ""
    df_info = yahoo_finance_model.get_info(symbol)
    if "Long business summary" in df_info.index:
        summary = df_info.loc["Long business summary"].values[0]
        df_info = df_info.drop(index=["Long business summary"])

    if not df_info.empty:
        print_rich_table(
            df_info,
            headers=list(df_info.columns),
            show_index=True,
            title=f"{symbol.upper()} Info",
        )
    else:
        logger.error("Invalid data")
        console.print("[red]Invalid data[/red]\n")
        return

    if summary:
        console.print("Business Summary:")
        console.print(summary)

    export_data(
        export,
        os.path.dirname(os.path.abspath(__file__)),
        "info",
        df_info,
        sheet_name,
    )


@log_start_end(log=logger)
def display_shareholders(
    symbol: str,
    holder: str = "institutional",
    export: str = "",
    sheet_name: Optional[str] = None,
):
    """Yahoo Finance ticker shareholders
    Parameters
    ----------
    symbol : str
        Fundamental analysis ticker symbol
    holder: str
        Shareholder table to get.  Can be major/institutional/mutualfund
    sheet_name: str
        Optionally specify the name of the sheet the data is exported to.
    export: str
        Format to export data
    """
    df = yahoo_finance_model.get_shareholders(symbol, holder)
    if holder == "major":
        df.columns = ["", ""]
    if "Date Reported" in df.columns:
        df["Date Reported"] = df["Date Reported"].apply(
            lambda x: x.strftime("%Y-%m-%d")
        )
    title = f"{holder.title()} Holders"
    print_rich_table(
        df,
        headers=list(df.columns),
        show_index=False,
        title=f"{symbol.upper()} {title}",
    )

    export_data(
        export,
        os.path.dirname(os.path.abspath(__file__)),
        f"{holder}_holders",
        df,
        sheet_name,
    )


@log_start_end(log=logger)
def display_dividends(
    symbol: str,
    limit: int = 12,
    plot: bool = True,
    export: str = "",
    sheet_name: Optional[str] = None,
    external_axes: bool = False,
) -> Union[OpenBBFigure, None]:
    """Display historical dividends

    Parameters
    ----------
    symbol: str
        Stock ticker symbol
    limit: int
        Number to show
    plot: bool
        Plots historical data
    sheet_name: str
        Optionally specify the name of the sheet the data is exported to.
    export: str
        Format to export data
    external_axes : bool, optional
        Whether to return the figure object or not, by default False

    Examples
    --------
    >>> from openbb_terminal.sdk import openbb
    >>> openbb.fa.divs_chart("AAPL")
    """
    div_history = yahoo_finance_model.get_dividends(symbol)
    if div_history.empty:
        return None

    export_data(
        export,
        os.path.dirname(os.path.abspath(__file__)),
        "divs",
        div_history,
        sheet_name,
    )

    if not plot:
        div_history.index = pd.to_datetime(div_history.index, format="%Y%m%d").strftime(
            "%Y-%m-%d"
        )
        print_rich_table(
            div_history.head(limit),
            headers=["Amount Paid ($)", "Change"],
            title=f"{symbol.upper()} Historical Dividends",
            show_index=True,
        )
        return None

    fig = OpenBBFigure(yaxis_title="Amount Paid ($)")
    fig.set_title(f"Dividend History for {symbol}")
    fig.add_scatter(
        x=div_history.index,
        y=div_history["Dividends"],
        mode="markers+lines",
        name="Dividends Payout",
        marker_color=theme.down_color,
        line_color=theme.get_colors()[0],
    )

    return fig.show(external=external_axes)


@log_start_end(log=logger)
def display_splits(
    symbol: str,
    export: str = "",
    sheet_name: Optional[str] = None,
    external_axes: bool = False,
) -> Union[OpenBBFigure, None]:
    """Display splits and reverse splits events. [Source: Yahoo Finance]

    Parameters
    ----------
    symbol: str
        Stock ticker symbol
    sheet_name: str
        Optionally specify the name of the sheet the data is exported to.
    export: str
        Format to export data
    external_axes : bool, optional
        Whether to return the figure object or not, by default False
    """
    df_splits = yahoo_finance_model.get_splits(symbol)
    if df_splits.empty:
        return console.print("No splits or reverse splits events found.\n")

    # Get all stock data since IPO
    df_data = yf.download(symbol, progress=False, threads=False)
    if df_data.empty:
        return console.print("No stock price data available.\n")

    fig = OpenBBFigure(yaxis_title="Price")
    fig.set_title(f"{symbol} splits and reverse splits events")

    fig.add_scatter(
        x=df_data.index,
        y=df_data["Adj Close"],
        mode="lines",
        name="Price",
        line_color="#FCED00",
    )

    for index, row in df_splits.iterrows():
        val = row.values[0]
        frac = Fraction(val).limit_denominator(1000000)
        if val > 1:
            fig.add_annotation(
                x=index,
                y=df_data["Adj Close"].max(),
                text=f"{frac.numerator}:{frac.denominator}",
                xshift=20,
                font=dict(color=theme.up_color),
            )
            fig.add_vline(x=index, line_width=2, line_color=theme.up_color)
        else:
            fig.add_annotation(
                x=index,
                y=df_data["Adj Close"].max(),
                text=f"{frac.numerator}:{frac.denominator}",
                xshift=20,
                font_color=theme.down_color,
            )
            fig.add_vline(x=index, line_width=2, line_color=theme.down_color)

    print_rich_table(
        df_splits,
        title=f"{symbol.upper()} splits and reverse splits",
        show_index=True,
    )

    export_data(
        export,
        os.path.dirname(os.path.abspath(__file__)),
        "splits",
        df_splits,
        sheet_name,
    )

    return fig.show(external=external_axes)


@log_start_end(log=logger)
def display_mktcap(
    symbol: str,
    start_date: Optional[str] = None,
    export: str = "",
    sheet_name: Optional[str] = None,
    external_axes: bool = False,
) -> Union[OpenBBFigure, None]:
    """Display market cap over time. [Source: Yahoo Finance]

    Parameters
    ----------
    symbol: str
        Stock ticker symbol
    start_date: Optional[str]
        Initial date (e.g., 2021-10-01). Defaults to 3 years back
    sheet_name: str
        Optionally specify the name of the sheet the data is exported to.
    export: str
        Format to export data
    external_axes : bool, optional
        Whether to return the figure object or not, by default False
    """

    df_mktcap, currency = yahoo_finance_model.get_mktcap(symbol, start_date)
    if df_mktcap.empty:
        return console.print("No Market Cap data available.\n")

    fig = OpenBBFigure(yaxis_title=f"Market Cap in Billion ({currency})")
    fig.set_title(f"{symbol} Market Cap")
    fig.add_scatter(
        x=df_mktcap.index,
        y=df_mktcap.values / 1e9,
        mode="lines",
        name="Market Cap",
        line_color=theme.up_color,
        stackgroup="one",
    )

    export_data(
        export,
        os.path.dirname(os.path.abspath(__file__)),
        "mktcap",
        df_mktcap,
        sheet_name,
    )

    return fig.show(external=external_axes)


@log_start_end(log=logger)
def display_fundamentals(
    symbol: str,
    statement: str,
    limit: int = 12,
    ratios: bool = False,
    plot: Optional[list] = None,
    export: str = "",
    sheet_name: Optional[str] = None,
):
    """Display tickers balance sheet, income statement or cash-flow

    Parameters
    ----------
    symbol: str
        Stock ticker symbol
    statement: str
        Possible values are:

        - cash-flow
        - financials for Income
        - balance-sheet

    limit: int
        Number of periods to show
    ratios: bool
        Shows percentage change
    plot: list
        List of row labels to plot
    sheet_name: str
        Optionally specify the name of the sheet the data is exported to.
    export: str
        Format to export data
    """

    fundamentals = yahoo_finance_model.get_financials(symbol, statement, ratios)

    if fundamentals is None:
        return

    if statement == "balance-sheet":
        title_str = "Balance Sheet"
        fundamentals.index = [
            stocks_helper.BALANCE_PLOT["YahooFinance"][i]
            for i in [i.replace(" ", "_") for i in fundamentals.index.str.lower()]
        ]
    elif statement == "financials":
        title_str = "Income Statement"
        fundamentals.index = [
            stocks_helper.INCOME_PLOT["YahooFinance"][i]
            for i in [i.replace(" ", "_") for i in fundamentals.index.str.lower()]
        ]
    elif statement == "cash-flow":
        title_str = "Cash Flow Statement"
<<<<<<< HEAD

    if fundamentals is None or fundamentals.empty:
=======
        fundamentals.index = [
            stocks_helper.CASH_PLOT["YahooFinance"][i]
            for i in [i.replace(" ", "_") for i in fundamentals.index.str.lower()]
        ]

    if fundamentals.empty:
>>>>>>> 1c84da9f
        # The empty data frame error handling done in model
        return None

    symbol_currency = yahoo_finance_model.get_currency(symbol)

    if plot:
        plot = [x.lower() for x in plot]
        rows_plot = len(plot)
        fundamentals_plot_data = fundamentals.transpose().fillna(-1)
        fundamentals_plot_data.columns = fundamentals_plot_data.columns.str.lower()
        if "ttm" in list(fundamentals_plot_data.index):
            fundamentals_plot_data = fundamentals_plot_data.drop(["ttm"])
        fundamentals_plot_data = fundamentals_plot_data.sort_index()

        if not ratios:
            maximum_value = fundamentals_plot_data[plot[0].replace("_", " ")].max()
            (df_rounded, denomination) = transform_by_denomination(
                fundamentals_plot_data, maxValue=maximum_value
            )
            if denomination == "Units":
                denomination = ""
        else:
            df_rounded = fundamentals_plot_data
            denomination = ""

        if rows_plot == 1:
            fig = OpenBBFigure()
            fig.add_bar(
                x=df_rounded.index,
                y=df_rounded[plot[0].replace("_", " ")],
                name=plot[0].replace("_", " "),
            )
            title = (
                f"{plot[0].replace('_', ' ').capitalize()} QoQ Growth of {symbol.upper()}"
                if ratios
                else f"{plot[0].replace('_', ' ').capitalize()} of {symbol.upper()} {denomination}"
            )
            fig.set_title(title)
        else:
            fig = OpenBBFigure.create_subplots(rows=rows_plot, cols=1)
            for i in range(rows_plot):
                fig.add_bar(
                    x=df_rounded.index,
                    y=df_rounded[plot[i].replace("_", " ")],
                    name=plot[i].replace("_", " "),
                    row=i + 1,
                    col=1,
                )
                title = f"{plot[i].replace('_', ' ')} {denomination}"
                fig.add_annotation(x=0.5, y=1, row=i + 1, col=1, text=title)

        fig.show()

    else:
        # Snake case to english
        fundamentals.index = fundamentals.index.to_series().apply(
            lambda x: x.replace("_", " ").title()
        )
        # Readable numbers
        formatted_df = fundamentals.applymap(lambda_long_number_format).fillna("-")
        print_rich_table(
            formatted_df.iloc[:, :limit].applymap(lambda x: "-" if x == "nan" else x),
            show_index=True,
            title=f"{symbol} {title_str} Currency: {symbol_currency}",
        )
    export_data(
        export,
        os.path.dirname(os.path.abspath(__file__)),
        statement,
        fundamentals,
        sheet_name,
    )

    return None


@log_start_end(log=logger)
def display_earnings(
    symbol: str, limit: int, export: str = "", sheet_name: Optional[str] = None
):
    """

    Parameters
    ----------
    symbol: str
        Stock ticker symbol
    limit: int
        Number of periods to show
    sheet_name: str
        Optionally specify the name of the sheet the data is exported to.
    export: str
        Format to export data

    """
    earnings = yahoo_finance_model.get_earnings_history(symbol)
    if earnings.empty:
        return
    print_rich_table(
        earnings.head(limit),
        headers=earnings.columns,
        title=f"Historical Earnings for {symbol}",
    )
    export_data(
        export,
        os.path.dirname(os.path.abspath(__file__)),
        "earnings_yf",
        earnings,
        sheet_name,
    )<|MERGE_RESOLUTION|>--- conflicted
+++ resolved
@@ -363,17 +363,12 @@
         ]
     elif statement == "cash-flow":
         title_str = "Cash Flow Statement"
-<<<<<<< HEAD
-
-    if fundamentals is None or fundamentals.empty:
-=======
         fundamentals.index = [
             stocks_helper.CASH_PLOT["YahooFinance"][i]
             for i in [i.replace(" ", "_") for i in fundamentals.index.str.lower()]
         ]
 
     if fundamentals.empty:
->>>>>>> 1c84da9f
         # The empty data frame error handling done in model
         return None
 
