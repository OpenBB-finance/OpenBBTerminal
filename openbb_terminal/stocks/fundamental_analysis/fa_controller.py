"""Fundamental Analysis Controller."""
__docformat__ = "numpy"

import argparse
import logging
from datetime import datetime, timedelta
from typing import List

from prompt_toolkit.completion import NestedCompleter

from openbb_terminal import feature_flags as obbff
from openbb_terminal.decorators import log_start_end
from openbb_terminal.helper_funcs import (
    EXPORT_BOTH_RAW_DATA_AND_FIGURES,
    EXPORT_ONLY_RAW_DATA_ALLOWED,
    check_positive,
    valid_date,
)
from openbb_terminal.menu import session
from openbb_terminal.parent_classes import StockBaseController
from openbb_terminal.rich_config import console, MenuText, get_ordered_list_sources
from openbb_terminal.stocks import stocks_helper
from openbb_terminal.stocks.fundamental_analysis import (
    av_view,
    business_insider_view,
    dcf_view,
    eclect_us_view,
    finviz_view,
    market_watch_view,
    yahoo_finance_view,
    polygon_view,
    fmp_view,
)

# pylint: disable=inconsistent-return-statements,C0302,R0904


logger = logging.getLogger(__name__)


class FundamentalAnalysisController(StockBaseController):
    """Fundamental Analysis Controller class"""

    CHOICES_COMMANDS = [
        "load",
        "analysis",
        "score",
        "profile",
        "quote",
        "enterprise",
        "metrics",
        "ratios",
        "growth",
        "warnings",
        "data",
        "income",
        "balance",
        "cash",
        "mgmt",
        "splits",
        "info",
        "shrs",
        "sust",
        "cal",
        "web",
        "hq",
        "overview",
        "key",
        "income",
        "balance",
        "cash",
        "divs",
        "earnings",
        "fraud",
        "dcf",
        "dcfc",
        "mktcap",
        "dupont",
    ]

    PATH = "/stocks/fa/"

    def __init__(
        self,
        ticker: str,
        start: str,
        interval: str,
        suffix: str = "",
        queue: List[str] = None,
    ):
        """Constructor"""
        super().__init__(queue)

        self.ticker = f"{ticker}.{suffix}" if suffix else ticker
        self.start = start
        self.interval = interval
        self.suffix = suffix

        self.default_income = get_ordered_list_sources(f"{self.PATH}income")[0]
        self.default_balance = get_ordered_list_sources(f"{self.PATH}balance")[0]
        self.default_cash = get_ordered_list_sources(f"{self.PATH}cash")[0]

        if session and obbff.USE_PROMPT_TOOLKIT:
            choices: dict = {c: {} for c in self.controller_choices}
            choices["load"]["-i"] = {c: {} for c in stocks_helper.INTERVALS}
            choices["load"]["-s"] = {c: {} for c in stocks_helper.SOURCES}
            choices["income"]["-p"] = {
                c: {} for c in stocks_helper.INCOME_PLOT[self.default_income]
            }
            choices["balance"]["-p"] = {
                c: {} for c in stocks_helper.BALANCE_PLOT[self.default_balance]
            }
            choices["cash"]["-p"] = {
                c: {} for c in stocks_helper.CASH_PLOT[self.default_cash]
            }
            self.completer = NestedCompleter.from_nested_dict(choices)

    def print_help(self):
        """Print help."""
        mt = MenuText("stocks/fa/")
        mt.add_cmd("load")
        mt.add_raw("\n")
        mt.add_param("_ticker", self.ticker.upper())
        mt.add_raw("\n")
<<<<<<< HEAD
        mt.add_cmd("income")
        mt.add_cmd("balance")
        mt.add_cmd("cash")
        mt.add_cmd("data")
        mt.add_cmd("mgmt")
        mt.add_cmd("analysis")
        mt.add_cmd("score")
        mt.add_cmd("profile")
        mt.add_cmd("quote")
        mt.add_cmd("enterprise")
        mt.add_cmd("metrics")
        mt.add_cmd("ratios")
        mt.add_cmd("growth")
        mt.add_cmd("warnings")
        mt.add_cmd("dcf")
        mt.add_cmd("dcfc")
        mt.add_cmd("info")
        mt.add_cmd("mktcap")
        mt.add_cmd("shrs", not self.suffix)
        mt.add_cmd("sust", not self.suffix)
        mt.add_cmd("cal", not self.suffix)
        mt.add_cmd("divs", not self.suffix)
        mt.add_cmd("splits", not self.suffix)
        mt.add_cmd("web", not self.suffix)
        mt.add_cmd("hq", not self.suffix)
        mt.add_cmd("overview")
        mt.add_cmd("key")
        mt.add_cmd("earnings")
        mt.add_cmd("fraud")
        mt.add_cmd("dupont")
=======
        mt.add_cmd("data", "Finviz")
        mt.add_cmd("mgmt", "Business Insider")
        mt.add_cmd("analysis", "Elect")
        mt.add_cmd("score", "FMP")
        mt.add_cmd("profile", "FMP")
        mt.add_cmd("quote", "FMP")
        mt.add_cmd("enterprise", "FMP")
        mt.add_cmd("metrics", "FMP")
        mt.add_cmd("ratios", "FMP")
        mt.add_cmd("growth", "FMP")
        mt.add_cmd("warnings", "Market Watch")
        mt.add_cmd("dcf", "Stockanalysis")
        mt.add_cmd("dcfc", "FMP")
        mt.add_cmd("info", "Yahoo Finance")
        mt.add_cmd("mktcap", "Yahoo Finance")
        mt.add_cmd("shrs", "Yahoo Finance", not self.suffix)
        mt.add_cmd("sust", "Yahoo Finance", not self.suffix)
        mt.add_cmd("cal", "Yahoo Finance", not self.suffix)
        mt.add_cmd("divs", "Yahoo Finance", not self.suffix)
        mt.add_cmd("splits", "Yahoo Finance", not self.suffix)
        mt.add_cmd("web", "Yahoo Finance", not self.suffix)
        mt.add_cmd("hq", "Yahoo Finance", not self.suffix)
        mt.add_cmd("income", "Alpha Vantage / Polygon / Yahoo Finance / FMP")
        mt.add_cmd("balance", "Alpha Vantage / Polygon / Yahoo Finance / FMP")
        mt.add_cmd("overview", "Alpha Vantage")
        mt.add_cmd("key", "Alpha Vantage")
        mt.add_cmd("cash", "Alpha Vantage / Yahoo Finance / FMP")
        mt.add_cmd("earnings", "Alpha Vantage / Yahoo Finance")
        mt.add_cmd("fraud", "Alpha Vantage")
        mt.add_cmd("dupont", "Alpha Vantage")
>>>>>>> bd592702
        console.print(text=mt.menu_text, menu="Stocks - Fundamental Analysis")

    def custom_reset(self):
        """Class specific component of reset command"""
        if self.ticker:
            if self.suffix:
                return ["stocks", f"load {self.ticker}.{self.suffix}", "fa"]
            return ["stocks", f"load {self.ticker}", "fa"]
        return []

    @log_start_end(log=logger)
    def call_analysis(self, other_args: List[str]):
        """Process analysis command."""
        parser = argparse.ArgumentParser(
            add_help=False,
            formatter_class=argparse.ArgumentDefaultsHelpFormatter,
            prog="analysis",
            description="""Display analysis of SEC filings based on NLP model. [Source: https://eclect.us]""",
        )
        ns_parser = self.parse_known_args_and_warn(
            parser, other_args, export_allowed=EXPORT_ONLY_RAW_DATA_ALLOWED
        )
        if ns_parser:
            eclect_us_view.display_analysis(self.ticker)

    @log_start_end(log=logger)
    def call_mgmt(self, other_args: List[str]):
        """Process mgmt command."""
        parser = argparse.ArgumentParser(
            add_help=False,
            formatter_class=argparse.ArgumentDefaultsHelpFormatter,
            prog="mgmt",
            description="""
                Print management team. Namely: Name, Title, Information from google and
                (potentially) Insider Activity page. [Source: Business Insider]
            """,
        )

        ns_parser = self.parse_known_args_and_warn(
            parser, other_args, export_allowed=EXPORT_ONLY_RAW_DATA_ALLOWED
        )
        if ns_parser:
            business_insider_view.display_management(
                symbol=self.ticker, export=ns_parser.export
            )

    @log_start_end(log=logger)
    def call_data(self, other_args: List[str]):
        """Process data command."""
        parser = argparse.ArgumentParser(
            add_help=False,
            formatter_class=argparse.ArgumentDefaultsHelpFormatter,
            prog="data",
            description="""
                Print several metrics about the company. The following fields are expected:
                Company, Sector, Industry, Country, Index, P/E, EPS (ttm), Insider Own,
                Shs Outstand, Perf Week, Market Cap, Forward P/E, EPS next Y, Insider Trans,
                Shs Float, Perf Month, Income, EPS next Q, Inst Own, Short Float, Perf Quarter,
                Sales, P/S, EPS this Y, Inst Trans, Short Ratio, Perf Half Y, Book/sh, P/B, ROA,
                Target Price, Perf Year, Cash/sh, P/C, ROE, 52W Range, Perf YTD, P/FCF, EPS past 5Y,
                ROI, 52W High, Beta, Quick Ratio, Sales past 5Y, Gross Margin, 52W Low, ATR,
                Employees, Current Ratio, Sales Q/Q, Operating Margin, RSI (14), Volatility, Optionable,
                Debt/Eq, EPS Q/Q, Profit Margin, Rel Volume, Prev Close, Shortable, LT Debt/Eq,
                Earnings, Payout, Avg Volume, Price, Recommendation, SMA20, SMA50, SMA200, Volume, Change.
                [Source: Finviz]
            """,
        )

        ns_parser = self.parse_known_args_and_warn(
            parser, other_args, export_allowed=EXPORT_ONLY_RAW_DATA_ALLOWED
        )
        if ns_parser:
            finviz_view.display_screen_data(self.ticker)

    @log_start_end(log=logger)
    def call_score(self, other_args: List[str]):
        """Process score command."""
        parser = argparse.ArgumentParser(
            add_help=False,
            formatter_class=argparse.ArgumentDefaultsHelpFormatter,
            prog="score",
            description="""
                Value investing tool based on Warren Buffett, Joseph Piotroski
                and Benjamin Graham thoughts [Source: FMP]
                """,
        )
        ns_parser = self.parse_known_args_and_warn(
            parser, other_args, EXPORT_ONLY_RAW_DATA_ALLOWED
        )
        if ns_parser:
            fmp_view.valinvest_score(self.ticker)

    @log_start_end(log=logger)
    def call_profile(self, other_args: List[str]):
        """Process profile command"""
        parser = argparse.ArgumentParser(
            add_help=False,
            formatter_class=argparse.ArgumentDefaultsHelpFormatter,
            prog="profile",
            description="""
                    Prints information about, among other things, the industry, sector exchange and company
                    description. The following fields are expected: Address, Beta, Ceo, Changes, Cik, City
                    Company name, Country, Currency, Cusip, Dcf, Dcf diff, Default image, Description,
                    Exchange, Exchange short name, Full time employees, Image, Industry, Ipo date, Isin,
                    Last div, Mkt cap, Phone, Price, Range, Sector, State, Symbol, Vol avg, Website, Zip.
                    [Source: Financial Modeling Prep]
                """,
        )
        ns_parser = self.parse_known_args_and_warn(parser, other_args)
        if ns_parser:
            fmp_view.display_profile(self.ticker)

    @log_start_end(log=logger)
    def call_quote(self, other_args: List[str]):
        """Process quote command"""
        parser = argparse.ArgumentParser(
            add_help=False,
            formatter_class=argparse.ArgumentDefaultsHelpFormatter,
            prog="quote",
            description="""
                    Prints actual information about the company which is, among other things, the day high,
                    market cap, open and close price and price-to-equity ratio. The following fields are
                    expected: Avg volume, Change, Changes percentage, Day high, Day low, Earnings
                    announcement, Eps, Exchange, Market cap, Name, Open, Pe, Previous close, Price, Price
                    avg200, Price avg50, Shares outstanding, Symbol, Timestamp, Volume, Year high, and Year
                    low. [Source: Financial Modeling Prep]
                """,
        )
        ns_parser = self.parse_known_args_and_warn(parser, other_args)
        if ns_parser:
            fmp_view.display_quote(self.ticker)

    @log_start_end(log=logger)
    def call_enterprise(self, other_args: List[str]):
        """Process enterprise command"""
        parser = argparse.ArgumentParser(
            add_help=False,
            formatter_class=argparse.ArgumentDefaultsHelpFormatter,
            prog="enterprise",
            description="""
                    Prints stock price, number of shares, market capitalization and
                    enterprise value over time. The following fields are expected: Add total debt,
                    Enterprise value, Market capitalization, Minus cash and cash equivalents, Number
                    of shares, Stock price, and Symbol. [Source: Financial Modeling Prep]
                """,
        )
        parser.add_argument(
            "-l",
            "--limit",
            action="store",
            dest="limit",
            type=check_positive,
            default=5,
            help="Limit of latest years/quarters.",
        )
        parser.add_argument(
            "-q",
            "--quarter",
            action="store_true",
            default=False,
            dest="b_quarter",
            help="Quarter fundamental data flag.",
        )
        ns_parser = self.parse_known_args_and_warn(
            parser, other_args, export_allowed=EXPORT_ONLY_RAW_DATA_ALLOWED
        )
        if ns_parser:
            fmp_view.display_enterprise(
                symbol=self.ticker,
                limit=ns_parser.limit,
                quarterly=ns_parser.b_quarter,
                export=ns_parser.export,
            )

    @log_start_end(log=logger)
    def call_metrics(self, other_args: List[str]):
        """Process metrics command"""
        parser = argparse.ArgumentParser(
            add_help=False,
            formatter_class=argparse.ArgumentDefaultsHelpFormatter,
            prog="metrics",
            description="""
                    Prints a list of the key metrics of a company over time. This can be either
                    quarterly or annually. This includes, among other things, Return on Equity (ROE),
                    Working Capital, Current Ratio and Debt to Assets. The following fields are expected:
                    Average inventory, Average payables, Average receivables, Book value per share, Capex
                    per share, Capex to depreciation, Capex to operating cash flow, Capex to revenue, Cash
                    per share, Current ratio, Days of inventory on hand, Days payables outstanding, Days
                    sales outstanding, Debt to assets, Debt to equity, Dividend yield, Earnings yield,
                    Enterprise value, Enterprise value over EBITDA, Ev to free cash flow, Ev to operating
                    cash flow, Ev to sales, Free cash flow per share, Free cash flow yield, Graham net net,
                    Graham number, Income quality, Intangibles to total assets, Interest debt per share,
                    Inventory turnover, Market cap, Net current asset value, Net debt to EBITDA, Net income
                    per share, Operating cash flow per share, Payables turnover, Payout ratio, Pb ratio, Pe
                    ratio, Pfcf ratio, Pocf ratio, Price to sales ratio, Ptb ratio, Receivables turnover,
                    Research and development to revenue, Return on tangible assets, Revenue per share,
                    Roe, Roic, Sales general and administrative to revenue, Shareholders equity per
                    share, Stock based compensation to revenue, Tangible book value per share, and Working
                    capital. [Source: Financial Modeling Prep]
                """,
        )
        parser.add_argument(
            "-l",
            "--limit",
            action="store",
            dest="limit",
            type=check_positive,
            default=5,
            help="Limit of latest years/quarters.",
        )
        parser.add_argument(
            "-q",
            "--quarter",
            action="store_true",
            default=False,
            dest="b_quarter",
            help="Quarter fundamental data flag.",
        )
        ns_parser = self.parse_known_args_and_warn(
            parser, other_args, export_allowed=EXPORT_ONLY_RAW_DATA_ALLOWED
        )
        if ns_parser:
            fmp_view.display_key_metrics(
                symbol=self.ticker,
                limit=ns_parser.limit,
                quarterly=ns_parser.b_quarter,
                export=ns_parser.export,
            )

    @log_start_end(log=logger)
    def call_ratios(self, other_args: List[str]):
        """Process ratios command"""
        parser = argparse.ArgumentParser(
            add_help=False,
            formatter_class=argparse.ArgumentDefaultsHelpFormatter,
            prog="ratios",
            description="""
                    Prints in-depth ratios of a company over time. This can be either quarterly or
                    annually. This contains, among other things, Price-to-Book Ratio, Payout Ratio and
                    Operating Cycle. The following fields are expected: Asset turnover, Capital expenditure
                    coverage ratio, Cash conversion cycle, Cash flow coverage ratios, Cash flow to debt
                    ratio, Cash per share, Cash ratio, Company equity multiplier, Current ratio, Days of
                    inventory outstanding, Days of payables outstanding, Days of sales outstanding, Debt
                    equity ratio, Debt ratio, Dividend paid and capex coverage ratio, Dividend payout ratio,
                    Dividend yield, Ebit per revenue, Ebt per ebit, Effective tax rate, Enterprise value
                    multiple, Fixed asset turnover, Free cash flow operating cash flow ratio, Free cash
                    flow per share, Gross profit margin, Inventory turnover, Long term debt to
                    capitalization, Net income per EBT, Net profit margin, Operating cash flow per share,
                    Operating cash flow sales ratio, Operating cycle, Operating profit margin, Payables
                    turnover, Payout ratio, Pretax profit margin, Price book value ratio, Price cash flow
                    ratio, Price earnings ratio, Price earnings to growth ratio, Price fair value,
                    Price sales ratio, Price to book ratio, Price to free cash flows ratio, Price to
                    operating cash flows ratio, Price to sales ratio, Quick ratio, Receivables turnover,
                    Return on assets, Return on capital employed, Return on equity, Short term coverage
                    ratios, and Total debt to capitalization. [Source: Financial Modeling Prep]
                """,
        )
        parser.add_argument(
            "-l",
            "--limit",
            action="store",
            dest="limit",
            type=check_positive,
            default=5,
            help="Limit of latest years/quarters.",
        )
        parser.add_argument(
            "-q",
            "--quarter",
            action="store_true",
            default=False,
            dest="b_quarter",
            help="Quarter fundamental data flag.",
        )
        ns_parser = self.parse_known_args_and_warn(
            parser, other_args, export_allowed=EXPORT_ONLY_RAW_DATA_ALLOWED
        )
        if ns_parser:
            fmp_view.display_financial_ratios(
                symbol=self.ticker,
                limit=ns_parser.limit,
                quarterly=ns_parser.b_quarter,
                export=ns_parser.export,
            )

    @log_start_end(log=logger)
    def call_growth(self, other_args: List[str]):
        """Process growth command"""
        parser = argparse.ArgumentParser(
            add_help=False,
            formatter_class=argparse.ArgumentDefaultsHelpFormatter,
            prog="growth",
            description=""" Prints the growth of several financial statement items and ratios over
                time. This can be either annually and quarterly. These are, among other things, Revenue
                Growth (3, 5 and 10 years), inventory growth and operating cash flow growth (3, 5 and 10
                years). The following fields are expected: Asset growth, Book valueper share growth, Debt
                growth, Dividendsper share growth, Ebit growth, Eps diluted growth, Eps growth, Five y
                dividendper share growth per share, Five y net income growth per share, Five y operating c
                f growth per share, Five y revenue growth per share, Five y shareholders equity growth per
                share, Free cash flow growth, Gross profit growth, Inventory growth, Net income growth,
                Operating cash flow growth, Operating income growth, Rd expense growth, Receivables growth,
                Revenue growth, Sga expenses growth, Ten y dividendper share growth per share, Ten y net
                income growth per share, Ten y operating c f growth per share, Ten y revenue growth per
                share, Ten y shareholders equity growth per share, Three y dividendper share growth per
                share, Three y net income growth per share, Three y operating c f growth per share, Three y
                revenue growth per share, Three y shareholders equity growth per share, Weighted average
                shares diluted growth, and Weighted average shares growth [Source: Financial Modeling Prep]
                """,
        )
        parser.add_argument(
            "-l",
            "--limit",
            action="store",
            dest="limit",
            type=check_positive,
            default=5,
            help="Limit of latest years/quarters.",
        )
        parser.add_argument(
            "-q",
            "--quarter",
            action="store_true",
            default=False,
            dest="b_quarter",
            help="Quarter fundamental data flag.",
        )
        ns_parser = self.parse_known_args_and_warn(
            parser, other_args, export_allowed=EXPORT_ONLY_RAW_DATA_ALLOWED
        )
        if ns_parser:
            fmp_view.display_financial_statement_growth(
                symbol=self.ticker,
                limit=ns_parser.limit,
                quarterly=ns_parser.b_quarter,
                export=ns_parser.export,
            )

    @log_start_end(log=logger)
    def call_info(self, other_args: List[str]):
        """Process info command."""
        parser = argparse.ArgumentParser(
            add_help=False,
            formatter_class=argparse.ArgumentDefaultsHelpFormatter,
            prog="info",
            description="""
                Print information about the company. The following fields are expected:
                Zip, Sector, Full time employees, Long business summary, City, Phone, State, Country,
                Website, Max age, Address, Industry, Previous close, Regular market open, Two hundred
                day average, Payout ratio, Regular market day high, Average daily volume 10 day,
                Regular market previous close, Fifty day average, Open, Average volume 10 days, Beta,
                Regular market day low, Price hint, Currency, Trailing PE, Regular market volume,
                Market cap, Average volume, Price to sales trailing 12 months, Day low, Ask, Ask size,
                Volume, Fifty two week high, Forward PE, Fifty two week low, Bid, Tradeable, Bid size,
                Day high, Exchange, Short name, Long name, Exchange timezone name, Exchange timezone
                short name, Is esg populated, Gmt off set milliseconds, Quote type, Symbol, Message
                board id, Market, Enterprise to revenue, Profit margins, Enterprise to ebitda, 52 week
                change, Forward EPS, Shares outstanding, Book value, Shares short, Shares percent
                shares out, Last fiscal year end, Held percent institutions, Net income to common,
                Trailing EPS, Sand p52 week change, Price to book, Held percent insiders, Next fiscal
                year end, Most recent quarter, Short ratio, Shares short previous month date, Float
                shares, Enterprise value, Last split date, Last split factor, Earnings quarterly growth,
                Date short interest, PEG ratio, Short percent of float, Shares short prior month,
                Regular market price, Logo_url. [Source: Yahoo Finance]
            """,
        )
        ns_parser = self.parse_known_args_and_warn(
            parser, other_args, EXPORT_ONLY_RAW_DATA_ALLOWED
        )
        if ns_parser:
            yahoo_finance_view.display_info(self.ticker, export=ns_parser.export)

    @log_start_end(log=logger)
    def call_mktcap(self, other_args: List[str]):
        """Process mktcap command."""
        parser = argparse.ArgumentParser(
            add_help=False,
            formatter_class=argparse.ArgumentDefaultsHelpFormatter,
            prog="mktcap",
            description="""Market Cap estimate over time. [Source: Yahoo Finance]""",
        )
        parser.add_argument(
            "-s",
            "--start",
            type=valid_date,
            default=(datetime.now() - timedelta(days=3 * 366)).strftime("%Y-%m-%d"),
            dest="start",
            help="The starting date (format YYYY-MM-DD) of the market cap display",
        )
        ns_parser = self.parse_known_args_and_warn(
            parser, other_args, EXPORT_BOTH_RAW_DATA_AND_FIGURES
        )
        if ns_parser:
            yahoo_finance_view.display_mktcap(
                self.ticker, start_date=ns_parser.start, export=ns_parser.export
            )

    @log_start_end(log=logger)
    def call_splits(self, other_args: List[str]):
        """Process splits command."""
        parser = argparse.ArgumentParser(
            add_help=False,
            formatter_class=argparse.ArgumentDefaultsHelpFormatter,
            prog="splits",
            description="""Stock splits and reverse split events since IPO [Source: Yahoo Finance]""",
        )
        ns_parser = self.parse_known_args_and_warn(
            parser, other_args, EXPORT_BOTH_RAW_DATA_AND_FIGURES
        )
        if ns_parser:
            yahoo_finance_view.display_splits(self.ticker, export=ns_parser.export)

    @log_start_end(log=logger)
    def call_shrs(self, other_args: List[str]):
        """Process shrs command."""
        parser = argparse.ArgumentParser(
            add_help=False,
            formatter_class=argparse.ArgumentDefaultsHelpFormatter,
            prog="shrs",
            description="""Print Major, institutional and mutualfunds shareholders.
            [Source: Yahoo Finance]""",
        )
        ns_parser = self.parse_known_args_and_warn(
            parser, other_args, EXPORT_ONLY_RAW_DATA_ALLOWED
        )
        if not self.suffix:
            if ns_parser:
                yahoo_finance_view.display_shareholders(
                    self.ticker, export=ns_parser.export
                )
        else:
            console.print("Only US tickers are recognized.", "\n")

    @log_start_end(log=logger)
    def call_sust(self, other_args: List[str]):
        """Process sust command."""
        parser = argparse.ArgumentParser(
            add_help=False,
            formatter_class=argparse.ArgumentDefaultsHelpFormatter,
            prog="sust",
            description="""
                Print sustainability values of the company. The following fields are expected:
                Palmoil, Controversialweapons, Gambling, Socialscore, Nuclear, Furleather, Alcoholic,
                Gmo, Catholic, Socialpercentile, Peercount, Governancescore, Environmentpercentile,
                Animaltesting, Tobacco, Total ESG, Highestcontroversy, ESG Performance, Coal, Pesticides,
                Adult, Percentile, Peergroup, Smallarms, Environmentscore, Governancepercentile,
                Militarycontract. [Source: Yahoo Finance]
            """,
        )
        ns_parser = self.parse_known_args_and_warn(
            parser, other_args, EXPORT_ONLY_RAW_DATA_ALLOWED
        )
        if not self.suffix:
            if ns_parser:
                yahoo_finance_view.display_sustainability(
                    self.ticker, export=ns_parser.export
                )
        else:
            console.print("Only US tickers are recognized.", "\n")

    @log_start_end(log=logger)
    def call_cal(self, other_args: List[str]):
        """Process cal command."""
        parser = argparse.ArgumentParser(
            add_help=False,
            formatter_class=argparse.ArgumentDefaultsHelpFormatter,
            prog="cal",
            description="""
                Calendar earnings of the company. Including revenue and earnings estimates.
                [Source: Yahoo Finance]
            """,
        )
        ns_parser = self.parse_known_args_and_warn(
            parser, other_args, EXPORT_ONLY_RAW_DATA_ALLOWED
        )
        if not self.suffix:
            if ns_parser:
                yahoo_finance_view.display_calendar_earnings(
                    symbol=self.ticker, export=ns_parser.export
                )
        else:
            console.print("Only US tickers are recognized.", "\n")

    @log_start_end(log=logger)
    def call_web(self, other_args: List[str]):
        """Process web command."""
        parser = argparse.ArgumentParser(
            add_help=False,
            formatter_class=argparse.ArgumentDefaultsHelpFormatter,
            prog="web",
            description="""
                Opens company's website. [Source: Yahoo Finance]
            """,
        )
        ns_parser = self.parse_known_args_and_warn(
            parser, other_args, EXPORT_ONLY_RAW_DATA_ALLOWED
        )
        if not self.suffix:
            if ns_parser:
                yahoo_finance_view.open_web(self.ticker)
        else:
            console.print("Only US tickers are recognized.", "\n")

    @log_start_end(log=logger)
    def call_hq(self, other_args: List[str]):
        """Process hq command."""
        parser = argparse.ArgumentParser(
            add_help=False,
            formatter_class=argparse.ArgumentDefaultsHelpFormatter,
            prog="hq",
            description="""
                Opens in Google Maps HQ location of the company. [Source: Yahoo Finance]
            """,
        )
        ns_parser = self.parse_known_args_and_warn(
            parser, other_args, EXPORT_ONLY_RAW_DATA_ALLOWED
        )
        if not self.suffix:
            if ns_parser:
                yahoo_finance_view.open_headquarters_map(self.ticker)
        else:
            console.print("Only US tickers are recognized.", "\n")

    @log_start_end(log=logger)
    def call_divs(self, other_args: List[str]):
        """Process divs command."""
        parser = argparse.ArgumentParser(
            add_help=False,
            formatter_class=argparse.ArgumentDefaultsHelpFormatter,
            prog="divs",
            description="Historical dividends for a company",
        )
        parser.add_argument(
            "-l",
            "--limit",
            dest="limit",
            type=check_positive,
            default=16,
            help="Number of previous dividends to show",
        )
        parser.add_argument(
            "-p",
            "--plot",
            dest="plot",
            default=False,
            action="store_true",
            help="Plots changes in dividend over time",
        )
        ns_parser = self.parse_known_args_and_warn(
            parser, other_args, export_allowed=EXPORT_ONLY_RAW_DATA_ALLOWED
        )
        if not self.suffix:
            if ns_parser:
                yahoo_finance_view.display_dividends(
                    symbol=self.ticker,
                    limit=ns_parser.limit,
                    plot=ns_parser.plot,
                    export=ns_parser.export,
                )
        else:
            console.print("Only US tickers are recognized.", "\n")

    @log_start_end(log=logger)
    def call_overview(self, other_args: List[str]):
        """Process overview command."""
        parser = argparse.ArgumentParser(
            add_help=False,
            formatter_class=argparse.ArgumentDefaultsHelpFormatter,
            prog="overview",
            description="""
                Prints an overview about the company. The following fields are expected:
                Symbol, Asset type, Name, Description, Exchange, Currency, Country, Sector, Industry,
                Address, Full time employees, Fiscal year end, Latest quarter, Market capitalization,
                EBITDA, PE ratio, PEG ratio, Book value, Dividend per share, Dividend yield, EPS,
                Revenue per share TTM, Profit margin, Operating margin TTM, Return on assets TTM,
                Return on equity TTM, Revenue TTM, Gross profit TTM, Diluted EPS TTM, Quarterly
                earnings growth YOY, Quarterly revenue growth YOY, Analyst target price, Trailing PE,
                Forward PE, Price to sales ratio TTM, Price to book ratio, EV to revenue, EV to EBITDA,
                Beta, 52 week high, 52 week low, 50 day moving average, 200 day moving average, Shares
                outstanding, Shares float, Shares short, Shares short prior month, Short ratio, Short
                percent outstanding, Short percent float, Percent insiders, Percent institutions,
                Forward annual dividend rate, Forward annual dividend yield, Payout ratio, Dividend
                date, Ex dividend date, Last split factor, and Last split date. Also, the C i k field
                corresponds to Central Index Key, which can be used to search a company on
                https://www.sec.gov/edgar/searchedgar/cik.htm [Source: Alpha Vantage]
            """,
        )
        ns_parser = self.parse_known_args_and_warn(
            parser, other_args, EXPORT_ONLY_RAW_DATA_ALLOWED
        )
        if ns_parser:
            av_view.display_overview(self.ticker)

    @log_start_end(log=logger)
    def call_key(self, other_args: List[str]):
        """Process key command."""
        parser = argparse.ArgumentParser(
            add_help=False,
            formatter_class=argparse.ArgumentDefaultsHelpFormatter,
            prog="key",
            description="""
                Gives main key metrics about the company (it's a subset of the Overview data from Alpha
                Vantage API). The following fields are expected: Market capitalization, EBITDA, EPS, PE
                ratio, PEG ratio, Price to book ratio, Return on equity TTM, Payout ratio, Price to
                sales ratio TTM, Dividend yield, 50 day moving average, Analyst target price, Beta
                [Source: Alpha Vantage API]
            """,
        )
        ns_parser = self.parse_known_args_and_warn(
            parser, other_args, EXPORT_ONLY_RAW_DATA_ALLOWED
        )
        if ns_parser:
            av_view.display_key(symbol=self.ticker, export=ns_parser.export)

    @log_start_end(log=logger)
    def call_income(self, other_args: List[str]):
        """Process income command."""
        parser = argparse.ArgumentParser(
            add_help=False,
            formatter_class=argparse.ArgumentDefaultsHelpFormatter,
            prog="income",
            description="""
                Prints a complete income statement over time. This can be either quarterly or annually.
                The following fields are expected: Accepted date, Cost and expenses, Cost of revenue,
                Depreciation and amortization, Ebitda, Ebitda Ratio, Eps, EPS Diluted, Filling date,
                Final link, General and administrative expenses, Gross profit, Gross profit ratio,
                Income before tax, Income before tax ratio, Income tax expense, Interest expense, Link,
                Net income, Net income ratio, Operating expenses, Operating income, Operating income
                ratio, Other expenses, Period, Research and development expenses, Revenue, Selling and
                marketing expenses, Total other income expenses net, Weighted average shs out, Weighted
                average shs out dil [Source: Alpha Vantage]""",
        )
        parser.add_argument(
            "-q",
            "--quarter",
            action="store_true",
            default=False,
            dest="b_quarter",
            help="Quarter fundamental data flag.",
        )
        parser.add_argument(
            "-r",
            "--ratios",
            action="store_true",
            default=False,
            dest="ratios",
            help="Shows percentage change of values.",
        )
        parser.add_argument(
            "-p",
            "--plot",
            action="store",
            nargs="+",
            type=str,
            default=None,
            dest="plot",
            help="Rows to plot. (-1 represents invalid data)",
        )
        ns_parser = self.parse_known_args_and_warn(
            parser,
            other_args,
            export_allowed=EXPORT_ONLY_RAW_DATA_ALLOWED,
            limit=5,
        )
        if ns_parser:
            # TODO: Switch to actually getting data
            if ns_parser.source == "YahooFinance" and ns_parser.b_quarter:
                console.print(
                    "[red]Quarterly data currently unavailable for yfinance"
                    ", showing yearly.[/red]\n"
                )
            if ns_parser.source == "AlphaVantage":
                av_view.display_income_statement(
                    symbol=self.ticker,
                    limit=ns_parser.limit,
                    quarterly=ns_parser.b_quarter,
                    ratios=ns_parser.ratios,
                    plot=ns_parser.plot,
                    export=ns_parser.export,
                )
            elif ns_parser.source == "Polygon":
                polygon_view.display_fundamentals(
                    symbol=self.ticker,
                    statement="income",
                    limit=ns_parser.limit,
                    quarterly=ns_parser.b_quarter,
                    ratios=ns_parser.ratios,
                    plot=ns_parser.plot,
                    export=ns_parser.export,
                )
            elif ns_parser.source == "FinancialModelingPrep":
                fmp_view.display_income_statement(
                    symbol=self.ticker,
                    limit=ns_parser.limit,
                    quarterly=ns_parser.b_quarter,
                    ratios=ns_parser.ratios,
                    plot=ns_parser.plot,
                    export=ns_parser.export,
                )
            elif ns_parser.source == "YahooFinance":
                yahoo_finance_view.display_fundamentals(
                    symbol=self.ticker,
                    statement="financials",
                    ratios=ns_parser.ratios,
                    plot=ns_parser.plot,
                    export=ns_parser.export,
                )

    @log_start_end(log=logger)
    def call_balance(self, other_args: List[str]):
        """Process balance command."""
        parser = argparse.ArgumentParser(
            add_help=False,
            formatter_class=argparse.ArgumentDefaultsHelpFormatter,
            prog="balance",
            description="""
                Prints a complete balance sheet statement over time. This can be either quarterly or
                annually. The following fields are expected: Accepted date, Account payables,
                Accumulated other comprehensive income loss, Cash and cash equivalents, Cash and short
                term investments, Common stock, Deferred revenue, Deferred revenue non current,
                Deferred tax liabilities non current, Filling date, Final link, Goodwill,
                Goodwill and intangible assets, Intangible assets, Inventory, Link, Long term debt,
                Long term investments, Net debt, Net receivables, Other assets, Other current assets,
                Other current liabilities, Other liabilities, Other non current assets, Other non
                current liabilities, Othertotal stockholders equity, Period, Property plant equipment
                net, Retained earnings, Short term debt, Short term investments, Tax assets, Tax
                payables, Total assets, Total current assets, Total current liabilities, Total debt,
                Total investments, Total liabilities, Total liabilities and stockholders equity, Total
                non current assets, Total non current liabilities, and Total stockholders equity.
                [Source: Alpha Vantage]
            """,
        )
        parser.add_argument(
            "-q",
            "--quarter",
            action="store_true",
            default=False,
            dest="b_quarter",
            help="Quarter fundamental data flag.",
        )
        parser.add_argument(
            "-r",
            "--ratios",
            action="store_true",
            default=False,
            dest="ratios",
            help="Shows percentage change of values.",
        )
        parser.add_argument(
            "-p",
            "--plot",
            action="store",
            nargs="+",
            type=str,
            default=None,
            dest="plot",
            help="Rows to plot. (-1 represents invalid data)",
        )
        ns_parser = self.parse_known_args_and_warn(
            parser,
            other_args,
            export_allowed=EXPORT_ONLY_RAW_DATA_ALLOWED,
            limit=5,
        )
        if ns_parser:
            # TODO: Switch to actually getting data
            if ns_parser.source == "YahooFinance" and ns_parser.b_quarter:
                text = "Quarterly data currently unavailable for yfinance"
                console.print(f"[red]{text}, showing yearly.[/red]\n")
            if ns_parser.source == "AlphaVantage":
                av_view.display_balance_sheet(
                    symbol=self.ticker,
                    limit=ns_parser.limit,
                    quarterly=ns_parser.b_quarter,
                    ratios=ns_parser.ratios,
                    plot=ns_parser.plot,
                    export=ns_parser.export,
                )
            elif ns_parser.source == "Polygon":
                polygon_view.display_fundamentals(
                    symbol=self.ticker,
                    statement="balance",
                    limit=ns_parser.limit,
                    quarterly=ns_parser.b_quarter,
                    ratios=ns_parser.ratios,
                    plot=ns_parser.plot,
                    export=ns_parser.export,
                )
            elif ns_parser.source == "FinancialModelingPrep":
                fmp_view.display_balance_sheet(
                    symbol=self.ticker,
                    limit=ns_parser.limit,
                    quarterly=ns_parser.b_quarter,
                    ratios=ns_parser.ratios,
                    plot=ns_parser.plot,
                    export=ns_parser.export,
                )
            elif ns_parser.source == "YahooFinance":
                yahoo_finance_view.display_fundamentals(
                    symbol=self.ticker,
                    statement="balance-sheet",
                    ratios=ns_parser.ratios,
                    plot=ns_parser.plot,
                    export=ns_parser.export,
                )

    @log_start_end(log=logger)
    def call_cash(self, other_args: List[str]):
        """Process cash command."""
        parser = argparse.ArgumentParser(
            add_help=False,
            formatter_class=argparse.ArgumentDefaultsHelpFormatter,
            prog="cash",
            description="""
                Prints a complete cash flow statement over time. This can be either quarterly or
                annually. The following fields are expected: Accepted date, Accounts payables, Accounts
                receivables, Acquisitions net, Capital expenditure, Cash at beginning of period, Cash
                at end of period, Change in working capital, Common stock issued, Common stock
                repurchased, Debt repayment, Deferred income tax, Depreciation and amortization,
                Dividends paid, Effect of forex changes on cash, Filling date, Final link, Free cash
                flow, Inventory, Investments in property plant and equipment, Link, Net cash provided
                by operating activities, Net cash used for investing activities, Net cash used provided
                by financing activities, Net change in cash, Net income, Operating cash flow, Other
                financing activities, Other investing activities, Other non cash items, Other working
                capital, Period, Purchases of investments, Sales maturities of investments, Stock based
                compensation. [Source: Alpha Vantage]
            """,
        )
        parser.add_argument(
            "-l",
            "--limit",
            action="store",
            dest="limit",
            type=check_positive,
            default=5,
            help="Number of latest years/quarters.",
        )
        parser.add_argument(
            "-q",
            "--quarter",
            action="store_true",
            default=False,
            dest="b_quarter",
            help="Quarter fundamental data flag.",
        )
        parser.add_argument(
            "-r",
            "--ratios",
            action="store_true",
            default=False,
            dest="ratios",
            help="Shows percentage change of values.",
        )
        parser.add_argument(
            "-p",
            "--plot",
            action="store",
            nargs="+",
            type=str,
            default=None,
            dest="plot",
            help="Rows to plot. (-1 represents invalid data)",
        )
        ns_parser = self.parse_known_args_and_warn(
            parser,
            other_args,
            export_allowed=EXPORT_ONLY_RAW_DATA_ALLOWED,
        )
        if ns_parser:
            # TODO: Switch to actually getting data
            if ns_parser.source == "YahooFinance" and ns_parser.b_quarter:
                text = "Quarterly data currently unavailable for yfinance"
                console.print(f"[red]{text}, showing yearly.[/red]\n")
            if ns_parser.source == "AlphaVantage":
                av_view.display_cash_flow(
                    symbol=self.ticker,
                    limit=ns_parser.limit,
                    quarterly=ns_parser.b_quarter,
                    ratios=ns_parser.ratios,
                    plot=ns_parser.plot,
                    export=ns_parser.export,
                )
            elif ns_parser.source == "FinancialModelingPrep":
                fmp_view.display_cash_flow(
                    symbol=self.ticker,
                    limit=ns_parser.limit,
                    quarterly=ns_parser.b_quarter,
                    ratios=ns_parser.ratios,
                    plot=ns_parser.plot,
                    export=ns_parser.export,
                )
            elif ns_parser.source == "Polygon":
                polygon_view.display_fundamentals(
                    symbol=self.ticker,
                    statement="cash",
                    limit=ns_parser.limit,
                    quarterly=ns_parser.b_quarter,
                    ratios=ns_parser.ratios,
                    plot=ns_parser.plot,
                    export=ns_parser.export,
                )
            elif ns_parser.source == "YahooFinance":
                yahoo_finance_view.display_fundamentals(
                    symbol=self.ticker,
                    statement="cash-flow",
                    ratios=ns_parser.ratios,
                    plot=ns_parser.plot,
                    export=ns_parser.export,
                )

    @log_start_end(log=logger)
    def call_earnings(self, other_args: List[str]):
        """Process earnings command."""
        parser = argparse.ArgumentParser(
            add_help=False,
            formatter_class=argparse.ArgumentDefaultsHelpFormatter,
            prog="earnings",
            description="""
                Print earnings dates and reported EPS of the company. The following fields are
                expected: Fiscal Date Ending and Reported EPS. [Source: Alpha Vantage]
            """,
        )
        parser.add_argument(
            "-q",
            "--quarter",
            action="store_true",
            default=False,
            dest="b_quarter",
            help="Quarter fundamental data flag.",
        )
        parser.add_argument(
            "-l",
            "--limit",
            action="store",
            dest="limit",
            type=check_positive,
            default=5,
            help="Number of latest info",
        )
        ns_parser = self.parse_known_args_and_warn(
            parser,
            other_args,
            EXPORT_ONLY_RAW_DATA_ALLOWED,
        )
        if ns_parser:
            if ns_parser.source == "av":
                av_view.display_earnings(
                    symbol=self.ticker,
                    limit=ns_parser.limit,
                    quarterly=ns_parser.b_quarter,
                    export=ns_parser.export,
                )
            elif ns_parser.source == "yf":
                yahoo_finance_view.display_earnings(
                    symbol=self.ticker, limit=ns_parser.limit, export=ns_parser.export
                )
            else:
                pass

    @log_start_end(log=logger)
    def call_fraud(self, other_args: List[str]):
        """Process fraud command."""
        parser = argparse.ArgumentParser(
            add_help=False,
            formatter_class=argparse.RawTextHelpFormatter,
            prog="fraud",
            description=(
                "M-score:\n------------------------------------------------\n"
                "The Beneish model is a statistical model that uses financial ratios calculated with"
                " accounting data of a specific company in order to check if it is likely (high"
                " probability) that the reported earnings of the company have been manipulated."
                " A score of -5 to -2.22 indicated a low chance of fraud, a score of -2.22 to -1.78"
                " indicates a moderate change of fraud, and a score above -1.78 indicated a high"
                " chance of fraud.[Source: Wikipedia]\n\nDSRI:\nDays Sales in Receivables Index"
                " gauges whether receivables and revenue are out of balance, a large number is"
                " expected to be associated with a higher likelihood that revenues and earnings are"
                " overstated.\n\nGMI:\nGross Margin Index shows if gross margins are deteriorating."
                " Research suggests that firms with worsening gross margin are more likely to engage"
                " in earnings management, therefore there should be a positive correlation between"
                " GMI and probability of earnings management.\n\nAQI:\nAsset Quality Index measures"
                " the proportion of assets where potential benefit is less certain. A positive"
                " relation between AQI and earnings manipulation is expected.\n\nSGI:\nSales Growth"
                " Index shows the amount of growth companies are having. Higher growth companies are"
                " more likely to commit fraud so there should be a positive relation between SGI and"
                " earnings management.\n\nDEPI:\nDepreciation Index is the ratio for the rate of"
                " depreciation. A DEPI greater than 1 shows that the depreciation rate has slowed and"
                " is positively correlated with earnings management.\n\nSGAI:\nSales General and"
                " Administrative Expenses Index measures the change in SG&A over sales. There should"
                " be a positive relationship between SGAI and earnings management.\n\nLVGI:\nLeverage"
                " Index represents change in leverage. A LVGI greater than one indicates a lower"
                " change of fraud.\n\nTATA: \nTotal Accruals to Total Assets is a proxy for the"
                " extent that cash underlies earnings. A higher number is associated with a higher"
                " likelihood of manipulation.\n\n\n"
                "Z-score:\n------------------------------------------------\n"
                "The Zmijewski Score is a bankruptcy model used to predict a firm's bankruptcy in two"
                " years. The ratio uses in the Zmijewski score were determined by probit analysis ("
                "think of probit as probability unit). In this case, scores less than .5 represent a"
                " higher probability of default. One of the criticisms that Zmijewski made was that"
                " other bankruptcy scoring models oversampled distressed firms and favored situations"
                " with more complete data.[Source: YCharts]"
                "\n\nMcKee-score:\n------------------------------------------------\n"
                "The McKee Score is a bankruptcy model used to predict a firm's bankruptcy in one year"
                "It looks at a company's size, profitability, and liquidity to determine the probability."
                "This model is 80% accurate in predicting bankruptcy."
            ),
        )
        parser.add_argument(
            "-e",
            "--explanation",
            action="store_true",
            dest="exp",
            default=False,
            help="Shows an explanation for the metrics",
        )
        parser.add_argument(
            "-d",
            "--detail",
            action="store_true",
            dest="detail",
            default=False,
            help="Shows the details for calculating the mscore",
        )
        ns_parser = self.parse_known_args_and_warn(
            parser, other_args, EXPORT_ONLY_RAW_DATA_ALLOWED
        )
        if ns_parser:
            av_view.display_fraud(
                symbol=self.ticker,
                export=ns_parser.export,
                detail=ns_parser.detail,
            )

    @log_start_end(log=logger)
    def call_dupont(self, other_args: List[str]):
        """Process dupont command."""
        parser = argparse.ArgumentParser(
            add_help=False,
            formatter_class=argparse.RawTextHelpFormatter,
            prog="dupont",
            description="The extended dupont deconstructs return on equity to allow investors to understand it better",
        )
        parser.add_argument(
            "--raw",
            action="store_true",
            default=False,
            dest="raw",
            help="Print raw data.",
        )
        ns_parser = self.parse_known_args_and_warn(
            parser, other_args, EXPORT_ONLY_RAW_DATA_ALLOWED
        )
        if ns_parser:
            av_view.display_dupont(
                self.ticker, raw=ns_parser.raw, export=ns_parser.export
            )

    @log_start_end(log=logger)
    def call_dcf(self, other_args: List[str]):
        """Process dcf command."""
        parser = argparse.ArgumentParser(
            add_help=False,
            formatter_class=argparse.ArgumentDefaultsHelpFormatter,
            prog="dcf",
            description="""
                A discounted cash flow statement looks to analyze the value of a company. To do
                this we need to predict the future cash flows and then determine how much those
                cash flows are worth to us today.\n\n

                We predict the future expected cash flows by predicting what the financial
                statements will look like in the future, and then using this to determine the
                cash the company will have in the future. This cash is paid to share holders.
                We use linear regression to predict the future financial statements.\n\n

                Once we have our predicted financial statements we need to determine how much the
                cash flows are worth today. This is done with a discount factor. Our DCF allows
                users to choose between Fama French and CAPM for the factor. This allows us
                to calculate the present value of the future cash flows.\n\n

                The present value of all of these cash payments is the companies' value. Dividing
                this value by the number of shares outstanding allows us to calculate the value of
                each share in a company.\n\n
                """,
        )
        parser.add_argument(
            "-a",
            "--audit",
            action="store_true",
            dest="audit",
            default=False,
            help="Generates a tie-out for financial statement information pulled from online.",
        )
        parser.add_argument(
            "--no-ratios",
            action="store_false",
            dest="ratios",
            default=True,
            help="Removes ratios from DCF.",
        )
        parser.add_argument(
            "--no-filter",
            action="store_true",
            dest="ratios",
            default=False,
            help="Allow similar companies of any market cap to be shown.",
        )
        parser.add_argument(
            "-p" "--prediction",
            type=int,
            dest="prediction",
            default=10,
            help="Number of years to predict before using terminal value.",
        )
        parser.add_argument(
            "-s" "--similar",
            type=int,
            dest="similar",
            default=6,
            help="Number of similar companies to generate ratios for.",
        )
        parser.add_argument(
            "-g",
            "--growth",
            action="store_true",
            dest="growth",
            default=False,
            help="Whether to replace a linear regression estimate with a growth estimate.",
        )
        ns_parser = self.parse_known_args_and_warn(
            parser, other_args, EXPORT_ONLY_RAW_DATA_ALLOWED
        )

        if ns_parser:
            dcf = dcf_view.CreateExcelFA(
                symbol=self.ticker,
                audit=ns_parser.audit,
                ratios=ns_parser.ratios,
                len_pred=ns_parser.prediction,
                max_similars=ns_parser.similar,
                growth=ns_parser.growth,
            )
            dcf.create_workbook()

    @log_start_end(log=logger)
    def call_dcfc(self, other_args: List[str]):
        """Process dcfc command"""
        parser = argparse.ArgumentParser(
            add_help=False,
            formatter_class=argparse.ArgumentDefaultsHelpFormatter,
            prog="dcfc",
            description="""
                    Prints the discounted cash flow of a company over time including the DCF of today. The
                    following fields are expected: DCF, Stock price, and Date. [Source: Financial Modeling
                    Prep]
                """,
        )
        parser.add_argument(
            "-l",
            "--limit",
            action="store",
            dest="limit",
            type=check_positive,
            default=5,
            help="Limit of latest years/quarters.",
        )
        parser.add_argument(
            "-q",
            "--quarter",
            action="store_true",
            default=False,
            dest="b_quarter",
            help="Quarter fundamental data flag.",
        )
        ns_parser = self.parse_known_args_and_warn(
            parser, other_args, export_allowed=EXPORT_ONLY_RAW_DATA_ALLOWED
        )
        if ns_parser:
            fmp_view.display_discounted_cash_flow(
                symbol=self.ticker,
                limit=ns_parser.limit,
                quarterly=ns_parser.b_quarter,
                export=ns_parser.export,
            )

    @log_start_end(log=logger)
    def call_warnings(self, other_args: List[str]):
        """Process warnings command."""
        parser = argparse.ArgumentParser(
            add_help=False,
            prog="warnings",
            description="""
                Sean Seah warnings. Check: Consistent historical earnings per share;
                Consistently high return on equity; Consistently high return on assets; 5x Net
                Income > Long-Term Debt; and Interest coverage ratio more than 3. See
                https://www.drwealth.com/gone-fishing-with-buffett-by-sean-seah/comment-page-1/
                [Source: Market Watch]
            """,
        )
        parser.add_argument(
            "-d",
            "--debug",
            action="store_true",
            default=False,
            dest="b_debug",
            help="print insights into warnings calculation.",
        )
        ns_parser = self.parse_known_args_and_warn(
            parser, other_args, EXPORT_ONLY_RAW_DATA_ALLOWED
        )
        if ns_parser:
            market_watch_view.display_sean_seah_warnings(
                symbol=self.ticker, debug=ns_parser.b_debug
            )

    @log_start_end(log=logger)
    def key_metrics_explained(self, other_args: List[str]):
        """Key metrics explained."""
        parser = argparse.ArgumentParser(
            add_help=False,
            formatter_class=argparse.ArgumentDefaultsHelpFormatter,
            prog="info",
            description="""
                Provides information about main key metrics. Namely: EBITDA,
                EPS, P/E, PEG, FCF, P/B, ROE, DPR, P/S, Dividend Yield Ratio, D/E, and Beta.
            """,
        )
        ns_parser = self.parse_known_args_and_warn(
            parser, other_args, EXPORT_ONLY_RAW_DATA_ALLOWED
        )
        if ns_parser:
            filepath = "fundamental_analysis/key_metrics_explained.txt"
            with open(filepath) as fp:
                line = fp.readline()
                while line:
                    console.print(f"{line.strip()}")
                    line = fp.readline()
                console.print("")<|MERGE_RESOLUTION|>--- conflicted
+++ resolved
@@ -122,7 +122,6 @@
         mt.add_raw("\n")
         mt.add_param("_ticker", self.ticker.upper())
         mt.add_raw("\n")
-<<<<<<< HEAD
         mt.add_cmd("income")
         mt.add_cmd("balance")
         mt.add_cmd("cash")
@@ -153,38 +152,6 @@
         mt.add_cmd("earnings")
         mt.add_cmd("fraud")
         mt.add_cmd("dupont")
-=======
-        mt.add_cmd("data", "Finviz")
-        mt.add_cmd("mgmt", "Business Insider")
-        mt.add_cmd("analysis", "Elect")
-        mt.add_cmd("score", "FMP")
-        mt.add_cmd("profile", "FMP")
-        mt.add_cmd("quote", "FMP")
-        mt.add_cmd("enterprise", "FMP")
-        mt.add_cmd("metrics", "FMP")
-        mt.add_cmd("ratios", "FMP")
-        mt.add_cmd("growth", "FMP")
-        mt.add_cmd("warnings", "Market Watch")
-        mt.add_cmd("dcf", "Stockanalysis")
-        mt.add_cmd("dcfc", "FMP")
-        mt.add_cmd("info", "Yahoo Finance")
-        mt.add_cmd("mktcap", "Yahoo Finance")
-        mt.add_cmd("shrs", "Yahoo Finance", not self.suffix)
-        mt.add_cmd("sust", "Yahoo Finance", not self.suffix)
-        mt.add_cmd("cal", "Yahoo Finance", not self.suffix)
-        mt.add_cmd("divs", "Yahoo Finance", not self.suffix)
-        mt.add_cmd("splits", "Yahoo Finance", not self.suffix)
-        mt.add_cmd("web", "Yahoo Finance", not self.suffix)
-        mt.add_cmd("hq", "Yahoo Finance", not self.suffix)
-        mt.add_cmd("income", "Alpha Vantage / Polygon / Yahoo Finance / FMP")
-        mt.add_cmd("balance", "Alpha Vantage / Polygon / Yahoo Finance / FMP")
-        mt.add_cmd("overview", "Alpha Vantage")
-        mt.add_cmd("key", "Alpha Vantage")
-        mt.add_cmd("cash", "Alpha Vantage / Yahoo Finance / FMP")
-        mt.add_cmd("earnings", "Alpha Vantage / Yahoo Finance")
-        mt.add_cmd("fraud", "Alpha Vantage")
-        mt.add_cmd("dupont", "Alpha Vantage")
->>>>>>> bd592702
         console.print(text=mt.menu_text, menu="Stocks - Fundamental Analysis")
 
     def custom_reset(self):
@@ -1129,14 +1096,14 @@
             EXPORT_ONLY_RAW_DATA_ALLOWED,
         )
         if ns_parser:
-            if ns_parser.source == "av":
+            if ns_parser.source == "AlphaVantage":
                 av_view.display_earnings(
                     symbol=self.ticker,
                     limit=ns_parser.limit,
                     quarterly=ns_parser.b_quarter,
                     export=ns_parser.export,
                 )
-            elif ns_parser.source == "yf":
+            elif ns_parser.source == "YahooFinance":
                 yahoo_finance_view.display_earnings(
                     symbol=self.ticker, limit=ns_parser.limit, export=ns_parser.export
                 )
