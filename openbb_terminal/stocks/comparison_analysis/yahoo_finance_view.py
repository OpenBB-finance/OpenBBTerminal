""" Comparison Analysis Yahoo Finance View """
__docformat__ = "numpy"

import logging
import os
from datetime import datetime, timedelta
from typing import List, Optional, Tuple, Union

import numpy as np
import pandas as pd
from sklearn.preprocessing import MinMaxScaler

<<<<<<< HEAD
=======
from openbb_terminal import OpenBBFigure
>>>>>>> 2a880524
from openbb_terminal.config_terminal import theme
from openbb_terminal.core.session.current_user import get_current_user
from openbb_terminal.decorators import log_start_end
from openbb_terminal.helper_funcs import export_data, print_rich_table
from openbb_terminal.stocks.comparison_analysis import yahoo_finance_model

logger = logging.getLogger(__name__)

# pylint: disable=too-many-arguments


d_candle_types = {
    "o": "Open",
    "h": "High",
    "l": "Low",
    "c": "Close",
    "a": "Adj Close",
    "v": "Volume",
    "r": "Returns",
}


@log_start_end(log=logger)
def display_historical(
    similar: List[str],
    start_date: Optional[str] = None,
    end_date: Optional[str] = None,
    candle_type: str = "a",
    normalize: bool = True,
    export: str = "",
    sheet_name: Optional[str] = None,
    external_axes: bool = False,
) -> Union[OpenBBFigure, None]:
    """Display historical stock prices. [Source: Yahoo Finance]

    Parameters
    ----------
    similar: List[str]
        List of similar tickers.
        Comparable companies can be accessed through
        finnhub_peers(), finviz_peers(), polygon_peers().
    start_date: Optional[str], optional
        Initial date (e.g., 2021-10-01). Defaults to 1 year back
    end_date: Optional[str], optional
        End date (e.g., 2023-01-01)
    candle_type: str, optional
        OHLCA column to use or R to use daily returns calculated from Adjusted Close, by default "a" for Adjusted Close
    normalize: bool, optional
        Boolean to normalize all stock prices using MinMax defaults True
    export: str, optional
        Format to export historical prices, by default ""
    external_axes: bool, optional
        Whether to return the figure object or not, by default False
    """
    df_similar = yahoo_finance_model.get_historical(
        similar, start_date, end_date, candle_type
    )

    # This puts everything on 0-1 scale for visualizing
    if normalize:
        mm_scale = MinMaxScaler()
        df_similar = pd.DataFrame(
            mm_scale.fit_transform(df_similar),
            columns=df_similar.columns,
            index=df_similar.index,
        )

<<<<<<< HEAD
    # This plot has 1 axis
    if not external_axes:
        _, ax = plt.subplots(
            figsize=plot_autoscale(), dpi=get_current_user().preferences.PLOT_DPI
        )
    elif is_valid_axes_count(external_axes, 1):
        (ax,) = external_axes
    else:
        return

    companies_names = df_similar.columns.to_list()
    ax.plot(df_similar, label=companies_names)
    ax.set_title("Historical price of similar companies")
    ax.set_ylabel(f"{['','Normalized'][normalize]} Share Price {['($)',''][normalize]}")
    # ensures that the historical data starts from same datapoint
    ax.set_xlim([df_similar.index[0], df_similar.index[-1]])
    ax.legend()
    theme.style_primary_axis(ax)

    if not external_axes:
        theme.visualize_output()
=======
    fig = OpenBBFigure(
        yaxis_title=f"{['','Normalized'][normalize]} Share Price {['($)',''][normalize]}"
    )
    fig.set_title("Historical price of similar companies")

    for ticker in df_similar.columns:
        fig.add_scatter(
            x=df_similar.index,
            y=df_similar[ticker],
            name=ticker,
        )
>>>>>>> 2a880524

    export_data(
        export,
        os.path.dirname(os.path.abspath(__file__)),
        "historical",
        df_similar,
        sheet_name,
        fig,
    )

    return fig.show(external=external_axes)


@log_start_end(log=logger)
def display_volume(
    similar: List[str],
    start_date: Optional[str] = None,
    end_date: Optional[str] = None,
    export: str = "",
    sheet_name: Optional[str] = None,
    external_axes: bool = False,
) -> Union[OpenBBFigure, None]:
    """Display stock volume. [Source: Yahoo Finance]

    Parameters
    ----------
    similar : List[str]
        List of similar tickers.
        Comparable companies can be accessed through
        finnhub_peers(), finviz_peers(), polygon_peers().
    start_date : Optional[str], optional
        Initial date (e.g., 2021-10-01). Defaults to 1 year back
    end_date : Optional[str], optional
        End date (e.g., 2023-01-01). Defaults to today
    export : str, optional
        Format to export historical prices, by default ""
    external_axes : bool, optional
        Whether to return the figure object or not, by default False
    """
    df_similar = yahoo_finance_model.get_volume(similar, start_date, end_date)

<<<<<<< HEAD
    # This plot has 1 axis
    if not external_axes:
        _, ax = plt.subplots(
            figsize=plot_autoscale(), dpi=get_current_user().preferences.PLOT_DPI
        )
    elif is_valid_axes_count(external_axes, 1):
        (ax,) = external_axes
    else:
        return

    df_similar = df_similar.div(1_000_000)
    companies_names = df_similar.columns.to_list()

    ax.plot(df_similar, label=companies_names)
    ax.set_title("Historical volume of similar companies")
    ax.set_ylabel("Volume [M]")
    # ensures that the historical data starts from same datapoint
    ax.set_xlim([df_similar.index[0], df_similar.index[-1]])

    ax.legend()
    theme.style_primary_axis(ax)

    if not external_axes:
        theme.visualize_output()
=======
    fig = OpenBBFigure(yaxis_title="Volume").set_title(
        "Historical volume of similar companies"
    )
    for ticker in df_similar.columns:
        fig.add_scatter(
            x=df_similar.index,
            y=df_similar[ticker],
            name=ticker,
        )
>>>>>>> 2a880524

    export_data(
        export,
        os.path.dirname(os.path.abspath(__file__)),
        "volume",
        df_similar,
        sheet_name,
        fig,
    )

    return fig.show(external=external_axes)


@log_start_end(log=logger)
def display_correlation(
    similar: List[str],
    start_date: Optional[str] = None,
    end_date: Optional[str] = None,
    candle_type: str = "a",
    display_full_matrix: bool = False,
    raw: bool = False,
    external_axes: bool = False,
    export: str = "",
    sheet_name: Optional[str] = None,
) -> Union[OpenBBFigure, None]:
    """
    Correlation heatmap based on historical price comparison
    between similar companies. [Source: Yahoo Finance]

    Parameters
    ----------
    similar : List[str]
        List of similar tickers.
        Comparable companies can be accessed through
        finnhub_peers(), finviz_peers(), polygon_peers().
    start_date : Optional[str], optional
        Initial date (e.g., 2021-10-01). Defaults to 1 year back
    end_date : Optional[str], optional
        End date (e.g., 2023-01-01)
    candle_type : str, optional
        OHLCA column to use for candles or R for returns, by default "a" for Adjusted Close
    display_full_matrix : bool, optional
        Optionally display all values in the matrix, rather than masking off half, by default False
    raw: bool, optional
        Whether to display raw data
    external_axes : bool, optional
        Whether to return the figure object or not, by default False
    export : str, optional
        Format to export correlation prices, by default ""
    """

    if start_date is None:
        start_date = (datetime.now() - timedelta(days=366)).strftime("%Y-%m-%d")

    correlations, df_similar = yahoo_finance_model.get_correlation(
        similar, start_date, end_date, candle_type
    )

    df_corr = correlations
    if not display_full_matrix:
        mask = np.zeros((df_similar.shape[1], df_similar.shape[1]), dtype=bool)
        mask[np.triu_indices(len(mask))] = True
<<<<<<< HEAD

    # This plot has 1 axis
    if not external_axes:
        _, ax = plt.subplots(
            figsize=plot_autoscale(), dpi=get_current_user().preferences.PLOT_DPI
        )
    elif is_valid_axes_count(external_axes, 1):
        (ax,) = external_axes
    else:
        return
=======
        df_corr = correlations.mask(mask)

    df_corr.fillna("", inplace=True)

    fig = OpenBBFigure()
    fig.set_title(f"Correlation Heatmap of similar companies from {start_date}")
    fig.add_heatmap(
        x=df_corr.columns,
        y=df_corr.index,
        z=df_corr.values.tolist(),
        zmin=-1,
        zmax=1,
        hoverongaps=False,
        showscale=True,
        colorscale="RdYlGn",
        text=df_corr.to_numpy(),
        textfont=dict(color="black"),
        texttemplate="%{text:.2f}",
        colorbar=dict(
            thickness=10,
            thicknessmode="pixels",
            x=1.2,
            y=1,
            xanchor="right",
            yanchor="top",
            xpad=10,
        ),
        xgap=1,
        ygap=1,
    )
    fig.update_layout(
        margin=dict(l=0, r=120, t=0, b=0), yaxis=dict(autorange="reversed")
    )
>>>>>>> 2a880524

    if raw:
        print_rich_table(
            correlations,
            headers=[x.title().upper() for x in correlations.columns],
            show_index=True,
            export=bool(export),
        )

    export_data(
        export,
        os.path.dirname(os.path.abspath(__file__)),
        "hcorr",
        df_similar,
        sheet_name,
        fig,
    )

    return fig.show(external=external_axes)


@log_start_end(log=logger)
def display_sp500_comps_tsne(
    symbol: str,
    lr: int = 200,
    no_plot: bool = False,
    limit: int = 10,
    external_axes: bool = False,
) -> Union[List[str], Tuple[List[str], Optional[OpenBBFigure]]]:
    """Runs TSNE on SP500 tickers (along with ticker if not in SP500).
    TSNE is a method of visualing higher dimensional data
    https://scikit-learn.org/stable/modules/generated/sklearn.manifold.TSNE.html
    Note that the TSNE numbers are meaningless and will be arbitrary if run again.

    Parameters
    ----------
    symbol: str
        Ticker to get comparisons to
    lr: int
        Learning rate for TSNE
    no_plot: bool
        Flag to hold off on plotting
    limit: int
        Number of tickers to return
    external_axes : bool, optional
        Whether to return the figure object or not, by default False

    Returns
    -------
    List[str]
        List of the 10 closest stocks due to TSNE
    """
    data = yahoo_finance_model.get_sp500_comps_tsne(symbol=symbol, lr=lr)

    top_n = data.iloc[1 : (limit + 1)]
    top_n_name = top_n.index.to_list()

    if not no_plot:
<<<<<<< HEAD
        # This plot has 1 axis
        if not external_axes:
            _, ax = plt.subplots(
                figsize=plot_autoscale(), dpi=get_current_user().preferences.PLOT_DPI
            )
        elif is_valid_axes_count(external_axes, 1):
            (ax,) = external_axes
        else:
            return []
=======
        fig = OpenBBFigure(xaxis_title="Dimension 1", yaxis_title="Dimension 2")
        fig.set_title(
            f"Top 100 closest stocks on S&P500 to {symbol} using TSNE algorithm"
        )
>>>>>>> 2a880524

        top_100 = data[(limit + 1) : 101]
        symbol_df = data[data.index == symbol]

        fig.add_scatter(
            x=top_n.X,
            y=top_n.Y,
            text=top_n.index,
            textfont=dict(color=theme.up_color),
            textposition="top center",
            texttemplate="%{text}",
            mode="markers+text",
            marker=dict(size=10, color=theme.up_color),
            name=f"Top {limit} closest tickers",
        )
        fig.add_scatter(
            x=top_100.X,
            y=top_100.Y,
            text=top_100.index,
            textfont=dict(color="grey"),
            textposition="top center",
            texttemplate="%{text}",
            mode="markers+text",
            marker=dict(size=10, color="grey"),
            name="Top 100 closest tickers",
        )

        fig.add_scatter(
            x=symbol_df.X,
            y=symbol_df.Y,
            mode="markers+text",
            name=symbol,
            text=symbol_df.index,
            textfont=dict(color=theme.down_color),
            textposition="top center",
            texttemplate="%{text}",
            marker=dict(size=12, color=theme.down_color),
        )
        if external_axes:
            return top_n_name, fig.show(external=external_axes)

        fig.show()

    return top_n_name<|MERGE_RESOLUTION|>--- conflicted
+++ resolved
@@ -10,10 +10,7 @@
 import pandas as pd
 from sklearn.preprocessing import MinMaxScaler
 
-<<<<<<< HEAD
-=======
 from openbb_terminal import OpenBBFigure
->>>>>>> 2a880524
 from openbb_terminal.config_terminal import theme
 from openbb_terminal.core.session.current_user import get_current_user
 from openbb_terminal.decorators import log_start_end
@@ -81,29 +78,6 @@
             index=df_similar.index,
         )
 
-<<<<<<< HEAD
-    # This plot has 1 axis
-    if not external_axes:
-        _, ax = plt.subplots(
-            figsize=plot_autoscale(), dpi=get_current_user().preferences.PLOT_DPI
-        )
-    elif is_valid_axes_count(external_axes, 1):
-        (ax,) = external_axes
-    else:
-        return
-
-    companies_names = df_similar.columns.to_list()
-    ax.plot(df_similar, label=companies_names)
-    ax.set_title("Historical price of similar companies")
-    ax.set_ylabel(f"{['','Normalized'][normalize]} Share Price {['($)',''][normalize]}")
-    # ensures that the historical data starts from same datapoint
-    ax.set_xlim([df_similar.index[0], df_similar.index[-1]])
-    ax.legend()
-    theme.style_primary_axis(ax)
-
-    if not external_axes:
-        theme.visualize_output()
-=======
     fig = OpenBBFigure(
         yaxis_title=f"{['','Normalized'][normalize]} Share Price {['($)',''][normalize]}"
     )
@@ -115,7 +89,6 @@
             y=df_similar[ticker],
             name=ticker,
         )
->>>>>>> 2a880524
 
     export_data(
         export,
@@ -157,32 +130,6 @@
     """
     df_similar = yahoo_finance_model.get_volume(similar, start_date, end_date)
 
-<<<<<<< HEAD
-    # This plot has 1 axis
-    if not external_axes:
-        _, ax = plt.subplots(
-            figsize=plot_autoscale(), dpi=get_current_user().preferences.PLOT_DPI
-        )
-    elif is_valid_axes_count(external_axes, 1):
-        (ax,) = external_axes
-    else:
-        return
-
-    df_similar = df_similar.div(1_000_000)
-    companies_names = df_similar.columns.to_list()
-
-    ax.plot(df_similar, label=companies_names)
-    ax.set_title("Historical volume of similar companies")
-    ax.set_ylabel("Volume [M]")
-    # ensures that the historical data starts from same datapoint
-    ax.set_xlim([df_similar.index[0], df_similar.index[-1]])
-
-    ax.legend()
-    theme.style_primary_axis(ax)
-
-    if not external_axes:
-        theme.visualize_output()
-=======
     fig = OpenBBFigure(yaxis_title="Volume").set_title(
         "Historical volume of similar companies"
     )
@@ -192,7 +139,6 @@
             y=df_similar[ticker],
             name=ticker,
         )
->>>>>>> 2a880524
 
     export_data(
         export,
@@ -255,18 +201,6 @@
     if not display_full_matrix:
         mask = np.zeros((df_similar.shape[1], df_similar.shape[1]), dtype=bool)
         mask[np.triu_indices(len(mask))] = True
-<<<<<<< HEAD
-
-    # This plot has 1 axis
-    if not external_axes:
-        _, ax = plt.subplots(
-            figsize=plot_autoscale(), dpi=get_current_user().preferences.PLOT_DPI
-        )
-    elif is_valid_axes_count(external_axes, 1):
-        (ax,) = external_axes
-    else:
-        return
-=======
         df_corr = correlations.mask(mask)
 
     df_corr.fillna("", inplace=True)
@@ -300,7 +234,6 @@
     fig.update_layout(
         margin=dict(l=0, r=120, t=0, b=0), yaxis=dict(autorange="reversed")
     )
->>>>>>> 2a880524
 
     if raw:
         print_rich_table(
@@ -359,22 +292,10 @@
     top_n_name = top_n.index.to_list()
 
     if not no_plot:
-<<<<<<< HEAD
-        # This plot has 1 axis
-        if not external_axes:
-            _, ax = plt.subplots(
-                figsize=plot_autoscale(), dpi=get_current_user().preferences.PLOT_DPI
-            )
-        elif is_valid_axes_count(external_axes, 1):
-            (ax,) = external_axes
-        else:
-            return []
-=======
         fig = OpenBBFigure(xaxis_title="Dimension 1", yaxis_title="Dimension 2")
         fig.set_title(
             f"Top 100 closest stocks on S&P500 to {symbol} using TSNE algorithm"
         )
->>>>>>> 2a880524
 
         top_100 = data[(limit + 1) : 101]
         symbol_df = data[data.index == symbol]
