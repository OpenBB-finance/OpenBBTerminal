--- conflicted
+++ resolved
@@ -49,12 +49,8 @@
     candle_type: str = "a",
     normalize: bool = True,
     export: str = "",
-<<<<<<< HEAD
+    sheet_name: str = None,
     external_axes: bool = False,
-=======
-    sheet_name: str = None,
-    external_axes: Optional[List[plt.Axes]] = None,
->>>>>>> e28d12f3
 ):
     """Display historical stock prices. [Source: Yahoo Finance]
 
@@ -125,12 +121,8 @@
     start_date: Optional[str] = None,
     end_date: Optional[str] = None,
     export: str = "",
-<<<<<<< HEAD
+    sheet_name: str = None,
     external_axes: bool = False,
-=======
-    sheet_name: str = None,
-    external_axes: Optional[List[plt.Axes]] = None,
->>>>>>> e28d12f3
 ):
     """Display stock volume. [Source: Yahoo Finance]
 
