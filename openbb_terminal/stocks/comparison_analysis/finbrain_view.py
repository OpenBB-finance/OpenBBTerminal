""" Comparison Analysis FinBrain View """
__docformat__ = "numpy"

import logging
import os
from typing import List, Optional

import numpy as np
import pandas as pd
import seaborn as sns
from matplotlib import pyplot as plt
from pandas.plotting import register_matplotlib_converters

from openbb_terminal.config_plot import PLOT_DPI
from openbb_terminal.config_terminal import theme
from openbb_terminal.decorators import log_start_end
from openbb_terminal.helper_funcs import (
    export_data,
    is_valid_axes_count,
    plot_autoscale,
    print_rich_table,
)
from openbb_terminal.rich_config import console
from openbb_terminal.stocks.comparison_analysis import finbrain_model

logger = logging.getLogger(__name__)

register_matplotlib_converters()


@log_start_end(log=logger)
def display_sentiment_compare(
    similar: List[str],
    raw: bool = False,
    export: str = "",
<<<<<<< HEAD
    external_axes: bool = False,
=======
    sheet_name: str = None,
    external_axes: Optional[List[plt.Axes]] = None,
>>>>>>> e28d12f3
):
    """Display sentiment for all ticker. [Source: FinBrain].

    Parameters
    ----------
    similar : List[str]
        Similar companies to compare income with.
        Comparable companies can be accessed through
        finviz_peers(), finnhub_peers() or polygon_peers().
    raw : bool, optional
        Output raw values, by default False
    export : str, optional
        Format to export data
    external_axes : bool, optional
        Whether to return the figure object or not, by default False
    """
    df_sentiment = finbrain_model.get_sentiments(similar)
    if df_sentiment.empty:
        console.print("No sentiments found.")

    else:

        # This plot has 1 axis
        _, ax = plt.subplots(figsize=plot_autoscale(), dpi=PLOT_DPI)

        for idx, tick in enumerate(similar):
            offset = 2 * idx
            ax.axhline(y=offset, color="white", linestyle="--", lw=1)
            ax.axhline(y=offset + 1, color="white", linestyle="--", lw=1)

            senValues = np.array(pd.to_numeric(df_sentiment[tick].values))
            senNone = np.array(0 * len(df_sentiment))
            ax.fill_between(
                df_sentiment.index,
                pd.to_numeric(df_sentiment[tick].values) + offset,
                offset,
                where=(senValues < senNone),
                color=theme.down_color,
                interpolate=True,
            )

            ax.fill_between(
                df_sentiment.index,
                pd.to_numeric(df_sentiment[tick].values) + offset,
                offset,
                where=(senValues >= senNone),
                color=theme.up_color,
                interpolate=True,
            )

        ax.set_ylabel("Sentiment")

        ax.axhline(y=-1, color="white", linestyle="--", lw=1)
        ax.set_yticks(np.arange(len(similar)) * 2)
        ax.set_yticklabels(similar)
        ax.set_xlim(df_sentiment.index[0], df_sentiment.index[-1])
        ax.set_title(f"FinBrain's Sentiment Analysis since {df_sentiment.index[0]}")

        theme.style_primary_axis(ax)

        if not external_axes:
            theme.visualize_output()

        if raw:
            print_rich_table(
                df_sentiment,
                headers=list(df_sentiment.columns),
                title="Ticker Sentiment",
            )

        export_data(
            export,
            os.path.dirname(os.path.abspath(__file__)),
            "sentiment",
            df_sentiment,
            sheet_name,
        )


@log_start_end(log=logger)
def display_sentiment_correlation(
    similar: List[str],
    raw: bool = False,
    export: str = "",
<<<<<<< HEAD
    external_axes: bool = False,
=======
    sheet_name: str = None,
    external_axes: Optional[List[plt.Axes]] = None,
>>>>>>> e28d12f3
):
    """Plot correlation sentiments heatmap across similar companies. [Source: FinBrain].

    Parameters
    ----------
    similar : List[str]
        Similar companies to compare income with.
        Comparable companies can be accessed through
        finviz_peers(), finnhub_peers() or polygon_peers().
    raw : bool, optional
        Output raw values, by default False
    export : str, optional
        Format to export data
    external_axes : bool, optional
        Whether to return the figure object or not, by default False
    """
    corrs, df_sentiment = finbrain_model.get_sentiment_correlation(similar)

    if df_sentiment.empty:
        console.print("No sentiments found.")

    else:

        # This plot has 1 axis
        _, ax = plt.subplots(figsize=plot_autoscale(), dpi=PLOT_DPI)

        mask = np.zeros((len(similar), len(similar)), dtype=bool)
        mask[np.triu_indices(len(mask))] = True

        sns.heatmap(
            corrs,
            cbar_kws={"ticks": [-1.0, -0.5, 0.0, 0.5, 1.0]},
            cmap="RdYlGn",
            linewidths=1,
            annot=True,
            vmin=-1,
            vmax=1,
            mask=mask,
            ax=ax,
        )
        similar_string = ",".join(similar)
        ax.set_title(
            f"Sentiment correlation heatmap across \n{similar_string}", fontsize=11
        )

        if not external_axes:
            theme.visualize_output()

        if raw:
            print_rich_table(
                corrs,
                headers=list(corrs.columns),
                show_index=True,
                title="Correlation Sentiments",
            )

        export_data(
            export,
            os.path.dirname(os.path.abspath(__file__)),
            "scorr",
            corrs,
            sheet_name,
        )<|MERGE_RESOLUTION|>--- conflicted
+++ resolved
@@ -33,12 +33,8 @@
     similar: List[str],
     raw: bool = False,
     export: str = "",
-<<<<<<< HEAD
+    sheet_name: str = None,
     external_axes: bool = False,
-=======
-    sheet_name: str = None,
-    external_axes: Optional[List[plt.Axes]] = None,
->>>>>>> e28d12f3
 ):
     """Display sentiment for all ticker. [Source: FinBrain].
 
@@ -123,12 +119,8 @@
     similar: List[str],
     raw: bool = False,
     export: str = "",
-<<<<<<< HEAD
+    sheet_name: str = None,
     external_axes: bool = False,
-=======
-    sheet_name: str = None,
-    external_axes: Optional[List[plt.Axes]] = None,
->>>>>>> e28d12f3
 ):
     """Plot correlation sentiments heatmap across similar companies. [Source: FinBrain].
 
