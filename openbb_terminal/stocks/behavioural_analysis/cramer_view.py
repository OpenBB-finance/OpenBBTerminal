"""Cramer View"""
__docformat__ = "numpy"

import logging
import os
from datetime import datetime

import matplotlib.pyplot as plt
import yfinance
from matplotlib.dates import DateFormatter

import openbb_terminal.config_plot as cfp
from openbb_terminal.config_terminal import theme
from openbb_terminal.decorators import log_start_end
from openbb_terminal.helper_funcs import export_data, plot_autoscale, print_rich_table
from openbb_terminal.rich_config import console
from openbb_terminal.stocks.behavioural_analysis import cramer_model

logger = logging.getLogger(__name__)


@log_start_end(log=logger)
def display_cramer_daily(
    inverse: bool = True, export: str = "", sheet_name: str = None
):
    """Display Jim Cramer daily recommendations

    Parameters
    ----------
    inverse: bool
        Include inverse recommendation
    sheet_name: str
        Optionally specify the name of the sheet the data is exported to.
    export: str
        Format to export data
    """

    recs = cramer_model.get_cramer_daily(inverse)
    if recs.empty:
        console.print("[red]Error getting request.\n[/red]")
        return
    date = recs.Date[0]
    recs = recs.drop(columns=["Date"])

    if datetime.today().strftime("%m-%d") != datetime.strptime(
        date.replace("/", "-"), "%m-%d"
    ):
        console.print(
            """
        \n[yellow]Warning[/yellow]: We noticed Jim Crammer recommendation data has not been updated for a while, \
and we're investigating on finding a replacement.
        """,
        )

    print_rich_table(recs, title=f"Jim Cramer Recommendations for {date}")

    export_data(
        export,
        os.path.dirname(os.path.abspath(__file__)),
        "cramer",
        recs,
        sheet_name,
    )


@log_start_end(log=logger)
def display_cramer_ticker(
    symbol: str,
    raw: bool = False,
    export: str = "",
<<<<<<< HEAD
    external_axes: bool = False,
=======
    sheet_name: str = None,
    external_axes: Optional[List[plt.Axes]] = None,
>>>>>>> e28d12f3
):
    """Display ticker close with Cramer recommendations

    Parameters
    ----------
    symbol: str
        Stock ticker
    raw: bool
        Display raw data
    sheet_name: str
        Optionally specify the name of the sheet the data is exported to.
    export: str
        Format to export data
    external_axes: bool = False,
        External axes to plot on
    """

    df = cramer_model.get_cramer_ticker(symbol)
    if df.empty:
        console.print(f"No recommendations found for {symbol}.\n")
        return

    _, ax = plt.subplots(figsize=plot_autoscale(), dpi=cfp.PLOT_DPI)

    close_prices = yfinance.download(symbol, start="2022-01-01", progress=False)[
        "Adj Close"
    ]

    ax.plot(close_prices)
    color_map = {"Buy": theme.up_color, "Sell": theme.down_color}
    for name, group in df.groupby("Recommendation"):
        ax.scatter(group.Date, group.Price, color=color_map[name], s=150, label=name)

    ax.set_title(f"{symbol.upper()} Close With Cramer Recommendations")
    theme.style_primary_axis(ax)
    ax.legend(loc="best", scatterpoints=1)

    # Overwrite default dote formatting
    ax.xaxis.set_major_formatter(DateFormatter("%m/%d"))
    ax.set_xlabel("Date")

    if external_axes is None:
        theme.visualize_output()

    if raw:
        df["Date"] = df["Date"].apply(lambda x: x.strftime("%Y-%m-%d"))
        print_rich_table(df, title=f"Jim Cramer Recommendations for {symbol}")

    export_data(
        export,
        os.path.dirname(os.path.abspath(__file__)),
        df,
        "jctr",
        sheet_name,
    )<|MERGE_RESOLUTION|>--- conflicted
+++ resolved
@@ -68,12 +68,8 @@
     symbol: str,
     raw: bool = False,
     export: str = "",
-<<<<<<< HEAD
+    sheet_name: str = None,
     external_axes: bool = False,
-=======
-    sheet_name: str = None,
-    external_axes: Optional[List[plt.Axes]] = None,
->>>>>>> e28d12f3
 ):
     """Display ticker close with Cramer recommendations
 
