""" Finnhub View """
__docformat__ = "numpy"

import logging
import os
from typing import Optional, Union

import pandas as pd
import yfinance as yf

<<<<<<< HEAD
=======
from openbb_terminal import OpenBBFigure
>>>>>>> 2a880524
from openbb_terminal.config_terminal import theme
from openbb_terminal.core.session.current_user import get_current_user
from openbb_terminal.decorators import check_api_key, log_start_end
from openbb_terminal.helper_funcs import export_data
from openbb_terminal.stocks.behavioural_analysis import finnhub_model

logger = logging.getLogger(__name__)


@log_start_end(log=logger)
@check_api_key(["API_FINNHUB_KEY"])
def display_stock_price_headlines_sentiment(
    symbol: str,
    export: str = "",
    sheet_name: Optional[str] = None,
    external_axes: bool = False,
) -> Union[None, OpenBBFigure]:
    """Display stock price and headlines sentiment using VADER model over time. [Source: Finnhub]

    Parameters
    ----------
    symbol : str
        Ticker of company
    sheet_name: str
        Optionally specify the name of the sheet the data is exported to.
    export: str
        Format to export data
    external_axes : bool, optional
        Whether to return the figure object or not, by default False
    """
    sentiment = finnhub_model.get_headlines_sentiment(symbol)

    if not sentiment.empty:
        sentiment_data = [item for sublist in sentiment.values for item in sublist]

        df_stock: pd.DataFrame = yf.download(
            symbol,
            start=min(sentiment.index).to_pydatetime().date(),
            interval="15m",
            prepost=True,
            progress=False,
        )

        if not df_stock.empty:
<<<<<<< HEAD
            # This plot has 2 axes
            if external_axes is None:
                _, axes = plt.subplots(
                    figsize=plot_autoscale(),
                    dpi=get_current_user().preferences.PLOT_DPI,
                    nrows=2,
                    ncols=1,
                    sharex=True,
                    gridspec_kw={"height_ratios": [2, 1]},
                )
                (ax1, ax2) = axes
            elif is_valid_axes_count(external_axes, 2):
                (ax1, ax2) = external_axes
            else:
                return

            ax1.set_title(f"Headlines sentiment and {symbol} price")
            for uniquedate in np.unique(df_stock.index.date):
                ax1.plot(
                    df_stock[df_stock.index.date == uniquedate].index,
                    df_stock[df_stock.index.date == uniquedate]["Adj Close"].values,
                    c="#FCED00",
                )

            ax1.set_ylabel("Stock Price")
            theme.style_primary_axis(ax1)
            theme.style_primary_axis(ax2)

            ax2.plot(
                sentiment.index,
                pd.Series(sentiment_data)
=======
            fig = OpenBBFigure.create_subplots(2, 1, row_heights=[1, 0.5])

            fig.add_scatter(
                x=df_stock.index,
                y=df_stock["Adj Close"].values,
                name="Price",
                line_color="#FCED00",
                connectgaps=True,
                row=1,
                col=1,
                showlegend=False,
            )

            fig.add_scatter(
                x=sentiment.index,
                y=pd.Series(sentiment_data)
>>>>>>> 2a880524
                .rolling(window=5, min_periods=1)
                .mean()
                .values,
                name="Sentiment",
                connectgaps=True,
                row=2,
                col=1,
            )

            fig.add_bar(
                x=sentiment[sentiment.values >= 0].index,
                y=[
                    item
                    for sublist in sentiment[sentiment.values >= 0].values
                    for item in sublist
                ],
                name="Positive",
                marker=dict(color=theme.up_color, line=dict(color=theme.up_color)),
                row=2,
                col=1,
            )

            fig.add_bar(
                x=sentiment[sentiment.values < 0].index,
                y=[
                    item
                    for sublist in sentiment[sentiment.values < 0].values
                    for item in sublist
                ],
                name="Negative",
                marker=dict(color=theme.down_color, line=dict(color=theme.down_color)),
                row=2,
                col=1,
            )

            fig.update_layout(
                title=f"Headlines sentiment and {symbol} price",
                xaxis2_title="Date",
                yaxis_title="Stock Price",
                yaxis2_title="Headline Sentiment",
            )
            fig.bar_width = 5
            fig.hide_date_gaps(df_stock, 1, 1, prepost=True)

            export_data(
                export,
                os.path.dirname(os.path.abspath(__file__)),
                "snews",
                sentiment,
                sheet_name,
                fig,
            )

            return fig.show(external=external_axes)

    return None<|MERGE_RESOLUTION|>--- conflicted
+++ resolved
@@ -8,10 +8,7 @@
 import pandas as pd
 import yfinance as yf
 
-<<<<<<< HEAD
-=======
 from openbb_terminal import OpenBBFigure
->>>>>>> 2a880524
 from openbb_terminal.config_terminal import theme
 from openbb_terminal.core.session.current_user import get_current_user
 from openbb_terminal.decorators import check_api_key, log_start_end
@@ -56,39 +53,6 @@
         )
 
         if not df_stock.empty:
-<<<<<<< HEAD
-            # This plot has 2 axes
-            if external_axes is None:
-                _, axes = plt.subplots(
-                    figsize=plot_autoscale(),
-                    dpi=get_current_user().preferences.PLOT_DPI,
-                    nrows=2,
-                    ncols=1,
-                    sharex=True,
-                    gridspec_kw={"height_ratios": [2, 1]},
-                )
-                (ax1, ax2) = axes
-            elif is_valid_axes_count(external_axes, 2):
-                (ax1, ax2) = external_axes
-            else:
-                return
-
-            ax1.set_title(f"Headlines sentiment and {symbol} price")
-            for uniquedate in np.unique(df_stock.index.date):
-                ax1.plot(
-                    df_stock[df_stock.index.date == uniquedate].index,
-                    df_stock[df_stock.index.date == uniquedate]["Adj Close"].values,
-                    c="#FCED00",
-                )
-
-            ax1.set_ylabel("Stock Price")
-            theme.style_primary_axis(ax1)
-            theme.style_primary_axis(ax2)
-
-            ax2.plot(
-                sentiment.index,
-                pd.Series(sentiment_data)
-=======
             fig = OpenBBFigure.create_subplots(2, 1, row_heights=[1, 0.5])
 
             fig.add_scatter(
@@ -105,7 +69,6 @@
             fig.add_scatter(
                 x=sentiment.index,
                 y=pd.Series(sentiment_data)
->>>>>>> 2a880524
                 .rolling(window=5, min_periods=1)
                 .mean()
                 .values,
