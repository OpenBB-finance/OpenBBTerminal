""" Due Diligence Controller """
__docformat__ = "numpy"

import argparse
import logging
from typing import List

from pandas.core.frame import DataFrame
from prompt_toolkit.completion import NestedCompleter

from openbb_terminal import feature_flags as obbff
from openbb_terminal.decorators import log_start_end
from openbb_terminal.helper_funcs import (
    EXPORT_BOTH_RAW_DATA_AND_FIGURES,
    EXPORT_ONLY_RAW_DATA_ALLOWED,
    check_positive,
)
from openbb_terminal.menu import session
from openbb_terminal.parent_classes import StockBaseController
from openbb_terminal.rich_config import console, MenuText
from openbb_terminal.stocks import stocks_helper
from openbb_terminal.stocks.due_diligence import (
    ark_view,
    business_insider_view,
    csimarket_view,
    finnhub_view,
    finviz_view,
    fmp_view,
    marketwatch_view,
)

logger = logging.getLogger(__name__)


class DueDiligenceController(StockBaseController):
    """Due Diligence Controller class"""

    CHOICES_COMMANDS = [
        "load",
        "sec",
        "rating",
        "pt",
        "rot",
        "est",
        "analyst",
        "supplier",
        "customer",
        "arktrades",
    ]
    PATH = "/stocks/dd/"

    def __init__(
        self,
        ticker: str,
        start: str,
        interval: str,
        stock: DataFrame,
        queue: List[str] = None,
    ):
        """Constructor"""
        super().__init__(queue)

        self.ticker = ticker
        self.start = start
        self.interval = interval
        self.stock = stock

        if session and obbff.USE_PROMPT_TOOLKIT:
            choices: dict = {c: {} for c in self.controller_choices}
            choices["load"]["-i"] = {c: {} for c in stocks_helper.INTERVALS}
            choices["load"]["-s"] = {c: {} for c in stocks_helper.SOURCES}
            self.completer = NestedCompleter.from_nested_dict(choices)

    def print_help(self):
        """Print help"""
        mt = MenuText("stocks/dd/", 90)
        mt.add_cmd("load")
        mt.add_raw("\n")
        mt.add_param("_ticker", self.ticker.upper())
        mt.add_raw("\n")
        mt.add_cmd("analyst", "Finviz")
        mt.add_cmd("rating", "FMP")
        mt.add_cmd("rot", "Finnhub")
        mt.add_cmd("pt", "Business Insider")
        mt.add_cmd("est", "Business Insider")
        mt.add_cmd("sec", "Market Watch")
        mt.add_cmd("supplier", "Csimarket")
        mt.add_cmd("customer", "Csimarket")
        mt.add_cmd("arktrades", "Cathiesark")
        console.print(text=mt.menu_text, menu="Stocks - Due Diligence")

    def custom_reset(self) -> List[str]:
        """Class specific component of reset command"""
        if self.ticker:
            return ["stocks", f"load {self.ticker}", "dd"]
        return []

    @log_start_end(log=logger)
    def call_analyst(self, other_args: List[str]):
        """Process analyst command"""
        parser = argparse.ArgumentParser(
            add_help=False,
            prog="analyst",
            description="""
                Print analyst prices and ratings of the company. The following fields are expected:
                date, analyst, category, price from, price to, and rating. [Source: Finviz]
            """,
        )

        ns_parser = self.parse_known_args_and_warn(
            parser, other_args, EXPORT_ONLY_RAW_DATA_ALLOWED
        )
        if ns_parser:
            finviz_view.analyst(symbol=self.ticker, export=ns_parser.export)

    @log_start_end(log=logger)
    def call_pt(self, other_args: List[str]):
        """Process pt command"""
        parser = argparse.ArgumentParser(
            add_help=False,
            prog="pt",
            description="""Prints price target from analysts. [Source: Business Insider]""",
        )
        parser.add_argument(
            "--raw",
            action="store_true",
            dest="raw",
            help="Only output raw data",
        )
        parser.add_argument(
            "-l",
            "--limit",
            action="store",
            dest="limit",
            type=check_positive,
            default=10,
            help="Limit of latest price targets from analysts to print.",
        )

        if other_args and "-" not in other_args[0][0]:
            other_args.insert(0, "-l")
        ns_parser = self.parse_known_args_and_warn(
            parser, other_args, EXPORT_BOTH_RAW_DATA_AND_FIGURES
        )
        if ns_parser:
            business_insider_view.price_target_from_analysts(
<<<<<<< HEAD
                symbol=self.ticker,
                start_date=self.start,
                interval=self.interval,
                data=self.stock,
=======
                ticker=self.ticker,
                start_date=self.start,
                stock=self.stock,
>>>>>>> 7c82c276
                limit=ns_parser.limit,
                raw=ns_parser.raw,
                export=ns_parser.export,
            )

    @log_start_end(log=logger)
    def call_est(self, other_args: List[str]):
        """Process est command"""
        parser = argparse.ArgumentParser(
            add_help=False,
            prog="est",
            description="""Yearly estimates and quarter earnings/revenues.
            [Source: Business Insider]""",
        )

        ns_parser = self.parse_known_args_and_warn(
            parser, other_args, EXPORT_ONLY_RAW_DATA_ALLOWED
        )
        if ns_parser:
            business_insider_view.estimates(
                symbol=self.ticker,
                export=ns_parser.export,
            )

    @log_start_end(log=logger)
    def call_rot(self, other_args: List[str]):
        """Process rot command"""
        parser = argparse.ArgumentParser(
            add_help=False,
            prog="rot",
            description="""
                Rating over time (monthly). [Source: Finnhub]
            """,
        )
        parser.add_argument(
            "-l",
            "--limit",
            action="store",
            dest="limit",
            type=check_positive,
            default=10,
            help="Limit of last months",
        )
        parser.add_argument(
            "--raw",
            action="store_true",
            dest="raw",
            help="Only output raw data",
        )

        if other_args and "-" not in other_args[0][0]:
            other_args.insert(0, "-l")

        ns_parser = self.parse_known_args_and_warn(
            parser, other_args, EXPORT_BOTH_RAW_DATA_AND_FIGURES
        )
        if ns_parser:
            finnhub_view.rating_over_time(
<<<<<<< HEAD
                symbol=self.ticker,
=======
                ticker=self.ticker,
>>>>>>> 7c82c276
                limit=ns_parser.limit,
                raw=ns_parser.raw,
                export=ns_parser.export,
            )

    @log_start_end(log=logger)
    def call_rating(self, other_args: List[str]):
        """Process rating command"""
        parser = argparse.ArgumentParser(
            add_help=False,
            prog="rating",
            description="""
                Based on specific ratios, prints information whether the company
                is a (strong) buy, neutral or a (strong) sell. The following fields are expected:
                P/B, ROA, DCF, P/E, ROE, and D/E. [Source: Financial Modeling Prep]
            """,
        )
        parser.add_argument(
            "-l",
            "--limit",
            action="store",
            dest="limit",
            type=check_positive,
            default=10,
            help="limit of last days to display ratings",
        )

        if other_args and "-" not in other_args[0][0]:
            other_args.insert(0, "-l")

        ns_parser = self.parse_known_args_and_warn(
            parser, other_args, EXPORT_ONLY_RAW_DATA_ALLOWED
        )
        if ns_parser:
            fmp_view.rating(
<<<<<<< HEAD
                symbol=self.ticker,
=======
                ticker=self.ticker,
>>>>>>> 7c82c276
                limit=ns_parser.limit,
                export=ns_parser.export,
            )

    @log_start_end(log=logger)
    def call_sec(self, other_args: List[str]):
        """Process sec command"""
        parser = argparse.ArgumentParser(
            add_help=False,
            prog="sec",
            description="""
                Prints SEC filings of the company. The following fields are expected: Filing Date,
                Document Date, Type, Category, Amended, and Link. [Source: Market Watch]
            """,
        )
        parser.add_argument(
            "-l",
            "--limit",
            action="store",
            dest="limit",
            type=check_positive,
            default=5,
            help="number of latest SEC filings.",
        )

        if other_args and "-" not in other_args[0][0]:
            other_args.insert(0, "-l")

        ns_parser = self.parse_known_args_and_warn(
            parser, other_args, EXPORT_ONLY_RAW_DATA_ALLOWED
        )
        if ns_parser:
            marketwatch_view.sec_filings(
                symbol=self.ticker,
                limit=ns_parser.limit,
                export=ns_parser.export,
            )

    @log_start_end(log=logger)
    def call_supplier(self, other_args: List[str]):
        """Process supplier command"""
        parser = argparse.ArgumentParser(
            prog="supplier",
            add_help=False,
            description="List of suppliers from ticker provided. [Source: CSIMarket]",
        )

        ns_parser = self.parse_known_args_and_warn(
            parser, other_args, EXPORT_ONLY_RAW_DATA_ALLOWED
        )
        if ns_parser:
            csimarket_view.suppliers(
                symbol=self.ticker,
                export=ns_parser.export,
            )

    @log_start_end(log=logger)
    def call_customer(self, other_args: List[str]):
        """Process customer command"""
        parser = argparse.ArgumentParser(
            prog="customer",
            add_help=False,
            description="List of customers from ticker provided. [Source: CSIMarket]",
        )

        ns_parser = self.parse_known_args_and_warn(
            parser, other_args, EXPORT_ONLY_RAW_DATA_ALLOWED
        )
        if ns_parser:
            csimarket_view.customers(
                symbol=self.ticker,
                export=ns_parser.export,
            )

    @log_start_end(log=logger)
    def call_arktrades(self, other_args):
        """Process arktrades command"""
        parser = argparse.ArgumentParser(
            add_help=False,
            prog="arktrades",
            description="""
                Get trades for ticker across all ARK funds.
            """,
        )
        parser.add_argument(
            "-l",
            "--limit",
            help="Limit of rows to show",
            dest="limit",
            default=10,
            type=check_positive,
        )
        parser.add_argument(
            "-s",
            "--show_symbol",
            action="store_true",
            default=False,
            help="Flag to show ticker in table",
            dest="show_symbol",
        )
        if other_args and "-" not in other_args[0][0]:
            other_args.insert(0, "-l")
        ns_parser = self.parse_known_args_and_warn(
            parser, other_args, export_allowed=EXPORT_ONLY_RAW_DATA_ALLOWED
        )
        if ns_parser:
            ark_view.display_ark_trades(
                symbol=self.ticker,
                limit=ns_parser.limit,
                show_symbol=ns_parser.show_symbol,
                export=ns_parser.export,
            )<|MERGE_RESOLUTION|>--- conflicted
+++ resolved
@@ -144,16 +144,11 @@
         )
         if ns_parser:
             business_insider_view.price_target_from_analysts(
-<<<<<<< HEAD
                 symbol=self.ticker,
                 start_date=self.start,
                 interval=self.interval,
                 data=self.stock,
-=======
-                ticker=self.ticker,
                 start_date=self.start,
-                stock=self.stock,
->>>>>>> 7c82c276
                 limit=ns_parser.limit,
                 raw=ns_parser.raw,
                 export=ns_parser.export,
@@ -212,11 +207,7 @@
         )
         if ns_parser:
             finnhub_view.rating_over_time(
-<<<<<<< HEAD
-                symbol=self.ticker,
-=======
-                ticker=self.ticker,
->>>>>>> 7c82c276
+                symbol=self.ticker,
                 limit=ns_parser.limit,
                 raw=ns_parser.raw,
                 export=ns_parser.export,
@@ -252,11 +243,7 @@
         )
         if ns_parser:
             fmp_view.rating(
-<<<<<<< HEAD
-                symbol=self.ticker,
-=======
-                ticker=self.ticker,
->>>>>>> 7c82c276
+                symbol=self.ticker,
                 limit=ns_parser.limit,
                 export=ns_parser.export,
             )
