"""Main helper"""
__docformat__ = "numpy"

import logging
import os
from datetime import datetime, timedelta, date
from typing import List, Union, Optional, Iterable

import financedatabase as fd
import matplotlib.pyplot as plt
from matplotlib.lines import Line2D
import mplfinance as mpf
import numpy as np
import pandas as pd
import plotly.graph_objects as go
import pyEX
import pytz
import requests

import yfinance as yf
from alpha_vantage.timeseries import TimeSeries
from numpy.core.fromnumeric import transpose
from plotly.subplots import make_subplots
from scipy import stats

from openbb_terminal import config_terminal as cfg
from openbb_terminal.helper_funcs import (
    export_data,
    plot_autoscale,
    print_rich_table,
    lambda_long_number_format_y_axis,
)
from openbb_terminal.rich_config import console

logger = logging.getLogger(__name__)

# pylint: disable=no-member,too-many-branches,C0302,R0913

INTERVALS = [1, 5, 15, 30, 60]
SOURCES = ["yf", "av", "iex"]

market_coverage_suffix = {
    "USA": ["CBT", "CME", "NYB", "CMX", "NYM", "US", ""],
    "Argentina": ["BA"],
    "Austria": ["VI"],
    "Australia": ["AX"],
    "Belgium": ["BR"],
    "Brazil": ["SA"],
    "Canada": ["CN", "NE", "TO", "V"],
    "Chile": ["SN"],
    "China": ["SS", "SZ"],
    "Czech-Republic": ["PR"],
    "Denmark": ["CO"],
    "Egypt": ["CA"],
    "Estonia": ["TL"],
    "Europe": ["NX"],
    "Finland": ["HE"],
    "France": ["PA"],
    "Germany": ["BE", "BM", "DU", "F", "HM", "HA", "MU", "SG", "DE"],
    "Greece": ["AT"],
    "Hong-Kong": ["HK"],
    "Hungary": ["BD"],
    "Iceland": ["IC"],
    "India": ["BO", "NS"],
    "Indonesia": ["JK"],
    "Ireland": ["IR"],
    "Israel": ["TA"],
    "Italy": ["MI"],
    "Japan": ["T", "S"],
    "Latvia": ["RG"],
    "Lithuania": ["VS"],
    "Malaysia": ["KL"],
    "Mexico": ["MX"],
    "Netherlands": ["AS"],
    "New-Zealand": ["NZ"],
    "Norway": ["OL"],
    "Portugal": ["LS"],
    "Qatar": ["QA"],
    "Russia": ["ME"],
    "Singapore": ["SI"],
    "South-Africa": ["JO"],
    "South-Korea": ["KS", "KQ"],
    "Spain": ["MC"],
    "Saudi-Arabia": ["SAU"],
    "Sweden": ["ST"],
    "Switzerland": ["SW"],
    "Taiwan": ["TWO", "TW"],
    "Thailand": ["BK"],
    "Turkey": ["IS"],
    "United-Kingdom": ["L", "IL"],
    "Venezuela": ["CR"],
}

<<<<<<< HEAD
INCOME_PLOT = {
    "av": [
        "reported_currency",
        "gross_profit",
        "total_revenue",
        "cost_of_revenue",
        "cost_of_goods_and_services_sold",
        "operating_income",
        "selling_general_and_administrative",
        "research_and_development",
        "operating_expenses",
        "investment_income_net",
        "net_interest_income",
        "interest_income",
        "interest_expense",
        "non_interest_income",
        "other_non_operating_income",
        "depreciation",
        "depreciation_and_amortization",
        "income_before_tax",
        "income_tax_expense",
        "interest_and_debt_expense",
        "net_income_from_continuing_operations",
        "comprehensive_income_net_of_tax",
        "ebit",
        "ebitda",
        "net_income",
    ],
    "polygon": [
        "cost_of_revenue",
        "diluted_earnings_per_share",
        "costs_and_expenses",
        "gross_profit",
        "non_operating_income_loss",
        "operating_income_loss",
        "participating_securities_distributed_and_undistributed_earnings_loss_basic",
        "income_tax_expense_benefit",
        "net_income_loss_attributable_to_parent",
        "net_income_loss",
        "income_tax_expense_benefit_deferred",
        "preferred_stock_dividends_and_other_adjustments",
        "operating_expenses",
        "income_loss_from_continuing_operations_before_tax",
        "net_income_loss_attributable_to_non_controlling_interest",
        "income_loss_from_continuing_operations_after_tax",
        "revenues",
        "net_income_loss_available_to_common_stockholders_basic",
        "benefits_costs_expenses",
        "basic_earnings_per_share",
        "interest_expense_operating",
        "income_loss_before_equity_method_investments",
    ],
    "yf": [
        "total_revenue",
        "cost_of_revenue",
        "gross_profit",
        "research_development",
        "selling_general_and_administrative",
        "total_operating_expenses",
        "operating_income_or_loss",
        "interest_expense",
        "total_other_income/expenses_net",
        "income_before_tax",
        "income_tax_expense",
        "income_from_continuing_operations",
        "net_income",
        "net_income_available_to_common_shareholders",
        "basic_eps",
        "diluted_eps",
        "basic_average_shares",
        "diluted_average_shares",
        "ebitda",
    ],
    "fmp": [
        "reported_currency",
        "cik",
        "filling_date",
        "accepted_date",
        "calendar_year",
        "period",
        "revenue",
        "cost_of_revenue",
        "gross_profit",
        "gross_profit_ratio",
        "research_and_development_expenses",
        "general_and_administrative_expenses",
        "selling_and_marketing_expenses",
        "selling_general_and_administrative_expenses",
        "other_expenses",
        "operating_expenses",
        "cost_and_expenses",
        "interest_income",
        "interest_expense",
        "depreciation_and_amortization",
        "ebitda",
        "ebitda_ratio",
        "operating_income",
        "operating_income_ratio",
        "total_other_income_expenses_net",
        "income_before_tax",
        "income_before_tax_ratio",
        "income_tax_expense",
        "net_income",
        "net_income_ratio",
        "eps",
        "eps_diluted",
        "weighted_average_shs_out",
        "weighted_average_shs_out_dil",
        "link",
        "final_link",
    ],
}
BALANCE_PLOT = {
    "av": [
        "reported_currency",
        "total_assets",
        "total_current_assets",
        "cash_and_cash_equivalents_at_carrying_value",
        "cash_and_short_term_investments",
        "inventory",
        "current_net_receivables",
        "total_non_current_assets",
        "property_plant_equipment",
        "accumulated_depreciation_amortization_ppe",
        "intangible_assets",
        "intangible_assets_excluding_goodwill",
        "goodwill",
        "investments",
        "long_term_investments",
        "short_term_investments",
        "other_current_assets",
        "other_non_currrent_assets",
        "total_liabilities",
        "total_current_liabilities",
        "current_accounts_payable",
        "deferred_revenue",
        "current_debt",
        "short_term_debt",
        "total_non_current_liabilities",
        "capital_lease_obligations",
        "long_term_debt",
        "current_long_term_debt",
        "long_term_debt_non_current",
        "short_long_term_debt_total",
        "other_current_liabilities",
        "other_non_current_liabilities",
        "total_shareholder_equity",
        "treasury_stock",
        "retained_earnings",
        "common_stock",
        "common_stock_shares_outstanding",
    ],
    "polygon": [
        "equity_attributable_to_non_controlling_interest",
        "liabilities",
        "non_current_assets",
        "equity",
        "assets",
        "current_assets",
        "equity_attributable_to_parent",
        "current_liabilities",
        "non_current_liabilities",
        "fixed_assets",
        "other_than_fixed_non_current_assets",
        "liabilities_and_equity",
    ],
    "yf": [
        "cash_and_cash_equivalents",
        "other_short-term_investments",
        "total_cash",
        "net_receivables",
        "inventory",
        "other_current_assets",
        "total_current_assets",
        "gross_property, plant_and_equipment",
        "accumulated_depreciation",
        "net_property, plant_and_equipment",
        "equity_and_other_investments",
        "other_long-term_assets",
        "total_non-current_assets",
        "total_assets",
        "current_debt",
        "accounts_payable",
        "deferred_revenues",
        "other_current_liabilities",
        "total_current_liabilities",
        "long-term_debt",
        "deferred_tax_liabilities",
        "deferred_revenues",
        "other_long-term_liabilities",
        "total_non-current_liabilities",
        "total_liabilities",
        "common_stock",
        "retained_earnings",
        "accumulated_other_comprehensive_income",
        "total_stockholders'_equity",
        "total_liabilities_and_stockholders'_equity",
    ],
    "fmp": [
        "reported_currency",
        "cik",
        "filling_date",
        "accepted_date",
        "calendar_year",
        "period",
        "cash_and_cash_equivalents",
        "short_term_investments",
        "cash_and_short_term_investments",
        "net_receivables",
        "inventory",
        "other_current_assets",
        "total_current_assets",
        "property_plant_equipment_net",
        "goodwill",
        "intangible_assets",
        "goodwill_and_intangible_assets",
        "long_term_investments",
        "tax_assets",
        "other_non_current_assets",
        "total_non_current_assets",
        "other_assets",
        "total_assets",
        "account_payables",
        "short_term_debt",
        "tax_payables",
        "deferred_revenue",
        "other_current_liabilities",
        "total_current_liabilities",
        "long_term_debt",
        "deferred_revenue_non_current",
        "deferred_tax_liabilities_non_current",
        "other_non_current_liabilities",
        "total_non_current_liabilities",
        "other_liabilities",
        "capital_lease_obligations",
        "total_liabilities",
        "preferred_stock",
        "common_stock",
        "retained_earnings",
        "accumulated_other_comprehensive_income_loss",
        "other_total_stockholders_equity",
        "total_stockholders_equity",
        "total_liabilities_and_stockholders_equity",
        "minority_interest",
        "total_equity",
        "total_liabilities_and_total_equity",
        "total_investments",
        "total_debt",
        "net_debt",
        "link",
        "final_link",
    ],
}
CASH_PLOT = {
    "av": [
        "reported_currency",
        "operating_cash_flow",
        "payments_for_operating_activities",
        "proceeds_from_operating_activities",
        "change_in_operating_liabilities",
        "change_in_operating_assets",
        "depreciation_depletion_and_amortization",
        "capital_expenditures",
        "change_in_receivables",
        "change_in_inventory",
        "profit_loss",
        "cash_flow_from_investment",
        "cash_flow_from_financing",
        "proceeds_from_repayments_of_short_term_debt",
        "payments_for_repurchase_of_common_stock",
        "payments_for_repurchase_of_equity",
        "payments_for_repurchase_of_preferred_stock",
        "dividend_payout",
        "dividend_payout_common_stock",
        "dividend_payout_preferred_stock",
        "proceeds_from_issuance_of_common_stock",
        "proceeds_from_issuance_of_long_term_debt_and_capital_securities_net",
        "proceeds_from_issuance_of_preferred_stock",
        "proceeds_from_repurchase_of_equity",
        "proceeds_from_sale_of_treasury_stock",
        "change_in_cash_and_cash_equivalents",
        "change_in_exchange_rate",
        "net_income",
    ],
    "polygon": [
        "net_cash_flow_from_financing_activities_continuing",
        "net_cash_flow_continuing",
        "net_cash_flow_from_investing_activities",
        "net_cash_flow",
        "net_cash_flow_from_operating_activities",
        "net_cash_flow_from_financing_activities",
        "net_cash_flow_from_operating_activities_continuing",
        "net_cash_flow_from_investing_activities_continuing",
    ],
    "yf": [
        "net_income",
        "depreciation_&_amortisation",
        "deferred_income_taxes",
        "stock-based_compensation",
        "change_in working_capital",
        "accounts_receivable",
        "inventory",
        "accounts_payable",
        "other_working_capital",
        "other_non-cash_items",
        "net_cash_provided_by_operating_activities",
        "investments_in_property, plant_and_equipment",
        "acquisitions, net",
        "purchases_of_investments",
        "sales/maturities_of_investments",
        "other_investing_activities",
        "net_cash_used_for_investing_activities",
        "debt_repayment",
        "common_stock_issued",
        "common_stock_repurchased",
        "dividends_paid",
        "other_financing_activities",
        "net_cash_used_provided_by_(used_for)_financing_activities",
        "net_change_in_cash",
        "cash_at_beginning_of_period",
        "cash_at_end_of_period",
        "operating_cash_flow",
        "capital_expenditure",
        "free_cash_flow",
    ],
    "fmp": [
        "reported_currency",
        "cik",
        "filling_date",
        "accepted_date",
        "calendar_year",
        "period",
        "net_income",
        "depreciation_and_amortization",
        "deferred_income_tax",
        "stock_based_compensation",
        "change_in_working_capital",
        "accounts_receivables",
        "inventory",
        "accounts_payables",
        "other_working_capital",
        "other_non_cash_items",
        "net_cash_provided_by_operating_activities",
        "investments_in_property_plant_and_equipment",
        "acquisitions_net",
        "purchases_of_investments",
        "sales_maturities_of_investments",
        "other_investing_activites",
        "net_cash_used_for_investing_activites",
        "debt_repayment",
        "common_stock_issued",
        "common_stock_repurchased",
        "dividends_paid",
        "other_financing_activites",
        "net_cash_used_provided_by_financing_activities",
        "effect_of_forex_changes_on_cash",
        "net_change_in_cash",
        "cash_at_end_of_period",
        "cash_at_beginning_of_period",
        "operating_cash_flow",
        "capital_expenditure",
        "free_cash_flow",
        "link",
        "final_link",
    ],
}
=======
exchange_mappings = (
    pd.read_csv(
        os.path.join(
            os.path.dirname(os.path.abspath(__file__)), "mappings", "Mic_Codes.csv"
        ),
        index_col=0,
        header=None,
    )
    .squeeze("columns")
    .to_dict()
)
>>>>>>> 5fc26356


def search(
    query: str = "",
    country: str = "",
    sector: str = "",
    industry: str = "",
    exchange_country: str = "",
    limit: int = 0,
    export: str = "",
) -> None:
    """Search selected query for tickers.

    Parameters
    ----------
    query : str
        The search term used to find company tickers
    country: str
        Search by country to find stocks matching the criteria
    sector : str
        Search by sector to find stocks matching the criteria
    industry : str
        Search by industry to find stocks matching the criteria
    exchange_country: str
        Search by exchange country to find stock matching
    limit : int
        The limit of companies shown.
    export : str
        Export data
    """
    if country:
        if sector:
            if industry:
                data = fd.select_equities(
                    country=country,
                    sector=sector,
                    industry=industry,
                    exclude_exchanges=False,
                )
            else:  # no industry
                data = fd.select_equities(
                    country=country,
                    sector=sector,
                    exclude_exchanges=False,
                )
        else:  # no sector
            if industry:
                data = fd.select_equities(
                    country=country,
                    industry=industry,
                    exclude_exchanges=False,
                )
            else:  # no industry
                data = fd.select_equities(
                    country=country,
                    exclude_exchanges=False,
                )

    else:  # no country
        if sector:
            if industry:
                data = fd.select_equities(
                    sector=sector,
                    industry=industry,
                    exclude_exchanges=False,
                )
            else:  # no industry
                data = fd.select_equities(
                    sector=sector,
                    exclude_exchanges=False,
                )
        else:  # no sector
            if industry:
                data = fd.select_equities(
                    industry=industry,
                    exclude_exchanges=False,
                )
            else:  # no industry
                data = fd.select_equities(
                    exclude_exchanges=False,
                )

    if not data:
        console.print("No companies found.\n")
        return

    if query:
        d = fd.search_products(
            data, query, search="long_name", case_sensitive=False, new_database=None
        )
    else:
        d = data

    if not d:
        console.print("No companies found.\n")
        return

    df = pd.DataFrame.from_dict(d).T[["long_name", "country", "sector", "industry"]]
    if exchange_country:
        if exchange_country in market_coverage_suffix:
            suffix_tickers = [
                ticker.split(".")[1] if "." in ticker else ""
                for ticker in list(df.index)
            ]
            df = df[
                [
                    val in market_coverage_suffix[exchange_country]
                    for val in suffix_tickers
                ]
            ]

    exchange_suffix = {}
    for k, v in market_coverage_suffix.items():
        for x in v:
            exchange_suffix[x] = k

    df["exchange"] = [
        exchange_suffix.get(ticker.split(".")[1]) if "." in ticker else "USA"
        for ticker in list(df.index)
    ]

    title = "Companies found"
    if query:
        title += f" on term {query}"
    if exchange_country:
        title += f" {exchange_country} exchange"
    if country:
        title += f" in {country}"
    if sector:
        title += f" within {sector}"
        if industry:
            title += f" and {industry}"
    if not sector and industry:
        title += f" within {industry}"

    print_rich_table(
        df.iloc[:limit] if limit else df,
        show_index=True,
        headers=["Name", "Country", "Sector", "Industry", "Exchange"],
        title=title,
    )

    export_data(export, os.path.dirname(os.path.abspath(__file__)), "search", df)


# pylint:disable=too-many-return-statements
def load(
    ticker: str,
    start: datetime = (datetime.now() - timedelta(days=1100)),
    interval: int = 1440,
    end: datetime = datetime.now(),
    prepost: bool = False,
    source: str = "yf",
    iexrange: str = "ytd",
    weekly: bool = False,
    monthly: bool = False,
):
    """
    Load a symbol to perform analysis using the string above as a template. Optional arguments and their
    descriptions are listed above. The default source is, yFinance (https://pypi.org/project/yfinance/).
    Alternatively, one may select either AlphaVantage (https://www.alphavantage.co/documentation/)
    or IEX Cloud (https://iexcloud.io/docs/api/) as the data source for the analysis.
    Please note that certain analytical features are exclusive to the source.

    To load a symbol from an exchange outside of the NYSE/NASDAQ default, use yFinance as the source and
    add the corresponding exchange to the end of the symbol. i.e. ‘BNS.TO’.

    BNS is a dual-listed stock, there are separate options chains and order books for each listing.
    Opportunities for arbitrage may arise from momentary pricing discrepancies between listings
    with a dynamic exchange rate as a second order opportunity in ForEx spreads.

    Find the full list of supported exchanges here:
    https://help.yahoo.com/kb/exchanges-data-providers-yahoo-finance-sln2310.html

    Certain analytical features, such as VWAP, require the ticker to be loaded as intraday
    using the ‘-i x’ argument.  When encountering this error, simply reload the symbol using
    the interval argument. i.e. ‘load -t BNS -s YYYY-MM-DD -i 1 -p’ loads one-minute intervals,
    including Pre/After Market data, using the default source, yFinance.

    Certain features, such as the Prediction menu, require the symbol to be loaded as daily and not intraday.

    Parameters
    ----------
    ticker: str
        Ticker to get data
    start: datetime
        Start date to get data from with
    interval: int
        Interval (in minutes) to get data 1, 5, 15, 30, 60 or 1440
    end: datetime
        End date to get data from with
    prepost: bool
        Pre and After hours data
    source: str
        Source of data extracted
    iexrange: str
        Timeframe to get IEX data.
    weekly: bool
        Flag to get weekly data
    monthly: bool
        Flag to get monthly data

    Returns
    -------
    df_stock_candidate: pd.DataFrame
        Dataframe of data
    """

    # Daily
    if interval == 1440:

        # Alpha Vantage Source
        if source == "av":
            try:
                ts = TimeSeries(key=cfg.API_KEY_ALPHAVANTAGE, output_format="pandas")
                # pylint: disable=unbalanced-tuple-unpacking
                df_stock_candidate, _ = ts.get_daily_adjusted(
                    symbol=ticker, outputsize="full"
                )
            except Exception as e:
                console.print(e, "")
                return pd.DataFrame()

            df_stock_candidate.columns = [
                val.split(". ")[1].capitalize() for val in df_stock_candidate.columns
            ]

            df_stock_candidate = df_stock_candidate.rename(
                columns={
                    "Adjusted close": "Adj Close",
                }
            )

            # Check that loading a stock was not successful
            # pylint: disable=no-member
            if df_stock_candidate.empty:
                console.print("No data found.\n")
                return pd.DataFrame()

            df_stock_candidate.index = df_stock_candidate.index.tz_localize(None)

            # pylint: disable=no-member
            df_stock_candidate.sort_index(ascending=True, inplace=True)

            # Slice dataframe from the starting date YYYY-MM-DD selected
            df_stock_candidate = df_stock_candidate[
                (df_stock_candidate.index >= start.strftime("%Y-%m-%d"))
                & (df_stock_candidate.index <= end.strftime("%Y-%m-%d"))
            ]

        # Yahoo Finance Source
        elif source == "yf":

            # TODO: Better handling of interval with week/month
            int_ = "1d"
            int_string = "Daily"
            if weekly:
                int_ = "1wk"
                int_string = "Weekly"
            if monthly:
                int_ = "1mo"
                int_string = "Monthly"

            # Win10 version of mktime cannot cope with dates before 1970
            if os.name == "nt" and start < datetime(1970, 1, 1):
                start = datetime(
                    1970, 1, 2
                )  # 1 day buffer in case of timezone adjustments

            # Adding a dropna for weekly and monthly because these include weird NaN columns.
            df_stock_candidate = yf.download(
                ticker, start=start, end=end, progress=False, interval=int_
            ).dropna(axis=0)

            # Check that loading a stock was not successful
            if df_stock_candidate.empty:
                console.print("")
                return pd.DataFrame()

            df_stock_candidate.index.name = "date"

        # IEX Cloud Source
        elif source == "iex":
            df_stock_candidate = pd.DataFrame()

            try:
                client = pyEX.Client(api_token=cfg.API_IEX_TOKEN, version="v1")

                df_stock_candidate = client.chartDF(ticker, timeframe=iexrange)

                # Check that loading a stock was not successful
                if df_stock_candidate.empty:
                    console.print("No data found.\n")
                    return df_stock_candidate

            except Exception as e:
                if "The API key provided is not valid" in str(e):
                    console.print("[red]Invalid API Key[/red]\n")
                else:
                    console.print(e, "\n")

                return df_stock_candidate

            df_stock_candidate = df_stock_candidate[
                ["close", "fHigh", "fLow", "fOpen", "fClose", "volume"]
            ]
            df_stock_candidate = df_stock_candidate.rename(
                columns={
                    "close": "Close",
                    "fHigh": "High",
                    "fLow": "Low",
                    "fOpen": "Open",
                    "fClose": "Adj Close",
                    "volume": "Volume",
                }
            )

            df_stock_candidate.sort_index(ascending=True, inplace=True)

        # Polygon source
        elif source == "polygon":

            # Polygon allows: day, minute, hour, day, week, month, quarter, year
            timespan = "day"
            if weekly or monthly:
                timespan = "week" if weekly else "month"

            request_url = (
                f"https://api.polygon.io/v2/aggs/ticker/"
                f"{ticker.upper()}/range/1/{timespan}/"
                f"{start.strftime('%Y-%m-%d')}/{end.strftime('%Y-%m-%d')}?adjusted=true"
                f"&sort=desc&limit=49999&apiKey={cfg.API_POLYGON_KEY}"
            )
            r = requests.get(request_url)
            if r.status_code != 200:
                console.print("[red]Error in polygon request[/red]")
                return pd.DataFrame()

            r_json = r.json()
            if "results" not in r_json.keys():
                console.print("[red]No results found in polygon reply.[/red]")
                return pd.DataFrame()

            df_stock_candidate = pd.DataFrame(r_json["results"])

            df_stock_candidate = df_stock_candidate.rename(
                columns={
                    "o": "Open",
                    "c": "Adj Close",
                    "h": "High",
                    "l": "Low",
                    "t": "date",
                    "v": "Volume",
                    "n": "Transactions",
                }
            )
            df_stock_candidate["date"] = pd.to_datetime(
                df_stock_candidate.date, unit="ms"
            )
            # TODO: Clean up Close vs Adj Close throughout
            df_stock_candidate["Close"] = df_stock_candidate["Adj Close"]
            df_stock_candidate = df_stock_candidate.sort_values(by="date")
            df_stock_candidate = df_stock_candidate.set_index("date")

        s_start = df_stock_candidate.index[0]
        s_interval = f"{interval}min"
        int_string = "Daily" if interval == 1440 else "Intraday"

    else:

        if source == "yf":
            s_int = str(interval) + "m"
            s_interval = s_int + "in"
            d_granularity = {"1m": 6, "5m": 59, "15m": 59, "30m": 59, "60m": 729}

            s_start_dt = datetime.utcnow() - timedelta(days=d_granularity[s_int])
            s_date_start = s_start_dt.strftime("%Y-%m-%d")

            df_stock_candidate = yf.download(
                ticker,
                start=s_date_start
                if s_start_dt > start
                else start.strftime("%Y-%m-%d"),
                progress=False,
                interval=s_int,
                prepost=prepost,
            )

            # Check that loading a stock was not successful
            if df_stock_candidate.empty:
                console.print()
                return pd.DataFrame()

            df_stock_candidate.index = df_stock_candidate.index.tz_localize(None)

            if s_start_dt > start:
                s_start = pytz.utc.localize(s_start_dt)
            else:
                s_start = start

            df_stock_candidate.index.name = "date"

        elif source == "polygon":
            request_url = (
                f"https://api.polygon.io/v2/aggs/ticker/"
                f"{ticker.upper()}/range/{interval}/minute/{start.strftime('%Y-%m-%d')}/{end.strftime('%Y-%m-%d')}"
                f"?adjusted=true&sort=desc&limit=49999&apiKey={cfg.API_POLYGON_KEY}"
            )
            r = requests.get(request_url)
            if r.status_code != 200:
                console.print("[red]Error in polygon request[/red]")
                return pd.DataFrame()

            r_json = r.json()
            if "results" not in r_json.keys():
                console.print("[red]No results found in polygon reply.[/red]")
                return pd.DataFrame()

            df_stock_candidate = pd.DataFrame(r_json["results"])

            df_stock_candidate = df_stock_candidate.rename(
                columns={
                    "o": "Open",
                    "c": "Close",
                    "h": "High",
                    "l": "Low",
                    "t": "date",
                    "v": "Volume",
                    "n": "Transactions",
                }
            )
            df_stock_candidate["date"] = pd.to_datetime(
                df_stock_candidate.date, unit="ms"
            )
            df_stock_candidate["Adj Close"] = df_stock_candidate.Close
            df_stock_candidate = df_stock_candidate.sort_values(by="date")

            df_stock_candidate = df_stock_candidate.set_index("date")
            # Check that loading a stock was not successful
            if df_stock_candidate.empty:
                console.print()
                return pd.DataFrame()

            df_stock_candidate.index = df_stock_candidate.index.tz_localize(None)
            s_start_dt = df_stock_candidate.index[0]

            if s_start_dt > start:
                s_start = pytz.utc.localize(s_start_dt)
            else:
                s_start = start
            s_interval = f"{interval}min"
        int_string = "Intraday"

    s_intraday = (f"Intraday {s_interval}", int_string)[interval == 1440]

    console.print(
        f"\nLoading {s_intraday} {ticker.upper()} stock "
        f"with starting period {s_start.strftime('%Y-%m-%d')} for analysis.",
    )

    return df_stock_candidate


def display_candle(
    s_ticker: str,
    df_stock: pd.DataFrame,
    use_matplotlib: bool,
    intraday: bool = False,
    add_trend: bool = False,
    ma: Optional[Iterable[int]] = None,
    asset_type: str = "Stock",
    external_axes: Optional[List[plt.Axes]] = None,
):
    """Shows candle plot of loaded ticker. [Source: Yahoo Finance, IEX Cloud or Alpha Vantage]

    Parameters
    ----------
    df_stock: pd.DataFrame
        Stock dataframe
    s_ticker: str
        Ticker name
    use_matplotlib: bool
        Flag to use matplotlib instead of interactive plotly chart
    intraday: bool
        Flag for intraday data for plotly range breaks
    add_trend: bool
        Flag to add high and low trends to chart
    ma: Tuple[int]
        Moving averages to add to the candle
    asset_type_: str
        String to include in title
    external_axes : Optional[List[plt.Axes]], optional
        External axes (2 axes are expected in the list), by default None
    asset_type_: str
        String to include in title
    """
    if add_trend:
        if (df_stock.index[1] - df_stock.index[0]).total_seconds() >= 86400:
            df_stock = find_trendline(df_stock, "OC_High", "high")
            df_stock = find_trendline(df_stock, "OC_Low", "low")

    if use_matplotlib:
        ap0 = []
        if add_trend:
            if "OC_High_trend" in df_stock.columns:
                ap0.append(
                    mpf.make_addplot(
                        df_stock["OC_High_trend"],
                        color=cfg.theme.up_color,
                        secondary_y=False,
                    ),
                )

            if "OC_Low_trend" in df_stock.columns:
                ap0.append(
                    mpf.make_addplot(
                        df_stock["OC_Low_trend"],
                        color=cfg.theme.down_color,
                        secondary_y=False,
                    ),
                )

        candle_chart_kwargs = {
            "type": "candle",
            "style": cfg.theme.mpf_style,
            "volume": True,
            "addplot": ap0,
            "xrotation": cfg.theme.xticks_rotation,
            "scale_padding": {"left": 0.3, "right": 1, "top": 0.8, "bottom": 0.8},
            "update_width_config": {
                "candle_linewidth": 0.6,
                "candle_width": 0.8,
                "volume_linewidth": 0.8,
                "volume_width": 0.8,
            },
            "warn_too_much_data": 10000,
        }

        kwargs = {"mav": ma} if ma else {}

        if external_axes is None:
            candle_chart_kwargs["returnfig"] = True
            candle_chart_kwargs["figratio"] = (10, 7)
            candle_chart_kwargs["figscale"] = 1.10
            candle_chart_kwargs["figsize"] = plot_autoscale()

            fig, ax = mpf.plot(df_stock, **candle_chart_kwargs, **kwargs)
            lambda_long_number_format_y_axis(df_stock, "Volume", ax)

            fig.suptitle(
                f"{asset_type} {s_ticker}",
                x=0.055,
                y=0.965,
                horizontalalignment="left",
            )

            if ma:
                # Manually construct the chart legend
                colors = []

                for i, _ in enumerate(ma):
                    colors.append(cfg.theme.get_colors()[i])

                lines = [Line2D([0], [0], color=c) for c in colors]
                labels = ["MA " + str(label) for label in ma]
                ax[0].legend(lines, labels)

            cfg.theme.visualize_output(force_tight_layout=False)
        else:
            if len(external_axes) != 2:
                logger.error("Expected list of one axis item.")
                console.print("[red]Expected list of 2 axis items.\n[/red]")
                return
            ax1, ax2 = external_axes
            candle_chart_kwargs["ax"] = ax1
            candle_chart_kwargs["volume"] = ax2
            mpf.plot(df_stock, **candle_chart_kwargs)

    else:
        fig = make_subplots(
            rows=2,
            cols=1,
            shared_xaxes=True,
            vertical_spacing=0.06,
            subplot_titles=(f"{s_ticker}", "Volume"),
            row_width=[0.2, 0.7],
        )
        fig.add_trace(
            go.Candlestick(
                x=df_stock.index,
                open=df_stock.Open,
                high=df_stock.High,
                low=df_stock.Low,
                close=df_stock.Close,
                name="OHLC",
            ),
            row=1,
            col=1,
        )
        if ma:
            plotly_colors = [
                "black",
                "teal",
                "blue",
                "purple",
                "orange",
                "gray",
                "deepskyblue",
            ]
            for idx, ma_val in enumerate(ma):
                temp = df_stock["Adj Close"].copy()
                temp[f"ma{ma_val}"] = df_stock["Adj Close"].rolling(ma_val).mean()
                temp = temp.dropna()
                fig.add_trace(
                    go.Scatter(
                        x=temp.index,
                        y=temp[f"ma{ma_val}"],
                        name=f"MA{ma_val}",
                        mode="lines",
                        line=go.scatter.Line(
                            color=plotly_colors[np.mod(idx, len(plotly_colors))]
                        ),
                    ),
                    row=1,
                    col=1,
                )

        if add_trend:
            if "OC_High_trend" in df_stock.columns:
                fig.add_trace(
                    go.Scatter(
                        x=df_stock.index,
                        y=df_stock["OC_High_trend"],
                        name="High Trend",
                        mode="lines",
                        line=go.scatter.Line(color="green"),
                    ),
                    row=1,
                    col=1,
                )
            if "OC_Low_trend" in df_stock.columns:
                fig.add_trace(
                    go.Scatter(
                        x=df_stock.index,
                        y=df_stock["OC_Low_trend"],
                        name="Low Trend",
                        mode="lines",
                        line=go.scatter.Line(color="red"),
                    ),
                    row=1,
                    col=1,
                )

        colors = [
            "red" if row.Open < row["Adj Close"] else "green"
            for _, row in df_stock.iterrows()
        ]
        fig.add_trace(
            go.Bar(
                x=df_stock.index,
                y=df_stock.Volume,
                name="Volume",
                marker_color=colors,
            ),
            row=2,
            col=1,
        )
        fig.update_layout(
            yaxis_title="Stock Price ($)",
            xaxis=dict(
                rangeselector=dict(
                    buttons=list(
                        [
                            dict(
                                count=1,
                                label="1m",
                                step="month",
                                stepmode="backward",
                            ),
                            dict(
                                count=3,
                                label="3m",
                                step="month",
                                stepmode="backward",
                            ),
                            dict(count=1, label="YTD", step="year", stepmode="todate"),
                            dict(
                                count=1,
                                label="1y",
                                step="year",
                                stepmode="backward",
                            ),
                            dict(step="all"),
                        ]
                    )
                ),
                rangeslider=dict(visible=False),
                type="date",
            ),
        )

        fig.update_layout(
            updatemenus=[
                dict(
                    buttons=[
                        dict(
                            label="linear",
                            method="relayout",
                            args=[{"yaxis.type": "linear"}],
                        ),
                        dict(
                            label="log", method="relayout", args=[{"yaxis.type": "log"}]
                        ),
                    ]
                )
            ]
        )

        if intraday:
            fig.update_xaxes(
                rangebreaks=[
                    dict(bounds=["sat", "mon"]),
                    dict(bounds=[20, 9], pattern="hour"),
                ]
            )

        fig.show(config=dict({"scrollZoom": True}))


def quote(s_ticker: str):
    """Ticker quote

    Parameters
    ----------
    s_ticker : str
        Ticker
    """
    ticker = yf.Ticker(s_ticker)

    try:
        quote_df = pd.DataFrame(
            [
                {
                    "Symbol": ticker.info["symbol"],
                    "Name": ticker.info["shortName"],
                    "Price": ticker.info["regularMarketPrice"],
                    "Open": ticker.info["regularMarketOpen"],
                    "High": ticker.info["dayHigh"],
                    "Low": ticker.info["dayLow"],
                    "Previous Close": ticker.info["previousClose"],
                    "Volume": ticker.info["volume"],
                    "52 Week High": ticker.info["fiftyTwoWeekHigh"],
                    "52 Week Low": ticker.info["fiftyTwoWeekLow"],
                }
            ]
        )

        quote_df["Change"] = quote_df["Price"] - quote_df["Previous Close"]
        quote_df["Change %"] = quote_df.apply(
            lambda x: f'{((x["Change"] / x["Previous Close"]) * 100):.2f}%',
            axis="columns",
        )
        for c in [
            "Price",
            "Open",
            "High",
            "Low",
            "Previous Close",
            "52 Week High",
            "52 Week Low",
            "Change",
        ]:
            quote_df[c] = quote_df[c].apply(lambda x: f"{x:.2f}")
        quote_df["Volume"] = quote_df["Volume"].apply(lambda x: f"{x:,}")

        quote_df = quote_df.set_index("Symbol")

        quote_data = transpose(quote_df)

        print_rich_table(quote_data, title="Ticker Quote", show_index=True)

    except KeyError:
        logger.exception("Invalid stock ticker")
        console.print(f"Invalid stock ticker: {s_ticker}")


def load_ticker(
    ticker: str, start_date: Union[str, datetime], end_date: Union[str, datetime] = ""
) -> pd.DataFrame:
    """Loads a ticker data from Yahoo Finance, adds a data index column data_id and Open-Close High/Low columns.

    Parameters
    ----------
    ticker : str
        The stock ticker.
    start_date : Union[str,datetime]
        Start date to load stock ticker data formatted YYYY-MM-DD.
    end_date : Union[str,datetime]
        End date to load stock ticker data formatted YYYY-MM-DD.

    Returns
    -------
    DataFrame
        A Panda's data frame with columns Open, High, Low, Close, Adj Close, Volume, date_id, OC-High, OC-Low.
    """
    if end_date:
        df_data = yf.download(ticker, start=start_date, end=end_date, progress=False)
    else:
        df_data = yf.download(ticker, start=start_date, progress=False)

    df_data.index = pd.to_datetime(df_data.index)
    df_data["date_id"] = (df_data.index.date - df_data.index.date.min()).astype(
        "timedelta64[D]"
    )
    df_data["date_id"] = df_data["date_id"].dt.days + 1

    df_data["OC_High"] = df_data[["Open", "Close"]].max(axis=1)
    df_data["OC_Low"] = df_data[["Open", "Close"]].min(axis=1)

    return df_data


def process_candle(df: pd.DataFrame) -> pd.DataFrame:
    """Process DataFrame into candle style plot

    Parameters
    ----------
    df : DataFrame
        Stock dataframe.

    Returns
    -------
    DataFrame
        A Panda's data frame with columns Open, High, Low, Close, Adj Close, Volume, date_id, OC-High, OC-Low.
    """
    df_data = df.copy()
    df_data["date_id"] = (df_data.index.date - df_data.index.date.min()).astype(
        "timedelta64[D]"
    )
    df_data["date_id"] = df_data["date_id"].dt.days + 1

    df_data["OC_High"] = df_data[["Open", "Close"]].max(axis=1)
    df_data["OC_Low"] = df_data[["Open", "Close"]].min(axis=1)

    df_data["ma20"] = df_data["Close"].rolling(20).mean().fillna(method="bfill")
    df_data["ma50"] = df_data["Close"].rolling(50).mean().fillna(method="bfill")

    return df_data


def find_trendline(
    df_data: pd.DataFrame, y_key: str, high_low: str = "high"
) -> pd.DataFrame:
    """Attempts to find a trend line based on y_key column from a given stock ticker data frame.

    Parameters
    ----------
    df_data : DataFrame
        The stock ticker data frame with at least date_id, y_key columns.
    y_key : str
        Column name to base the trend line on.
    high_low: str, optional
        Either "high" or "low". High is the default.

    Returns
    -------
    DataFrame
        If a trend is successfully found,
            An updated Panda's data frame with a trend data {y_key}_trend column.
        If no trend was found,
            An original Panda's data frame
    """

    for iteration in [3, 4, 5, 6, 7]:
        df_temp = df_data.copy()
        while len(df_temp) > iteration:
            reg = stats.linregress(
                x=df_temp["date_id"],
                y=df_temp[y_key],
            )

            if high_low == "high":
                df_temp = df_temp.loc[
                    df_temp[y_key] > reg[0] * df_temp["date_id"] + reg[1]
                ]
            else:
                df_temp = df_temp.loc[
                    df_temp[y_key] < reg[0] * df_temp["date_id"] + reg[1]
                ]

        if len(df_temp) > 1:
            break

    if len(df_temp) == 1:
        return df_data

    reg = stats.linregress(
        x=df_temp["date_id"],
        y=df_temp[y_key],
    )

    df_data[f"{y_key}_trend"] = reg[0] * df_data["date_id"] + reg[1]

    return df_data


def additional_info_about_ticker(ticker: str) -> str:
    """Information about trading the ticker such as exchange, currency, timezone and market status

    Parameters
    ----------
    ticker : str
        The stock ticker to extract if stock market is open or not

    Returns
    -------
    str
        Additional information about trading the ticker
    """
    extra_info = ""

    if ticker:
        if ".US" in ticker.upper():
            ticker = ticker.rstrip(".US")
            ticker = ticker.rstrip(".us")
        ticker_info = yf.Ticker(ticker).info
        extra_info += "\n[param]Company:  [/param]"
        if "shortName" in ticker_info and ticker_info["shortName"]:
            extra_info += ticker_info["shortName"]
        extra_info += "\n[param]Exchange: [/param]"
        if "exchange" in ticker_info and ticker_info["exchange"]:
            exchange_name = ticker_info["exchange"]
            extra_info += (
                exchange_mappings["X" + exchange_name]
                if "X" + exchange_name in exchange_mappings
                else exchange_name
            )

        extra_info += "\n[param]Currency: [/param]"
        if "currency" in ticker_info and ticker_info["currency"]:
            extra_info += ticker_info["currency"]

    else:
        extra_info += "\n[param]Company: [/param]"
        extra_info += "\n[param]Exchange: [/param]"
        extra_info += "\n[param]Currency: [/param]"

    return extra_info + "\n"


def clean_fraction(num, denom):
    """Returns the decimal value or NA if the operation cannot be performed

    Parameters
    ----------
    num : Any
        The numerator for the fraction
    denom : Any
        The denominator for the fraction

    Returns
    ----------
    val : Any
        The value of the fraction
    """
    try:
        return num / denom
    except TypeError:
        return "N/A"


def load_custom(file_path: str) -> pd.DataFrame:
    """Loads in a custom csv file

    Parameters
    ----------
    file_path: str
        Path to file

    Returns
    -------
    pd.DataFrame:
        Dataframe of stock data
    """
    # Double check that the file exists
    if not os.path.exists(file_path):
        console.print("[red]File path does not exist.[/red]\n")
        return pd.DataFrame()

    df = pd.read_csv(file_path)
    console.print(f"Loaded data has columns: {', '.join(df.columns.to_list())}\n")

    # Nasdaq specific
    if "Close/Last" in df.columns:
        df = df.rename(columns={"Close/Last": "Close"})
    if "Last" in df.columns:
        df = df.rename(columns={"Last": "Close"})

    df.columns = [col.lower().rstrip().lstrip() for col in df.columns]

    for col in df.columns:
        if col in ["date", "time", "timestamp", "datetime"]:
            df[col] = pd.to_datetime(df[col])
            df = df.set_index(col)
            console.print(f"Column [blue]{col.title()}[/blue] set as index.")

    df.columns = [col.title() for col in df.columns]
    df.index.name = df.index.name.title()

    df = df.applymap(
        lambda x: clean_function(x) if not isinstance(x, (int, float)) else x
    )
    if "Adj Close" not in df.columns:
        df["Adj Close"] = df.Close.copy()

    return df


def clean_function(entry: str) -> Union[str, float]:
    """Helper function for cleaning stock data from csv.  This can be customized for csvs"""
    # If there is a digit, get rid of common characters and return float
    if any(char.isdigit() for char in entry):
        return float(entry.replace("$", "").replace(",", ""))
    return entry


def show_quick_performance(stock_df: pd.DataFrame, ticker: str):
    """Show quick performance stats of stock prices.  Daily prices expected"""
    closes = stock_df["Adj Close"]
    volumes = stock_df["Volume"]

    perfs = {
        "1 Day": 100 * closes.pct_change(2)[-1],
        "1 Week": 100 * closes.pct_change(5)[-1],
        "1 Month": 100 * closes.pct_change(21)[-1],
        "1 Year": 100 * closes.pct_change(252)[-1],
    }
    if "2022-01-03" in closes.index:
        closes_ytd = closes[closes.index > f"{date.today().year}-01-01"]
        perfs["YTD"] = 100 * (closes_ytd[-1] - closes_ytd[0]) / closes_ytd[0]
    else:
        perfs["Period"] = 100 * (closes[-1] - closes[0]) / closes[0]

    df = pd.DataFrame.from_dict(perfs, orient="index").dropna().T
    df = df.applymap(lambda x: str(round(x, 2)) + " %")
    df = df.applymap(lambda x: f"[red]{x}[/red]" if "-" in x else f"[green]{x}[/green]")
    if len(closes) > 252:
        df["Volatility (1Y)"] = (
            str(round(100 * np.sqrt(252) * closes[:-252].pct_change().std(), 2)) + " %"
        )
    else:
        df["Volatility (Ann)"] = (
            str(round(100 * np.sqrt(252) * closes.pct_change().std(), 2)) + " %"
        )
    if len(volumes) > 10:
        df["Volume (10D avg)"] = (
            str(round(np.mean(volumes[-12:-2]) / 1_000_000, 2)) + " M"
        )

    df["Last Price"] = closes[-1]
    print_rich_table(
        df, show_index=False, headers=df.columns, title=f"{ticker.upper()} Performance"
    )


def show_codes_polygon(ticker: str):
    """Show FIGI, SIC and SIK codes for ticker

    Parameters
    ----------
    ticker: str
        Stock ticker
    """
    link = f"https://api.polygon.io/v3/reference/tickers/{ticker.upper()}?apiKey={cfg.API_POLYGON_KEY}"
    r = requests.get(link)
    if r.status_code != 200:
        console.print("[red]Error in polygon request[/red]\n")
        return
    r_json = r.json()
    if "results" not in r_json.keys():
        console.print("[red]Results not found in polygon request[/red]")
        return
    r_json = r_json["results"]
    cols = ["cik", "composite_figi", "share_class_figi", "sic_code"]
    vals = []
    for col in cols:
        vals.append(r_json[col])
    df = pd.DataFrame({"codes": [c.upper() for c in cols], "vals": vals})
    df.codes = df.codes.apply(lambda x: x.replace("_", " "))
    print_rich_table(
        df, show_index=False, headers=["", ""], title=f"{ticker.upper()} Codes"
    )<|MERGE_RESOLUTION|>--- conflicted
+++ resolved
@@ -91,7 +91,6 @@
     "Venezuela": ["CR"],
 }
 
-<<<<<<< HEAD
 INCOME_PLOT = {
     "av": [
         "reported_currency",
@@ -458,7 +457,6 @@
         "final_link",
     ],
 }
-=======
 exchange_mappings = (
     pd.read_csv(
         os.path.join(
@@ -470,7 +468,6 @@
     .squeeze("columns")
     .to_dict()
 )
->>>>>>> 5fc26356
 
 
 def search(
