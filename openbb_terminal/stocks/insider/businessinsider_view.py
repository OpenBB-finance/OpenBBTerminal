--- conflicted
+++ resolved
@@ -9,8 +9,8 @@
 
 import pandas as pd
 
+from openbb_terminal import OpenBBFigure
 from openbb_terminal.config_terminal import theme
-from openbb_terminal import OpenBBFigure
 from openbb_terminal.decorators import log_start_end
 from openbb_terminal.helper_funcs import (
     export_data,
@@ -36,11 +36,7 @@
     raw: bool = False,
     export: str = "",
     sheet_name: Optional[str] = None,
-<<<<<<< HEAD
     external_axes: bool = False,
-=======
-    external_axes: Optional[List[plt.Axes]] = None,
->>>>>>> b1ced18f
 ):
     """Display insider activity. [Source: Business Insider]
 
