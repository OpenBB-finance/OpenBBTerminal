--- conflicted
+++ resolved
@@ -118,11 +118,7 @@
                 if item not in stocks_data:
                     stocks_data[item] = {}
                 used_statement = item
-<<<<<<< HEAD
-                symbol_statement, rounding, currency = create_dataframe(
-=======
                 symbol_statement, rounding, currency_dcf = create_dataframe(
->>>>>>> a1dd34fb
                     symbol, item, period.lower()
                 )
 
