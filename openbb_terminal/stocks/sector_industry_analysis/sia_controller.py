--- conflicted
+++ resolved
@@ -976,16 +976,6 @@
                 console.print("The country parameter needs to be selected!\n")
             else:
                 financedatabase_view.display_companies_per_industry_in_country(
-<<<<<<< HEAD
-                    self.country,
-                    self.mktcap,
-                    self.exclude_exchanges,
-                    ns_parser.export,
-                    " ".join(ns_parser.sheet_name) if ns_parser.sheet_name else None,
-                    ns_parser.raw,
-                    ns_parser.max_industries_to_display,
-                    ns_parser.min_pct_to_display_industry,
-=======
                     country=self.country,
                     mktcap=self.mktcap,
                     exclude_exchanges=self.exclude_exchanges,
@@ -993,7 +983,6 @@
                     raw=ns_parser.raw,
                     max_industries_to_display=ns_parser.max_industries_to_display,
                     min_pct_to_display_industry=ns_parser.min_pct_to_display_industry,
->>>>>>> 696027b7
                 )
 
     @log_start_end(log=logger)
@@ -1038,16 +1027,6 @@
                 console.print("The sector parameter needs to be selected!\n")
             else:
                 financedatabase_view.display_companies_per_industry_in_sector(
-<<<<<<< HEAD
-                    self.sector,
-                    self.mktcap,
-                    self.exclude_exchanges,
-                    ns_parser.export,
-                    " ".join(ns_parser.sheet_name) if ns_parser.sheet_name else None,
-                    ns_parser.raw,
-                    ns_parser.max_industries_to_display,
-                    ns_parser.min_pct_to_display_industry,
-=======
                     sector=self.sector,
                     mktcap=self.mktcap,
                     exclude_exchanges=self.exclude_exchanges,
@@ -1055,7 +1034,6 @@
                     raw=ns_parser.raw,
                     max_industries_to_display=ns_parser.max_industries_to_display,
                     min_pct_to_display_industry=ns_parser.min_pct_to_display_industry,
->>>>>>> 696027b7
                 )
 
     @log_start_end(log=logger)
@@ -1100,16 +1078,6 @@
                 console.print("The sector parameter needs to be selected!\n")
             else:
                 financedatabase_view.display_companies_per_country_in_sector(
-<<<<<<< HEAD
-                    self.sector,
-                    self.mktcap,
-                    self.exclude_exchanges,
-                    ns_parser.export,
-                    " ".join(ns_parser.sheet_name) if ns_parser.sheet_name else None,
-                    ns_parser.raw,
-                    ns_parser.max_countries_to_display,
-                    ns_parser.min_pct_to_display_country,
-=======
                     sector=self.sector,
                     mktcap=self.mktcap,
                     exclude_exchanges=self.exclude_exchanges,
@@ -1117,7 +1085,6 @@
                     raw=ns_parser.raw,
                     max_countries_to_display=ns_parser.max_countries_to_display,
                     min_pct_to_display_country=ns_parser.min_pct_to_display_country,
->>>>>>> 696027b7
                 )
 
     @log_start_end(log=logger)
@@ -1162,16 +1129,6 @@
                 console.print("The industry parameter needs to be selected!\n")
             else:
                 financedatabase_view.display_companies_per_country_in_industry(
-<<<<<<< HEAD
-                    self.industry,
-                    self.mktcap,
-                    self.exclude_exchanges,
-                    ns_parser.export,
-                    " ".join(ns_parser.sheet_name) if ns_parser.sheet_name else None,
-                    ns_parser.raw,
-                    ns_parser.max_countries_to_display,
-                    ns_parser.min_pct_to_display_country,
-=======
                     industry=self.industry,
                     mktcap=self.mktcap,
                     exclude_exchanges=self.exclude_exchanges,
@@ -1179,7 +1136,6 @@
                     raw=ns_parser.raw,
                     max_countries_to_display=ns_parser.max_countries_to_display,
                     min_pct_to_display_country=ns_parser.min_pct_to_display_country,
->>>>>>> 696027b7
                 )
 
     @log_start_end(log=logger)
