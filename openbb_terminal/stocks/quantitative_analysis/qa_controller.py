--- conflicted
+++ resolved
@@ -335,13 +335,8 @@
         )
         if ns_parser:
             qa_view.display_cdf(
-<<<<<<< HEAD
-                name=self.ticker,
-                data=self.stock,
-=======
+                data=self.stock,
                 symbol=self.ticker,
-                df=self.stock,
->>>>>>> 7c82c276
                 target=self.target,
                 export=ns_parser.export,
             )
@@ -368,13 +363,8 @@
         ns_parser = self.parse_known_args_and_warn(parser, other_args)
         if ns_parser:
             qa_view.display_bw(
-<<<<<<< HEAD
-                name=self.ticker,
-                data=self.stock,
-=======
+                data=self.stock,
                 symbol=self.ticker,
-                df=self.stock,
->>>>>>> 7c82c276
                 target=self.target,
                 yearly=ns_parser.year,
             )
@@ -483,13 +473,8 @@
                 )
 
             qa_view.display_acf(
-<<<<<<< HEAD
-                name=self.ticker,
-                data=self.stock,
-=======
+                data=self.stock,
                 symbol=self.ticker,
-                df=self.stock,
->>>>>>> 7c82c276
                 target=self.target,
                 lags=ns_parser.lags,
             )
@@ -520,11 +505,7 @@
         if ns_parser:
             rolling_view.display_mean_std(
                 symbol=self.ticker,
-<<<<<<< HEAD
-                data=self.stock,
-=======
-                df=self.stock,
->>>>>>> 7c82c276
+                data=self.stock,
                 target=self.target,
                 limit=ns_parser.n_window,
                 export=ns_parser.export,
@@ -554,13 +535,8 @@
         )
         if ns_parser:
             rolling_view.display_spread(
-<<<<<<< HEAD
-                name=self.ticker,
-                data=self.stock,
-=======
+                data=self.stock,
                 symbol=self.ticker,
-                df=self.stock,
->>>>>>> 7c82c276
                 target=self.target,
                 limit=ns_parser.n_window,
                 export=ns_parser.export,
@@ -607,13 +583,8 @@
         )
         if ns_parser:
             rolling_view.display_quantile(
-<<<<<<< HEAD
-                name=self.ticker,
-                data=self.stock,
-=======
+                data=self.stock,
                 symbol=self.ticker,
-                df=self.stock,
->>>>>>> 7c82c276
                 target=self.target,
                 limit=ns_parser.n_window,
                 quantile=ns_parser.f_quantile,
@@ -727,11 +698,7 @@
         ns_parser = self.parse_known_args_and_warn(parser, other_args)
         if ns_parser:
             qa_view.display_qqplot(
-<<<<<<< HEAD
-                name=self.ticker, data=self.stock, target=self.target
-=======
-                symbol=self.ticker, df=self.stock, target=self.target
->>>>>>> 7c82c276
+                symbol=self.ticker, data=self.stock, target=self.target
             )
 
     @log_start_end(log=logger)
