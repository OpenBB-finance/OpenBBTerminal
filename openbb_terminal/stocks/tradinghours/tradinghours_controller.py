"""Trading Hours Controller."""
__docformat__ = "numpy"

import argparse
import logging
import os

from typing import List

import pandas as pd

from openbb_terminal.custom_prompt_toolkit import NestedCompleter

from openbb_terminal import feature_flags as obbff
from openbb_terminal.decorators import log_start_end
from openbb_terminal.menu import session
from openbb_terminal.helper_funcs import (
    get_user_timezone_or_invalid,
)
from openbb_terminal.rich_config import console, MenuText
from openbb_terminal.parent_classes import BaseController
from openbb_terminal.stocks.tradinghours import bursa_view
from openbb_terminal.stocks.tradinghours.bursa_model import get_open
from openbb_terminal.stocks.tradinghours.tradinghours_helper import (
    get_exchanges_short_names,
    get_fd_equities_list,
)
from openbb_terminal.stocks.tradinghours.pandas_market_cal_view import (
    get_all_holiday_exchange_short_names,
    display_exchange_holidays,
)

logger = logging.getLogger(__name__)


class TradingHoursController(BaseController):

    """Trading Hours Controller class."""

    CHOICES_COMMANDS = ["symbol", "open", "closed", "all", "exchange", "holidays"]
    PATH = "/stocks/th/"
    FILE_PATH = os.path.join(os.path.dirname(__file__), "README.md")
    CHOICES_GENERATION = True

    def __init__(self, ticker: str = "", queue: List[str] = None):
        """Construct Data."""
        super().__init__(queue)

        self.equities = get_fd_equities_list()
        self.equity_tickers = sorted(list(self.equities.keys()))
        short_names_df = get_exchanges_short_names()
        short_names_index = short_names_df.index.values
        short_names = short_names_df["short_name"].values
        all_short_names = list(short_names) + list(short_names_index)
        self.all_exchange_short_names = sorted(list(all_short_names))
        self.all_holiday_exchange_short_names = sorted(
            list(get_all_holiday_exchange_short_names()["short_name"].values)
        )

        self.symbol = None
        self.symbol_name = None
        self.symbol_market_open = False
        self.exchange = None

        if ticker:
            if ticker in self.equities:
                self.symbol = ticker
                self.symbol_name = self.equities[ticker]["short_name"]
                self.exchange = self.equities[ticker]["exchange"]
                open_ex = get_open()
                if self.exchange in open_ex.index:
                    self.symbol_market_open = True
                else:
                    self.symbol_market_open = False
            else:
                console.print(f"The ticker {ticker} was not found in the database.")

        self.source = "YahooFinance"
        self.data = pd.DataFrame()
        self.timezone = get_user_timezone_or_invalid()

        if session and obbff.USE_PROMPT_TOOLKIT:
<<<<<<< HEAD
            choices: dict = {c: {} for c in self.controller_choices}

            choices["exchange"] = {c: None for c in self.all_exchange_short_names}
            choices["exchange"]["--name"] = {
                c: {} for c in self.all_exchange_short_names
            }
            choices["exchange"]["-n"] = "--name"
            choices["symbol"]["--name"] = None
            choices["symbol"]["-n"] = "--name"
            choices["holidays"] = {
                c: None for c in self.all_holiday_exchange_short_names
            }
=======
            choices: dict = self.choices_default
>>>>>>> 9e87d6e5

            self.completer = NestedCompleter.from_nested_dict(choices)

    def print_help(self):
        if self.symbol is not None:
            if self.symbol_market_open:
                exchange_opened = "OPENED"
            else:
                exchange_opened = "CLOSED"
        else:
            exchange_opened = ""

        mt = MenuText("stocks/th/")
        mt.add_cmd("open")
        mt.add_cmd("closed")
        mt.add_cmd("all")
        mt.add_cmd("exchange")
        mt.add_cmd("holidays")
        mt.add_raw("\n")
        mt.add_cmd("symbol")
        mt.add_raw("\n")
        mt.add_param("_symbol_name", self.symbol_name or "")
        mt.add_param("_symbol", self.symbol_name or "")
        mt.add_param("_exchange", exchange_opened)

        console.print(text=mt.menu_text, menu="Stocks - Trading Hours")

    @log_start_end(log=logger)
    def call_symbol(self, other_args: List[str]):
        """Process 'symbol' command."""
        parser = argparse.ArgumentParser(
            add_help=False,
            formatter_class=argparse.ArgumentDefaultsHelpFormatter,
            prog="symbol",
            description="Select the symbol you wish to trade",
        )
        parser.add_argument(
            "-n",
            "--name",
            help="Symbol",
            type=str.upper,
            dest="symbol",
        )

        if (
            other_args
            and "-n" not in other_args[0]
            and "--name" not in other_args[0]
            and "-h" not in other_args
        ):
            other_args.insert(0, "-n")

        ns_parser = self.parse_known_args_and_warn(parser, other_args)
        if ns_parser:
            self.symbol = ns_parser.symbol
            if ns_parser.symbol in self.equities:
                self.symbol_name = self.equities[self.symbol]["short_name"]
                self.exchange = self.equities[self.symbol]["exchange"]
                open_ex = get_open()
                if self.exchange in open_ex.index:
                    self.symbol_market_open = True
                else:
                    self.symbol_market_open = False
                # add currency
                console.print(
                    f"\nSelected symbol\nSymbol:        {self.symbol}\n"
                    f"Name:          {self.symbol_name}\n"
                    f"Market open:   {self.symbol_market_open}\n"
                )
            else:
                console.print("[red]Symbol not found on database.[/red]\n")

    @log_start_end(log=logger)
    def call_exchange(self, other_args: List[str]):
        """Process 'exchange' command."""
        parser = argparse.ArgumentParser(
            add_help=False,
            formatter_class=argparse.ArgumentDefaultsHelpFormatter,
            prog="exchange",
            description="Select the exchange you want see open hours for",
        )
        parser.add_argument(
            "-n",
            "--name",
            help="Exchange short name",
            type=str.upper,
            choices=self.all_exchange_short_names,
            dest="exchange",
        )

        if (
            other_args
            and "-n" not in other_args[0]
            and "--name" not in other_args[0]
            and "-h" not in other_args
        ):
            other_args.insert(0, "-n")

        ns_parser = self.parse_known_args_and_warn(parser, other_args)
        if ns_parser:
            if ns_parser.exchange:
                bursa_view.display_exchange(ns_parser.exchange)
            else:
                logger.error("Select the exchange you want to know about.")
                console.print(
                    "[red]Select the exchange you want to know about.[/red]\n"
                )

    @log_start_end(log=logger)
    def call_open(self, other_args: List[str]):
        """Process 'symbol' command."""
        parser = argparse.ArgumentParser(
            add_help=False,
            formatter_class=argparse.ArgumentDefaultsHelpFormatter,
            prog="exchange",
            description="Show currently open exchanges",
        )
        if other_args and "-h" not in other_args:
            other_args.insert(0, "-n")

        ns_parser = self.parse_known_args_and_warn(parser, other_args)
        if ns_parser:
            bursa_view.display_open()

    @log_start_end(log=logger)
    def call_closed(self, other_args: List[str]):
        """Process 'symbol' command."""
        parser = argparse.ArgumentParser(
            add_help=False,
            formatter_class=argparse.ArgumentDefaultsHelpFormatter,
            prog="exchange",
            description="Show currently closed exchanges",
        )

        if other_args and "-h" not in other_args:
            other_args.insert(0, "-n")

        ns_parser = self.parse_known_args_and_warn(parser, other_args)
        if ns_parser:
            bursa_view.display_closed()

    @log_start_end(log=logger)
    def call_all(self, other_args: List[str]):
        """Process 'symbol' command."""
        parser = argparse.ArgumentParser(
            add_help=False,
            formatter_class=argparse.ArgumentDefaultsHelpFormatter,
            prog="exchange",
            description="Show all exchanges",
        )

        if other_args and "-h" not in other_args:
            other_args.insert(0, "-n")

        ns_parser = self.parse_known_args_and_warn(parser, other_args)
        if ns_parser:
            bursa_view.display_all()

    @log_start_end(log=logger)
    def call_holidays(self, other_args: List[str]):
        """Process 'holidays' command."""
        parser = argparse.ArgumentParser(
            add_help=False,
            formatter_class=argparse.ArgumentDefaultsHelpFormatter,
            prog="exchange",
            description="Select the exchange and year you want see holidays for",
        )
        parser.add_argument(
            "-n",
            "--name",
            help="Exchange short name",
            dest="exchange",
        )

        parser.add_argument(
            "-y",
            "--year",
            help="Year",
            type=int,
            dest="year",
        )

        if (
            other_args
            and "-n" not in other_args[0]
            and "--name" not in other_args[0]
            and "-h" not in other_args
        ):
            other_args.insert(0, "-n")
            other_args.insert(2, "-y")

        ns_parser = self.parse_known_args_and_warn(parser, other_args)
        if ns_parser and ns_parser.exchange:
            display_exchange_holidays(ns_parser.exchange, ns_parser.year)
        else:
            logger.error("Select the exchange and year you want holiday calendar for.")
            console.print(
                "[red]Select the exchange and year you want holiday calendar for.[/red]\n"
            )<|MERGE_RESOLUTION|>--- conflicted
+++ resolved
@@ -80,23 +80,7 @@
         self.timezone = get_user_timezone_or_invalid()
 
         if session and obbff.USE_PROMPT_TOOLKIT:
-<<<<<<< HEAD
-            choices: dict = {c: {} for c in self.controller_choices}
-
-            choices["exchange"] = {c: None for c in self.all_exchange_short_names}
-            choices["exchange"]["--name"] = {
-                c: {} for c in self.all_exchange_short_names
-            }
-            choices["exchange"]["-n"] = "--name"
-            choices["symbol"]["--name"] = None
-            choices["symbol"]["-n"] = "--name"
-            choices["holidays"] = {
-                c: None for c in self.all_holiday_exchange_short_names
-            }
-=======
             choices: dict = self.choices_default
->>>>>>> 9e87d6e5
-
             self.completer = NestedCompleter.from_nested_dict(choices)
 
     def print_help(self):
