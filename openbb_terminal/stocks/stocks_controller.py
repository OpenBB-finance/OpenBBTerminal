"""Stock Context Controller"""
__docformat__ = "numpy"

import argparse
import logging
import os
from datetime import datetime, timedelta
from typing import List

import financedatabase
import yfinance as yf
from prompt_toolkit.completion import NestedCompleter

from openbb_terminal import feature_flags as obbff
from openbb_terminal.common import newsapi_view
from openbb_terminal.common import feedparser_view
from openbb_terminal.common.quantitative_analysis import qa_view
from openbb_terminal.decorators import log_start_end

from openbb_terminal.helper_funcs import (
    EXPORT_ONLY_RAW_DATA_ALLOWED,
    export_data,
    valid_date,
    get_ordered_list_sources,
)
from openbb_terminal.helper_classes import AllowArgsWithWhiteSpace
from openbb_terminal.helper_funcs import choice_check_after_action
from openbb_terminal.menu import session
from openbb_terminal.parent_classes import StockBaseController
from openbb_terminal.rich_config import console, translate, MenuText
from openbb_terminal.stocks import stocks_helper

# pylint: disable=R1710,import-outside-toplevel,R0913,R1702,no-member

logger = logging.getLogger(__name__)


class StocksController(StockBaseController):
    """Stocks Controller class"""

    CHOICES_COMMANDS = [
        "search",
        "load",
        "quote",
        "candle",
        "news",
        "resources",
        "codes",
    ]
    CHOICES_MENUS = [
        "ta",
        "ba",
        "qa",
        "pred",
        "disc",
        "dps",
        "scr",
        "sia",
        "ins",
        "gov",
        "res",
        "fa",
        "bt",
        "dd",
        "ca",
        "options",
        "th",
    ]

    PATH = "/stocks/"
    FILE_PATH = os.path.join(os.path.dirname(__file__), "README.md")

    country = financedatabase.show_options("equities", "countries")
    sector = financedatabase.show_options("equities", "sectors")
    industry = financedatabase.show_options("equities", "industries")

    def __init__(self, queue: List[str] = None):
        """Constructor"""
        super().__init__(queue)

        if session and obbff.USE_PROMPT_TOOLKIT:

            choices: dict = {c: {} for c in self.controller_choices}

            choices["search"]["--country"] = {c: None for c in self.country}
            choices["search"]["-c"] = {c: None for c in self.country}
            choices["search"]["--sector"] = {c: None for c in self.sector}
            choices["search"]["-s"] = {c: None for c in self.sector}
            choices["search"]["--industry"] = {c: None for c in self.industry}
            choices["search"]["-i"] = {c: None for c in self.industry}
            choices["search"]["--exchange"] = {
                c: None for c in stocks_helper.market_coverage_suffix
            }
            choices["search"]["-e"] = {
                c: None for c in stocks_helper.market_coverage_suffix
            }

            choices["support"] = self.SUPPORT_CHOICES
            choices["about"] = self.ABOUT_CHOICES

            self.completer = NestedCompleter.from_nested_dict(choices)

    def print_help(self):
        """Print help"""
        stock_text = ""
        if self.ticker:
            s_intraday = (f"Intraday {self.interval}", "Daily")[
                self.interval == "1440min"
            ]
            if self.start:
                stock_text = f"{s_intraday} {self.ticker} (from {self.start.strftime('%Y-%m-%d')})"
            else:
                stock_text = f"{s_intraday} {self.ticker}"

        mt = MenuText("stocks/", 80)
        mt.add_cmd("news", "Feedparser/News API")
        mt.add_cmd("search")
        mt.add_cmd("load")
        mt.add_raw("\n")
        mt.add_param("_ticker", stock_text)
        mt.add_raw(self.add_info)
        mt.add_raw("\n")
        mt.add_cmd("quote", "", self.ticker)
        mt.add_cmd("candle", "", self.ticker)
        mt.add_cmd("codes", "Polygon", self.ticker)
        mt.add_raw("\n")
        mt.add_menu("th")
        mt.add_menu("options")
        mt.add_menu("disc")
        mt.add_menu("sia")
        mt.add_menu("dps")
        mt.add_menu("scr")
        mt.add_menu("ins")
        mt.add_menu("gov")
        mt.add_menu("ba")
        mt.add_menu("ca")
        mt.add_menu("fa", self.ticker)
        mt.add_menu("res", self.ticker)
        mt.add_menu("dd", self.ticker)
        mt.add_menu("bt", self.ticker)
        mt.add_menu("ta", self.ticker)
        mt.add_menu("qa", self.ticker)
        mt.add_menu("pred", self.ticker)
        console.print(text=mt.menu_text, menu="Stocks")

    def custom_reset(self):
        """Class specific component of reset command"""
        if self.ticker:
            return [
                "stocks",
                f"load {self.ticker}.{self.suffix}"
                if self.suffix
                else f"load {self.ticker}",
            ]
        return []

    @log_start_end(log=logger)
    def call_search(self, other_args: List[str]):
        """Process search command"""
        parser = argparse.ArgumentParser(
            add_help=False,
            formatter_class=argparse.ArgumentDefaultsHelpFormatter,
            prog="search",
            description=translate("stocks/SEARCH"),
        )
        parser.add_argument(
            "-q",
            "--query",
            action="store",
            dest="query",
            type=str.lower,
            default="",
            help=translate("stocks/SEARCH_query"),
        )
        parser.add_argument(
            "-c",
            "--country",
            default="",
            nargs=argparse.ONE_OR_MORE,
            action=choice_check_after_action(AllowArgsWithWhiteSpace, self.country),
            dest="country",
            help=translate("stocks/SEARCH_country"),
        )
        parser.add_argument(
            "-s",
            "--sector",
            default="",
            nargs=argparse.ONE_OR_MORE,
            action=choice_check_after_action(AllowArgsWithWhiteSpace, self.sector),
            dest="sector",
            help=translate("stocks/SEARCH_sector"),
        )
        parser.add_argument(
            "-i",
            "--industry",
            default="",
            nargs=argparse.ONE_OR_MORE,
            action=choice_check_after_action(AllowArgsWithWhiteSpace, self.industry),
            dest="industry",
            help=translate("stocks/SEARCH_industry"),
        )
        parser.add_argument(
            "-e",
            "--exchange",
            default="",
            choices=list(stocks_helper.market_coverage_suffix.keys()),
            dest="exchange_country",
            help=translate("stocks/SEARCH_exchange"),
        )
        if other_args and "-" not in other_args[0][0]:
            other_args.insert(0, "-q")
        ns_parser = self.parse_known_args_and_warn(
            parser,
            other_args,
            EXPORT_ONLY_RAW_DATA_ALLOWED,
            limit=10,
        )
        if ns_parser:
            stocks_helper.search(
                query=ns_parser.query,
                country=ns_parser.country,
                sector=ns_parser.sector,
                industry=ns_parser.industry,
                exchange_country=ns_parser.exchange_country,
                limit=ns_parser.limit,
                export=ns_parser.export,
            )

    @log_start_end(log=logger)
    def call_quote(self, other_args: List[str]):
        """Process quote command"""
        ticker = self.ticker + "." + self.suffix if self.suffix else self.ticker
        parser = argparse.ArgumentParser(
            add_help=False,
            formatter_class=argparse.ArgumentDefaultsHelpFormatter,
            prog="quote",
            description=translate("stocks/QUOTE"),
        )
        if self.ticker:
            parser.add_argument(
                "-t",
                "--ticker",
                action="store",
                dest="s_ticker",
                default=ticker,
                help=translate("stocks/QUOTE_ticker"),
            )
        else:
            parser.add_argument(
                "-t",
                "--ticker",
                action="store",
                dest="s_ticker",
                required="-h" not in other_args,
                help=translate("stocks/QUOTE_ticker"),
            )
        # For the case where a user uses: 'quote BB'
        if other_args and "-" not in other_args[0][0]:
            other_args.insert(0, "-t")
        ns_parser = self.parse_known_args_and_warn(parser, other_args)
        if ns_parser:
            stocks_helper.quote(ns_parser.s_ticker)

    @log_start_end(log=logger)
    def call_codes(self, _):
        """Process codes command"""
        parser = argparse.ArgumentParser(
            add_help=False,
            formatter_class=argparse.ArgumentDefaultsHelpFormatter,
            prog="codes",
            description="Show CIK, FIGI and SCI code from polygon for loaded ticker.",
        )
        ns_parser = self.parse_known_args_and_warn(parser, _)
        if ns_parser:
            if not self.ticker:
                console.print("No ticker loaded. First use `load {ticker}`\n")
                return
            stocks_helper.show_codes_polygon(self.ticker)

    @log_start_end(log=logger)
    def call_candle(self, other_args: List[str]):
        """Process candle command"""
        parser = argparse.ArgumentParser(
            add_help=False,
            formatter_class=argparse.ArgumentDefaultsHelpFormatter,
            prog="candle",
            description=translate("stocks/CANDLE"),
        )
        parser.add_argument(
            "-p",
            "--plotly",
            dest="plotly",
            action="store_false",
            default=True,
            help=translate("stocks/CANDLE_plotly"),
        )
        parser.add_argument(
            "--sort",
            choices=[
                "AdjClose",
                "Open",
                "Close",
                "High",
                "Low",
                "Volume",
                "Returns",
                "LogRet",
            ],
            default="",
            type=str,
            dest="sort",
            help=translate("stocks/CANDLE_sort"),
        )
        parser.add_argument(
            "-d",
            "--descending",
            action="store_false",
            dest="descending",
            default=True,
            help=translate("stocks/CANDLE_descending"),
        )
        parser.add_argument(
            "--raw",
            action="store_true",
            dest="raw",
            default=False,
            help=translate("stocks/CANDLE_raw"),
        )
        parser.add_argument(
            "-t",
            "--trend",
            action="store_true",
            default=False,
            help=translate("stocks/CANDLE_trend"),
            dest="trendlines",
        )
        parser.add_argument(
            "--ma",
            dest="mov_avg",
            type=str,
            help=translate("stocks/CANDLE_mov_avg"),
            default=None,
        )
        ns_parser = self.parse_known_args_and_warn(
            parser,
            other_args,
            EXPORT_ONLY_RAW_DATA_ALLOWED,
            limit=20,
        )
        if ns_parser:
            if self.ticker:
                export_data(
                    ns_parser.export,
                    os.path.join(
                        os.path.dirname(os.path.abspath(__file__)), "raw_data"
                    ),
                    f"{self.ticker}",
                    self.stock,
                )

                if ns_parser.sort and not self.stock.empty:
                    sort = (
                        ns_parser.sort if ns_parser.sort != "AdjClose" else "Adj Close"
                    )
                    if sort not in self.stock.columns:
                        col_names_no_spaces = [
                            "'" + col.replace(" ", "") + "'"
                            for col in self.stock.columns
                        ]
                        console.print(
                            f"candle: error: argument --sort: invalid choice: '{sort}' for the source chosen "
                            f"(choose from {(', '.join(list(col_names_no_spaces)))})"
                        )
                        return

                if ns_parser.raw:
                    qa_view.display_raw(
                        df=self.stock,
                        sort=ns_parser.sort,
                        des=ns_parser.descending,
                        num=ns_parser.limit,
                    )

                else:
                    data = stocks_helper.process_candle(self.stock)
                    mov_avgs = []

                    if ns_parser.mov_avg:
                        mov_list = (num for num in ns_parser.mov_avg.split(","))

                        for num in mov_list:
                            try:
                                mov_avgs.append(int(num))
                            except ValueError:
                                console.print(
                                    f"{num} is not a valid moving average, must be integer"
                                )

                    stocks_helper.display_candle(
                        symbol=self.ticker,
                        data=data,
                        use_matplotlib=ns_parser.plotly,
                        intraday=self.interval != "1440min",
                        add_trend=ns_parser.trendlines,
                        ma=mov_avgs,
                    )
            else:
                console.print("No ticker loaded. First use `load {ticker}`\n")

    @log_start_end(log=logger)
    def call_news(self, other_args: List[str]):
        """Process news command"""
        parser = argparse.ArgumentParser(
            add_help=False,
            prog="news",
            description=translate("stocks/NEWS"),
        )

        sources = get_ordered_list_sources("/stocks/news")

        # source is feedparser
        if sources[0] == "feedparser":
            parser.add_argument(
                "--article",
                dest="article",
                default="bloomberg",
                nargs="+",
                help=translate("stocks/NEWS_article"),
            )
        # source is News API
        else:
            parser.add_argument(
                "-d",
                "--date",
                action="store",
                dest="n_start_date",
                type=valid_date,
                default=datetime.now() - timedelta(days=7),
                help=translate("stocks/NEWS_date"),
            )
            parser.add_argument(
                "-o",
                "--oldest",
                action="store_false",
                dest="n_oldest",
                default=True,
                help=translate("stocks/NEWS_oldest"),
            )
            parser.add_argument(
                "--article",
                dest="article",
                default="bloomberg",
                nargs="+",
                help=translate("stocks/NEWS_article"),
            )
        if other_args and "-" not in other_args[0][0]:
            other_args.insert(0, "--article")
        ns_parser = self.parse_known_args_and_warn(
            parser, other_args, EXPORT_ONLY_RAW_DATA_ALLOWED, limit=5
        )
        if ns_parser:
<<<<<<< HEAD
            sources = ns_parser.sources
            for idx, source in enumerate(sources):
                if source.find(".") == -1:
                    sources[idx] += ".com"

            d_stock = yf.Ticker(self.ticker).info

            newsapi_view.display_news(
                query=d_stock["shortName"].replace(" ", "+")
                if "shortName" in d_stock
                else self.ticker,
                limit=ns_parser.limit,
                start_date=ns_parser.n_start_date.strftime("%Y-%m-%d"),
                show_newest=ns_parser.n_oldest,
                sources=",".join(sources),
            )
=======
            if ns_parser.source == "feedparser":

                if self.ticker:
                    d_stock = yf.Ticker(self.ticker).info

                    term = (
                        d_stock["shortName"].replace(" ", "%20")
                        if "shortName" in d_stock
                        else self.ticker
                    )

                    feedparser_view.display_news(
                        term,
                        " ".join(ns_parser.article),
                        ns_parser.limit,
                        ns_parser.export,
                    )

                else:
                    feedparser_view.display_news(
                        "",
                        " ".join(ns_parser.article),
                        ns_parser.limit,
                        ns_parser.export,
                    )

            else:
                articles = ns_parser.article
                for idx, article in enumerate(articles):
                    if article.find(".") == -1:
                        articles[idx] += ".com"

                d_stock = yf.Ticker(self.ticker).info

                newsapi_view.display_news(
                    term=d_stock["shortName"].replace(" ", "+")
                    if "shortName" in d_stock
                    else self.ticker,
                    num=ns_parser.limit,
                    s_from=ns_parser.n_start_date.strftime("%Y-%m-%d"),
                    show_newest=ns_parser.n_oldest,
                )
>>>>>>> d282cf1d

    @log_start_end(log=logger)
    def call_disc(self, _):
        """Process disc command"""
        from openbb_terminal.stocks.discovery.disc_controller import (
            DiscoveryController,
        )

        self.queue = self.load_class(DiscoveryController, self.queue)

    @log_start_end(log=logger)
    def call_dps(self, _):
        """Process dps command"""
        from openbb_terminal.stocks.dark_pool_shorts.dps_controller import (
            DarkPoolShortsController,
        )

        self.queue = self.load_class(
            DarkPoolShortsController, self.ticker, self.start, self.stock, self.queue
        )

    @log_start_end(log=logger)
    def call_scr(self, _):
        """Process scr command"""
        from openbb_terminal.stocks.screener.screener_controller import (
            ScreenerController,
        )

        self.queue = self.load_class(ScreenerController, self.queue)

    @log_start_end(log=logger)
    def call_sia(self, _):
        """Process ins command"""
        from openbb_terminal.stocks.sector_industry_analysis.sia_controller import (
            SectorIndustryAnalysisController,
        )

        self.queue = self.load_class(
            SectorIndustryAnalysisController, self.ticker, self.queue
        )

    @log_start_end(log=logger)
    def call_ins(self, _):
        """Process ins command"""
        from openbb_terminal.stocks.insider.insider_controller import (
            InsiderController,
        )

        self.queue = self.load_class(
            InsiderController,
            self.ticker,
            self.start,
            self.interval,
            self.stock,
            self.queue,
        )

    @log_start_end(log=logger)
    def call_gov(self, _):
        """Process gov command"""
        from openbb_terminal.stocks.government.gov_controller import GovController

        self.queue = self.load_class(GovController, self.ticker, self.queue)

    @log_start_end(log=logger)
    def call_options(self, _):
        """Process options command"""
        from openbb_terminal.stocks.options.options_controller import (
            OptionsController,
        )

        self.queue = self.load_class(OptionsController, self.ticker, self.queue)

    @log_start_end(log=logger)
    def call_th(self, _):
        """Process th command"""
        from openbb_terminal.stocks.tradinghours import tradinghours_controller

        self.queue = self.load_class(
            tradinghours_controller.TradingHoursController,
            self.ticker,
            self.queue,
        )

    @log_start_end(log=logger)
    def call_res(self, _):
        """Process res command"""
        if self.ticker:
            from openbb_terminal.stocks.research.res_controller import (
                ResearchController,
            )

            self.queue = self.load_class(
                ResearchController, self.ticker, self.start, self.interval, self.queue
            )
        else:
            console.print("Use 'load <ticker>' prior to this command!", "\n")

    @log_start_end(log=logger)
    def call_dd(self, _):
        """Process dd command"""
        if self.ticker:
            from openbb_terminal.stocks.due_diligence import dd_controller

            self.queue = self.load_class(
                dd_controller.DueDiligenceController,
                self.ticker,
                self.start,
                self.interval,
                self.stock,
                self.queue,
            )
        else:
            console.print("Use 'load <ticker>' prior to this command!", "\n")

    @log_start_end(log=logger)
    def call_ca(self, _):
        """Process ca command"""

        from openbb_terminal.stocks.comparison_analysis import ca_controller

        self.queue = self.load_class(
            ca_controller.ComparisonAnalysisController,
            [f"{self.ticker}.{self.suffix}" if self.suffix else self.ticker]
            if self.ticker
            else "",
            self.queue,
        )

    @log_start_end(log=logger)
    def call_fa(self, _):
        """Process fa command"""
        if self.ticker:
            from openbb_terminal.stocks.fundamental_analysis import fa_controller

            self.queue = self.load_class(
                fa_controller.FundamentalAnalysisController,
                self.ticker,
                self.start,
                self.interval,
                self.suffix,
                self.queue,
            )
        else:
            console.print("Use 'load <ticker>' prior to this command!", "\n")

    @log_start_end(log=logger)
    def call_bt(self, _):
        """Process bt command"""
        if self.ticker:
            from openbb_terminal.stocks.backtesting import bt_controller

            self.queue = self.load_class(
                bt_controller.BacktestingController, self.ticker, self.stock, self.queue
            )
        else:
            console.print("Use 'load <ticker>' prior to this command!", "\n")

    @log_start_end(log=logger)
    def call_ta(self, _):
        """Process ta command"""
        if self.ticker:
            from openbb_terminal.stocks.technical_analysis import ta_controller

            self.queue = self.load_class(
                ta_controller.TechnicalAnalysisController,
                self.ticker,
                self.start,
                self.interval,
                self.stock,
                self.queue,
            )
        else:
            console.print("Use 'load <ticker>' prior to this command!", "\n")

    @log_start_end(log=logger)
    def call_ba(self, _):
        """Process ba command"""
        from openbb_terminal.stocks.behavioural_analysis import ba_controller

        self.queue = self.load_class(
            ba_controller.BehaviouralAnalysisController,
            self.ticker,
            self.start,
            self.queue,
        )

    @log_start_end(log=logger)
    def call_qa(self, _):
        """Process qa command"""
        if self.ticker:
            from openbb_terminal.stocks.quantitative_analysis import (
                qa_controller,
            )

            self.queue = self.load_class(
                qa_controller.QaController,
                self.ticker,
                self.start,
                self.interval,
                self.stock,
                self.queue,
            )
        # TODO: This menu should work regardless of data being daily or not!
        # James: 5/27 I think it does now
        else:
            console.print("Use 'load <ticker>' prior to this command!", "\n")

    @log_start_end(log=logger)
    def call_pred(self, _):
        """Process pred command"""
        if obbff.ENABLE_PREDICT:
            if self.ticker:
                if self.interval == "1440min":
                    try:
                        from openbb_terminal.stocks.prediction_techniques import (
                            pred_controller,
                        )

                        self.queue = self.load_class(
                            pred_controller.PredictionTechniquesController,
                            self.ticker,
                            self.start,
                            self.interval,
                            self.stock,
                            self.queue,
                        )
                    except ModuleNotFoundError as e:
                        logger.exception(
                            "One of the optional packages seems to be missing: %s",
                            str(e),
                        )
                        console.print(
                            "One of the optional packages seems to be missing: ",
                            e,
                            "\n",
                        )

                # TODO: This menu should work regardless of data being daily or not!
                else:
                    console.print("Load daily data to use this menu!", "\n")
            else:
                console.print("Use 'load <ticker>' prior to this command!", "\n")
        else:
            console.print(
                "Predict is disabled. Check ENABLE_PREDICT flag on feature_flags.py",
                "\n",
            )<|MERGE_RESOLUTION|>--- conflicted
+++ resolved
@@ -410,56 +410,43 @@
     @log_start_end(log=logger)
     def call_news(self, other_args: List[str]):
         """Process news command"""
+        if not self.ticker:
+            console.print("Use 'load <ticker>' prior to this command!", "\n")
+            return
         parser = argparse.ArgumentParser(
             add_help=False,
             prog="news",
             description=translate("stocks/NEWS"),
         )
-
-        sources = get_ordered_list_sources("/stocks/news")
-
-        # source is feedparser
-        if sources[0] == "feedparser":
-            parser.add_argument(
-                "--article",
-                dest="article",
-                default="bloomberg",
-                nargs="+",
-                help=translate("stocks/NEWS_article"),
-            )
-        # source is News API
-        else:
-            parser.add_argument(
-                "-d",
-                "--date",
-                action="store",
-                dest="n_start_date",
-                type=valid_date,
-                default=datetime.now() - timedelta(days=7),
-                help=translate("stocks/NEWS_date"),
-            )
-            parser.add_argument(
-                "-o",
-                "--oldest",
-                action="store_false",
-                dest="n_oldest",
-                default=True,
-                help=translate("stocks/NEWS_oldest"),
-            )
-            parser.add_argument(
-                "--article",
-                dest="article",
-                default="bloomberg",
-                nargs="+",
-                help=translate("stocks/NEWS_article"),
-            )
+        parser.add_argument(
+            "-d",
+            "--date",
+            action="store",
+            dest="n_start_date",
+            type=valid_date,
+            default=datetime.now() - timedelta(days=7),
+            help=translate("stocks/NEWS_date"),
+        )
+        parser.add_argument(
+            "-o",
+            "--oldest",
+            action="store_false",
+            dest="n_oldest",
+            default=True,
+            help=translate("stocks/NEWS_oldest"),
+        )
+        parser.add_argument(
+            "-s",
+            "--sources",
+            dest="sources",
+            default=[],
+            nargs="+",
+            help=translate("stocks/NEWS_sources"),
+        )
         if other_args and "-" not in other_args[0][0]:
-            other_args.insert(0, "--article")
-        ns_parser = self.parse_known_args_and_warn(
-            parser, other_args, EXPORT_ONLY_RAW_DATA_ALLOWED, limit=5
-        )
+            other_args.insert(0, "-l")
+        ns_parser = self.parse_known_args_and_warn(parser, other_args, limit=3)
         if ns_parser:
-<<<<<<< HEAD
             sources = ns_parser.sources
             for idx, source in enumerate(sources):
                 if source.find(".") == -1:
@@ -476,50 +463,6 @@
                 show_newest=ns_parser.n_oldest,
                 sources=",".join(sources),
             )
-=======
-            if ns_parser.source == "feedparser":
-
-                if self.ticker:
-                    d_stock = yf.Ticker(self.ticker).info
-
-                    term = (
-                        d_stock["shortName"].replace(" ", "%20")
-                        if "shortName" in d_stock
-                        else self.ticker
-                    )
-
-                    feedparser_view.display_news(
-                        term,
-                        " ".join(ns_parser.article),
-                        ns_parser.limit,
-                        ns_parser.export,
-                    )
-
-                else:
-                    feedparser_view.display_news(
-                        "",
-                        " ".join(ns_parser.article),
-                        ns_parser.limit,
-                        ns_parser.export,
-                    )
-
-            else:
-                articles = ns_parser.article
-                for idx, article in enumerate(articles):
-                    if article.find(".") == -1:
-                        articles[idx] += ".com"
-
-                d_stock = yf.Ticker(self.ticker).info
-
-                newsapi_view.display_news(
-                    term=d_stock["shortName"].replace(" ", "+")
-                    if "shortName" in d_stock
-                    else self.ticker,
-                    num=ns_parser.limit,
-                    s_from=ns_parser.n_start_date.strftime("%Y-%m-%d"),
-                    show_newest=ns_parser.n_oldest,
-                )
->>>>>>> d282cf1d
 
     @log_start_end(log=logger)
     def call_disc(self, _):
