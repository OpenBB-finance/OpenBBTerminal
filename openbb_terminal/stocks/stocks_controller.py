--- conflicted
+++ resolved
@@ -378,11 +378,7 @@
             dest="ticker",
             help="Ticker to analyze",
             type=str,
-<<<<<<< HEAD
-            default="",
-=======
             default=None,
->>>>>>> 7bd6537d
             required=not any(x in other_args for x in ["-h", "--help"])
             and not self.ticker,
         )
