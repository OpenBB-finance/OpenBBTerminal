"""Stock Context Controller"""
__docformat__ = "numpy"

import argparse
import logging
import os
from datetime import datetime, timedelta
from typing import List

import financedatabase
import yfinance as yf
from prompt_toolkit.completion import NestedCompleter

from openbb_terminal import feature_flags as obbff
from openbb_terminal.common import newsapi_view
from openbb_terminal.common.quantitative_analysis import qa_view
from openbb_terminal.decorators import log_start_end

from openbb_terminal.helper_funcs import (
    EXPORT_ONLY_RAW_DATA_ALLOWED,
    export_data,
    parse_known_args_and_warn,
    valid_date,
)
from openbb_terminal.helper_classes import AllowArgsWithWhiteSpace
from openbb_terminal.helper_funcs import choice_check_after_action
from openbb_terminal.menu import session
from openbb_terminal.parent_classes import StockBaseController
from openbb_terminal.rich_config import console
from openbb_terminal.stocks import stocks_helper

import i18n

# pylint: disable=R1710,import-outside-toplevel,R0913,R1702,no-member

logger = logging.getLogger(__name__)


class StocksController(StockBaseController):
    """Stocks Controller class"""

    CHOICES_COMMANDS = [
        "search",
        "load",
        "quote",
        "candle",
        "news",
        "resources",
        "codes",
    ]
    CHOICES_MENUS = [
        "ta",
        "ba",
        "qa",
        "pred",
        "disc",
        "dps",
        "scr",
        "sia",
        "ins",
        "gov",
        "res",
        "fa",
        "bt",
        "dd",
        "ca",
        "options",
        "th",
    ]

    PATH = "/stocks/"
    FILE_PATH = os.path.join(os.path.dirname(__file__), "README.md")

    country = financedatabase.show_options("equities", "countries")
    sector = financedatabase.show_options("equities", "sectors")
    industry = financedatabase.show_options("equities", "industries")

    def __init__(self, queue: List[str] = None):
        """Constructor"""
        super().__init__(queue)

        if session and obbff.USE_PROMPT_TOOLKIT:

            choices: dict = {c: {} for c in self.controller_choices}

            choices["search"]["--country"] = {c: None for c in self.country}
            choices["search"]["-c"] = {c: None for c in self.country}
            choices["search"]["--sector"] = {c: None for c in self.sector}
            choices["search"]["-s"] = {c: None for c in self.sector}
            choices["search"]["--industry"] = {c: None for c in self.industry}
            choices["search"]["-i"] = {c: None for c in self.industry}
            choices["search"]["--exchange"] = {
                c: None for c in stocks_helper.market_coverage_suffix
            }
            choices["search"]["-e"] = {
                c: None for c in stocks_helper.market_coverage_suffix
            }

            choices["support"] = self.SUPPORT_CHOICES

            self.completer = NestedCompleter.from_nested_dict(choices)

    def print_help(self):
        """Print help"""
        s_intraday = (f"Intraday {self.interval}", "Daily")[self.interval == "1440min"]
        if self.ticker and self.start:
            stock_text = (
                f"{s_intraday} {self.ticker} (from {self.start.strftime('%Y-%m-%d')})"
            )
        else:
            stock_text = f"{s_intraday} {self.ticker}"
        has_ticker_start = "" if self.ticker else "[unvl]"
        has_ticker_end = "" if self.ticker else "[/unvl]"
        help_text = f"""[cmds]
<<<<<<< HEAD
    search      {i18n.t('stocks/search')}
    load        {i18n.t('stocks/load')}[/cmds][param]

Stock: [/param]{stock_text}
{self.add_info}[cmds]
    quote       {i18n.t('stocks/quote')}
    candle      {i18n.t('stocks/candle')}
    news        {i18n.t('stocks/news')}[/cmds] [src][News API][/src]
[menu]
>   options     {i18n.t('stocks/options')}
>   disc        {i18n.t('stocks/disc')}
>   sia         {i18n.t('stocks/sia')}
>   dps         {i18n.t('stocks/dps')}
>   scr         {i18n.t('stocks/scr')}
>   ins         {i18n.t('stocks/ins')}
>   gov         {i18n.t('stocks/gov')}
>   ba          {i18n.t('stocks/ba')}
>   ca          {i18n.t('stocks/ca')}{has_ticker_start}
>   fa          {i18n.t('stocks/fa')}
>   res         {i18n.t('stocks/res')}
>   dd          {i18n.t('stocks/dd')}
>   bt          {i18n.t('stocks/bt')}
>   ta          {i18n.t('stocks/ta')}
>   qa          {i18n.t('stocks/qa')}
>   pred        {i18n.t('stocks/pred')}
=======
    search           search a specific stock ticker for analysis
    load             load a specific stock ticker and additional info for analysis[/cmds][param]

Stock: [/param]{stock_text}
{self.add_info}[cmds]
    quote            view the current price for a specific stock ticker
    candle           view a candle chart for a specific stock ticker
    news             latest news of the company [src][News API][/src]
    codes            FIGI, SIK and SIC codes codes[/cmds] [src][Polygon.io][/src]

[menu]
>   th               trading hours, \t\t\t check open markets
>   options          options menu,  \t\t\t e.g.: chains, open interest, greeks, parity
>   disc             discover trending stocks, \t\t e.g.: map, sectors, high short interest
>   sia              sector and industry analysis, \t e.g.: companies per sector, quick ratio per industry and country
>   dps              dark pool and short data, \t\t e.g.: darkpool, short interest, ftd
>   scr              screener stocks, \t\t\t e.g.: overview/performance, using preset filters
>   ins              insider trading,         \t\t e.g.: latest penny stock buys, top officer purchases
>   gov              government menu, \t\t\t e.g.: house trading, contracts, corporate lobbying
>   ba               behavioural analysis,    \t\t from: reddit, stocktwits, twitter, google
>   ca               comparison analysis,     \t\t e.g.: get similar, historical, correlation, financials
{has_ticker_start}>   fa               fundamental analysis,    \t\t e.g.: income, balance, cash, earnings
>   res              research web page,       \t\t e.g.: macroaxis, yahoo finance, fool
>   dd               in-depth due-diligence,  \t\t e.g.: news, analyst, shorts, insider, sec
>   bt               strategy backtester,      \t\t e.g.: simple ema, ema cross, rsi strategies
>   ta               technical analysis,      \t\t e.g.: ema, macd, rsi, adx, bbands, obv
>   qa               quantitative analysis,   \t\t e.g.: decompose, cusum, residuals analysis
>   pred             prediction techniques,   \t\t e.g.: regression, arima, rnn, lstm
>>>>>>> 3f5d2812
{has_ticker_end}"""
        console.print(text=help_text, menu="Stocks")

    def custom_reset(self):
        """Class specific component of reset command"""
        if self.ticker:
            return [
                "stocks",
                f"load {self.ticker}.{self.suffix}"
                if self.suffix
                else f"load {self.ticker}",
            ]
        return []

    @log_start_end(log=logger)
    def call_search(self, other_args: List[str]):
        """Process search command"""
        parser = argparse.ArgumentParser(
            add_help=False,
            formatter_class=argparse.ArgumentDefaultsHelpFormatter,
            prog="search",
            description=f"{i18n.t('stocks/search_')}.",
        )
        parser.add_argument(
            "-q",
            "--query",
            action="store",
            dest="query",
            type=str.lower,
            default="",
            help=f"{i18n.t('stocks/search_query')}.",
        )
        parser.add_argument(
            "-c",
            "--country",
            default="",
            nargs=argparse.ONE_OR_MORE,
            action=choice_check_after_action(AllowArgsWithWhiteSpace, self.country),
            dest="country",
            help=f"{i18n.t('stocks/search_country')}.",
        )
        parser.add_argument(
            "-s",
            "--sector",
            default="",
            nargs=argparse.ONE_OR_MORE,
            action=choice_check_after_action(AllowArgsWithWhiteSpace, self.sector),
            dest="sector",
            help=f"{i18n.t('stocks/search_sector')}.",
        )
        parser.add_argument(
            "-i",
            "--industry",
            default="",
            nargs=argparse.ONE_OR_MORE,
            action=choice_check_after_action(AllowArgsWithWhiteSpace, self.industry),
            dest="industry",
            help=f"{i18n.t('stocks/search_industry')}.",
        )
        parser.add_argument(
            "-e",
            "--exchange",
            default="",
            choices=list(stocks_helper.market_coverage_suffix.keys()),
            dest="exchange_country",
            help=f"{i18n.t('stocks/search_exchange')}.",
        )
        if other_args and "-" not in other_args[0][0]:
            other_args.insert(0, "-q")
        ns_parser = parse_known_args_and_warn(
            parser,
            other_args,
            EXPORT_ONLY_RAW_DATA_ALLOWED,
            limit=10,
        )
        if ns_parser:
            stocks_helper.search(
                query=ns_parser.query,
                country=ns_parser.country,
                sector=ns_parser.sector,
                industry=ns_parser.industry,
                exchange_country=ns_parser.exchange_country,
                limit=ns_parser.limit,
                export=ns_parser.export,
            )

    @log_start_end(log=logger)
    def call_quote(self, other_args: List[str]):
        """Process quote command"""
        ticker = self.ticker + "." + self.suffix if self.suffix else self.ticker
        parser = argparse.ArgumentParser(
            add_help=False,
            formatter_class=argparse.ArgumentDefaultsHelpFormatter,
            prog="quote",
            description=f"{i18n.t('stocks/quote_')}.",
        )
        if self.ticker:
            parser.add_argument(
                "-t",
                "--ticker",
                action="store",
                dest="s_ticker",
                default=ticker,
                help=f"{i18n.t('stocks/quote_ticker')}.",
            )
        else:
            parser.add_argument(
                "-t",
                "--ticker",
                action="store",
                dest="s_ticker",
                required="-h" not in other_args,
                help=f"{i18n.t('stocks/quote_ticker')}.",
            )
        # For the case where a user uses: 'quote BB'
        if other_args and "-" not in other_args[0][0]:
            other_args.insert(0, "-t")
        ns_parser = parse_known_args_and_warn(parser, other_args)
        if ns_parser:
            stocks_helper.quote(ticker)

    @log_start_end(log=logger)
    def call_codes(self, _):
        """Process codes command"""
        parser = argparse.ArgumentParser(
            add_help=False,
            formatter_class=argparse.ArgumentDefaultsHelpFormatter,
            prog="codes",
            description="Show CIK, FIGI and SCI code from polygon for loaded ticker.",
        )
        ns_parser = parse_known_args_and_warn(parser, _)
        if ns_parser:
            if not self.ticker:
                console.print("No ticker loaded. First use `load {ticker}`\n")
                return
            stocks_helper.show_codes_polygon(self.ticker)

    @log_start_end(log=logger)
    def call_candle(self, other_args: List[str]):
        """Process candle command"""
        parser = argparse.ArgumentParser(
            add_help=False,
            formatter_class=argparse.ArgumentDefaultsHelpFormatter,
            prog="candle",
            description=f"{i18n.t('stocks/candle_')}.",
        )
        parser.add_argument(
            "-p",
            "--plotly",
            dest="plotly",
            action="store_false",
            default=True,
            help=f"{i18n.t('stocks/candle_plotly')}.",
        )
        parser.add_argument(
            "--sort",
            choices=[
                "AdjClose",
                "Open",
                "Close",
                "High",
                "Low",
                "Volume",
                "Returns",
                "LogRet",
            ],
            default="",
            type=str,
            dest="sort",
            help=f"{i18n.t('stocks/candle_sort')}.",
        )
        parser.add_argument(
            "-d",
            "--descending",
            action="store_false",
            dest="descending",
            default=True,
            help=f"{i18n.t('stocks/candle_descending')}.",
        )
        parser.add_argument(
            "--raw",
            action="store_true",
            dest="raw",
            default=False,
            help=f"{i18n.t('stocks/candle_raw')}.",
        )
        parser.add_argument(
            "-t",
            "--trend",
            action="store_true",
            default=False,
            help=f"{i18n.t('stocks/candle_trend')}.",
            dest="trendlines",
        )
        parser.add_argument(
            "--ma",
            dest="mov_avg",
            type=str,
            help=f"{i18n.t('stocks/candle_mov_avg')}.",
            default=None,
        )
        ns_parser = parse_known_args_and_warn(
            parser,
            other_args,
            EXPORT_ONLY_RAW_DATA_ALLOWED,
            limit=20,
        )
        if ns_parser:
            if self.ticker:
                export_data(
                    ns_parser.export,
                    os.path.join(
                        os.path.dirname(os.path.abspath(__file__)), "raw_data"
                    ),
                    f"{self.ticker}",
                    self.stock,
                )

                if ns_parser.raw:
                    qa_view.display_raw(
                        df=self.stock,
                        sort=ns_parser.sort,
                        des=ns_parser.descending,
                        num=ns_parser.limit,
                    )

                else:
                    data = stocks_helper.process_candle(self.stock)
                    mov_avgs = []

                    if ns_parser.mov_avg:
                        mov_list = (num for num in ns_parser.mov_avg.split(","))

                        for num in mov_list:
                            try:
                                mov_avgs.append(int(num))
                            except ValueError:
                                console.print(
                                    f"{num} is not a valid moving average, must be integer"
                                )

                    stocks_helper.display_candle(
                        s_ticker=self.ticker,
                        df_stock=data,
                        use_matplotlib=ns_parser.plotly,
                        intraday=self.interval != "1440min",
                        add_trend=ns_parser.trendlines,
                        ma=mov_avgs,
                    )
            else:
                console.print("No ticker loaded. First use `load {ticker}`\n")

    @log_start_end(log=logger)
    def call_news(self, other_args: List[str]):
        """Process news command"""
        if not self.ticker:
            console.print("Use 'load <ticker>' prior to this command!", "\n")
            return
        parser = argparse.ArgumentParser(
            add_help=False,
            prog="news",
            description=f"{i18n.t('stocks/news_')}.",
        )
        parser.add_argument(
            "-d",
            "--date",
            action="store",
            dest="n_start_date",
            type=valid_date,
            default=datetime.now() - timedelta(days=7),
            help=f"{i18n.t('stocks/news_date')}.",
        )
        parser.add_argument(
            "-o",
            "--oldest",
            action="store_false",
            dest="n_oldest",
            default=True,
            help=f"{i18n.t('stocks/news_date')}.",
        )
        parser.add_argument(
            "-s",
            "--sources",
            dest="sources",
            default=[],
            nargs="+",
            help=f"{i18n.t('stocks/news_sources')}.",
        )
        if other_args and "-" not in other_args[0][0]:
            other_args.insert(0, "-l")
        ns_parser = parse_known_args_and_warn(parser, other_args, limit=5)
        if ns_parser:
            sources = ns_parser.sources
            for idx, source in enumerate(sources):
                if source.find(".") == -1:
                    sources[idx] += ".com"

            d_stock = yf.Ticker(self.ticker).info

            newsapi_view.display_news(
                term=d_stock["shortName"].replace(" ", "+")
                if "shortName" in d_stock
                else self.ticker,
                num=ns_parser.limit,
                s_from=ns_parser.n_start_date.strftime("%Y-%m-%d"),
                show_newest=ns_parser.n_oldest,
                sources=",".join(sources),
            )

    @log_start_end(log=logger)
    def call_disc(self, _):
        """Process disc command"""
        from openbb_terminal.stocks.discovery.disc_controller import (
            DiscoveryController,
        )

        self.queue = self.load_class(DiscoveryController, self.queue)

    @log_start_end(log=logger)
    def call_dps(self, _):
        """Process dps command"""
        from openbb_terminal.stocks.dark_pool_shorts.dps_controller import (
            DarkPoolShortsController,
        )

        self.queue = self.load_class(
            DarkPoolShortsController, self.ticker, self.start, self.stock, self.queue
        )

    @log_start_end(log=logger)
    def call_scr(self, _):
        """Process scr command"""
        from openbb_terminal.stocks.screener.screener_controller import (
            ScreenerController,
        )

        self.queue = self.load_class(ScreenerController, self.queue)

    @log_start_end(log=logger)
    def call_sia(self, _):
        """Process ins command"""
        from openbb_terminal.stocks.sector_industry_analysis.sia_controller import (
            SectorIndustryAnalysisController,
        )

        self.queue = self.load_class(
            SectorIndustryAnalysisController, self.ticker, self.queue
        )

    @log_start_end(log=logger)
    def call_ins(self, _):
        """Process ins command"""
        from openbb_terminal.stocks.insider.insider_controller import (
            InsiderController,
        )

        self.queue = self.load_class(
            InsiderController,
            self.ticker,
            self.start,
            self.interval,
            self.stock,
            self.queue,
        )

    @log_start_end(log=logger)
    def call_gov(self, _):
        """Process gov command"""
        from openbb_terminal.stocks.government.gov_controller import GovController

        self.queue = self.load_class(GovController, self.ticker, self.queue)

    @log_start_end(log=logger)
    def call_options(self, _):
        """Process options command"""
        from openbb_terminal.stocks.options.options_controller import (
            OptionsController,
        )

        self.queue = self.load_class(OptionsController, self.ticker, self.queue)

    @log_start_end(log=logger)
    def call_th(self, _):
        """Process th command"""
        from openbb_terminal.stocks.tradinghours.tradinghours_controller import (
            TradingHoursController,
        )

        self.queue = self.load_class(TradingHoursController, self.queue)

    @log_start_end(log=logger)
    def call_res(self, _):
        """Process res command"""
        if self.ticker:
            from openbb_terminal.stocks.research.res_controller import (
                ResearchController,
            )

            self.queue = self.load_class(
                ResearchController, self.ticker, self.start, self.interval, self.queue
            )
        else:
            console.print("Use 'load <ticker>' prior to this command!", "\n")

    @log_start_end(log=logger)
    def call_dd(self, _):
        """Process dd command"""
        if self.ticker:
            from openbb_terminal.stocks.due_diligence import dd_controller

            self.queue = self.load_class(
                dd_controller.DueDiligenceController,
                self.ticker,
                self.start,
                self.interval,
                self.stock,
                self.queue,
            )
        else:
            console.print("Use 'load <ticker>' prior to this command!", "\n")

    @log_start_end(log=logger)
    def call_ca(self, _):
        """Process ca command"""

        from openbb_terminal.stocks.comparison_analysis import ca_controller

        self.queue = self.load_class(
            ca_controller.ComparisonAnalysisController,
            [self.ticker] if self.ticker else "",
            self.queue,
        )

    @log_start_end(log=logger)
    def call_fa(self, _):
        """Process fa command"""
        if self.ticker:
            from openbb_terminal.stocks.fundamental_analysis import fa_controller

            self.queue = self.load_class(
                fa_controller.FundamentalAnalysisController,
                self.ticker,
                self.start,
                self.interval,
                self.suffix,
                self.queue,
            )
        else:
            console.print("Use 'load <ticker>' prior to this command!", "\n")

    @log_start_end(log=logger)
    def call_bt(self, _):
        """Process bt command"""
        if self.ticker:
            from openbb_terminal.stocks.backtesting import bt_controller

            self.queue = self.load_class(
                bt_controller.BacktestingController, self.ticker, self.stock, self.queue
            )
        else:
            console.print("Use 'load <ticker>' prior to this command!", "\n")

    @log_start_end(log=logger)
    def call_ta(self, _):
        """Process ta command"""
        if self.ticker:
            from openbb_terminal.stocks.technical_analysis import ta_controller

            self.queue = self.load_class(
                ta_controller.TechnicalAnalysisController,
                self.ticker,
                self.start,
                self.interval,
                self.stock,
                self.queue,
            )
        else:
            console.print("Use 'load <ticker>' prior to this command!", "\n")

    @log_start_end(log=logger)
    def call_ba(self, _):
        """Process ba command"""
        from openbb_terminal.stocks.behavioural_analysis import ba_controller

        self.queue = self.load_class(
            ba_controller.BehaviouralAnalysisController,
            self.ticker,
            self.start,
            self.queue,
        )

    @log_start_end(log=logger)
    def call_qa(self, _):
        """Process qa command"""
        if self.ticker:
            if self.interval == "1440min":
                from openbb_terminal.stocks.quantitative_analysis import (
                    qa_controller,
                )

                self.queue = self.load_class(
                    qa_controller.QaController,
                    self.ticker,
                    self.start,
                    self.interval,
                    self.stock,
                    self.queue,
                )
            # TODO: This menu should work regardless of data being daily or not!
            else:
                console.print("Load daily data to use this menu!", "\n")
        else:
            console.print("Use 'load <ticker>' prior to this command!", "\n")

    @log_start_end(log=logger)
    def call_pred(self, _):
        """Process pred command"""
        if obbff.ENABLE_PREDICT:
            if self.ticker:
                if self.interval == "1440min":
                    try:
                        from openbb_terminal.stocks.prediction_techniques import (
                            pred_controller,
                        )

                        self.queue = self.load_class(
                            pred_controller.PredictionTechniquesController,
                            self.ticker,
                            self.start,
                            self.interval,
                            self.stock,
                            self.queue,
                        )
                    except ModuleNotFoundError as e:
                        logger.exception(
                            "One of the optional packages seems to be missing: %s",
                            str(e),
                        )
                        console.print(
                            "One of the optional packages seems to be missing: ",
                            e,
                            "\n",
                        )

                # TODO: This menu should work regardless of data being daily or not!
                else:
                    console.print("Load daily data to use this menu!", "\n")
            else:
                console.print("Use 'load <ticker>' prior to this command!", "\n")
        else:
            console.print(
                "Predict is disabled. Check ENABLE_PREDICT flag on feature_flags.py",
                "\n",
            )<|MERGE_RESOLUTION|>--- conflicted
+++ resolved
@@ -112,62 +112,34 @@
         has_ticker_start = "" if self.ticker else "[unvl]"
         has_ticker_end = "" if self.ticker else "[/unvl]"
         help_text = f"""[cmds]
-<<<<<<< HEAD
-    search      {i18n.t('stocks/search')}
-    load        {i18n.t('stocks/load')}[/cmds][param]
+    search           {i18n.t('stocks/search')}
+    load             {i18n.t('stocks/load')}[/cmds][param]
 
 Stock: [/param]{stock_text}
 {self.add_info}[cmds]
-    quote       {i18n.t('stocks/quote')}
-    candle      {i18n.t('stocks/candle')}
-    news        {i18n.t('stocks/news')}[/cmds] [src][News API][/src]
-[menu]
->   options     {i18n.t('stocks/options')}
->   disc        {i18n.t('stocks/disc')}
->   sia         {i18n.t('stocks/sia')}
->   dps         {i18n.t('stocks/dps')}
->   scr         {i18n.t('stocks/scr')}
->   ins         {i18n.t('stocks/ins')}
->   gov         {i18n.t('stocks/gov')}
->   ba          {i18n.t('stocks/ba')}
->   ca          {i18n.t('stocks/ca')}{has_ticker_start}
->   fa          {i18n.t('stocks/fa')}
->   res         {i18n.t('stocks/res')}
->   dd          {i18n.t('stocks/dd')}
->   bt          {i18n.t('stocks/bt')}
->   ta          {i18n.t('stocks/ta')}
->   qa          {i18n.t('stocks/qa')}
->   pred        {i18n.t('stocks/pred')}
-=======
-    search           search a specific stock ticker for analysis
-    load             load a specific stock ticker and additional info for analysis[/cmds][param]
-
-Stock: [/param]{stock_text}
-{self.add_info}[cmds]
-    quote            view the current price for a specific stock ticker
-    candle           view a candle chart for a specific stock ticker
-    news             latest news of the company [src][News API][/src]
+    quote            {i18n.t('stocks/quote')}
+    candle           {i18n.t('stocks/candle')}
+    news             {i18n.t('stocks/news')} [src][News API][/src]
     codes            FIGI, SIK and SIC codes codes[/cmds] [src][Polygon.io][/src]
 
 [menu]
 >   th               trading hours, \t\t\t check open markets
->   options          options menu,  \t\t\t e.g.: chains, open interest, greeks, parity
->   disc             discover trending stocks, \t\t e.g.: map, sectors, high short interest
->   sia              sector and industry analysis, \t e.g.: companies per sector, quick ratio per industry and country
->   dps              dark pool and short data, \t\t e.g.: darkpool, short interest, ftd
->   scr              screener stocks, \t\t\t e.g.: overview/performance, using preset filters
->   ins              insider trading,         \t\t e.g.: latest penny stock buys, top officer purchases
->   gov              government menu, \t\t\t e.g.: house trading, contracts, corporate lobbying
->   ba               behavioural analysis,    \t\t from: reddit, stocktwits, twitter, google
->   ca               comparison analysis,     \t\t e.g.: get similar, historical, correlation, financials
-{has_ticker_start}>   fa               fundamental analysis,    \t\t e.g.: income, balance, cash, earnings
->   res              research web page,       \t\t e.g.: macroaxis, yahoo finance, fool
->   dd               in-depth due-diligence,  \t\t e.g.: news, analyst, shorts, insider, sec
->   bt               strategy backtester,      \t\t e.g.: simple ema, ema cross, rsi strategies
->   ta               technical analysis,      \t\t e.g.: ema, macd, rsi, adx, bbands, obv
->   qa               quantitative analysis,   \t\t e.g.: decompose, cusum, residuals analysis
->   pred             prediction techniques,   \t\t e.g.: regression, arima, rnn, lstm
->>>>>>> 3f5d2812
+>   options          {i18n.t('stocks/options')}
+>   disc             {i18n.t('stocks/disc')}
+>   sia              {i18n.t('stocks/sia')}
+>   dps              {i18n.t('stocks/dps')}
+>   scr              {i18n.t('stocks/scr')}
+>   ins              {i18n.t('stocks/ins')}
+>   gov              {i18n.t('stocks/gov')}
+>   ba               {i18n.t('stocks/ba')}
+>   ca               {i18n.t('stocks/ca')}{has_ticker_start}
+>   fa               {i18n.t('stocks/fa')}
+>   res              {i18n.t('stocks/res')}
+>   dd               {i18n.t('stocks/dd')}
+>   bt               {i18n.t('stocks/bt')}
+>   ta               {i18n.t('stocks/ta')}
+>   qa               {i18n.t('stocks/qa')}
+>   pred             {i18n.t('stocks/pred')}
 {has_ticker_end}"""
         console.print(text=help_text, menu="Stocks")
 
