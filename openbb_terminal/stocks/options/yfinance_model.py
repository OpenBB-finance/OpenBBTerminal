"""Yfinance options model"""
__docformat__ = "numpy"

import logging
import math
from datetime import date, datetime, timedelta
from typing import Any, Dict, List, Tuple

import pandas as pd
import yfinance as yf
from tqdm import tqdm

from openbb_terminal.decorators import log_start_end
from openbb_terminal.helper_funcs import get_rf
from openbb_terminal.rich_config import console

logger = logging.getLogger(__name__)


def get_full_option_chain(symbol: str) -> pd.DataFrame:
    """Get all options for given ticker [Source: Yahoo Finance]

    Parameters
    ----------
    symbol: str
        Stock ticker symbol

    Returns
    -------
    pd.Dataframe
        Option chain
    """
    ticker = yf.Ticker(symbol)
    dates = ticker.options

    options = pd.DataFrame()

    for _date in tqdm(dates, desc="Getting option chains"):
        calls = ticker.option_chain(_date).calls
        puts = ticker.option_chain(_date).puts

        calls.columns = [x + "_c" if x != "strike" else x for x in calls.columns]
        puts.columns = [x + "_p" if x != "strike" else x for x in puts.columns]

        temp = pd.merge(calls, puts, how="outer", on="strike")
        temp["expiration"] = _date
        options = pd.concat([options, temp], axis=0).reset_index(drop=True)

    return options


@log_start_end(log=logger)
def get_option_chain(symbol: str, expiry: str):
    """Gets option chain from yf for given ticker and expiration

    Parameters
    ----------
    symbol: str
        Ticker symbol to get options for
    expiry: str
        Date to get options for. YYYY-MM-DD

    Returns
    -------
    chains: yf.ticker.Options
        Options chain
    """

    yf_ticker = yf.Ticker(symbol)
    try:
        chain = yf_ticker.option_chain(expiry)
    except Exception:
        console.print(f"[red]Error: Expiration {expiry} cannot be found.[/red]")
        chain = pd.DataFrame()

    return chain


@log_start_end(log=logger)
def option_expirations(symbol: str):
    """Get available expiration dates for given ticker

    Parameters
    ----------
    symbol: str
        Ticker symbol to get expirations for

    Returns
    -------
    dates: List[str]
        List of of available expirations
    """
    yf_ticker = yf.Ticker(symbol)
    dates = list(yf_ticker.options)
    if not dates:
        console.print("No expiration dates found for ticker.")
    return dates


@log_start_end(log=logger)
def get_dividend(symbol: str) -> pd.Series:
    """Gets option chain from yf for given ticker and expiration

    Parameters
    ----------
    symbol: str
        Ticker symbol to get options for

    Returns
    -------
    chains: yf.ticker.Dividends
        Dividends
    """
    yf_ticker = yf.Ticker(symbol)
    dividend = yf_ticker.dividends
    return dividend


@log_start_end(log=logger)
def get_x_values(current_price: float, options: List[Dict[str, int]]) -> List[float]:
    """Generates different price values that need to be tested"""
    x_list = list(range(101))
    mini = current_price
    maxi = current_price
    if len(options) == 0:
        mini *= 0.5
        maxi *= 1.5
    elif len(options) > 0:
        biggest = max(options, key=lambda x: x["strike"])
        smallest = min(options, key=lambda x: x["strike"])
        maxi = max(maxi, biggest["strike"]) * 1.2
        mini = min(mini, smallest["strike"]) * 0.8
    num_range = maxi - mini
    return [(x / 100) * num_range + mini for x in x_list]


def get_y_values(
    base: float,
    price: float,
    options: List[Dict[Any, Any]],
    underlying: int,
) -> float:
    """Generates y values for corresponding x values"""
    option_change = 0
    change = price - base
    for option in options:
        if option["type"] == "Call":
            abs_change = price - option["strike"] if price > option["strike"] else 0
            option_change += option["sign"] * abs_change
        elif option["type"] == "Put":
            abs_change = option["strike"] - price if price < option["strike"] else 0
            option_change += option["sign"] * abs_change
    return (change * underlying) + option_change


@log_start_end(log=logger)
def generate_data(
    current_price: float, options: List[Dict[str, int]], underlying: int
) -> Tuple[List[float], List[float], List[float]]:
    """Gets x values, and y values before and after premiums"""

    # Remove empty elements from options
    options = [o for o in options if o]

    x_vals = get_x_values(current_price, options)
    base = current_price
    total_cost = sum(x["cost"] for x in options)
    before = [get_y_values(base, x, options, underlying) for x in x_vals]
    if total_cost != 0:
        after = [
            get_y_values(base, x, options, underlying) - total_cost for x in x_vals
        ]
        return x_vals, before, after
    return x_vals, before, []


@log_start_end(log=logger)
def get_price(symbol: str) -> float:
    """Get current price for a given ticker

    Parameters
    ----------
    symbol : str
        The ticker symbol to get the price for

    Returns
    -------
    price : float
        The price of the ticker
    """
    ticker_yahoo = yf.Ticker(symbol)
    data = ticker_yahoo.history()
    last_quote = data.tail(1)["Close"].iloc[0]

    return last_quote


@log_start_end(log=logger)
def get_info(symbol: str):
    """Get info for a given ticker

    Parameters
    ----------
    symbol : str
        The ticker symbol to get the price for

    Returns
    -------
    price : float
        The info for a given ticker
    """
    tick = yf.Ticker(symbol)
    return tick.info


@log_start_end(log=logger)
def get_closing(symbol: str) -> pd.Series:
    """Get closing prices for a given ticker

    Parameters
    ----------
    symbol : str
        The ticker symbol to get the price for

    Returns
    -------
    price : List[float]
        A list of closing prices for a ticker
    """
    tick = yf.Ticker(symbol)
    return tick.history(period="1y")["Close"]


@log_start_end(log=logger)
def get_dte(date_value: str) -> int:
    """Gets days to expiration from yfinance option date"""
    return (datetime.strptime(date_value, "%Y-%m-%d") - datetime.now()).days


@log_start_end(log=logger)
def get_iv_surface(symbol: str) -> pd.DataFrame:
    """Gets IV surface for calls and puts for ticker

    Parameters
    ----------
    symbol: str
        Stock ticker symbol to get

    Returns
    -------
    pd.DataFrame
        Dataframe of DTE, Strike and IV
    """

    stock = yf.Ticker(symbol)
    dates = stock.options
    vol_df = pd.DataFrame()
    columns = ["strike", "impliedVolatility", "openInterest", "lastPrice"]
    for date_value in dates:
        df = stock.option_chain(date_value).calls[columns]
        df["dte"] = get_dte(date_value)
        vol_df = pd.concat([vol_df, df], axis=0)
        df = stock.option_chain(date_value).puts[columns]
        df["dte"] = get_dte(date_value)
        vol_df = pd.concat([vol_df, df], axis=0)
    return vol_df


@log_start_end(log=logger)
def get_binom(
    symbol: str,
    expiry: str,
    strike: float = 0,
    put: bool = False,
    europe: bool = False,
    vol: float = None,
):
    """Gets binomial pricing for options

    Parameters
    ----------
    symbol : str
        The ticker symbol of the option's underlying asset
    expiry : str
        The expiration for the option
    strike : float
        The strike price for the option
    put : bool
        Value a put instead of a call
    europe : bool
        Value a European option instead of an American option
    vol : float
        The annualized volatility for the underlying asset
    """
    # Base variables to calculate values
    info = get_info(symbol)
    price = yf.Ticker(symbol).fast_info.last_price
    if vol is None:
        closings = get_closing(symbol)
        vol = (closings / closings.shift()).std() * (252**0.5)
    div_yield = (
        info["trailingAnnualDividendYield"]
        if info["trailingAnnualDividendYield"] is not None
        else 0
    )
    delta_t = 1 / 252
    rf = get_rf()
    exp_date = datetime.strptime(expiry, "%Y-%m-%d").date()
    today = date.today()
    days = (exp_date - today).days

    # Binomial pricing specific variables
    up = math.exp(vol * (delta_t**0.5))
    down = 1 / up
    prob_up = (math.exp((rf - div_yield) * delta_t) - down) / (up - down)
    prob_down = 1 - prob_up
    discount = math.exp(delta_t * rf)

    und_vals: List[List[float]] = [[price]]

    # Binomial tree for underlying values
    for i in range(days):
        cur_date = today + timedelta(days=i + 1)
        if cur_date.weekday() < 5:
            last = und_vals[-1]
            new = [x * up for x in last]
            new.append(last[-1] * down)
            und_vals.append(new)

    # Binomial tree for option values
    if put:
        opt_vals = [[max(strike - x, 0) for x in und_vals[-1]]]
    else:
        opt_vals = [[max(x - strike, 0) for x in und_vals[-1]]]

    j = 2
    while len(opt_vals[0]) > 1:
        new_vals = []
        for i in range(len(opt_vals[0]) - 1):
            if europe:
                value = (
                    opt_vals[0][i] * prob_up + opt_vals[0][i + 1] * prob_down
                ) / discount
            else:
                if put:
                    value = max(
                        (opt_vals[0][i] * prob_up + opt_vals[0][i + 1] * prob_down)
                        / discount,
                        strike - und_vals[-j][i],
                    )
                else:
                    value = max(
                        (opt_vals[0][i] * prob_up + opt_vals[0][i + 1] * prob_down)
                        / discount,
                        und_vals[-j][i] - strike,
                    )
            new_vals.append(value)
        opt_vals.insert(0, new_vals)
        j += 1

    return up, prob_up, discount, und_vals, opt_vals, days


@log_start_end(log=logger)
def get_last_price(symbol: str) -> float:
    """Get the last price from nasdaq

    Parameters
    ----------
    symbol: str
        Symbol to get quote for

    Returns
    -------
    float
        Last price
    """
<<<<<<< HEAD
    return float(yf.Ticker(symbol).fast_info["last_price"])
=======
    return float(yf.Ticker(symbol).fast_info.last_price)
>>>>>>> e2b1b62b
<|MERGE_RESOLUTION|>--- conflicted
+++ resolved
@@ -375,8 +375,4 @@
     float
         Last price
     """
-<<<<<<< HEAD
-    return float(yf.Ticker(symbol).fast_info["last_price"])
-=======
-    return float(yf.Ticker(symbol).fast_info.last_price)
->>>>>>> e2b1b62b
+    return float(yf.Ticker(symbol).fast_info.last_price)