"""ops.syncretism.io model"""
__docformat__ = "numpy"

import configparser
import logging
from pathlib import Path
<<<<<<< HEAD
from typing import Optional, Dict, Tuple, Union
=======
from typing import Dict, Optional, Tuple, Union
>>>>>>> b1ced18f

import pandas as pd
import yfinance as yf

from openbb_terminal.core.config.paths import USER_PRESETS_DIRECTORY
from openbb_terminal.decorators import log_start_end
from openbb_terminal.helper_funcs import request
from openbb_terminal.rich_config import console
from openbb_terminal.stocks.options import yfinance_model

logger = logging.getLogger(__name__)

accepted_orders = [
    "e_desc",
    "e_asc",
    "iv_desc",
    "iv_asc",
    "md_desc",
    "md_asc",
    "lp_desc",
    "lp_asc",
    "oi_asc",
    "oi_desc",
    "v_desc",
    "v_asc",
]


@log_start_end(log=logger)
def get_historical_greeks(
<<<<<<< HEAD
    symbol: Optional[str] = None,
=======
    symbol: str = "",
>>>>>>> b1ced18f
    expiry: Optional[str] = None,
    strike: Optional[Union[str, float]] = None,
    chain_id: Optional[str] = None,
    put: bool = False,
) -> pd.DataFrame:
    """Get historical option greeks

    Parameters
    ----------
    symbol: str
        Stock ticker symbol
    expiry: str
        Option expiration date
    strike: Union[str, float]
        Strike price to look for
    chain_id: str
        OCC option symbol.  Overwrites other inputs
    put: bool
        Is this a put option?

    Returns
    -------
    df: pd.DataFrame
        Dataframe containing historical greeks
    """
    if isinstance(strike, str):
        try:
            strike = float(strike)
        except ValueError:
            console.print(
                f"[red]Strike of {strike} cannot be converted to a number.[/red]\n"
            )
            return pd.DataFrame()
    if not chain_id:
        options = yfinance_model.get_option_chain(symbol, expiry)

        if put:
            options = options.puts
        else:
            options = options.calls

        selection = options.loc[options.strike == strike, "contractSymbol"]
        try:
            chain_id = selection.values[0]
        except IndexError:
            console.print(f"[red]Strike price of {strike} not found.[/red]\n")
            return pd.DataFrame()

    r = request(f"https://api.syncretism.io/ops/historical/{chain_id}")

    if r.status_code != 200:
        console.print("Error in request.")
        return pd.DataFrame()

    history = r.json()

    iv, delta, gamma, theta, rho, vega, premium, price, time = (
        [],
        [],
        [],
        [],
        [],
        [],
        [],
        [],
        [],
    )

    for entry in history:
        time.append(pd.to_datetime(entry["timestamp"], unit="s"))
        iv.append(entry["impliedVolatility"])
        gamma.append(entry["gamma"])
        delta.append(entry["delta"])
        theta.append(entry["theta"])
        rho.append(entry["rho"])
        vega.append(entry["vega"])
        premium.append(entry["premium"])
        price.append(entry["regularMarketPrice"])

    data = {
        "iv": iv,
        "gamma": gamma,
        "delta": delta,
        "theta": theta,
        "rho": rho,
        "vega": vega,
        "premium": premium,
        "price": price,
    }

    df = pd.DataFrame(data, index=time)
    return df


@log_start_end(log=logger)
def get_preset_choices() -> Dict:
    """
    Return a dict containing keys as name of preset and
    filepath as value
    """

    PRESETS_PATH = USER_PRESETS_DIRECTORY / "stocks" / "options"
    PRESETS_PATH_DEFAULT = Path(__file__).parent.parent / "presets"
    preset_choices = {
        filepath.name: filepath
        for filepath in PRESETS_PATH.iterdir()
        if filepath.suffix == ".ini"
    }
    preset_choices.update(
        {
            filepath.name: filepath
            for filepath in PRESETS_PATH_DEFAULT.iterdir()
            if filepath.suffix == ".ini"
        }
    )

    return preset_choices


@log_start_end(log=logger)
def get_screener_output(preset: str) -> Tuple[pd.DataFrame, str]:
    """Screen options based on preset filters

    Parameters
    ----------
    preset: str
        Chosen preset

    Returns
    -------
    Tuple[pd.DataFrame, str]
        DataFrame with screener data or empty if errors, String containing error message if supplied
    """
    d_cols = {
        "contractSymbol": "CS",
        "symbol": "S",
        "optType": "T",
        "strike": "Str",
        "expiration": "Exp ∨",
        "impliedVolatility": "IV",
        "lastPrice": "LP",
        "bid": "B",
        "ask": "A",
        "volume": "V",
        "openInterest": "OI",
        "yield": "Y",
        "monthlyyield": "MY",
        "regularMarketPrice": "SMP",
        "regularMarketDayLow": "SMDL",
        "regularMarketDayHigh": "SMDH",
        "lastTradeDate": "LU",
        "lastCrawl": "LC",
        "inTheMoney": "ITM",
        "pChange": "PC",
        "priceToBook": "PB",
    }

    preset_filter = configparser.RawConfigParser()
    preset_filter.optionxform = str  # type: ignore
    choices = get_preset_choices()
    if preset not in choices:
        return pd.DataFrame(), "No data found"
    preset_filter.read(choices[preset])

    d_filters = {k: v for k, v in dict(preset_filter["FILTER"]).items() if v}
    s_filters = str(d_filters)
    s_filters = (
        s_filters.replace(": '", ": ")
        .replace("',", ",")
        .replace("'}", "}")
        .replace("'", '"')
    )
    for order in accepted_orders:
        s_filters = s_filters.replace(f" {order}", f' "{order}"')

    errors = check_presets(d_filters)

    if errors:
        return pd.DataFrame(), errors

    link = "https://api.syncretism.io/ops"

    res = request(link, headers={"Content-type": "application/json"}, data=s_filters)

    # pylint:disable=no-else-return
    if res.status_code == 200:
        df_res = pd.DataFrame(res.json())

        if df_res.empty:
            return df_res, f"No options data found for preset: {preset}"

        df_res = df_res.rename(columns=d_cols)[list(d_cols.values())[:17]]
        df_res["Exp ∨"] = df_res["Exp ∨"].apply(
            lambda x: pd.to_datetime(x, unit="s").strftime("%m-%d-%y")
        )
        df_res["LU"] = df_res["LU"].apply(
            lambda x: pd.to_datetime(x, unit="s").strftime("%m-%d-%y")
        )
        df_res["Y"] = df_res["Y"].round(3)
        df_res["MY"] = df_res["MY"].round(3)
        return df_res, ""

    else:
        return pd.DataFrame(), f"Request Error: {res.status_code}"


# pylint: disable=eval-used


@log_start_end(log=logger)
def check_presets(preset_dict: dict) -> str:
    """Checks option screener preset values

    Parameters
    ----------
    preset_dict: dict
        Defined presets from configparser

    Returns
    -------
    error: str
        String of all errors accumulated
    """
    float_list = [
        "min-iv",
        "max-iv",
        "min-oi",
        "max-oi",
        "min-strike",
        "max-strike",
        "min-volume",
        "max-volume",
        "min-voi",
        "max-voi",
        "min-diff",
        "max-diff",
        "min-ask-bid",
        "max-ask-bid",
        "min-exp",
        "max-exp",
        "min-price",
        "max-price",
        "min-price-20d",
        "max-price-20d",
        "min-volume-20d",
        "max-volume-20d",
        "min-iv-20d",
        "max-iv-20d",
        "min-delta-20d",
        "max-delta-20d",
        "min-gamma-20d",
        "max-gamma-20d",
        "min-theta-20d",
        "max-theta-20d",
        "min-vega-20d",
        "max-vega-20d",
        "min-rho-20d",
        "max-rho-20d",
        "min-price-100d",
        "max-price-100d",
        "min-volume-100d",
        "max-volume-100d",
        "min-iv-100d",
        "max-iv-100d",
        "min-delta-100d",
        "max-delta-100d",
        "min-gamma-100d",
        "max-gamma-100d",
        "min-theta-100d",
        "max-theta-100d",
        "min-vega-100d",
        "max-vega-100d",
        "min-rho-100d",
        "max-rho-100d",
        "min-sto",
        "max-sto",
        "min-yield",
        "max-yield",
        "min-myield",
        "max-myield",
        "min-delta",
        "max-delta",
        "min-gamma",
        "max-gamma",
        "min-theta",
        "max-theta",
        "min-vega",
        "max-vega",
        "min-cap",
        "max-cap",
    ]
    bool_list = ["active", "stock", "etf", "puts", "calls", "itm", "otm", "exclude"]
    error = ""
    for key, value in preset_dict.items():
        if key in float_list:
            try:
                float(value)
                if value.startswith("."):
                    error += f"{key} : {value} needs to be formatted with leading 0\n"
            except Exception:
                error += f"{key} : {value}, should be float\n"

        elif key in bool_list:
            if value not in ["true", "false"]:
                error += f"{key} : {value},  Should be [true/false]\n"

        elif key == "tickers":
            for symbol in value.split(","):
                try:
                    if yf.Ticker(eval(symbol)).info["regularMarketPrice"] is None:
                        error += f"{key} : {symbol} not found on yfinance"

                except NameError:
                    error += f"{key} : {value}, {symbol} failed"

        elif key == "limit":
            try:
                int(value)
            except Exception:
                error += f"{key} : {value} , should be integer\n"

        elif key == "order-by":
            if value.replace('"', "") not in accepted_orders:
                error += f"{key} : {value} not accepted ordering\n"
    if error:
        logging.exception(error)
    return error<|MERGE_RESOLUTION|>--- conflicted
+++ resolved
@@ -4,11 +4,7 @@
 import configparser
 import logging
 from pathlib import Path
-<<<<<<< HEAD
-from typing import Optional, Dict, Tuple, Union
-=======
 from typing import Dict, Optional, Tuple, Union
->>>>>>> b1ced18f
 
 import pandas as pd
 import yfinance as yf
@@ -39,11 +35,7 @@
 
 @log_start_end(log=logger)
 def get_historical_greeks(
-<<<<<<< HEAD
     symbol: Optional[str] = None,
-=======
-    symbol: str = "",
->>>>>>> b1ced18f
     expiry: Optional[str] = None,
     strike: Optional[Union[str, float]] = None,
     chain_id: Optional[str] = None,
