"""Chartexchange view"""
__docformat__ = "numpy"

import logging
import os

import mplfinance as mpf
import pandas as pd

from openbb_terminal.config_terminal import theme
from openbb_terminal.decorators import log_start_end
from openbb_terminal.helper_funcs import (
    export_data,
    lambda_long_number_format_y_axis,
    plot_autoscale,
    print_rich_table,
)
from openbb_terminal.rich_config import console
from openbb_terminal.stocks.options import chartexchange_model

logger = logging.getLogger(__name__)


@log_start_end(log=logger)
def plot_chart(
    df: pd.DataFrame,
    candle_chart_kwargs: dict,
    option_type: str,
    symbol: str,
    external_axes: bool = False,
):
    candle_chart_kwargs["returnfig"] = True
    candle_chart_kwargs["figratio"] = (10, 7)
    candle_chart_kwargs["figscale"] = 1.10
    candle_chart_kwargs["figsize"] = plot_autoscale()
    fig, ax = mpf.plot(df, **candle_chart_kwargs)
    fig.suptitle(
        f"Historical quotes for {symbol} {option_type}",
        x=0.055,
        y=0.965,
        horizontalalignment="left",
    )
    lambda_long_number_format_y_axis(df, "Volume", ax)
    theme.visualize_output(force_tight_layout=False)
    ax[0].legend()


@log_start_end(log=logger)
def display_raw(
    symbol: str = "GME",
    expiry: str = "2021-02-05",
    call: bool = True,
    price: float = 90,
    limit: int = 10,
    export: str = "",
<<<<<<< HEAD
    external_axes: bool = False,
=======
    sheet_name: str = None,
    external_axes: Optional[List[plt.Axes]] = None,
>>>>>>> e28d12f3
) -> None:
    """Return raw stock data[chartexchange]

    Parameters
    ----------
    symbol : str
        Ticker symbol for the given option
    expiry : str
        The expiry of expiration, format "YYYY-MM-DD", i.e. 2010-12-31.
    call : bool
        Whether the underlying asset should be a call or a put
    price : float
        The strike of the expiration
    limit : int
        Number of rows to show
    export : str
        Export data as CSV, JSON, XLSX
    external_axes: Optional[List[plt.Axes]]
        External axes (1 axis is expected in the list), by default None
    """

    df = chartexchange_model.get_option_history(symbol, expiry, call, price)[::-1]
    if df.empty:
        console.print("[red]No data found[/red]\n")
        return
    df["Date"] = pd.to_datetime(df["Date"])
    df = df.set_index("Date")

    candle_chart_kwargs = {
        "type": "candle",
        "style": theme.mpf_style,
        "volume": True,
        "xrotation": theme.xticks_rotation,
        "scale_padding": {"left": 0.3, "right": 1, "top": 0.8, "bottom": 0.8},
        "update_width_config": {
            "candle_linewidth": 0.6,
            "candle_width": 0.8,
            "volume_linewidth": 0.8,
            "volume_width": 0.8,
        },
        "warn_too_much_data": 10000,
        "datetime_format": "%Y-%b-%d",
    }
    # This plot has 2 axes
    option_type = "call" if call else "put"

    plot_chart(
        df=df,
        candle_chart_kwargs=candle_chart_kwargs,
        option_type=option_type,
        symbol=symbol,
        external_axes=external_axes,
    )

    export_data(
        export,
        os.path.dirname(os.path.abspath(__file__)),
        "hist",
        df,
        sheet_name,
    )
    print_rich_table(
        df.head(limit),
        headers=list(df.columns),
        show_index=True,
        title=f"{symbol.upper()} raw data",
    )<|MERGE_RESOLUTION|>--- conflicted
+++ resolved
@@ -53,12 +53,8 @@
     price: float = 90,
     limit: int = 10,
     export: str = "",
-<<<<<<< HEAD
+    sheet_name: str = None,
     external_axes: bool = False,
-=======
-    sheet_name: str = None,
-    external_axes: Optional[List[plt.Axes]] = None,
->>>>>>> e28d12f3
 ) -> None:
     """Return raw stock data[chartexchange]
 
