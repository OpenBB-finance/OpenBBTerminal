--- conflicted
+++ resolved
@@ -87,16 +87,11 @@
         External axes (1 axis is expected in the list), by default None
     """
 
-<<<<<<< HEAD
-    df = chartexchange_model.get_option_history(symbol, expiry, call, price)[::-1]
-    df["Date"] = pd.to_expirytime(df["Date"])
-=======
     df = chartexchange_model.get_option_history(ticker, date, call, price)[::-1]
     if df.empty:
         console.print("[red]No data found[/red]\n")
         return
     df["Date"] = pd.to_datetime(df["Date"])
->>>>>>> c5aae1e1
     df = df.set_index("Date")
 
     candle_chart_kwargs = {
