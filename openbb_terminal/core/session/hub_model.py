import datetime
import json
from typing import Any, Dict, List, Literal, Optional
from uuid import UUID
from os import environ
import requests
from jose import jwt

from openbb_terminal.core.session.constants import (
    BASE_URL,
    CONNECTION_ERROR_MSG,
    CONNECTION_TIMEOUT_MSG,
    DEFAULT_ROUTINES_URL,
    TIMEOUT,
)
from openbb_terminal.core.session.current_system import get_current_system
from openbb_terminal.core.session.current_user import get_current_user
from openbb_terminal.rich_config import console


def create_session(
    email: str, password: str, base_url: str = BASE_URL, timeout: int = TIMEOUT
) -> Optional[requests.Response]:
    """Create a session.

    Parameters
    ----------
    email : str
        The email.
    password : str
        The password.
    base_url : str
        The base url, by default BASE_URL
    timeout : int
        The timeout, by default TIMEOUT

    Returns
    -------
    Optional[requests.Response]
        The response from the login request.
    """
    try:
        data = {
            "email": email,
            "password": password,
            "remember": True,
        }
        return requests.post(url=base_url + "login", json=data, timeout=timeout)
    except requests.exceptions.ConnectionError:
        console.print(f"\n{CONNECTION_ERROR_MSG}")
        return None
    except requests.exceptions.Timeout:
        console.print(f"\n{CONNECTION_TIMEOUT_MSG}")
        return None
    except Exception:
        console.print("\n[red]Failed to request login info.[/red]")
        return None


def check_token_expiration(token: str):
    """Raises ExpiredSignatureError if the token is expired."""
    header_data = jwt.get_unverified_header(token)

    tok = jwt.decode(
        token,
        key="",
        algorithms=[header_data["alg"]],
        options={"verify_signature": False, "verify_exp": True},
    )
    expiration_time = datetime.datetime.fromtimestamp(tok["exp"])
    console.print(f"Token expires at {expiration_time}")


def create_session_from_token(
    token: str, base_url: str = BASE_URL, timeout: int = TIMEOUT
):
    """Create a session from token.

    Parameters
    ----------
    token : str
        The token.
    base_url : str
        The base url, by default BASE_URL
    timeout : int
        The timeout, by default TIMEOUT
    """

    try:
        check_token_expiration(token)
        data = {
            "token": token,
        }
        return requests.post(url=base_url + "sdk/login", json=data, timeout=timeout)
    except jwt.ExpiredSignatureError:
        console.print(
            "\n[red]Token expired. Please regenerate on the OpenBB Hub (my.openbb.co).[/red]"
        )
        return None
    except requests.exceptions.ConnectionError:
        console.print("\n[red]Connection error.[/red]")
        return None
    except requests.exceptions.Timeout:
        console.print("\n[red]Connection timeout.[/red]")
        return None
    except Exception:
        console.print("\n[red]Failed to request login info.[/red]")
        return None


def delete_session(
    auth_header: str, token: str, base_url: str = BASE_URL, timeout: int = TIMEOUT
) -> Optional[requests.Response]:
    """Delete the session.

    Parameters
    ----------
    auth_header : str
        The authorization header, e.g. "Bearer <token>".
    token : str
        The token to delete.
    base_url : str
        The base url, by default BASE_URL
    timeout : int
        The timeout, by default TIMEOUT

    Returns
    -------
    Optional[requests.Response]
        The response from the logout request.
    """
    try:
        response = requests.get(
            url=base_url + "logout",
            headers={"Authorization": auth_header},
            json={"token": token},
            timeout=timeout,
        )
        if response.status_code != 200:
            console.print("[red]Failed to delete server session.[/red]")
        return response
    except requests.exceptions.ConnectionError:
        console.print(f"\n{CONNECTION_ERROR_MSG}")
        return None
    except requests.exceptions.Timeout:
        console.print(f"\n{CONNECTION_TIMEOUT_MSG}")
        return None
    except Exception:
        console.print("[bold red]Failed to delete server session.[/bold red]")
        return None


def process_session_response(response: requests.Response) -> dict:
    """Process the response from the login request.

    Parameters
    ----------
    response : requests.Response
        The response from the login request.

    Returns
    -------
    dict
        The login info.
    """
    if response.status_code == 200:
        login = response.json()
        return login
    if response.status_code == 401:
        console.print("\n[red]Wrong credentials.[/red]")
        return {}
    if response.status_code == 403:
        console.print("\n[red]Unverified email.[/red]")
        return {}
    console.print("\n[red]Failed to login.[/red]")
    return {}


def get_session(email: str, password: str) -> dict:
    """Get the session info.

    Parameters
    ----------
    email : str
        The email.
    password : str
        The password.

    Returns
    -------
    dict
        The session info.
    """
    response = create_session(email, password)
    if response is None:
        return {}
    return process_session_response(response)


def get_session_from_token(token: str) -> dict:
    """Get the session info from token.

    Parameters
    ----------
    token : str
        The token.

    Returns
    -------
    dict
        The session info.
    """
    response = create_session_from_token(token)
    if response is None:
        return {}
    return process_session_response(response)


def fetch_user_configs(
    session: dict, base_url: str = BASE_URL, timeout: int = TIMEOUT
) -> Optional[requests.Response]:
    """Fetch user configurations.

    Parameters
    ----------
    session : dict
        The session info.
    base_url : str
        The base url, by default BASE_URL
    timeout : int
        The timeout, by default TIMEOUT

    Returns
    -------
    Optional[requests.Response]
        The response from the get request.
    """
    token_type = session.get("token_type", "")
    token = session.get("access_token", "")

    try:
        response = requests.get(
            url=base_url + "terminal/user",
            headers={"Authorization": f"{token_type.title()} {token}"},
            timeout=timeout,
        )
        if response.status_code not in [200, 401]:  # 401: invalid token
            console.print("[red]\nFailed to fetch configurations.[/red]")
        return response
    except requests.exceptions.ConnectionError:
        console.print(f"\n{CONNECTION_ERROR_MSG}")
        return None
    except requests.exceptions.Timeout:
        console.print(f"\n{CONNECTION_TIMEOUT_MSG}")
        return None
    except Exception:
        console.print("[red]\nFailed to fetch configurations.[/red]")
        return None


def clear_user_configs(
    config: str, auth_header: str, base_url: str = BASE_URL, timeout: int = TIMEOUT
) -> Optional[requests.Response]:
    """Clear user configurations to the server.

    Parameters
    ----------
    config : str
        The config to clear.
    auth_header : str
        The authorization header, e.g. "Bearer <token>".
    base_url : str
        The base url, by default BASE_URL
    timeout : int
        The timeout, by default TIMEOUT

    Returns
    -------
    Optional[requests.Response]
        The response from the put request.
    """
    data: Dict[str, dict] = {config: {}}

    try:
        response = requests.put(
            url=base_url + "user",
            headers={"Authorization": auth_header},
            json=data,
            timeout=timeout,
        )
        if response.status_code == 200:
            console.print("[green]Cleared data.[/green]")
        else:
            console.print("[red]Failed to clear data.[/red]")
        return response
    except requests.exceptions.ConnectionError:
        console.print(f"\n{CONNECTION_ERROR_MSG}")
        return None
    except requests.exceptions.Timeout:
        console.print(f"\n{CONNECTION_TIMEOUT_MSG}")
        return None
    except Exception:
        console.print("[red]Failed to clear data.[/red]")
        return None


def upload_user_field(
    key: str,
    value: Any,
    auth_header: str,
    base_url: str = BASE_URL,
    timeout: int = TIMEOUT,
    silent: bool = False,
) -> Optional[requests.Response]:
    """Send user field to the server.

    Parameters
    ----------
    key : str
        The key to put, e.g. 'features_settings', 'features_keys', 'features_sources'.
    value : Any
        The value to put.
    auth_header : str
        The authorization header, e.g. "Bearer <token>".
    base_url : str
        The base url, by default BASE_URL
    timeout : int
        The timeout, by default TIMEOUT
    silent : bool
        Whether to silence the console output, by default False

    Returns
    -------
    Optional[requests.Response]
        The response from the put request.
    """
    console_print = console.print if not silent else lambda *args, **kwargs: None
    try:
        data: Dict[str, dict] = {key: value}

        console_print("Sending to OpenBB hub...")
        response = requests.put(
            url=base_url + "user",
            headers={"Authorization": auth_header},
            json=data,
            timeout=timeout,
        )
        if response.status_code == 200:
            console_print("[green]Saved remotely.[/green]")
        else:
            console_print("[red]Failed to save remotely.[/red]")
        return response
    except requests.exceptions.ConnectionError:
        console_print(f"\n{CONNECTION_ERROR_MSG}")
        return None
    except requests.exceptions.Timeout:
        console_print(f"\n{CONNECTION_TIMEOUT_MSG}")
        return None
    except Exception:
        console_print("[red]Failed to save remotely.[/red]")
        return None


def upload_config(
    key: str,
    value: str,
    type_: Literal["settings", "terminal_style"],
    auth_header: str,
    base_url: str = BASE_URL,
    timeout: int = TIMEOUT,
) -> Optional[requests.Response]:
    """Patch user configurations to the server.

    Parameters
    ----------
    key : str
        The key to patch.
    value : str
        The value to patch.
    type_ : Literal["settings", "terminal_style"]
        The type of the patch.
    auth_header : str
        The authorization header, e.g. "Bearer <token>".
    base_url : str
        The base url, by default BASE_URL
    timeout : int
        The timeout, by default TIMEOUT

    Returns
    -------
    Optional[requests.Response]
        The response from the patch request.
    """
    if type_ not in ["settings", "terminal_style"]:
        console.print("[red]\nInvalid patch type.[/red]")
        return None

    data = {"key": f"features_{type_}.{key}", "value": value}

    try:
        console.print("Sending to OpenBB hub...")
        response = requests.patch(
            url=base_url + "terminal/user",
            headers={"Authorization": auth_header},
            json=data,
            timeout=timeout,
        )
        if response.status_code == 200:
            console.print("[green]Saved remotely.[/green]")
        else:
            console.print("[red]Failed to save remotely.[/red]")
        return response
    except requests.exceptions.ConnectionError:
        console.print(f"\n{CONNECTION_ERROR_MSG}")
        return None
    except requests.exceptions.Timeout:
        console.print(f"\n{CONNECTION_TIMEOUT_MSG}")
        return None
    except Exception:
        console.print("[red]Failed to save remotely.[/red]")
        return None


# pylint: disable=too-many-arguments
def upload_routine(
    auth_header: str,
    name: str = "",
    description: str = "",
    routine: str = "",
    override: bool = False,
    tags: str = "",
    public: bool = False,
    base_url: str = BASE_URL,
    timeout: int = TIMEOUT,
) -> Optional[requests.Response]:
    """Send a routine to the server.

    Parameters
    ----------
    auth_header : str
        The authorization header, e.g. "Bearer <token>".
    name : str
        The name of the routine.
    routine : str
        The routine.
    override : bool
        Whether to override the routine if it already exists.
    tags : str
        The tags of the routine.
    public : bool
        Whether to make the routine public or not.
    base_url : str
        The base url, by default BASE_URL
    timeout : int
        The timeout, by default TIMEOUT

    Returns
    -------
    Optional[requests.Response]
        The response from the post request.
    """
    data = {
        "name": name,
        "description": description,
        "script": routine,
        "override": override,
        "tags": tags,
        "version": get_current_system().VERSION,
        "public": public,
    }

    try:
        response = requests.post(
            headers={"Authorization": auth_header},
            url=base_url + "terminal/script",
            json=data,
            timeout=timeout,
        )
        if response.status_code == 200:
            username = get_current_user().profile.username
            console.print("[green]Successfully uploaded your routine.[/green]")
<<<<<<< HEAD
            if str(environ.get("DEBUG_MODE", "false")).lower() == "true":
=======
            if str(environ.get("DEBUG_MODE", "false")).lower() != "true":
>>>>>>> 3d6ad596
                run_env = "dev"
            else:
                run_env = "co"
            if public:
                console.print(f"\n[yellow]Share or edit it at https://my.openbb.{run_env}/u/{username}/routine/{name.replace(' ', '-')}[/yellow]")
            else:
                console.print(f"\n[yellow]Edit it at https://my.openbb.{run_env}/u/{username}/routine/{name.replace(' ', '-')}[/yellow]")
        elif response.status_code != 409:  # 409: routine already exists
            console.print(
                "[red]" + response.json().get("detail", "Unknown error.") + "[/red]"
            )
        return response
    except requests.exceptions.ConnectionError:
        console.print(f"\n{CONNECTION_ERROR_MSG}")
        return None
    except requests.exceptions.Timeout:
        console.print(f"\n{CONNECTION_TIMEOUT_MSG}")
        return None
    except Exception:
        console.print("[red]Failed to upload your routine.[/red]")
        return None


def download_routine(
    auth_header: str,
    uuid: UUID,
    base_url=BASE_URL,
    timeout: int = TIMEOUT,
) -> Optional[requests.Response]:
    """Download a routine from the server.

    Parameters
    ----------
    auth_header : str
        The authorization header, e.g. "Bearer <token>".
    uuid : UUID
        The uuid of the routine.
    base_url : str
        The base url, by default BASE_URL
    timeout : int
        The timeout, by default TIMEOUT

    Returns
    -------
    Optional[requests.Response]
        The response from the get request.
    """
    try:
        response = requests.get(
            headers={"Authorization": auth_header},
            url=base_url + "terminal/script/" + uuid,
            timeout=timeout,
        )
        if response.status_code == 404:
            console.print("[red]Routine not found.[/red]")
        elif response.status_code != 200:
            console.print("[red]Failed to download your routine.[/red]")
        return response
    except requests.exceptions.ConnectionError:
        console.print(f"\n{CONNECTION_ERROR_MSG}")
        return None
    except requests.exceptions.Timeout:
        console.print(f"\n{CONNECTION_TIMEOUT_MSG}")
        return None
    except Exception:
        console.print("[red]Failed to download your routine.[/red]")
        return None


def delete_routine(
    auth_header: str,
    uuid: UUID,
    base_url=BASE_URL,
    timeout: int = TIMEOUT,
) -> Optional[requests.Response]:
    """Delete a routine from the server.

    Parameters
    ----------
    auth_header : str
        The authorization header, e.g. "Bearer <token>".
    uuid : UUID
        The uuid of the routine.
    base_url : str
        The base url, by default BASE_URL
    timeout : int
        The timeout, by default TIMEOUT

    Returns
    -------
    Optional[requests.Response]
        The response from the delete request.
    """
    try:
        response = requests.delete(
            headers={"Authorization": auth_header},
            url=base_url + "terminal/script/" + uuid,
            timeout=timeout,
        )
        if response.status_code == 200:
            console.print("[green]Successfully deleted your routine.[/green]")
        elif response.status_code == 404:
            console.print("[red]Routine not found.[/red]")
        else:
            console.print("[red]Failed to delete your routine.[/red]")
        return response
    except requests.exceptions.ConnectionError:
        console.print(f"\n{CONNECTION_ERROR_MSG}")
        return None
    except requests.exceptions.Timeout:
        console.print(f"\n{CONNECTION_TIMEOUT_MSG}")
        return None
    except Exception:
        console.print("[red]Failed to delete your routine.[/red]")
        return None


def list_routines(
    auth_header: str,
    fields: Optional[List[str]] = None,
    page: int = 1,
    size: int = 10,
    base_url=BASE_URL,
    timeout: int = TIMEOUT,
    silent: bool = False,
) -> Optional[requests.Response]:
    """List all routines from the server.

    Parameters
    ----------
    auth_header : str
        The authorization header, e.g. "Bearer <token>".
    fields : Optional[List[str]]
        The fields to return, by default None
    page : int
        The page number.
    size : int
        The number of routines per page.
    base_url : str
        The base url, by default BASE_URL
    timeout : int
        The timeout, by default TIMEOUT
    silent : bool
        Whether to silence the console output, by default False

    Returns
    -------
    Optional[requests.Response]
        The response from the get request.
    """
    console_print = console.print if not silent else lambda *args, **kwargs: None
    try:
        if fields is None:
            fields = ["name", "description", "version", "updated_date"]

        fields_str = "%2C".join(fields)
        response = requests.get(
            headers={"Authorization": auth_header},
            url=f"{base_url}terminal/script?fields={fields_str}&page={page}&size={size}",
            timeout=timeout,
        )
        if response.status_code != 200:
            console_print("[red]Failed to list your routines.[/red]")
        return response
    except requests.exceptions.ConnectionError:
        console_print(f"\n{CONNECTION_ERROR_MSG}")
        return None
    except requests.exceptions.Timeout:
        console_print(f"\n{CONNECTION_TIMEOUT_MSG}")
        return None
    except Exception:
        console_print("[red]Failed to list your routines.[/red]")
        return None


def get_default_routines(
    url: str = DEFAULT_ROUTINES_URL, timeout: int = TIMEOUT, silent: bool = False
):
    """Get the default routines from CMS.

    Parameters
    ----------
    timeout : int
        The timeout, by default TIMEOUT
    silent : bool
        Whether to silence the console output, by default False

    Returns
    -------
    Optional[requests.Response]
        The response from the get request.
    """
    console_print = console.print if not silent else lambda *args, **kwargs: None
    try:
        response = requests.get(
            url=url,
            timeout=timeout,
        )
        if response.status_code != 200:
            console_print("[red]Failed to get default routines.[/red]")
        return response
    except requests.exceptions.ConnectionError:
        console_print(f"\n{CONNECTION_ERROR_MSG}")
        return None
    except requests.exceptions.Timeout:
        console_print(f"\n{CONNECTION_TIMEOUT_MSG}")
        return None
    except Exception:
        console_print("[red]Failed to get default routines.[/red]")
        return None


def generate_personal_access_token(
    auth_header: str, base_url: str = BASE_URL, timeout: int = TIMEOUT, days: int = 30
) -> Optional[requests.Response]:
    """
    Generate an OpenBB Personal Access Token.

    Parameters
    ----------
    auth_header : str
        The authorization header, e.g. "Bearer <token>".
    base_url : str
        The base url, by default BASE_URL
    timeout : int
        The timeout, by default TIMEOUT
    days : int
        The number of days the token should be valid for.

    Returns
    -------
    Optional[requests.Response]
    """

    url = f"{base_url}sdk/token"

    payload = json.dumps({"days": days})
    headers = {
        "Authorization": auth_header,
        "Content-Type": "application/json",
    }

    try:
        response = requests.put(url=url, headers=headers, data=payload, timeout=timeout)

        if response.status_code != 200:
            console.print("[red]Failed to generate personal access token.[/red]")

        return response

    except requests.exceptions.ConnectionError:
        console.print(f"\n{CONNECTION_ERROR_MSG}")
        return None
    except requests.exceptions.Timeout:
        console.print(f"\n{CONNECTION_TIMEOUT_MSG}")
        return None
    except Exception:
        console.print("[red]Failed to generate personal access token.[/red]")
        return None


def get_personal_access_token(
    auth_header: str, base_url: str = BASE_URL, timeout: int = TIMEOUT
) -> Optional[requests.Response]:
    """
    Show the user's OpenBB Personal Access Token.

    Parameters
    ----------
    auth_header : str
        The authorization header, e.g. "Bearer <token>".
    base_url : str
        The base url, by default BASE_URL
    timeout : int
        The timeout, by default TIMEOUT

    Returns
    -------
    Optional[requests.Response]
    """

    url = f"{base_url}sdk/token"

    headers = {"Authorization": auth_header}

    try:
        response = requests.get(url=url, headers=headers, timeout=timeout)

        if response.status_code == 404:
            console.print("[red]No personal access token found.[/red]")
        elif response.status_code != 200:
            console.print("[red]Failed to get personal access token.[/red]")

        return response

    except requests.exceptions.ConnectionError:
        console.print(f"\n{CONNECTION_ERROR_MSG}")
        return None
    except requests.exceptions.Timeout:
        console.print(f"\n{CONNECTION_TIMEOUT_MSG}")
        return None
    except Exception:
        console.print("[red]Failed to get personal access token.[/red]")
        return None


def revoke_personal_access_token(
    auth_header: str, base_url: str = BASE_URL, timeout: int = TIMEOUT
) -> Optional[requests.Response]:
    """
    Delete the user's OpenBB Personal Access Token.

    Parameters
    ----------
    auth_header : str
        The authorization header, e.g. "Bearer <token>".
    base_url : str
        The base url, by default BASE_URL
    timeout : int
        The timeout, by default TIMEOUT

    Returns
    -------
    Optional[requests.Response]
    """

    url = f"{base_url}sdk/token"

    headers = {"Authorization": auth_header}

    try:
        response = requests.delete(url=url, headers=headers, timeout=timeout)

        if response.status_code not in [200, 202]:
            console.print("[red]Failed to revoke personal access token.[/red]")

        return response

    except requests.exceptions.ConnectionError:
        console.print(f"\n{CONNECTION_ERROR_MSG}")
        return None
    except requests.exceptions.Timeout:
        console.print(f"\n{CONNECTION_TIMEOUT_MSG}")
        return None
    except Exception:
        console.print("[red]Failed to revoke personal access token.[/red]")
        return None<|MERGE_RESOLUTION|>--- conflicted
+++ resolved
@@ -479,14 +479,12 @@
         if response.status_code == 200:
             username = get_current_user().profile.username
             console.print("[green]Successfully uploaded your routine.[/green]")
-<<<<<<< HEAD
+
             if str(environ.get("DEBUG_MODE", "false")).lower() == "true":
-=======
-            if str(environ.get("DEBUG_MODE", "false")).lower() != "true":
->>>>>>> 3d6ad596
                 run_env = "dev"
             else:
                 run_env = "co"
+                
             if public:
                 console.print(f"\n[yellow]Share or edit it at https://my.openbb.{run_env}/u/{username}/routine/{name.replace(' ', '-')}[/yellow]")
             else:
