--- conflicted
+++ resolved
@@ -36,11 +36,7 @@
     UNAUTHORIZED = "unauthorized"
 
 
-<<<<<<< HEAD
-def create_session(email: str, password: str, save: bool) -> typing.Dict[Any, Any]:
-=======
 def create_session(email: str, password: str, save: bool) -> Dict[Any, Any]:
->>>>>>> 10e2b387
     """Create a session.
 
     Parameters
@@ -59,11 +55,7 @@
     return session
 
 
-<<<<<<< HEAD
-def create_session_from_token(token: str, save: bool) -> typing.Dict[Any, Any]:
-=======
 def create_session_from_token(token: str, save: bool) -> Dict[Any, Any]:
->>>>>>> 10e2b387
     """Create a session from token.
 
     Parameters
