--- conflicted
+++ resolved
@@ -1,8 +1,5 @@
-<<<<<<< HEAD
-=======
 """Utility functions for session module."""
 
->>>>>>> e2bab91a
 import os
 import shutil
 from pathlib import Path
@@ -67,11 +64,7 @@
         The status of the removal.
     """
     # TODO: Check why module level import leads to circular import.
-<<<<<<< HEAD
-    from openbb_terminal.core.config.rich_config import (
-=======
     from openbb_terminal.core.config.rich_config import (  # pylint: disable=import-outside-toplevel
->>>>>>> e2bab91a
         console,
     )
 
