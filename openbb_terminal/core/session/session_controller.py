--- conflicted
+++ resolved
@@ -65,7 +65,6 @@
     return email, password, remember
 
 
-<<<<<<< HEAD
 def pywry_login(welcome: bool = True):
     """Login using PyWry window and launch terminal if login is successful.
 
@@ -104,8 +103,6 @@
     return pywry_login(welcome=False)
 
 
-=======
->>>>>>> 15397938
 def prompt(welcome: bool = True):
     """Prompt and launch terminal if login is successful.
 
