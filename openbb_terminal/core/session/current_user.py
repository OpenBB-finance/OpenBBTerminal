<<<<<<< HEAD
=======
"""Module to get current user."""

>>>>>>> e2bab91a
from copy import deepcopy

from openbb import obb
from openbb_core.app.model.user_settings import UserSettings


def get_platform_user() -> UserSettings:
    """Get platform user."""
    if hasattr(obb, "user"):
        return deepcopy(obb.user)
    raise AttributeError("The 'obb' object has no attribute 'user'")


def is_local() -> bool:
    """Check if user is guest.

    Returns
    -------
    bool
        True if user is guest, False otherwise.
    """
    if hasattr(obb, "user") and hasattr(obb.user, "profile"):
        return not bool(obb.user.profile.hub_session)
    return True<|MERGE_RESOLUTION|>--- conflicted
+++ resolved
@@ -1,8 +1,5 @@
-<<<<<<< HEAD
-=======
 """Module to get current user."""
 
->>>>>>> e2bab91a
 from copy import deepcopy
 
 from openbb import obb
