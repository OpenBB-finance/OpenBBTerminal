<html>
  <head>
    <meta charset="utf-8" />
    <meta name="color-scheme" content="dark" />
    <link rel="stylesheet" href="/{{MAIN_PATH}}/web/css/style.css" />

    <script src="/{{MAIN_PATH}}/web/helpers.js" type="text/javascript"></script>
    <script
      src="/{{MAIN_PATH}}/web/bar_menus.js"
      type="text/javascript"
    ></script>
    <script src="/{{MAIN_PATH}}/web/popups.js" type="text/javascript"></script>
    <script src="/{{MAIN_PATH}}/web/main.js" type="text/javascript"></script>
    <script src="/{{PLOTLYJS_PATH}}" type="text/javascript"></script>
    <script
      src="https://cdnjs.cloudflare.com/ajax/libs/dom-to-image/2.6.0/dom-to-image.min.js"
      integrity="sha512-01CJ9/g7e8cUmY0DFTMcUw/ikS799FHiOA0eyHsUWfOetgbx/t6oV4otQ5zXKQyIrQGTHSmRVPIgrgLcZi/WMA=="
      crossorigin="anonymous"
      referrerpolicy="no-referrer"
    ></script>
    <script>
<<<<<<< HEAD
        !function(t,e){var o,n,p,r;e.__SV||(window.posthog=e,e._i=[],e.init=function(i,s,a){function g(t,e){var o=e.split(".");2==o.length&&(t=t[o[0]],e=o[1]),t[e]=function(){t.push([e].concat(Array.prototype.slice.call(arguments,0)))}}(p=t.createElement("script")).type="text/javascript",p.async=!0,p.src=s.api_host+"/static/array.js",(r=t.getElementsByTagName("script")[0]).parentNode.insertBefore(p,r);var u=e;for(void 0!==a?u=e[a]=[]:a="posthog",u.people=u.people||[],u.toString=function(t){var e="posthog";return"posthog"!==a&&(e+="."+a),t||(e+=" (stub)"),e},u.people.toString=function(){return u.toString(1)+".people (stub)"},o="capture identify alias people.set people.set_once set_config register register_once unregister opt_out_capturing has_opted_out_capturing opt_in_capturing reset isFeatureEnabled onFeatureFlags".split(" "),n=0;n<o.length;n++)g(u,o[n]);e._i.push([i,s,a])},e.__SV=1)}(document,window.posthog||[]);
        posthog.init('phc_8fP8xXi0ptWTlGAXOcMQnSFsul4lmLoxnwp9EiXQstO',{api_host:'https://app.posthog.com'});
        window.posthog.onFeatureFlags(function () {
            if (!window.posthog.isFeatureEnabled('record-pywry')) {
                window.posthog.stopSessionRecording()
            }
        })
        posthog.register({'$geoip_disable': true});
=======
      if (window.plotly_figure?.posthog?.collect_logs) {
        !function(t,e){var o,n,p,r;e.__SV||(window.posthog=e,e._i=[],e.init=function(i,s,a){function g(t,e){var o=e.split(".");2==o.length&&(t=t[o[0]],e=o[1]),t[e]=function(){t.push([e].concat(Array.prototype.slice.call(arguments,0)))}}(p=t.createElement("script")).type="text/javascript",p.async=!0,p.src=s.api_host+"/static/array.js",(r=t.getElementsByTagName("script")[0]).parentNode.insertBefore(p,r);var u=e;for(void 0!==a?u=e[a]=[]:a="posthog",u.people=u.people||[],u.toString=function(t){var e="posthog";return"posthog"!==a&&(e+="."+a),t||(e+=" (stub)"),e},u.people.toString=function(){return u.toString(1)+".people (stub)"},o="capture identify alias people.set people.set_once set_config register register_once unregister opt_out_capturing has_opted_out_capturing opt_in_capturing reset isFeatureEnabled onFeatureFlags".split(" "),n=0;n<o.length;n++)g(u,o[n]);e._i.push([i,s,a])},e.__SV=1)}(document,window.posthog||[]);
        posthog.init("phc_vhssDAMod5qIplznQ75Kdgz4aB1qPFmeVmfEOZ4hkRw", {
          api_host: "https://app.posthog.com",
          autocapture: {
            css_selector_allowlist: [".ph-capture"],
          },
          capture_pageview: false,
          loaded: function (posthog) {
            const log_id = window.plotly_figure?.log_id || "";
            const posthog_obj = window.plotly_figure?.posthog || {};

            if (log_id != "" && log_id != "REPLACE_ME") {
              if (posthog_obj?.user_id) {
                console.log("aliasing", posthog_obj.user_id, log_id);
                posthog.identify(posthog_obj.user_id, { email: posthog_obj.email });
                posthog.alias(posthog_obj.user_id, log_id);
              } else {
                posthog.identify(log_id);
              }
              console.log("identified", log_id);
            }

            posthog.onFeatureFlags(function () {
              if (!posthog.isFeatureEnabled("record-pywry", {send_event: false})) {
                posthog.stopSessionRecording();
              }
              if (!posthog.isFeatureEnabled("collect-logs-pywry", {send_event: false})) {
                posthog.opt_out_capturing();
              } else if (posthog.has_opted_out_capturing()) {
                posthog.opt_in_capturing();
              }
            });
          },
        });
      }
>>>>>>> 64e37bf0
    </script>
  </head>

  <body>
    <!-- Plotly -->
    <div id="openbb_container">
      <div
        id="openbb_header"
        class="_header flex items-center justify-between gap-4 py-2 px-4 text-center"
        style="z-index: 99999999999; width: 100%; top: 0; max-height: 60px"
      >
        <div class="w-1/3">
          <svg
            xmlns="http://www.w3.org/2000/svg"
            width="64"
            height="40"
            fill="none"
            viewBox="0 0 64 40"
          >
            <path
              fill="#fff"
              d="M61.283 3.965H33.608v27.757h25.699V19.826H37.561v-3.965H63.26V3.965h-1.977zM39.538 23.792h15.815v3.965H37.561v-3.965h1.977zM59.306 9.913v1.983H37.561V7.931h21.745v1.982zM33.606 0h-3.954v3.965H33.606V0zM25.7 3.966H0V15.86h25.7v3.965H3.953v11.896h25.7V3.966h-3.955zm0 21.808v1.983H7.907v-3.965h17.791v1.982zm0-15.86v1.982H3.953V7.931h21.745v1.982zM37.039 35.693v2.952l-.246-.246-.245-.245-.245-.247-.245-.246-.246-.246-.245-.245-.245-.247-.247-.246-.245-.246-.245-.246-.245-.246-.246-.246h-.49v3.936h.49v-3.198l.246.246.245.246.245.246.245.246.246.246.246.246.245.247.246.245.245.246.245.247.245.246.246.245.245.246h.245v-3.936h-.49zM44.938 37.17h-.491v-1.477h-2.944v3.937h3.93v-2.46h-.495zm-2.944-.246v-.739h1.962v.984h-1.962v-.245zm2.944.984v1.23h-2.944V37.66h2.944v.247zM52.835 37.17h-.49v-1.477h-2.946v3.937h3.925v-2.46h-.489zm-2.944-.246v-.739h1.963v.984h-1.965l.002-.245zm2.944.984v1.23H49.89V37.66h2.946v.247zM29.174 35.693H25.739v3.936H29.663v-.491H26.229v-.984h2.943v-.493H26.229v-1.476h3.434v-.492h-.489zM13.37 35.693H9.934v3.937h3.925v-3.937h-.49zm0 .738v2.709h-2.945v-2.955h2.943l.001.246zM21.276 35.693h-3.435v3.937h.491v-1.476h3.434v-2.461h-.49zm0 .738v1.23h-2.944v-1.476h2.944v.246z"
            ></path>
          </svg>
        </div>
        <strong
          class="w-1/3 font-bold"
          id="title"
          style="font-size: 16px"
        ></strong>
        <p class="w-1/3 text-right" id="date"></p>
      </div>
      <div id="openbb_chart" class="plotly-graph-div"></div>
    </div>
    <div
      id="openbb_footer"
      class="_footer flex items-center justify-between gap-4 py-2 px-4 text-center"
      style="
        z-index: 99999999999;
        width: 100%;
        bottom: 0;
        max-height: 60px;
        min-height: 60px;
        font-size: 0px;
      "
    >
      ......................
    </div>

    <div id="loading" class="saving">
      <div id="loading_text" class="loading_text"></div>
      <div id="loader" class="loader"></div>
    </div>

    <!-- Popups Overlay -->
    <div id="popup_overlay" class="popup_overlay">
      <div id="popup_content" class="popup_content">
        <!-- CSV Popup -->
        <div id="popup_csv" class="popup_content">
          <div>
            <label for="csv_file">CSV file</label>
            <input type="file" id="csv_file" accept=".csv" />
          </div>

          <div style="margin-top: 15px">
            <label for="csv_trace_type"><b>Display data type:</b></label>
            <select id="csv_trace_type" value="scatter">
              <option value="bar">Bar</option>
              <option value="candlestick">Candlestick</option>
              <option value="scatter">Scatter (Line)</option>
            </select>
          </div>

          <div style="margin-top: 12px">
            <label for="csv_name"><b>Trace Name:</b></label>
            <textarea
              id="csv_name"
              style="
                padding: 5px 2px 2px 5px !important;
                width: 100%;
                max-width: 100%;
                max-height: 200px;
                margin-top: 8px;
              "
              rows="2"
              cols="20"
              value=""
              placeholder="Enter a name to give this trace"
            ></textarea>
          </div>

          <div style="margin-top: 15px" id="csv_columns"><!-- Empty --></div>
          <div style="margin-top: 15px" id="csv_colors"><!-- Empty --></div>

          <div
            style="margin-top: 10px; display: none"
            id="csv_plot_yaxis_options"
          >
            <div id="csv_percent_change_div" style="display: none">
              <input
                type="checkbox"
                id="csv_percent_change"
                name="csv_plot_yaxis_check"
                onclick="onlyOne(this)"
              />
              <label for="csv_percent_change"
                >Plot as percent change from first value</label
              >
            </div>
            <br />

            <input
              type="checkbox"
              id="csv_same_yaxis"
              name="csv_plot_yaxis_check"
              onclick="onlyOne(this)"
            />
            <label for="csv_same_yaxis">Share Y-axis</label>
          </div>
          <div style="margin-top: 2px; display: none" id="csv_bar_orientation">
            <input type="checkbox" id="csv_bar_horizontal" />
            <label for="csv_bar_horizontal">Plot horizontally</label>
          </div>
          <br />

          <div style="float: right; margin-top: 20px">
            <button
              class="_btn-tertiary ph-capture"
              id="csv_cancel"
              onclick="closePopup()"
            >
              Cancel
            </button>
            <button
              class="_btn ph-capture"
              id="csv_submit"
              onclick="on_submit('csv')"
            >
              Submit
            </button>
          </div>
        </div>

        <!-- Text Popup -->
        <div class="popup_content" id="popup_text"></div>

        <!-- Title Popup -->
        <div class="popup_content" id="popup_title"></div>

        <!-- Download Popup -->
        <div class="popup_content" id="popup_download">
          <p>File saved to:</p>
          <p id="download_path"></p>
          <div style="float: right; margin-top: 20px">
            <button class="_btn" id="openfile_button">Open File</button>
            <button class="_btn" id="openfolder_button">Open Folder</button>
            <button
              class="_btn-tertiary"
              id="close_button"
              onclick="closePopup()"
            >
              Close
            </button>
          </div>
        </div>
      </div>
    </div>

    <!-- Change Color Popup -->
    <div id="changecolor">
      <div id="changecolor_header">
        <input
          type="color"
          id="picked_color"
          value="#00ACFF"
          onchange="update_color()"
        />
      </div>
    </div>

    <!-- Plotly Chart -->
    <script type="text/javascript">
      window.PlotlyConfig = { MathJaxConfig: "local" };

      var interval = setInterval(function () {
        // Waits for OpenBBMain and plotly_figure to be defined before
        // calling OpenBBMain to avoid errors
        globals.cmd_src = "";
        if (typeof OpenBBMain != "undefined" && window.plotly_figure) {
          clearInterval(interval);
<<<<<<< HEAD
          let user_id = window.plotly_figure.user_id;
          posthog.identify(user_id);
=======

>>>>>>> 64e37bf0
          const date = new Date();
          const formattedDate = new Intl.DateTimeFormat("en-GB", {
            dateStyle: "full",
            timeStyle: "long",
          })
            .format(date)
            .replace(/:\d\d /, " ");

          let filename = "";
          let extension = "";
          if (window.export_image != undefined) {
            filename = window.export_image.split("/").pop();
            extension = filename.split(".").pop().replace("jpg", "jpeg");
          }

          if (window.plotly_figure.layout.annotations != undefined) {
            window.plotly_figure.layout.annotations.forEach(function (
              annotation
            ) {
              if (
                annotation.text != undefined &&
                !["svg", "pdf"].includes(extension)
              ) {
                if (annotation.text[0] == "/") {
                  globals.cmd_src = annotation.text;
                  globals.cmd_idx =
                    window.plotly_figure.layout.annotations.indexOf(annotation);
                  annotation.text = "";

                  let margin = window.plotly_figure.layout.margin;
                  globals.old_margin = { ...margin };
                  if (margin.t != undefined && margin.t > 40) {
                    margin.t = 40;
                  }
                  margin.l = 70;
                  if (globals.cmd_src == "/stocks/candle") {
                    margin.r -= 40;
                  }
                }
              }
            });
          }
          if (globals.cmd_src != "" && window.plotly_figure?.posthog?.collect_logs) {
            posthog.capture("chart", {
              INFO: {
                command: globals.cmd_src,
                title: window.plotly_figure.layout.title.text,
                date: formattedDate,
                python_version: window.plotly_figure.python_version,
                pywry_version: window.plotly_figure.pywry_version,
                terminal_version: window.plotly_figure.terminal_version,
              },
            });
          }

          if (globals.cmd_src != "") {
            posthog.capture("chart", {
              command: globals.cmd_src,
              title: window.plotly_figure.layout.title.text,
              date: formattedDate,
            });
          }

          document
            .querySelector('meta[name="color-scheme"]')
            .setAttribute(
              "content",
              window.plotly_figure.layout.template.layout.mapbox.style
            );

          let title =
            window.plotly_figure?.layout?.title?.text ?? "Interactive Chart";

          globals.title = title;

          if (title.length > 50) {
            document.getElementById("title").style.fontSize = "12px";
          }

          let style = "font-size: 12px; font-weight: 400; color: gray;";
          document.getElementById("date").innerHTML =
            formattedDate +
            `<br /><span style="${style}">${globals.cmd_src}</span>`;
          document.getElementById("title").innerHTML = title;

          CHART_DIV = document.getElementById("openbb_chart");
          CSV_DIV = document.getElementById("popup_csv");
          TEXT_DIV = document.getElementById("popup_text");
          TITLE_DIV = document.getElementById("popup_title");
          DOWNLOAD_DIV = document.getElementById("popup_download");
          OpenBBMain(
            window.plotly_figure,
            CHART_DIV,
            CSV_DIV,
            TEXT_DIV,
            TITLE_DIV,
            DOWNLOAD_DIV
          );
        }
      }, 20);
    </script>
  </body>
</html><|MERGE_RESOLUTION|>--- conflicted
+++ resolved
@@ -19,16 +19,6 @@
       referrerpolicy="no-referrer"
     ></script>
     <script>
-<<<<<<< HEAD
-        !function(t,e){var o,n,p,r;e.__SV||(window.posthog=e,e._i=[],e.init=function(i,s,a){function g(t,e){var o=e.split(".");2==o.length&&(t=t[o[0]],e=o[1]),t[e]=function(){t.push([e].concat(Array.prototype.slice.call(arguments,0)))}}(p=t.createElement("script")).type="text/javascript",p.async=!0,p.src=s.api_host+"/static/array.js",(r=t.getElementsByTagName("script")[0]).parentNode.insertBefore(p,r);var u=e;for(void 0!==a?u=e[a]=[]:a="posthog",u.people=u.people||[],u.toString=function(t){var e="posthog";return"posthog"!==a&&(e+="."+a),t||(e+=" (stub)"),e},u.people.toString=function(){return u.toString(1)+".people (stub)"},o="capture identify alias people.set people.set_once set_config register register_once unregister opt_out_capturing has_opted_out_capturing opt_in_capturing reset isFeatureEnabled onFeatureFlags".split(" "),n=0;n<o.length;n++)g(u,o[n]);e._i.push([i,s,a])},e.__SV=1)}(document,window.posthog||[]);
-        posthog.init('phc_8fP8xXi0ptWTlGAXOcMQnSFsul4lmLoxnwp9EiXQstO',{api_host:'https://app.posthog.com'});
-        window.posthog.onFeatureFlags(function () {
-            if (!window.posthog.isFeatureEnabled('record-pywry')) {
-                window.posthog.stopSessionRecording()
-            }
-        })
-        posthog.register({'$geoip_disable': true});
-=======
       if (window.plotly_figure?.posthog?.collect_logs) {
         !function(t,e){var o,n,p,r;e.__SV||(window.posthog=e,e._i=[],e.init=function(i,s,a){function g(t,e){var o=e.split(".");2==o.length&&(t=t[o[0]],e=o[1]),t[e]=function(){t.push([e].concat(Array.prototype.slice.call(arguments,0)))}}(p=t.createElement("script")).type="text/javascript",p.async=!0,p.src=s.api_host+"/static/array.js",(r=t.getElementsByTagName("script")[0]).parentNode.insertBefore(p,r);var u=e;for(void 0!==a?u=e[a]=[]:a="posthog",u.people=u.people||[],u.toString=function(t){var e="posthog";return"posthog"!==a&&(e+="."+a),t||(e+=" (stub)"),e},u.people.toString=function(){return u.toString(1)+".people (stub)"},o="capture identify alias people.set people.set_once set_config register register_once unregister opt_out_capturing has_opted_out_capturing opt_in_capturing reset isFeatureEnabled onFeatureFlags".split(" "),n=0;n<o.length;n++)g(u,o[n]);e._i.push([i,s,a])},e.__SV=1)}(document,window.posthog||[]);
         posthog.init("phc_vhssDAMod5qIplznQ75Kdgz4aB1qPFmeVmfEOZ4hkRw", {
@@ -65,7 +55,6 @@
           },
         });
       }
->>>>>>> 64e37bf0
     </script>
   </head>
 
@@ -256,12 +245,6 @@
         globals.cmd_src = "";
         if (typeof OpenBBMain != "undefined" && window.plotly_figure) {
           clearInterval(interval);
-<<<<<<< HEAD
-          let user_id = window.plotly_figure.user_id;
-          posthog.identify(user_id);
-=======
-
->>>>>>> 64e37bf0
           const date = new Date();
           const formattedDate = new Intl.DateTimeFormat("en-GB", {
             dateStyle: "full",
