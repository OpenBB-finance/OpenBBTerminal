"""Backend for Plotly."""
import asyncio
import atexit
import json
import os
import re
import subprocess  # nosec: B404
import sys
from multiprocessing import current_process
from pathlib import Path
from typing import Any, Dict, Optional, Union

import aiohttp
import pandas as pd
import plotly.graph_objects as go
from packaging import version
from reportlab.graphics import renderPDF

# pylint: disable=C0415
try:
    from pywry import PyWry
except ImportError as e:
    print(f"\033[91m{e}\033[0m")
    # pylint: disable=C0412
    from openbb_terminal.core.plots.no_import import DummyBackend

    class PyWry(DummyBackend):  # type: ignore
        pass


from svglib.svglib import svg2rlg

from openbb_terminal.base_helpers import console
from openbb_terminal.core.session.current_system import get_current_system
from openbb_terminal.core.session.current_user import get_current_user

try:
    from IPython import get_ipython

    if "IPKernelApp" not in get_ipython().config:
        raise ImportError("console")
    if (
        "parent_header"
        in get_ipython().kernel._parent_ident  # pylint: disable=protected-access
    ):
        raise ImportError("notebook")
except (ImportError, AttributeError):
    JUPYTER_NOTEBOOK = False
else:
    JUPYTER_NOTEBOOK = True

PLOTS_CORE_PATH = Path(__file__).parent.resolve()
PLOTLYJS_PATH = PLOTS_CORE_PATH / "assets" / "plotly-2.24.2.min.js"
BACKEND = None


class Backend(PyWry):
    """Custom backend for Plotly."""

    def __new__(cls, *args, **kwargs):  # pylint: disable=W0613
        """Create a singleton instance of the backend."""
        if not hasattr(cls, "instance"):
            cls.instance = super().__new__(cls)  # pylint: disable=E1120
        return cls.instance

    def __init__(
        self,
        daemon: bool = True,
        max_retries: int = 30,
        proc_name: str = "OpenBB Terminal",
    ):
        has_version = hasattr(PyWry, "__version__")
        init_kwargs: Dict[str, Any] = dict(daemon=daemon, max_retries=max_retries)

        if has_version and version.parse(PyWry.__version__) >= version.parse("0.4.8"):
            init_kwargs.update(dict(proc_name=proc_name))

        super().__init__(**init_kwargs)

        self.plotly_html: Path = (PLOTS_CORE_PATH / "plotly.html").resolve()
        self.table_html: Path = (PLOTS_CORE_PATH / "table.html").resolve()
        self.isatty = (
            not JUPYTER_NOTEBOOK
            and sys.stdin.isatty()
            and not get_current_system().TEST_MODE
            and not get_current_user().preferences.ENABLE_QUICK_EXIT
            and current_process().name == "MainProcess"
        )
        if has_version and PyWry.__version__ == "0.0.0":
            self.isatty = False

        self.WIDTH, self.HEIGHT = 1400, 762
        self.logged_in: bool = False

        atexit.register(self.close)

    def set_window_dimensions(self):
        """Set the window dimensions."""
        current_user = get_current_user()
        width = current_user.preferences.PLOT_PYWRY_WIDTH or 1400
        height = current_user.preferences.PLOT_PYWRY_HEIGHT or 762

        self.WIDTH, self.HEIGHT = int(width), int(height)

    def get_pending(self) -> list:
        """Get the pending data that has not been sent to the backend."""
        # pylint: disable=W0201,E0203
        pending = self.outgoing + self.init_engine
        self.outgoing: list = []
        self.init_engine: list = []
        return pending

    def get_plotly_html(self) -> Path:
        """Get the plotly html file."""
        self.set_window_dimensions()
        if self.plotly_html.exists():
            return self.plotly_html

        console.print(
            "[bold red]plotly.html file not found, check the path:[/]"
            f"[green]{PLOTS_CORE_PATH / 'plotly.html'}[/]"
        )
        self.max_retries = 0  # pylint: disable=W0201
        raise FileNotFoundError

    def get_table_html(self) -> Path:
        """Get the table html file."""
        self.set_window_dimensions()
        if self.table_html.exists():
            return self.table_html
        console.print(
            "[bold red]table.html file not found, check the path:[/]"
            f"[green]{PLOTS_CORE_PATH / 'table.html'}[/]"
        )
        self.max_retries = 0  # pylint: disable=W0201
        raise FileNotFoundError

    def get_window_icon(self) -> Optional[Path]:
        """Get the window icon."""
        icon_path = PLOTS_CORE_PATH / "assets" / "Terminal_icon.png"
        if icon_path.exists():
            return icon_path
        return None

    def get_json_update(self, cmd_loc: str, theme: Optional[str] = None) -> dict:
        """Get the json update for the backend."""
        current_user = get_current_user()
        current_system = get_current_system()

        posthog: Dict[str, Any] = dict(collect_logs=current_system.LOG_COLLECT)
        if (
            current_system.LOG_COLLECT
            and current_user.profile.email
            and not self.logged_in
        ):
            self.logged_in = True
            posthog.update(
                dict(
                    user_id=current_user.profile.uuid,
                    email=current_user.profile.email,
                )
            )

        return dict(
            theme=theme or current_user.preferences.CHART_STYLE,
            log_id=current_system.LOGGING_APP_ID,
            pywry_version=self.__version__,
            terminal_version=current_system.VERSION,
            python_version=current_system.PYTHON_VERSION,
            posthog=posthog,
            command_location=cmd_loc,
        )

    def send_figure(
        self, fig: go.Figure, export_image: Optional[Union[Path, str]] = ""
    ):
        """Send a Plotly figure to the backend.

        Parameters
        ----------
        fig : go.Figure
            Plotly figure to send to backend.
        export_image : str, optional
            Path to export image to, by default ""
        """
<<<<<<< HEAD
        self.check_backend()
=======
        self.ensure_backend()
>>>>>>> c6418dce
        # pylint: disable=C0415
        from openbb_terminal.helper_funcs import command_location

        title = "Interactive Chart"

        fig.layout.title.text = re.sub(
            r"<[^>]*>", "", fig.layout.title.text if fig.layout.title.text else title
        )

        fig.layout.height += 69

        if export_image and isinstance(export_image, str):
            export_image = Path(export_image).resolve()

        json_data = json.loads(fig.to_json())

        json_data.update(self.get_json_update(command_location))

        outgoing = dict(
            html=self.get_plotly_html(),
            json_data=json_data,
            export_image=export_image,
            **self.get_kwargs(command_location),
        )
        self.send_outgoing(outgoing)

        if export_image and isinstance(export_image, Path):
            self.loop.run_until_complete(self.process_image(export_image))

    async def process_image(self, export_image: Path):
        """Check if the image has been exported to the path."""
        pdf = export_image.suffix == ".pdf"
        img_path = export_image.resolve()

        checks = 0
        while not img_path.exists():
            await asyncio.sleep(0.2)
            checks += 1
            if checks > 50:
                break

        if pdf:
            img_path = img_path.rename(img_path.with_suffix(".svg"))

        if img_path.exists():
            if pdf:
                drawing = svg2rlg(img_path)
                img_path.unlink(missing_ok=True)
                renderPDF.drawToFile(drawing, str(export_image))

            if get_current_user().preferences.PLOT_OPEN_EXPORT:
                if sys.platform == "win32":
                    os.startfile(export_image)  # nosec: B606
                else:
                    opener = "open" if sys.platform == "darwin" else "xdg-open"
                    subprocess.check_call([opener, export_image])  # nosec: B603

    def send_table(
        self,
        df_table: pd.DataFrame,
        title: str = "",
        source: str = "",
        theme: str = "dark",
    ):
        """Send table data to the backend to be displayed in a table.

        Parameters
        ----------
        df_table : pd.DataFrame
            Dataframe to send to backend.
        title : str, optional
            Title to display in the window, by default ""
        source : str, optional
            Source of the data, by default ""
        theme : light or dark, optional
            Theme of the table, by default "light"
        """
<<<<<<< HEAD
        self.check_backend()
=======
        self.ensure_backend()
>>>>>>> c6418dce

        if title:
            # We remove any html tags and markdown from the title
            title = re.sub(r"<[^>]*>", "", title)
            title = re.sub(r"\[\/?[a-z]+\]", "", title)

        # we get the length of each column using the max length of the column
        # name and the max length of the column values as the column width
        columnwidth = [
            max(
                len(str(df_table[col].name)),
                df_table[col].astype(str).str.len().max(),
            )
            for col in df_table.columns
            if hasattr(df_table[col], "name") and hasattr(df_table[col], "dtype")
        ]

        # we add a percentage of max to the min column width
        columnwidth = [
            int(x + (max(columnwidth) - min(columnwidth)) * 0.2) for x in columnwidth
        ]

        # in case of a very small table we set a min width
        width = max(int(min(sum(columnwidth) * 9.7, self.WIDTH + 100)), 800)

        # pylint: disable=C0415
        from openbb_terminal.helper_funcs import command_location

        json_data = json.loads(df_table.to_json(orient="split", date_format="iso"))
        json_data.update(
            dict(
                title=title,
                source=source or "",
                **self.get_json_update(command_location, theme or "dark"),
            )
        )

        outgoing = dict(
            html=self.get_table_html(),
            json_data=json.dumps(json_data),
            width=width,
            height=self.HEIGHT - 100,
            **self.get_kwargs(command_location),
        )
        self.send_outgoing(outgoing)

    def send_url(
        self,
        url: str,
        title: str = "",
        width: Optional[int] = None,
        height: Optional[int] = None,
    ):
        """Send a URL to the backend to be displayed in a window.

        Parameters
        ----------
        url : str
            URL to display in the window.
        title : str, optional
            Title to display in the window, by default ""
        width : int, optional
            Width of the window, by default 1200
        height : int, optional
            Height of the window, by default 800
        """
<<<<<<< HEAD
        self.check_backend()
=======
        self.ensure_backend()
>>>>>>> c6418dce
        script = f"""
        <script>
            window.location.replace("{url}");
        </script>
        """
        outgoing = dict(
            html=script,
            **self.get_kwargs(title),
            width=width or self.WIDTH,
            height=height or self.HEIGHT,
        )
        self.send_outgoing(outgoing)

    def get_kwargs(self, title: str = "") -> dict:
        """Get the kwargs for the backend."""
        return {
            "title": f"OpenBB - {title}",
            "icon": self.get_window_icon(),
            "download_path": str(get_current_user().preferences.USER_EXPORTS_DIRECTORY),
        }

    def start(self, debug: bool = False):  # pylint: disable=W0221
        """Start the backend WindowManager process."""
        if self.isatty:
            super().start(debug)

<<<<<<< HEAD
    def check_backend(self):
=======
    def ensure_backend(self):
        """Ensure the backend is running. Ignores was never awaited errors."""
        try:
            self.loop.run_until_complete(self.check_backend())
        except Exception:  # pylint: disable=W0703
            pass

    async def check_backend(self):
>>>>>>> c6418dce
        """Override to check if isatty."""
        if self.isatty:
            message = (
                "[bold red]PyWry version 0.5.12 or higher is required to use the "
                "OpenBB Plots backend.[/]\n"
                "[yellow]Please update pywry with 'pip install pywry --upgrade'[/]"
            )
            if not hasattr(PyWry, "__version__"):
                try:
                    # pylint: disable=C0415
                    from pywry import __version__ as pywry_version
                except ImportError:
                    console.print(message)
                    self.max_retries = 0
                    return

                PyWry.__version__ = pywry_version  # pylint: disable=W0201

            if version.parse(PyWry.__version__) < version.parse("0.5.12"):
                console.print(message)
                self.max_retries = 0  # pylint: disable=W0201
                return
            if version.parse(PyWry.__version__) < version.parse("0.5.13"):
                try:
                    return self.loop.run_until_complete(super().check_backend())
                except Exception:
                    pass

            return super().check_backend()

    def close(self, reset: bool = False):
        """Close the backend."""
        if reset:
            self.max_retries = 50  # pylint: disable=W0201

        super().close()

    async def get_results(self, description: str) -> dict:
        """Wait for completion of interactive task and return the data.

        Parameters
        ----------
        description : str
            Description of the task to console print while waiting.

        Returns
        -------
        dict
            The data returned from pywry backend.
        """
        console.print(
            f"[green]{description}[/]\n\n"
            "[yellow]If the window is closed you can continue by pressing Ctrl+C.[/]"
        )
        while True:
            try:
                data: dict = self.recv.get(block=False) or {}
                if data.get("result", False):
                    return json.loads(data["result"])
            except Exception:  # pylint: disable=W0703
                pass

            await asyncio.sleep(1)

    def call_hub(self, login: bool = True) -> Optional[dict]:
        """Call the hub to login or logout.

        Parameters
        ----------
        login : bool, optional
            Whether to login or logout, by default True

        Returns
        -------
        Optional[dict]
            The user data if login was successful, None otherwise.
        """
        self.check_backend()
        endpoint = {True: "login", False: "logout"}[login]

        outgoing = dict(
            json_data=dict(url=f"https://my.openbb.dev/{endpoint}?pywry=true"),
            **self.get_kwargs(endpoint.title()),
            width=900,
            height=800,
        )
        self.send_outgoing(outgoing)

        messages_dict = dict(
            login=dict(
                message="Welcome to OpenBB Terminal! Please login to continue.",
                interrupt="Login cancelled. Continuing as guest.",
            ),
            logout=dict(
                message="Sending logout request", interrupt="Continuing as guest."
            ),
        )

        try:
            return self.loop.run_until_complete(
                self.get_results(messages_dict[endpoint]["message"])
            )
        except KeyboardInterrupt:
            console.print(f"\n[red]{messages_dict[endpoint]['interrupt']}[/red]")
            return None


async def download_plotly_js():
    """Download or updates plotly.js to the assets folder."""
    js_filename = PLOTLYJS_PATH.name
    try:
        # we use aiohttp to download plotly.js
        # this is so we don't have to block the main thread
        async with aiohttp.ClientSession(
            connector=aiohttp.TCPConnector(verify_ssl=False)
        ) as session:
            async with session.get(f"https://cdn.plot.ly/{js_filename}") as resp:
                with open(str(PLOTLYJS_PATH), "wb") as f:
                    while True:
                        chunk = await resp.content.read(1024)
                        if not chunk:
                            break
                        f.write(chunk)

        # We delete the old version of plotly.js
        for file in (PLOTS_CORE_PATH / "assets").glob("plotly*.js"):
            if file.name != js_filename:
                file.unlink(missing_ok=True)

    except Exception as err:  # pylint: disable=W0703
        print(f"Error downloading plotly.js: {err}")


# To avoid having plotly.js in the repo, we download it if it's not present
if not PLOTLYJS_PATH.exists() and not JUPYTER_NOTEBOOK:
    asyncio.run(download_plotly_js())


def plots_backend() -> Backend:
    """Get the backend."""
    global BACKEND  # pylint: disable=W0603 # noqa
    if BACKEND is None:
        BACKEND = Backend()
    return BACKEND<|MERGE_RESOLUTION|>--- conflicted
+++ resolved
@@ -183,11 +183,7 @@
         export_image : str, optional
             Path to export image to, by default ""
         """
-<<<<<<< HEAD
         self.check_backend()
-=======
-        self.ensure_backend()
->>>>>>> c6418dce
         # pylint: disable=C0415
         from openbb_terminal.helper_funcs import command_location
 
@@ -265,11 +261,7 @@
         theme : light or dark, optional
             Theme of the table, by default "light"
         """
-<<<<<<< HEAD
         self.check_backend()
-=======
-        self.ensure_backend()
->>>>>>> c6418dce
 
         if title:
             # We remove any html tags and markdown from the title
@@ -336,11 +328,7 @@
         height : int, optional
             Height of the window, by default 800
         """
-<<<<<<< HEAD
         self.check_backend()
-=======
-        self.ensure_backend()
->>>>>>> c6418dce
         script = f"""
         <script>
             window.location.replace("{url}");
@@ -367,18 +355,7 @@
         if self.isatty:
             super().start(debug)
 
-<<<<<<< HEAD
     def check_backend(self):
-=======
-    def ensure_backend(self):
-        """Ensure the backend is running. Ignores was never awaited errors."""
-        try:
-            self.loop.run_until_complete(self.check_backend())
-        except Exception:  # pylint: disable=W0703
-            pass
-
-    async def check_backend(self):
->>>>>>> c6418dce
         """Override to check if isatty."""
         if self.isatty:
             message = (
