# IMPORTATION STANDARD
from pathlib import Path
from .get_paths import get_folder_paths


HOME_DIRECTORY = Path.home()
REPO_DIRECTORY = Path(__file__).parent.parent.parent.parent
SETTINGS_DIRECTORY = HOME_DIRECTORY / ".openbb_terminal"
REPOSITORY_ENV_FILE = HOME_DIRECTORY / ".env"
USER_ENV_FILE = SETTINGS_DIRECTORY / ".env"

USER_DATA_DIRECTORY = HOME_DIRECTORY / "OpenBBUserData"

<<<<<<< HEAD
FOLDERS = [
    "styles",
    "custom_imports/custom_menu",
    "custom_imports/stocks",
    "custom_imports/pred",
    "custom_imports/qa",
    "custom_imports/econometrics",
]
FOLDER_PATHS = get_folder_paths()
=======
USER_STYLES_DIRECTORY = USER_DATA_DIRECTORY / "styles"
>>>>>>> d85ede6a
<|MERGE_RESOLUTION|>--- conflicted
+++ resolved
@@ -1,6 +1,5 @@
 # IMPORTATION STANDARD
 from pathlib import Path
-from .get_paths import get_folder_paths
 
 
 HOME_DIRECTORY = Path.home()
@@ -11,16 +10,4 @@
 
 USER_DATA_DIRECTORY = HOME_DIRECTORY / "OpenBBUserData"
 
-<<<<<<< HEAD
-FOLDERS = [
-    "styles",
-    "custom_imports/custom_menu",
-    "custom_imports/stocks",
-    "custom_imports/pred",
-    "custom_imports/qa",
-    "custom_imports/econometrics",
-]
-FOLDER_PATHS = get_folder_paths()
-=======
-USER_STYLES_DIRECTORY = USER_DATA_DIRECTORY / "styles"
->>>>>>> d85ede6a
+USER_STYLES_DIRECTORY = USER_DATA_DIRECTORY / "styles"