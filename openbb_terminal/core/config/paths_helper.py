--- conflicted
+++ resolved
@@ -61,8 +61,7 @@
     PRESETS_DIRECTORY / "etf" / "screener",
     ROUTINES_DIRECTORY,
 ]
-<<<<<<< HEAD
-dirs_files = [USER_ENV_FILE, REPOSITORY_ENV_FILE]
+dirs_files = [USER_ENV_FILE, REPOSITORY_ENV_FILE, DATA_SOURCES_DEFAULT_FILE]
 initialized = False
 
 
@@ -74,9 +73,4 @@
     if not initialized:
         create_paths(dirs_list)
         create_files(dirs_files)
-        initialized = True
-=======
-dirs_files = [USER_ENV_FILE, REPOSITORY_ENV_FILE, DATA_SOURCES_DEFAULT_FILE]
-create_paths(dirs_list)
-create_files(dirs_files)
->>>>>>> 26c14f26
+        initialized = True