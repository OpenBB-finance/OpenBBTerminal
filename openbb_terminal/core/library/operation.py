import json
from importlib import import_module
from logging import getLogger, Logger
from typing import Any, Callable, Dict, List, Optional

from inspect import signature

import openbb_terminal.config_terminal as cfg

from openbb_terminal.core.library.metadata import Metadata
from openbb_terminal.core.library.trail_map import TrailMap

# pylint: disable=import-outside-toplevel


class MetadataBuilder:
    def __init__(
        self,
        method: Callable,
        trail: str,
        trail_map: TrailMap,
    ) -> None:
        self.__method = method
        self.__trail = trail
        self.__trail_map = trail_map

    @staticmethod
    def build_docstring(
        method: Callable,
        trail: str,
        trail_map: TrailMap,
    ) -> str:
        doc = ""

        view_trail = f"{trail}_chart"
        if trail_map.get_view_function(view_trail):
            doc += f"Use '{view_trail}' to access the view.\n"

        if method.__doc__:
            doc += method.__doc__

        return doc

    def build(self) -> Metadata:
        method = self.__method
        trail = self.__trail
        trail_map = self.__trail_map

        dir_list: List[str] = []
        docstring = self.build_docstring(
            method=method,
            trail=trail,
            trail_map=trail_map,
        )
        metadata = Metadata(dir_list=dir_list, docstring=docstring)

        return metadata


class Operation:
    @staticmethod
    def __get_method(method_path: str) -> Callable:
        module_path, function_name = method_path.rsplit(".", 1)
        module = import_module(module_path)
        func = getattr(module, function_name)

        return func

    def __init__(
        self,
        trail: str,
        trail_map: Optional[TrailMap] = None,
        metadata: Optional[Metadata] = None,
    ) -> None:
        trail_map = trail_map or TrailMap()

        method_path = trail_map.get_model_or_view(trail=trail)
        method = self.__get_method(method_path=method_path)
        metadata = (
            metadata
            or MetadataBuilder(method=method, trail=trail, trail_map=trail_map).build()
        )

        self._trail = trail
        self._trail_map = trail_map
        self._method = method
        self.__doc__ = metadata.docstring
        self.__signature__ = signature(method)

    def __call__(self, *args: Any, **kwargs: Any) -> Any:
        method = self._method

        operation_logger = OperationLogger(
            trail=self._trail,
            method_chosen=method,
            args=args,
            kwargs=kwargs,
        )

        operation_logger.log_before_call()

        method_result = method(*args, **kwargs)

        operation_logger.log_after_call(method_result=method_result)

        return method_result

    def about(self):
        import webbrowser

        trail = self._trail
        url = "https://openbb-finance.github.io/OpenBBTerminal/SDK/"
        url += "/".join(trail.split("."))
        webbrowser.open(url)


class OperationLogger:

<<<<<<< HEAD
    last_method = {}
=======
    last_method: Dict[Any, Any] = {}
>>>>>>> e7992f36

    def __init__(
        self,
        trail: str,
        method_chosen: Callable,
        args: Any,
        kwargs: Any,
        logger: Optional[Logger] = None,
    ) -> None:
        self.__trail = trail
        self.__method_chosen = method_chosen
        self.__logger = logger or getLogger(self.__method_chosen.__module__)
        self.__args = args
        self.__kwargs = kwargs

    def log_before_call(
        self,
    ):
        if self.__check_logging_conditions():
            logger = self.__logger
            self.__log_start(logger=logger, method_chosen=self.__method_chosen)
            self.__log_method_info(
                logger=logger,
                trail=self.__trail,
                method_chosen=self.__method_chosen,
                args=self.__args,
                kwargs=self.__kwargs,
            )

    @staticmethod
    def __log_start(logger: Logger, method_chosen: Callable):
        logger.info(
            "START",
            extra={"func_name_override": method_chosen.__name__},
        )

    def __log_method_info(
        self,
        logger: Logger,
        trail: str,
        method_chosen: Callable,
        args: Any,
        kwargs: Any,
    ):
        merged_args = self.__merge_function_args(method_chosen, args, kwargs)
        merged_args = self.__remove_key_and_log_state(
            method_chosen.__module__, merged_args
        )

        logging_info: Dict[str, Any] = {}
        logging_info["INPUT"] = {
            key: str(value)[:100] for key, value in merged_args.items()
        }
        logging_info["VIRTUAL_PATH"] = trail
        logging_info["CHART"] = "chart" in kwargs and kwargs["chart"] is True

        logger.info(
            f"{json.dumps(logging_info)}",
            extra={"func_name_override": method_chosen.__name__},
        )

    @staticmethod
    def __merge_function_args(func: Callable, args: tuple, kwargs: dict) -> dict:
        """
        Merge user input args and kwargs with signature defaults into a dictionary.

        Parameters
        ----------

        func : Callable
            Function to get the args from
        args : tuple
            Positional args
        kwargs : dict
            Keyword args

        Returns
        ----------
        dict
            Merged user args and signature defaults
        """
        import inspect  # pylint: disable=C0415

        sig = inspect.signature(func)
        sig_args = {
            param.name: param.default
            for param in sig.parameters.values()
            if param.default is not inspect.Parameter.empty
        }
        # merge args with sig_args
        sig_args.update(dict(zip(sig.parameters, args)))
        # add kwargs elements to sig_args
        sig_args.update(kwargs)
        return sig_args

    @staticmethod
    def __remove_key_and_log_state(func_module: str, function_args: dict) -> dict:
        """
        Remove API key from the function args and log state of keys.

        Parameters
        ----------
        func_module : str
            Module of the function
        function_args : dict
            Function args

        Returns
        ----------
        dict
            Function args with API key removed
        """

        if func_module == "openbb_terminal.keys_model":

            from openbb_terminal.core.log.generation.settings_logger import (  # pylint: disable=C0415
                log_keys,
            )

            # remove key if defined
            function_args.pop("key", None)
            log_keys()
        return function_args

    def log_after_call(
        self,
        method_result: Any,
    ):
        if self.__check_logging_conditions():
            logger = self.__logger
            self.__log_exception_if_any(
                logger=logger,
                method_result=method_result,
                method_chosen=self.__method_chosen,
            )
            self.__log_end(
                logger=logger,
                method_chosen=self.__method_chosen,
            )
<<<<<<< HEAD
            self.update_last_method(
                last_method={
                    f"{self.__method_chosen.__module__}.{self.__method_chosen.__name__}": {
                        "args": self.__args,
                        "kwargs": self.__kwargs,
                    }
                }
            )
=======
            OperationLogger.last_method = {
                f"{self.__method_chosen.__module__}.{self.__method_chosen.__name__}": {
                    "args": self.__args,
                    "kwargs": self.__kwargs,
                }
            }
>>>>>>> e7992f36

    @staticmethod
    def __log_exception_if_any(
        logger: Logger,
        method_chosen: Callable,
        method_result: Any,
    ):
        if isinstance(method_result, Exception):
            logger.exception(
                f"Exception: {method_result}",
                extra={"func_name_override": method_chosen.__name__},
            )

    @staticmethod
    def __log_end(logger: Logger, method_chosen: Callable):
        logger.info(
            "END",
            extra={"func_name_override": method_chosen.__name__},
        )

<<<<<<< HEAD
    @classmethod
    def update_last_method(cls, last_method: Optional[dict] = None):
        cls.last_method = last_method

=======
>>>>>>> e7992f36
    def __check_logging_conditions(self) -> bool:
        return not cfg.LOGGING_SUPPRESS and not self.__check_last_method()

    def __check_last_method(self) -> bool:
        current_method = {
            f"{self.__method_chosen.__module__}.{self.__method_chosen.__name__}": {
                "args": self.__args,
                "kwargs": self.__kwargs,
            }
        }
        return OperationLogger.last_method == current_method<|MERGE_RESOLUTION|>--- conflicted
+++ resolved
@@ -116,11 +116,7 @@
 
 class OperationLogger:
 
-<<<<<<< HEAD
-    last_method = {}
-=======
     last_method: Dict[Any, Any] = {}
->>>>>>> e7992f36
 
     def __init__(
         self,
@@ -260,23 +256,12 @@
                 logger=logger,
                 method_chosen=self.__method_chosen,
             )
-<<<<<<< HEAD
-            self.update_last_method(
-                last_method={
-                    f"{self.__method_chosen.__module__}.{self.__method_chosen.__name__}": {
-                        "args": self.__args,
-                        "kwargs": self.__kwargs,
-                    }
-                }
-            )
-=======
             OperationLogger.last_method = {
                 f"{self.__method_chosen.__module__}.{self.__method_chosen.__name__}": {
                     "args": self.__args,
                     "kwargs": self.__kwargs,
                 }
             }
->>>>>>> e7992f36
 
     @staticmethod
     def __log_exception_if_any(
@@ -297,13 +282,6 @@
             extra={"func_name_override": method_chosen.__name__},
         )
 
-<<<<<<< HEAD
-    @classmethod
-    def update_last_method(cls, last_method: Optional[dict] = None):
-        cls.last_method = last_method
-
-=======
->>>>>>> e7992f36
     def __check_logging_conditions(self) -> bool:
         return not cfg.LOGGING_SUPPRESS and not self.__check_last_method()
 
