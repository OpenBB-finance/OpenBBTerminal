--- conflicted
+++ resolved
@@ -318,14 +318,8 @@
             controller_choice_map[command] = _build_command_choice_map(
                 argument_parser=argument_parser
             )
-<<<<<<< HEAD
     except Exception as exception:
         if environ.get("DEBUG_MODE", "false") == "true":
             raise Exception(f"On command : `{command}`.\n{str(exception)}") from exception
-=======
-        except Exception as exception:
-            if environ.get("DEBUG_MODE", "false") == "true":
-                raise exception
->>>>>>> eb0c3051
 
     return controller_choice_map