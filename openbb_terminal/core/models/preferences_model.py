--- conflicted
+++ resolved
@@ -56,10 +56,6 @@
     ENABLE_RICH: bool = True
     ENABLE_RICH_PANEL: bool = True
     ENABLE_CHECK_API: bool = True
-<<<<<<< HEAD
-=======
-    LOG_COLLECT: bool = True
->>>>>>> 38e81989
     TOOLBAR_HINT: bool = True
     TOOLBAR_TWEET_NEWS: bool = False
 
