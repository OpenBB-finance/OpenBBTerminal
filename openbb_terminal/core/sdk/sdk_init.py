# flake8: noqa pylint: disable=R0402,C0412,unused-import

# noqa: F401

# Session

from openbb_terminal.core.session import sdk_session


# Alternative

import openbb_terminal.alternative.hackernews_model as alt_hackernews_model

import openbb_terminal.alternative.hackernews_view as alt_hackernews_view

import openbb_terminal.alternative.oss.github_model as alt_oss_github_model

import openbb_terminal.alternative.oss.github_view as alt_oss_github_view

import openbb_terminal.alternative.oss.runa_model as alt_oss_runa_model

import openbb_terminal.alternative.oss.runa_view as alt_oss_runa_view

import openbb_terminal.alternative.realestate.landRegistry_model as alt_realestate_landRegistry_model


# Crypto Helpers

import openbb_terminal.cryptocurrency.cryptocurrency_helpers as crypto_helpers


# ETF

import openbb_terminal.etf.discovery.wsj_model as etf_disc_wsj_model

import openbb_terminal.etf.discovery.wsj_view as etf_disc_wsj_view


# Forex Helpers

import openbb_terminal.forex.forex_helper as forex_helper

import openbb_terminal.forex.oanda.oanda_model as forex_oanda_model

import openbb_terminal.forex.oanda.oanda_view as forex_oanda_view


# Keys

import openbb_terminal.keys_model as keys_model

import openbb_terminal.stocks.options.hedge.hedge_model as stocks_options_hedge_model

import openbb_terminal.stocks.options.hedge.hedge_view as stocks_options_hedge_view

import openbb_terminal.stocks.quantitative_analysis.beta_model as stocks_qa_beta_model

import openbb_terminal.stocks.quantitative_analysis.beta_view as stocks_qa_beta_view


# Stocks - Quantitative Analysis

import openbb_terminal.stocks.quantitative_analysis.factors_model as stocks_qa_factors_model

import openbb_terminal.stocks.quantitative_analysis.factors_view as stocks_qa_factors_view

from openbb_terminal.alternative.covid import (
    covid_model as alt_covid_model,
    covid_view as alt_covid_view,
)


# Common

from openbb_terminal.common import (
    common_model,
    feedparser_model as common_feedparser_model,
    feedparser_view as common_feedparser_view,
    ultima_newsmonitor_model as common_ultima_newsmonitor_model,
    ultima_newsmonitor_view as common_ultima_newsmonitor_view,
    newsapi_model as common_newsapi_model,
    newsapi_view as common_newsapi_view,
    news_sdk_helper as common_news_sdk_helper,
)


# Common Behavioural Analysis

from openbb_terminal.common.behavioural_analysis import (
    finbrain_model as stocks_ba_finbrain_model,
    finbrain_view as stocks_ba_finbrain_view,
    google_model as stocks_ba_google_model,
    google_view as stocks_ba_google_view,
    reddit_model as stocks_ba_reddit_model,
    reddit_view as stocks_ba_reddit_view,
    stocktwits_model as stocks_ba_stocktwits_model,
    stocktwits_view as stocks_ba_stocktwits_view,
    twitter_model as stocks_ba_twitter_model,
    twitter_view as stocks_ba_twitter_view,
)


# Common Quantitative Analysis

from openbb_terminal.common.quantitative_analysis import (
    qa_model as common_qa_model,
    qa_view as common_qa_view,
    rolling_model as common_qa_rolling_model,
    rolling_view as common_qa_rolling_view,
)


# Common Technical Analysis

from openbb_terminal.common.technical_analysis import (
    custom_indicators_model as common_ta_custom_indicators_model,
    custom_indicators_view as common_ta_custom_indicators_view,
    momentum_model as common_ta_momentum_model,
    momentum_view as common_ta_momentum_view,
    overlap_model as common_ta_overlap_model,
    overlap_view as common_ta_overlap_view,
    trend_indicators_model as common_ta_trend_indicators_model,
    trend_indicators_view as common_ta_trend_indicators_view,
    volatility_model as common_ta_volatility_model,
    volatility_view as common_ta_volatility_view,
    volume_model as common_ta_volume_model,
    volume_view as common_ta_volume_view,
)

from openbb_terminal.cryptocurrency import (
    crypto_models,
    pyth_model as crypto_pyth_model,
)


# Cryptocurrency Defi

from openbb_terminal.cryptocurrency.defi import (
    coindix_model as crypto_defi_coindix_model,
    coindix_view as crypto_defi_coindix_view,
    cryptosaurio_model as crypto_defi_cryptosaurio_model,
    cryptosaurio_view as crypto_defi_cryptosaurio_view,
    graph_model as crypto_defi_graph_model,
    graph_view as crypto_defi_graph_view,
    llama_model as crypto_defi_llama_model,
    llama_view as crypto_defi_llama_view,
    smartstake_model as crypto_defi_smartstake_model,
    smartstake_view as crypto_defi_smartstake_view,
    substack_model as crypto_defi_substack_model,
    substack_view as crypto_defi_substack_view,
    terraengineer_model as crypto_defi_terraengineer_model,
    terraengineer_view as crypto_defi_terraengineer_view,
    terramoney_fcd_model as crypto_defi_terramoney_fcd_model,
    terramoney_fcd_view as crypto_defi_terramoney_fcd_view,
)


# Cryptocurrency Discovery

from openbb_terminal.cryptocurrency.discovery import (
    coinmarketcap_model as crypto_disc_coinmarketcap_model,
    coinmarketcap_view as crypto_disc_coinmarketcap_view,
    coinpaprika_model as crypto_disc_coinpaprika_model,
    coinpaprika_view as crypto_disc_coinpaprika_view,
    dappradar_model as crypto_disc_dappradar_model,
    dappradar_view as crypto_disc_dappradar_view,
    pycoingecko_model as crypto_disc_pycoingecko_model,
    pycoingecko_view as crypto_disc_pycoingecko_view,
    sdk_helpers as crypto_disc_sdk_helpers,
)


# Cryptocurrency Due Diligence

from openbb_terminal.cryptocurrency.due_diligence import (
    binance_model as crypto_dd_binance_model,
    binance_view as crypto_dd_binance_view,
    ccxt_model as crypto_dd_ccxt_model,
    ccxt_view as crypto_dd_ccxt_view,
    coinbase_model as crypto_dd_coinbase_model,
    coinbase_view as crypto_dd_coinbase_view,
    coinglass_model as crypto_dd_coinglass_model,
    coinglass_view as crypto_dd_coinglass_view,
    coinpaprika_model as crypto_dd_coinpaprika_model,
    coinpaprika_view as crypto_dd_coinpaprika_view,
    cryptopanic_view as crypto_dd_cryptopanic_view,
    finbrain_crypto_view as crypto_dd_finbrain_view,
    glassnode_model as crypto_dd_glassnode_model,
    glassnode_view as crypto_dd_glassnode_view,
    messari_model as crypto_dd_messari_model,
    messari_view as crypto_dd_messari_view,
    pycoingecko_model as crypto_dd_pycoingecko_model,
    pycoingecko_view as crypto_dd_pycoingecko_view,
    santiment_model as crypto_dd_santiment_model,
    santiment_view as crypto_dd_santiment_view,
    sdk_helper as crypto_dd_sdk_helper,
)


# Cryptocurrency NFT

from openbb_terminal.cryptocurrency.nft import (
    nftpricefloor_model as crypto_nft_pricefloor_model,
    nftpricefloor_view as crypto_nft_pricefloor_view,
    opensea_model as crypto_nft_opensea_model,
    opensea_view as crypto_nft_opensea_view,
)


# Cryptocurrency Onchain

from openbb_terminal.cryptocurrency.onchain import (
    bitquery_model as crypto_onchain_bitquery_model,
    bitquery_view as crypto_onchain_bitquery_view,
    blockchain_model as crypto_onchain_blockchain_model,
    blockchain_view as crypto_onchain_blockchain_view,
    ethgasstation_model as crypto_onchain_ethgasstation_model,
    ethgasstation_view as crypto_onchain_ethgasstation_view,
    ethplorer_model as crypto_onchain_ethplorer_model,
    ethplorer_view as crypto_onchain_ethplorer_view,
    whale_alert_model as crypto_onchain_whale_alert_model,
    whale_alert_view as crypto_onchain_whale_alert_view,
    shroom_model as crypto_onchain_shroom_model,
    shroom_view as crypto_onchain_shroom_view,
)


# Cryptocurrency Overview

from openbb_terminal.cryptocurrency.overview import (
    blockchaincenter_model as crypto_ov_blockchaincenter_model,
    blockchaincenter_view as crypto_ov_blockchaincenter_view,
    coinbase_model as crypto_ov_coinbase_model,
    coinbase_view as crypto_ov_coinbase_view,
    coinpaprika_model as crypto_ov_coinpaprika_model,
    coinpaprika_view as crypto_ov_coinpaprika_view,
    cryptopanic_model as crypto_ov_cryptopanic_model,
    cryptopanic_view as crypto_ov_cryptopanic_view,
    glassnode_model as crypto_ov_glassnode_model,
    glassnode_view as crypto_ov_glassnode_view,
    loanscan_model as crypto_ov_loanscan_model,
    loanscan_view as crypto_ov_loanscan_view,
    pycoingecko_model as crypto_ov_pycoingecko_model,
    pycoingecko_view as crypto_ov_pycoingecko_view,
    rekt_model as crypto_ov_rekt_model,
    rekt_view as crypto_ov_rekt_view,
    sdk_helpers as crypto_ov_sdk_helpers,
    withdrawalfees_model as crypto_ov_withdrawalfees_model,
    withdrawalfees_view as crypto_ov_withdrawalfees_view,
)


# Cryptocurrency Tools

from openbb_terminal.cryptocurrency.tools import (
    tools_model as crypto_tools_model,
    tools_view as crypto_tools_view,
)


# Econometrics

from openbb_terminal.econometrics import (
    econometrics_model,
    econometrics_view,
    regression_model as econometrics_regression_model,
    regression_view as econometrics_regression_view,
)


# Fixedincome

from openbb_terminal.fixedincome import (
    fred_model as fixedincome_fred_model,
    ecb_model as fixedincome_ecb_model,
    oecd_model as fixedincome_oecd_model,
    fred_view as fixedincome_fred_view,
)


# Economy

from openbb_terminal.economy import (
    alphavantage_model as economy_alphavantage_model,
    alphavantage_view as economy_alphavantage_view,
    econdb_model as economy_econdb_model,
    econdb_view as economy_econdb_view,
    finviz_model as economy_finviz_model,
    finviz_view as economy_finviz_view,
    fred_model as economy_fred_model,
    fred_view as economy_fred_view,
    nasdaq_model as economy_nasdaq_model,
    nasdaq_view as economy_nasdaq_view,
    sdk_helpers as economy_sdk_helpers,
    wsj_model as economy_wsj_model,
    yfinance_model as economy_yfinance_model,
    yfinance_view as economy_yfinance_view,
    oecd_model as economy_oecd_model,
    oecd_view as economy_oecd_view,
)


# ETF's

from openbb_terminal.etf import (
    financedatabase_model as etf_financedatabase_model,
    financedatabase_view as etf_financedatabase_view,
    stockanalysis_model as etf_stockanalysis_model,
    stockanalysis_view as etf_stockanalysis_view,
    fmp_model as etf_fmp_model,
    fmp_view as etf_fmp_view,
)


# Forex

from openbb_terminal.forex import (
    av_model as forex_av_model,
    av_view as forex_av_view,
    fxempire_model as forex_fxempire_model,
    fxempire_view as forex_fxempire_view,
    sdk_helpers as forex_sdk_helpers,
)


# Funds

from openbb_terminal.mutual_funds import (
    mstarpy_model as funds_mstarpy_model,
    mstarpy_view as funds_mstarpy_view,
)


# Futures

from openbb_terminal.futures import (
    yfinance_model as futures_yfinance_model,
    yfinance_view as futures_yfinance_view,
    sdk_helper as futures_sdk_model,
)


# Stocks Helpers

from openbb_terminal.stocks import (
    cboe_model as stocks_cboe_model,
    cboe_view as stocks_cboe_view,
    stocks_helper,
    stocks_model,
    stocks_view,
)


# Stocks -Behavioral Analysis

from openbb_terminal.stocks.behavioural_analysis import (
    finnhub_model as stocks_ba_finnhub_model,
    finnhub_view as stocks_ba_finnhub_view,
)


# Stocks - Comparison Analysis

from openbb_terminal.stocks.comparison_analysis import (
    finbrain_model as stocks_ca_finbrain_model,
    finbrain_view as stocks_ca_finbrain_view,
    finnhub_model as stocks_ca_finnhub_model,
    finviz_compare_model as stocks_ca_finviz_compare_model,
    marketwatch_model as stocks_ca_marketwatch_model,
    marketwatch_view as stocks_ca_marketwatch_view,
    polygon_model as stocks_ca_polygon_model,
    sdk_helpers as stocks_ca_sdk_helpers,
    yahoo_finance_model as stocks_ca_yahoo_finance_model,
    yahoo_finance_view as stocks_ca_yahoo_finance_view,
)


# Stocks - Dark Pool Shorts

from openbb_terminal.stocks.dark_pool_shorts import (
    finra_model as stocks_dps_finra_model,
    finra_view as stocks_dps_finra_view,
    ibkr_model as stocks_dps_ibkr_model,
    quandl_model as stocks_dps_quandl_model,
    quandl_view as stocks_dps_quandl_view,
    sec_model as stocks_dps_sec_model,
    sec_view as stocks_dps_sec_view,
    shortinterest_model as stocks_dps_shortinterest_model,
    stockgrid_model as stocks_dps_stockgrid_model,
    stockgrid_view as stocks_dps_stockgrid_view,
    stocksera_model as stocks_dps_stocksera_model,
    stocksera_view as stocks_dps_stocksera_view,
    yahoofinance_model as stocks_dps_yahoofinance_model,
)


# Stocks - Fundamental Discovery

from openbb_terminal.stocks.discovery import (
    ark_model as stocks_disc_ark_model,
    finnhub_model as stocks_disc_finnhub_model,
    fmp_view as stocks_disc_fmp_view,
    nasdaq_model as stocks_disc_nasdaq_model,
    seeking_alpha_model as stocks_disc_seeking_alpha_model,
    shortinterest_model as stocks_disc_shortinterest_model,
    yahoofinance_model as stocks_disc_yahoofinance_model,
)


# Stocks - Fundamental Analysis

from openbb_terminal.stocks.fundamental_analysis import (
    av_model as stocks_fa_av_model,
    av_view as stocks_fa_av_view,
    business_insider_model as stocks_fa_business_insider_model,
    business_insider_view as stocks_fa_business_insider_view,
    csimarket_model as stocks_fa_csimarket_model,
    csimarket_view as stocks_fa_csimarket_view,
    dcf_model as stocks_fa_dcf_model,
    eclect_us_model as stocks_fa_eclect_us_model,
    finnhub_model as stocks_fa_finnhub_model,
    finnhub_view as stocks_fa_finnhub_view,
    finviz_model as stocks_fa_finviz_model,
    fmp_model as stocks_fa_fmp_model,
    fmp_view as stocks_fa_fmp_view,
    marketwatch_model as stocks_fa_marketwatch_model,
    marketwatch_view as stocks_fa_marketwatch_view,
    nasdaq_model as stocks_fa_nasdaq_model,
    nasdaq_view as stocks_fa_nasdaq_view,
    polygon_model as stocks_fa_polygon_model,
    polygon_view as stocks_fa_polygon_view,
    sdk_helpers as stocks_fa_sdk_helpers,
    seeking_alpha_model as stocks_fa_seeking_alpha_model,
    seeking_alpha_view as stocks_fa_seeking_alpha_view,
    yahoo_finance_model as stocks_fa_yahoo_finance_model,
    yahoo_finance_view as stocks_fa_yahoo_finance_view,
)


# Government

from openbb_terminal.stocks.government import (
    quiverquant_model as stocks_gov_quiverquant_model,
    quiverquant_view as stocks_gov_quiverquant_view,
)


# Stocks - Insider Trading

from openbb_terminal.stocks.insider import (
    businessinsider_model as stocks_insider_businessinsider_model,
    businessinsider_view as stocks_insider_businessinsider_view,
    finviz_model as stocks_insider_finviz_model,
    finviz_view as stocks_insider_finviz_view,
    openinsider_model as stocks_insider_openinsider_model,
    openinsider_view as stocks_insider_openinsider_view,
    sdk_helper as stocks_insider_sdk_helper,
)


# Stocks - Options

from openbb_terminal.stocks.options import (
    alphaquery_model as stocks_options_alphaquery_model,
    alphaquery_view as stocks_options_alphaquery_view,
    barchart_model as stocks_options_barchart_model,
    barchart_view as stocks_options_barchart_view,
    cboe_model as stocks_options_cboe_model,
    chartexchange_model as stocks_options_chartexchange_model,
    chartexchange_view as stocks_options_chartexchange_view,
    fdscanner_model as stocks_options_fdscanner_model,
    fdscanner_view as stocks_options_fdscanner_view,
    intrinio_model as stocks_options_intrinio_model,
    intrinio_view as stocks_options_intrinio_view,
    nasdaq_model as stocks_options_nasdaq_model,
    op_helpers as stocks_options_helpers,
    options_chains_model as stocks_options_options_chains_model,
    options_sdk_helper as stocks_options_sdk_helper,
    options_view as stocks_options_view,
    tradier_model as stocks_options_tradier_model,
    tradier_view as stocks_options_tradier_view,
    yfinance_model as stocks_options_yfinance_model,
    yfinance_view as stocks_options_yfinance_view,
)

<<<<<<< HEAD

from openbb_terminal.stocks.options.screen import (
    syncretism_model as stocks_options_screen_syncretism_model,
    syncretism_view as stocks_options_screen_syncretism_view,
)

=======
>>>>>>> 316e83dc

# Stocks - Screener

from openbb_terminal.stocks.screener import (
    finviz_model as stocks_screener_finviz_model,
    finviz_view as stocks_screener_finviz_view,
)


# Stocks - Technical Analysis

from openbb_terminal.stocks.technical_analysis import (
    finbrain_model as stocks_ta_finbrain_model,
    finbrain_view as stocks_ta_finbrain_view,
    rsp_model as stocks_ta_rsp_model,
    rsp_view as stocks_ta_rsp_view,
    tradingview_model as stocks_ta_tradingview_model,
    tradingview_view as stocks_ta_tradingview_view,
)


# Stocks - Trading Hours

from openbb_terminal.stocks.tradinghours import (
    bursa_model as stocks_th_bursa_model,
    bursa_view as stocks_th_bursa_view,
)


# Forecast Extras


try:
    import darts  # pyright: reportMissingImports=false

    # If you just import darts this will pass during pip install, this creates

    # Failures later on, also importing utils ensures that darts is installed correctly

    from darts import utils

    FORECASTING_TOOLKIT_ENABLED = True

    from openbb_terminal.forecast import (
        anom_model as forecast_anom_model,
        anom_view as forecast_anom_view,
        autoarima_model as forecast_autoarima_model,
        autoarima_view as forecast_autoarima_view,
        autoces_model as forecast_autoces_model,
        autoces_view as forecast_autoces_view,
        autoets_model as forecast_autoets_model,
        autoets_view as forecast_autoets_view,
        autoselect_model as forecast_autoselect_model,
        autoselect_view as forecast_autoselect_view,
        brnn_model as forecast_brnn_model,
        brnn_view as forecast_brnn_view,
        expo_model as forecast_expo_model,
        expo_view as forecast_expo_view,
        forecast_model,
        forecast_view,
        linregr_model as forecast_linregr_model,
        linregr_view as forecast_linregr_view,
        mstl_model as forecast_mstl_model,
        mstl_view as forecast_mstl_view,
        nbeats_model as forecast_nbeats_model,
        nbeats_view as forecast_nbeats_view,
        nhits_model as forecast_nhits_model,
        nhits_view as forecast_nhits_view,
        regr_model as forecast_regr_model,
        regr_view as forecast_regr_view,
        rnn_model as forecast_rnn_model,
        rnn_view as forecast_rnn_view,
        rwd_model as forecast_rwd_model,
        rwd_view as forecast_rwd_view,
        seasonalnaive_model as forecast_seasonalnaive_model,
        seasonalnaive_view as forecast_seasonalnaive_view,
        tcn_model as forecast_tcn_model,
        tcn_view as forecast_tcn_view,
        tft_model as forecast_tft_model,
        tft_view as forecast_tft_view,
        theta_model as forecast_theta_model,
        theta_view as forecast_theta_view,
        trans_model as forecast_trans_model,
        trans_view as forecast_trans_view,
        whisper_model as forecast_whisper_model,
    )

except ImportError:
    FORECASTING_TOOLKIT_ENABLED = False


# Portfolio

from openbb_terminal.portfolio import portfolio_model, portfolio_view

try:
    # pylint: disable=W0611 # noqa: F401 # pyright: reportMissingImports=false

    from openbb_terminal.portfolio.portfolio_optimization import (
        excel_model as portfolio_optimization_excel_model,
        optimizer_model as portfolio_optimization_optimizer_model,
        optimizer_view as portfolio_optimization_optimizer_view,
        po_model as portfolio_optimization_po_model,
        po_view as portfolio_optimization_po_view,
    )

    OPTIMIZATION_TOOLKIT_ENABLED = True

except ModuleNotFoundError:
    OPTIMIZATION_TOOLKIT_ENABLED = False


FORECASTING_TOOLKIT_WARNING = (
    "[yellow]"
    "Forecasting Toolkit is disabled. "
    "To use the Forecasting features please install the toolkit following the "
    "instructions here: https://my.openbb.co/app/sdk/installation"
    "\n"
    "[/yellow]"
)

OPTIMIZATION_TOOLKIT_WARNING = (
    "[yellow]"
    "Portfolio Optimization Toolkit is disabled. "
    "To use the Optimization features please install the toolkit following the "
    "instructions here: https://my.openbb.co/app/sdk/installation"
    "\n"
    "[/yellow]"
)<|MERGE_RESOLUTION|>--- conflicted
+++ resolved
@@ -483,15 +483,6 @@
     yfinance_view as stocks_options_yfinance_view,
 )
 
-<<<<<<< HEAD
-
-from openbb_terminal.stocks.options.screen import (
-    syncretism_model as stocks_options_screen_syncretism_model,
-    syncretism_view as stocks_options_screen_syncretism_view,
-)
-
-=======
->>>>>>> 316e83dc
 
 # Stocks - Screener
 
