# ######### THIS FILE IS AUTO GENERATED - ANY CHANGES WILL BE VOID ######### #
# flake8: noqa
# pylint: disable=C0301,R0902,R0903
from openbb_terminal.core.sdk.sdk_helpers import Category
import openbb_terminal.core.sdk.sdk_init as lib


class StocksRoot(Category):
    """Stocks Module

    Attributes:
        `candle`: Show candle plot of loaded ticker.\n
        `load`: Load a symbol to perform analysis using the string above as a template.\n
        `news`: Get news for a given term and source. [Source: Ultima Insights News Monitor]\n
        `process_candle`: Process DataFrame into candle style plot.\n
        `quote`: Gets ticker quote from FMP\n
        `search`: Search selected query for tickers.\n
        `tob`: Get top of book bid and ask for ticker on exchange [CBOE.com]\n
    """

    _location_path = "stocks"

    def __init__(self):
        super().__init__()
        self.candle = lib.stocks_helper.display_candle
        self.load = lib.stocks_helper.load
        self.news = lib.common_ultima_newsmonitor_model.get_news
        self.process_candle = lib.stocks_helper.process_candle
        self.quote = lib.stocks_model.get_quote
        self.search = lib.stocks_helper.search
        self.tob = lib.stocks_cboe_model.get_top_of_book


class StocksBehavioralAnalysis(Category):
    """Behavioral Analysis Module.

    Attributes:
        `bullbear`: Gets bullbear sentiment for ticker [Source: stocktwits].\n
        `cnews`: Get news from a company. [Source: Finnhub]\n
        `getdd`: Get due diligence posts from list of subreddits [Source: reddit].\n
        `headlines`: Gets Sentiment analysis provided by FinBrain's API [Source: finbrain].\n
        `headlines_chart`: Plots Sentiment analysis from FinBrain. Prints table if raw is True. [Source: FinBrain]\n
        `infer`: Load tweets from twitter API and analyzes using VADER.\n
        `infer_chart`: Prints Inference sentiment from past n tweets.\n
        `mentions`: Get interest over time from google api [Source: google].\n
        `mentions_chart`: Plots weekly bars of stock's interest over time. other users watchlist. [Source: Google].\n
        `messages`: Get last messages for a given ticker [Source: stocktwits].\n
        `popular`: Get popular tickers from list of subreddits [Source: reddit].\n
        `queries`: Get related queries from google api [Source: google].\n
        `redditsent`: Find posts related to a specific search term in Reddit.\n
        `regions`: Get interest by region from google api [Source: google].\n
        `regions_chart`: Plots bars of regions based on stock's interest. [Source: Google].\n
        `rise`: Get top rising related queries with this stock's query [Source: google].\n
        `sentiment`: Get sentiments from symbol.\n
        `sentiment_chart`: Plots sentiments from symbol\n
        `snews`: Get headlines sentiment using VADER model over time. [Source: Finnhub]\n
        `snews_chart`: Display stock price and headlines sentiment using VADER model over time. [Source: Finnhub]\n
        `spacc`: Get top tickers from r/SPACs [Source: reddit].\n
        `stalker`: Gets messages from given user [Source: stocktwits].\n
        `text_sent`: Find the sentiment of a post and related comments.\n
        `trending`: Get trending tickers from stocktwits [Source: stocktwits].\n
        `wsb`: Get wsb posts [Source: reddit].\n
    """

    _location_path = "stocks.ba"

    def __init__(self):
        super().__init__()
        self.bullbear = lib.stocks_ba_stocktwits_model.get_bullbear
        self.cnews = lib.stocks_ba_finnhub_model.get_company_news
        self.getdd = lib.stocks_ba_reddit_model.get_due_dilligence
        self.headlines = lib.stocks_ba_finbrain_model.get_sentiment
        self.headlines_chart = lib.stocks_ba_finbrain_view.display_sentiment_analysis
        self.infer = lib.stocks_ba_twitter_model.load_analyze_tweets
        self.infer_chart = lib.stocks_ba_twitter_view.display_inference
        self.mentions = lib.stocks_ba_google_model.get_mentions
        self.mentions_chart = lib.stocks_ba_google_view.display_mentions
        self.messages = lib.stocks_ba_stocktwits_model.get_messages
        self.popular = lib.stocks_ba_reddit_model.get_popular_tickers
        self.queries = lib.stocks_ba_google_model.get_queries
        self.redditsent = lib.stocks_ba_reddit_model.get_posts_about
        self.regions = lib.stocks_ba_google_model.get_regions
        self.regions_chart = lib.stocks_ba_google_view.display_regions
        self.rise = lib.stocks_ba_google_model.get_rise
        self.sentiment = lib.stocks_ba_twitter_model.get_sentiment
        self.sentiment_chart = lib.stocks_ba_twitter_view.display_sentiment
        self.snews = lib.stocks_ba_finnhub_model.get_headlines_sentiment
        self.snews_chart = (
            lib.stocks_ba_finnhub_view.display_stock_price_headlines_sentiment
        )
        self.spacc = lib.stocks_ba_reddit_model.get_spac_community
        self.stalker = lib.stocks_ba_stocktwits_model.get_stalker
        self.text_sent = lib.stocks_ba_reddit_model.get_sentiment
        self.trending = lib.stocks_ba_stocktwits_model.get_trending
        self.wsb = lib.stocks_ba_reddit_model.get_wsb_community


class StocksComparisonAnalysis(Category):
    """Comparison Analysis Module.

    Attributes:
        `balance`: Get balance data. [Source: Marketwatch].\n
        `cashflow`: Get cashflow data. [Source: Marketwatch]\n
        `hcorr`: Get historical price correlation. [Source: Yahoo Finance]\n
        `hcorr_chart`: Correlation heatmap based on historical price comparison\n
        `hist`: Get historical prices for all comparison stocks\n
        `hist_chart`: Display historical stock prices. [Source: Yahoo Finance]\n
        `income`: Get income data. [Source: Marketwatch].\n
        `income_chart`: Display income data. [Source: Marketwatch].\n
        `scorr`: Get correlation sentiments across similar companies. [Source: FinBrain].\n
        `scorr_chart`: Plot correlation sentiments heatmap across similar companies. [Source: FinBrain].\n
        `screener`: Screener Overview.\n
        `sentiment`: Gets Sentiment analysis from several symbols provided by FinBrain's API.\n
        `sentiment_chart`: Display sentiment for all ticker. [Source: FinBrain].\n
        `similar`: Find similar tickers to a given symbol.\n
        `volume`: Get stock volume. [Source: Yahoo Finance]\n
        `volume_chart`: Display stock volume. [Source: Yahoo Finance]\n
    """

    _location_path = "stocks.ca"

    def __init__(self):
        super().__init__()
        self.balance = lib.stocks_ca_marketwatch_model.get_balance_comparison
        self.cashflow = lib.stocks_ca_marketwatch_model.get_cashflow_comparison
        self.hcorr = lib.stocks_ca_yahoo_finance_model.get_correlation
        self.hcorr_chart = lib.stocks_ca_yahoo_finance_view.display_correlation
        self.hist = lib.stocks_ca_yahoo_finance_model.get_historical
        self.hist_chart = lib.stocks_ca_yahoo_finance_view.display_historical
        self.income = lib.stocks_ca_marketwatch_model.get_income_comparison
        self.income_chart = lib.stocks_ca_marketwatch_view.display_income_comparison
        self.scorr = lib.stocks_ca_finbrain_model.get_sentiment_correlation
        self.scorr_chart = lib.stocks_ca_finbrain_view.display_sentiment_correlation
        self.screener = lib.stocks_ca_finviz_compare_model.get_comparison_data
        self.sentiment = lib.stocks_ca_finbrain_model.get_sentiments
        self.sentiment_chart = lib.stocks_ca_finbrain_view.display_sentiment_compare
        self.similar = lib.stocks_ca_sdk_helpers.get_similar
        self.volume = lib.stocks_ca_yahoo_finance_model.get_volume
        self.volume_chart = lib.stocks_ca_yahoo_finance_view.display_volume


class StocksDiscovery(Category):
    """Discovery Module.

    Attributes:
        `active`: Get stocks ordered in descending order by intraday trade volume. [Source: Yahoo Finance]\n
        `arkord`: Returns ARK orders in a Dataframe\n
        `asc`: Get Yahoo Finance small cap stocks with earnings growth rates better than 25%.\n
        `dividends`: Gets dividend calendar for given date.  Date represents Ex-Dividend Date\n
        `filings`: Get SEC Filings RSS feed, disseminated by FMP\n
        `filings_chart`: Display recent forms submitted to the SEC\n
        `fipo`: Future IPOs dates. [Source: Finnhub]\n
        `gainers`: Get top gainers. [Source: Yahoo Finance]\n
        `gtech`: Get technology stocks with revenue and earnings growth in excess of 25%. [Source: Yahoo Finance]\n
        `hotpenny`: Returns today hot penny stocks\n
        `ipo`: Get IPO calendar\n
        `losers`: Get top losers. [Source: Yahoo Finance]\n
        `lowfloat`: Returns low float DataFrame\n
        `news`: Gets news. [Source: SeekingAlpha]\n
        `pipo`: Past IPOs dates. [Source: Finnhub]\n
        `rtat`: Gets the top 10 retail stocks per day\n
        `trending`: Returns a list of trending articles\n
        `ugs`: Get stocks with earnings growth rates better than 25% and relatively low PE and PEG ratios.\n
        `ulc`: Get Yahoo Finance potentially undervalued large cap stocks.\n
        `upcoming`: Returns a DataFrame with upcoming earnings\n
    """

    _location_path = "stocks.disc"

    def __init__(self):
        super().__init__()
        self.active = lib.stocks_disc_yahoofinance_model.get_active
        self.arkord = lib.stocks_disc_ark_model.get_ark_orders
        self.asc = lib.stocks_disc_yahoofinance_model.get_asc
        self.dividends = lib.stocks_disc_nasdaq_model.get_dividend_cal
<<<<<<< HEAD
        self.filings = lib.stocks_fa_fmp_model.get_filings
=======
>>>>>>> 495beee8
        self.fipo = lib.stocks_disc_finnhub_model.get_future_ipo
        self.gainers = lib.stocks_disc_yahoofinance_model.get_gainers
        self.gtech = lib.stocks_disc_yahoofinance_model.get_gtech
        self.hotpenny = lib.stocks_disc_shortinterest_model.get_today_hot_penny_stocks
        self.ipo = lib.stocks_disc_finnhub_model.get_ipo_calendar
        self.losers = lib.stocks_disc_yahoofinance_model.get_losers
        self.lowfloat = lib.stocks_disc_shortinterest_model.get_low_float
        self.news = lib.stocks_disc_seeking_alpha_model.get_news
        self.pipo = lib.stocks_disc_finnhub_model.get_past_ipo
        self.rtat = lib.stocks_disc_nasdaq_model.get_retail_tickers
        self.trending = lib.stocks_disc_seeking_alpha_model.get_trending_list
        self.ugs = lib.stocks_disc_yahoofinance_model.get_ugs
        self.ulc = lib.stocks_disc_yahoofinance_model.get_ulc
        self.upcoming = lib.stocks_disc_seeking_alpha_model.get_next_earnings


class StocksDarkpoolShorts(Category):
    """Darkpool Shorts Module.

    Attributes:
        `ctb`: Get stocks with highest cost to borrow [Source: Interactive Broker]\n
        `dpotc`: Get all FINRA data associated with a ticker\n
        `dpotc_chart`: Display barchart of dark pool (ATS) and OTC (Non ATS) data. [Source: FINRA]\n
        `ftd`: Display fails-to-deliver data for a given ticker. [Source: SEC]\n
        `ftd_chart`: Display fails-to-deliver data for a given ticker. [Source: SEC]\n
        `hsi`: Returns a high short interest DataFrame\n
        `pos`: Get dark pool short positions. [Source: Stockgrid]\n
        `prom`: Get all FINRA ATS data, and parse most promising tickers based on linear regression\n
        `prom_chart`: Display dark pool (ATS) data of tickers with growing trades activity. [Source: FINRA]\n
        `psi_q`: Plots the short interest of a stock. This corresponds to the\n
        `psi_q_chart`: Plot the short interest of a stock. This corresponds to the\n
        `psi_sg`: Get price vs short interest volume. [Source: Stockgrid]\n
        `psi_sg_chart`: Plot price vs short interest volume. [Source: Stockgrid]\n
        `shorted`: Get most shorted stock screener [Source: Yahoo Finance]\n
        `sidtc`: Get short interest and days to cover. [Source: Stockgrid]\n
        `spos`: Get net short position. [Source: Stockgrid]\n
        `spos_chart`: Plot net short position. [Source: Stockgrid]\n
    """

    _location_path = "stocks.dps"

    def __init__(self):
        super().__init__()
        self.ctb = lib.stocks_dps_ibkr_model.get_cost_to_borrow
        self.dpotc = lib.stocks_dps_finra_model.getTickerFINRAdata
        self.dpotc_chart = lib.stocks_dps_finra_view.darkpool_ats_otc
        self.ftd = lib.stocks_dps_sec_model.get_fails_to_deliver
        self.ftd_chart = lib.stocks_dps_sec_view.fails_to_deliver
        self.hsi = lib.stocks_dps_shortinterest_model.get_high_short_interest
        self.pos = lib.stocks_dps_stockgrid_model.get_dark_pool_short_positions
        self.prom = lib.stocks_dps_finra_model.getATSdata
        self.prom_chart = lib.stocks_dps_finra_view.darkpool_otc
        self.psi_q = lib.stocks_dps_quandl_model.get_short_interest
        self.psi_q_chart = lib.stocks_dps_quandl_view.short_interest
        self.psi_sg = lib.stocks_dps_stockgrid_model.get_short_interest_volume
        self.psi_sg_chart = lib.stocks_dps_stockgrid_view.short_interest_volume
        self.shorted = lib.stocks_dps_yahoofinance_model.get_most_shorted
        self.sidtc = lib.stocks_dps_stockgrid_model.get_short_interest_days_to_cover
        self.spos = lib.stocks_dps_stockgrid_model.get_net_short_position
        self.spos_chart = lib.stocks_dps_stockgrid_view.net_short_position


class StocksFundamentalAnalysis(Category):
    """Fundamental Analysis Module.

    Attributes:
        `analysis`: Save time reading SEC filings with the help of machine learning. [Source: https://eclect.us]\n
        `analyst`: Get analyst data. [Source: Finviz]\n
        `balance`: Get balance sheet.\n
        `cal`: Get calendar earnings for ticker symbol\n
        `cash`: Get Cash Flow.\n
        `customer`: Print customers from ticker provided\n
        `dcf`: Get stocks dcf from FMP\n
        `dcfc`: Get stocks dcf from FMP\n
        `divs`: Get historical dividend for ticker\n
        `divs_chart`: Display historical dividends\n
        `dupont`: Get dupont ratios\n
        `earnings`: Get earnings data.\n
        `enterprise`: Financial Modeling Prep ticker enterprise\n
        `epsfc`: Takes the ticker, asks for seekingalphaID and gets eps estimates\n
        `est`: Get analysts' estimates for a given ticker. [Source: Business Insider]\n
        `fama_coe`: Use Fama and French to get the cost of equity for a company\n
        `fama_raw`: Get Fama French data\n
        `fraud`: Get fraud ratios based on fundamentals\n
        `growth`: Get financial statement growth\n
        `historical_5`: Get 5 year monthly historical performance for a ticker with dividends filtered\n
        `income`: Get income statement.\n
        `key`: Get key metrics from overview\n
        `metrics`: Get key metrics\n
        `mgmt`: Get company managers from Business Insider\n
        `mktcap`: Get market cap over time for ticker. [Source: Yahoo Finance]\n
        `mktcap_chart`: Display market cap over time. [Source: Yahoo Finance]\n
        `news`: Get news from Finviz\n
        `overview`: Get overview.\n
        `pt`: Get analysts' price targets for a given stock. [Source: Business Insider]\n
        `pt_chart`: Display analysts' price targets for a given stock. [Source: Business Insider]\n
        `rating`: Get ratings for a given ticker. [Source: Financial Modeling Prep]\n
        `ratios`: Get key ratios\n
        `revfc`: Takes the ticker, asks for seekingalphaID and gets rev estimates\n
        `rot`: Get rating over time data. [Source: Finnhub]\n
        `rot_chart`: Rating over time (monthly). [Source: Finnhub]\n
        `score`: Gets value score from fmp\n
        `sec`: Get SEC filings for a given stock ticker. [Source: Market Watch]\n
        `sec_fmp`: Get SEC Filings RSS feed, disseminated by FMP\n
        `sec_fmp_chart`: Display recent forms submitted to the SEC\n
        `shrs`: Get shareholders from yahoo\n
        `similar_dfs`: Get dataframes for similar companies\n
        `splits`: Get splits and reverse splits events. [Source: Yahoo Finance]\n
        `splits_chart`: Display splits and reverse splits events. [Source: Yahoo Finance]\n
        `supplier`: Get suppliers from ticker provided. [Source: CSIMarket]\n
    """

    _location_path = "stocks.fa"

    def __init__(self):
        super().__init__()
        self.analysis = lib.stocks_fa_eclect_us_model.get_filings_analysis
        self.analyst = lib.stocks_fa_finviz_model.get_analyst_data
        self.balance = lib.stocks_fa_sdk_helpers.get_balance_sheet
        self.cal = lib.stocks_fa_yahoo_finance_model.get_calendar_earnings
        self.cash = lib.stocks_fa_sdk_helpers.get_cash_flow
        self.customer = lib.stocks_fa_csimarket_model.get_customers
        self.dcf = lib.stocks_fa_fmp_model.get_dcf
        self.dcfc = lib.stocks_fa_fmp_model.get_dcf
        self.divs = lib.stocks_fa_yahoo_finance_model.get_dividends
        self.divs_chart = lib.stocks_fa_yahoo_finance_view.display_dividends
        self.dupont = lib.stocks_fa_av_model.get_dupont
        self.earnings = lib.stocks_fa_sdk_helpers.earnings
        self.enterprise = lib.stocks_fa_fmp_model.get_enterprise
        self.epsfc = lib.stocks_fa_seeking_alpha_model.get_estimates_eps
        self.est = lib.stocks_fa_business_insider_model.get_estimates
        self.fama_coe = lib.stocks_fa_dcf_model.get_fama_coe
        self.fama_raw = lib.stocks_fa_dcf_model.get_fama_raw
        self.fraud = lib.stocks_fa_av_model.get_fraud_ratios
        self.growth = lib.stocks_fa_fmp_model.get_financial_growth
        self.historical_5 = lib.stocks_fa_dcf_model.get_historical_5
        self.income = lib.stocks_fa_sdk_helpers.get_income_statement
        self.key = lib.stocks_fa_av_model.get_key_metrics
        self.metrics = lib.stocks_fa_fmp_model.get_key_metrics
        self.mgmt = lib.stocks_fa_business_insider_model.get_management
        self.mktcap = lib.stocks_fa_yahoo_finance_model.get_mktcap
        self.mktcap_chart = lib.stocks_fa_yahoo_finance_view.display_mktcap
        self.news = lib.stocks_fa_finviz_model.get_news
        self.overview = lib.stocks_fa_sdk_helpers.get_overview
        self.pt = lib.stocks_fa_business_insider_model.get_price_target_from_analysts
        self.pt_chart = (
            lib.stocks_fa_business_insider_view.display_price_target_from_analysts
        )
        self.rating = lib.stocks_fa_fmp_model.get_rating
        self.ratios = lib.stocks_fa_fmp_model.get_key_ratios
        self.revfc = lib.stocks_fa_seeking_alpha_model.get_estimates_rev
        self.rot = lib.stocks_fa_finnhub_model.get_rating_over_time
        self.rot_chart = lib.stocks_fa_finnhub_view.rating_over_time
        self.score = lib.stocks_fa_fmp_model.get_score
        self.sec = lib.stocks_fa_marketwatch_model.get_sec_filings
        self.shrs = lib.stocks_fa_yahoo_finance_model.get_shareholders
        self.similar_dfs = lib.stocks_fa_dcf_model.get_similar_dfs
        self.splits = lib.stocks_fa_yahoo_finance_model.get_splits
        self.splits_chart = lib.stocks_fa_yahoo_finance_view.display_splits
        self.supplier = lib.stocks_fa_csimarket_model.get_suppliers


class StocksGovernment(Category):
    """Government Module.

    Attributes:
        `contracts`: Get government contracts for ticker [Source: quiverquant.com]\n
        `contracts_chart`: Show government contracts for ticker [Source: quiverquant.com]\n
        `government_trading`: Returns the most recent transactions by members of government\n
        `gtrades`: Government trading for specific ticker [Source: quiverquant.com]\n
        `gtrades_chart`: Government trading for specific ticker [Source: quiverquant.com]\n
        `histcont`: Get historical quarterly government contracts [Source: quiverquant.com]\n
        `histcont_chart`: Show historical quarterly government contracts [Source: quiverquant.com]\n
        `lastcontracts`: Get last government contracts [Source: quiverquant.com]\n
        `lastcontracts_chart`: Last government contracts [Source: quiverquant.com]\n
        `lasttrades`: Get last government trading [Source: quiverquant.com]\n
        `lobbying`: Corporate lobbying details\n
        `qtrcontracts`: Analyzes quarterly contracts by ticker\n
        `qtrcontracts_chart`: Quarterly contracts [Source: quiverquant.com]\n
        `topbuys`: Get top buy government trading [Source: quiverquant.com]\n
        `topbuys_chart`: Top buy government trading [Source: quiverquant.com]\n
        `toplobbying`: Corporate lobbying details\n
        `toplobbying_chart`: Top lobbying tickers based on total spent\n
        `topsells`: Get top sell government trading [Source: quiverquant.com]\n
        `topsells_chart`: Top sell government trading [Source: quiverquant.com]\n
    """

    _location_path = "stocks.gov"

    def __init__(self):
        super().__init__()
        self.contracts = lib.stocks_gov_quiverquant_model.get_contracts
        self.contracts_chart = lib.stocks_gov_quiverquant_view.display_contracts
        self.government_trading = (
            lib.stocks_gov_quiverquant_model.get_government_trading
        )
        self.gtrades = lib.stocks_gov_quiverquant_model.get_cleaned_government_trading
        self.gtrades_chart = lib.stocks_gov_quiverquant_view.display_government_trading
        self.histcont = lib.stocks_gov_quiverquant_model.get_hist_contracts
        self.histcont_chart = lib.stocks_gov_quiverquant_view.display_hist_contracts
        self.lastcontracts = lib.stocks_gov_quiverquant_model.get_last_contracts
        self.lastcontracts_chart = (
            lib.stocks_gov_quiverquant_view.display_last_contracts
        )
        self.lasttrades = lib.stocks_gov_quiverquant_model.get_last_government
        self.lobbying = lib.stocks_gov_quiverquant_model.get_lobbying
        self.qtrcontracts = lib.stocks_gov_quiverquant_model.get_qtr_contracts
        self.qtrcontracts_chart = lib.stocks_gov_quiverquant_view.display_qtr_contracts
        self.topbuys = lib.stocks_gov_quiverquant_model.get_government_buys
        self.topbuys_chart = lib.stocks_gov_quiverquant_view.display_government_buys
        self.toplobbying = lib.stocks_gov_quiverquant_model.get_top_lobbying
        self.toplobbying_chart = lib.stocks_gov_quiverquant_view.display_top_lobbying
        self.topsells = lib.stocks_gov_quiverquant_model.get_government_sells
        self.topsells_chart = lib.stocks_gov_quiverquant_view.display_government_sells


class StocksInsiders(Category):
    """Insiders Module.

    Attributes:
        `act`: Get insider activity. [Source: Business Insider]\n
        `act_chart`: Display insider activity. [Source: Business Insider]\n
        `blcp`: Get latest CEO/CFO purchases > 25k\n
        `blcs`: Get latest CEO/CFO sales > 100k\n
        `blip`: Get latest insider purchases > 25k\n
        `blis`: Get latest insider sales > 100k\n
        `blop`: Get latest officer purchases > 25k\n
        `blos`: Get latest officer sales > 100k\n
        `filter`: GEt insider trades based on preset filter\n
        `lcb`: Get latest cluster buys\n
        `lins`: Get last insider activity for a given stock ticker. [Source: Finviz]\n
        `lins_chart`: Display insider activity for a given stock ticker. [Source: Finviz]\n
        `lip`: Get latest insider purchases\n
        `lis`: Get latest insider sales\n
        `lit`: Get latest insider trades\n
        `lpsb`: Get latest penny stock buys\n
        `print_insider_data`: Print insider data\n
        `print_insider_data_chart`: Print insider data\n
        `stats`: Get OpenInsider stats for ticker\n
    """

    _location_path = "stocks.ins"

    def __init__(self):
        super().__init__()
        self.act = lib.stocks_insider_businessinsider_model.get_insider_activity
        self.act_chart = lib.stocks_insider_businessinsider_view.insider_activity
        self.blcp = lib.stocks_insider_sdk_helper.blcp
        self.blcs = lib.stocks_insider_sdk_helper.blcs
        self.blip = lib.stocks_insider_sdk_helper.blip
        self.blis = lib.stocks_insider_sdk_helper.blis
        self.blop = lib.stocks_insider_sdk_helper.blop
        self.blos = lib.stocks_insider_sdk_helper.blos
        self.filter = lib.stocks_insider_sdk_helper.insider_filter
        self.lcb = lib.stocks_insider_sdk_helper.lcb
        self.lins = lib.stocks_insider_finviz_model.get_last_insider_activity
        self.lins_chart = lib.stocks_insider_finviz_view.last_insider_activity
        self.lip = lib.stocks_insider_sdk_helper.lip
        self.lis = lib.stocks_insider_sdk_helper.lis
        self.lit = lib.stocks_insider_sdk_helper.lit
        self.lpsb = lib.stocks_insider_sdk_helper.lpsb
        self.print_insider_data = (
            lib.stocks_insider_openinsider_model.get_print_insider_data
        )
        self.print_insider_data_chart = (
            lib.stocks_insider_openinsider_view.print_insider_data
        )
        self.stats = lib.stocks_insider_sdk_helper.stats


class StocksOptions(Category):
    """Options Module.

        Submodules:
        `screen`: Screen Module

    Attributes:
        `chains`: Get Option Chain For A Stock.  No greek data is returned\n
        `dte`: Gets days to expiration from yfinance option date\n
        `eodchain`: Get full EOD option date across all expirations\n
        `expirations`: Get Option Chain Expirations\n
        `generate_data`: Gets x values, and y values before and after premiums\n
        `greeks`: Gets the greeks for a given option\n
        `grhist`: Get histoical option greeks\n
        `grhist_chart`: Plots historical greeks for a given option. [Source: Syncretism]\n
        `hist`: Get historical option pricing.\n
        `info`: Scrape barchart for options info\n
        `info_chart`: Scrapes Barchart.com for the options information\n
        `last_price`: Makes api request for last price\n
        `oi`: Plot open interest\n
        `pcr`: Gets put call ratio over last time window [Source: AlphaQuery.com]\n
        `pcr_chart`: Display put call ratio [Source: AlphaQuery.com]\n
        `price`: Get Option current price for a stock.\n
        `unu`: Get unusual option activity from fdscanner.com\n
        `unu_chart`: Displays the unusual options table\n
        `voi`: Plot volume and open interest\n
        `vol`: Plot volume\n
        `vsurf`: Gets IV surface for calls and puts for ticker\n
        `vsurf_chart`: Display vol surface\n
    """

    _location_path = "stocks.options"

    def __init__(self):
        super().__init__()
        self.chains = lib.stocks_options_sdk_helper.get_full_option_chain
        self.dte = lib.stocks_options_yfinance_model.get_dte
        self.eodchain = lib.stocks_options_intrinio_model.get_full_chain_eod
        self.expirations = lib.stocks_options_sdk_helper.get_option_expirations
        self.generate_data = lib.stocks_options_yfinance_model.generate_data
        self.greeks = lib.stocks_options_sdk_helper.get_greeks
        self.grhist = lib.stocks_options_screen_syncretism_model.get_historical_greeks
        self.grhist_chart = (
            lib.stocks_options_screen_syncretism_view.view_historical_greeks
        )
        self.hist = lib.stocks_options_sdk_helper.hist
        self.info = lib.stocks_options_barchart_model.get_options_info
        self.info_chart = lib.stocks_options_barchart_view.print_options_data
        self.last_price = lib.stocks_options_tradier_model.get_last_price
        self.oi = lib.stocks_options_view.plot_oi
        self.pcr = lib.stocks_options_alphaquery_model.get_put_call_ratio
        self.pcr_chart = lib.stocks_options_alphaquery_view.display_put_call_ratio
        self.price = lib.stocks_options_sdk_helper.get_option_current_price
        self.unu = lib.stocks_options_fdscanner_model.unusual_options
        self.unu_chart = lib.stocks_options_fdscanner_view.display_options
        self.voi = lib.stocks_options_view.plot_voi
        self.vol = lib.stocks_options_view.plot_vol
        self.vsurf = lib.stocks_options_yfinance_model.get_iv_surface
        self.vsurf_chart = lib.stocks_options_yfinance_view.display_vol_surface


class StocksQuantitativeAnalysis(Category):
    """Quantitative Analysis Module.

    Attributes:
        `beta`: Calculate beta for a ticker and a reference ticker.\n
        `beta_chart`: Display the beta scatterplot + linear regression.\n
        `capm`: Provides information that relates to the CAPM model\n
        `fama_raw`: Gets base Fama French data to calculate risk\n
        `historical_5`: Get 5 year monthly historical performance for a ticker with dividends filtered\n
    """

    _location_path = "stocks.qa"

    def __init__(self):
        super().__init__()
        self.beta = lib.stocks_qa_beta_model.beta_model
        self.beta_chart = lib.stocks_qa_beta_view.beta_view
        self.capm = lib.stocks_qa_factors_model.capm_information
        self.fama_raw = lib.stocks_qa_factors_model.get_fama_raw
        self.historical_5 = lib.stocks_qa_factors_model.get_historical_5


class StocksScreener(Category):
    """Screener Module.

    Attributes:
        `screener_data`: Screener Overview\n
        `screener_data_chart`: Screener one of the following: overview, valuation, financial, ownership, performance, technical.\n
    """

    _location_path = "stocks.screener"

    def __init__(self):
        super().__init__()
        self.screener_data = lib.stocks_screener_finviz_model.get_screener_data
        self.screener_data_chart = lib.stocks_screener_finviz_view.screener


class StocksTechnicalAnalysis(Category):
    """Technical Analysis Module.

    Attributes:
        `recom`: Get tradingview recommendation based on technical indicators\n
        `recom_chart`: Print tradingview recommendation based on technical indicators\n
        `rsp`: Relative strength percentile [Source: https://github.com/skyte/relative-strength]\n
        `rsp_chart`: Display Relative Strength Percentile [Source: https://github.com/skyte/relative-strength]\n
        `summary`: Get technical summary report provided by FinBrain's API\n
        `summary_chart`: Print technical summary report provided by FinBrain's API\n
        `view`: Get finviz image for given ticker\n
        `view_chart`: View finviz image for ticker\n
    """

    _location_path = "stocks.ta"

    def __init__(self):
        super().__init__()
        self.recom = lib.stocks_ta_tradingview_model.get_tradingview_recommendation
        self.recom_chart = lib.stocks_ta_tradingview_view.print_recommendation
        self.rsp = lib.stocks_ta_rsp_model.get_rsp
        self.rsp_chart = lib.stocks_ta_rsp_view.display_rsp
        self.summary = lib.stocks_ta_finbrain_model.get_technical_summary_report
        self.summary_chart = lib.stocks_ta_finbrain_view.technical_summary_report
        self.view = lib.stocks_ta_finviz_model.get_finviz_image
        self.view_chart = lib.stocks_ta_finviz_view.view


class StocksTradingHours(Category):
    """Trading Hours Module.

    Attributes:
        `all`: Get all exchanges.\n
        `all_chart`: Display all exchanges.\n
        `check_if_open`: Check if market open helper function\n
        `closed`: Get closed exchanges.\n
        `closed_chart`: Display closed exchanges.\n
        `exchange`: Get current exchange open hours.\n
        `exchange_chart`: Display current exchange trading hours.\n
        `open`: Get open exchanges.\n
        `open_chart`: Display open exchanges.\n
    """

    _location_path = "stocks.th"

    def __init__(self):
        super().__init__()
        self.all = lib.stocks_th_bursa_model.get_all
        self.all_chart = lib.stocks_th_bursa_view.display_all
        self.check_if_open = lib.stocks_th_bursa_model.check_if_open
        self.closed = lib.stocks_th_bursa_model.get_closed
        self.closed_chart = lib.stocks_th_bursa_view.display_closed
        self.exchange = lib.stocks_th_bursa_model.get_bursa
        self.exchange_chart = lib.stocks_th_bursa_view.display_exchange
        self.open = lib.stocks_th_bursa_model.get_open
        self.open_chart = lib.stocks_th_bursa_view.display_open<|MERGE_RESOLUTION|>--- conflicted
+++ resolved
@@ -173,10 +173,6 @@
         self.arkord = lib.stocks_disc_ark_model.get_ark_orders
         self.asc = lib.stocks_disc_yahoofinance_model.get_asc
         self.dividends = lib.stocks_disc_nasdaq_model.get_dividend_cal
-<<<<<<< HEAD
-        self.filings = lib.stocks_fa_fmp_model.get_filings
-=======
->>>>>>> 495beee8
         self.fipo = lib.stocks_disc_finnhub_model.get_future_ipo
         self.gainers = lib.stocks_disc_yahoofinance_model.get_gainers
         self.gtech = lib.stocks_disc_yahoofinance_model.get_gtech
