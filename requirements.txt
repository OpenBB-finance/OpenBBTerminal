--- conflicted
+++ resolved
@@ -72,7 +72,7 @@
 future==0.18.2; python_version >= "2.7" and python_full_version < "3.0.0" or python_full_version >= "3.6.0"
 gitdb==4.0.9; python_version >= "3.7" and python_full_version < "3.9.7" or python_full_version > "3.9.7" and python_version >= "3.7"
 gitpython==3.1.29; python_version >= "3.7"
-grpcio==1.49.1; python_full_version >= "3.7.1" and python_full_version < "4.0.0" and python_version >= "3.7"
+grpcio==1.50.0; python_full_version >= "3.7.1" and python_full_version < "4.0.0" and python_version >= "3.7"
 h11==0.12.0; python_version >= "3.8" and python_version < "4.0"
 hijri-converter==2.2.4; python_version >= "3.7"
 holidays==0.14.2; python_version >= "3.7"
@@ -116,7 +116,7 @@
 matplotlib==3.5.3; python_version >= "3.7"
 mccabe==0.6.1; python_full_version >= "3.7.0"
 mistune==0.8.4; python_version >= "3.7"
-more-itertools==8.14.0; python_version >= "3.6"
+more-itertools==9.0.0; python_version >= "3.7"
 mplfinance==0.12.9b1
 multidict==6.0.2; python_version >= "3.7" and python_full_version >= "3.7.0"
 multitasking==0.0.11
@@ -136,15 +136,11 @@
 onetimepass==1.0.1; python_full_version >= "3.7.1" and python_full_version < "4.0.0"
 openpyxl==3.0.10; python_version >= "3.6"
 osqp==0.6.2.post5; python_full_version >= "3.6.1" and python_full_version < "4.0.0" and python_version >= "3.7"
-<<<<<<< HEAD
-outcome==1.2.0; python_version >= "3.7" and python_version < "4.0"
-=======
->>>>>>> 820cd517
 packaging==21.3; python_version >= "3.8" and python_full_version < "3.9.7" or python_full_version > "3.9.7" and python_version >= "3.8"
 pandas-datareader==0.10.0; python_version >= "3.6" and python_full_version < "3.0.0" or python_full_version >= "3.6.0" and python_version >= "3.6"
 pandas-market-calendars==3.2; python_full_version >= "3.7.0"
 pandas-ta==0.3.14b
-pandas==1.5.0; python_version >= "3.8"
+pandas==1.5.1; python_version >= "3.8"
 pandocfilters==1.5.0; python_version >= "3.7" and python_full_version < "3.0.0" or python_full_version >= "3.4.0" and python_version >= "3.7"
 parso==0.8.3; python_version >= "3.8"
 pathspec==0.10.1; python_version >= "3.7"
@@ -162,7 +158,7 @@
 property-cached==1.6.4; python_version >= "3.8"
 protobuf==3.20.3; python_full_version >= "3.7.1" and python_full_version < "4.0.0" and python_version >= "3.7" and (python_version >= "3.7" and python_full_version < "3.9.7" or python_full_version > "3.9.7" and python_version >= "3.7")
 psaw==0.0.12; python_version >= "3"
-psutil==5.9.2; python_version >= "3.7" and python_full_version < "3.0.0" or python_full_version >= "3.4.0" and python_version >= "3.7"
+psutil==5.9.3; python_version >= "3.7" and python_full_version < "3.0.0" or python_full_version >= "3.4.0" and python_version >= "3.7"
 ptyprocess==0.7.0; os_name != "nt" and python_version >= "3.8" and sys_platform != "win32"
 pure-eval==0.2.2; python_version >= "3.8"
 py==1.11.0; python_version >= "3.7" and python_full_version < "3.0.0" and implementation_name == "pypy" or implementation_name == "pypy" and python_version >= "3.7" and python_full_version >= "3.5.0"
@@ -171,11 +167,7 @@
 pycares==4.2.2; python_version >= "3.5.2" and python_full_version >= "3.7.0"
 pycodestyle==2.7.0; python_full_version >= "3.7.0"
 pycoingecko==2.3.0
-<<<<<<< HEAD
-pycparser==2.21
-=======
 pycparser==2.21; python_version >= "3.7" and python_full_version < "3.0.0" and implementation_name == "pypy" or implementation_name == "pypy" and python_version >= "3.7" and python_full_version >= "3.4.0"
->>>>>>> 820cd517
 pydeck==0.8.0b4; python_version >= "3.7" and python_full_version < "3.9.7" or python_full_version > "3.9.7" and python_version >= "3.7"
 pyerfa==2.0.0.1; python_version >= "3.8"
 pyex==0.5.0
@@ -201,7 +193,7 @@
 python-i18n==0.3.9
 pytrends==4.8.0
 pytz-deprecation-shim==0.1.0.post0; python_version >= "3.7" and python_full_version < "3.0.0" or python_version >= "3.7" and python_full_version < "3.9.7" and python_full_version >= "3.6.0" or python_full_version > "3.9.7" and python_version >= "3.6"
-pytz==2022.4; python_full_version >= "3.7.1" and python_full_version < "4.0.0" and python_version >= "3.8" and (python_version >= "3.8" and python_full_version < "3.9.7" or python_full_version > "3.9.7" and python_version >= "3.8") and python_version < "4.0"
+pytz==2022.5; python_full_version >= "3.7.1" and python_full_version < "4.0.0" and python_version >= "3.8" and (python_version >= "3.8" and python_full_version < "3.9.7" or python_full_version > "3.9.7" and python_version >= "3.8") and python_version < "4.0"
 pywin32==304; sys_platform == "win32" and platform_python_implementation != "PyPy" and python_version >= "3.7"
 pywinpty==2.0.8; os_name == "nt" and python_version >= "3.7"
 pyyaml==6.0; python_version >= "3.8"
@@ -256,7 +248,7 @@
 tornado==6.2; python_version >= "3.7" and python_full_version < "3.9.7" or python_full_version > "3.9.7" and python_version >= "3.7"
 tqdm==4.64.1; python_version >= "2.7" and python_full_version < "3.0.0" or python_full_version >= "3.4.0"
 tradingview-ta==3.3.0; python_version >= "3.6"
-traitlets==5.4.0; python_version >= "3.8" and python_full_version >= "3.7.0"
+traitlets==5.5.0; python_version >= "3.8" and python_full_version >= "3.7.0"
 typing-extensions==4.4.0; python_full_version >= "3.7.0" and python_full_version < "4.0.0" and python_version < "3.9" and python_version >= "3.7" and (python_version >= "3.7" and python_full_version < "3.9.7" or python_full_version > "3.9.7" and python_version >= "3.7") and (python_version >= "3.7" and python_full_version < "3.9.7" or python_full_version > "3.9.7")
 tzdata==2022.5; python_version >= "3.7" and python_full_version < "3.0.0" and platform_system == "Windows" or python_version >= "3.7" and python_full_version < "3.9.7" and platform_system == "Windows" and python_full_version >= "3.6.0" or python_full_version > "3.9.7" and python_version >= "3.6" and platform_system == "Windows"
 tzlocal==4.2; python_version >= "3.7" and python_full_version < "3.9.7" or python_full_version > "3.9.7" and python_version >= "3.6"
