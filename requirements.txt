aiodns==3.0.0 ; python_version >= "3.8" and python_full_version != "3.9.7" and python_version < "3.11"
aiohttp==3.8.4 ; python_version >= "3.8" and python_full_version != "3.9.7" and python_version < "3.11"
aiosignal==1.3.1 ; python_version >= "3.8" and python_full_version != "3.9.7" and python_version < "3.11"
alpha-vantage==2.3.1 ; python_version >= "3.8" and python_full_version != "3.9.7" and python_version < "3.11"
altair==4.2.2 ; python_version >= "3.8" and python_full_version != "3.9.7" and python_version < "3.11"
ansiwrap==0.8.4 ; python_version >= "3.8" and python_full_version != "3.9.7" and python_version < "3.11"
anyio==3.6.2 ; python_version >= "3.8" and python_full_version != "3.9.7" and python_version < "3.11"
appdirs==1.4.4 ; python_version >= "3.8" and python_full_version != "3.9.7" and python_version < "3.11"
appnope==0.1.3 ; python_version >= "3.8" and python_full_version != "3.9.7" and python_version < "3.11" and sys_platform == "darwin" or python_version >= "3.8" and python_full_version != "3.9.7" and python_version < "3.11" and platform_system == "Darwin"
argon2-cffi-bindings==21.2.0 ; python_version >= "3.8" and python_full_version != "3.9.7" and python_version < "3.11"
argon2-cffi==21.3.0 ; python_version >= "3.8" and python_full_version != "3.9.7" and python_version < "3.11"
ascii-magic==1.6 ; python_version >= "3.8" and python_full_version != "3.9.7" and python_version < "3.11"
astor==0.8.1 ; python_version >= "3.8" and python_version < "3.11" and python_full_version != "3.9.7"
asttokens==2.2.1 ; python_version >= "3.8" and python_full_version != "3.9.7" and python_version < "3.11"
async-timeout==4.0.2 ; python_version >= "3.8" and python_full_version != "3.9.7" and python_version < "3.11"
attrs==21.4.0 ; python_version >= "3.8" and python_full_version != "3.9.7" and python_version < "3.11"
babel==2.12.1 ; python_version >= "3.8" and python_full_version != "3.9.7" and python_version < "3.11"
backcall==0.2.0 ; python_version >= "3.8" and python_full_version != "3.9.7" and python_version < "3.11"
backoff==2.2.1 ; python_version >= "3.8" and python_version < "3.11" and python_full_version != "3.9.7"
backports-zoneinfo==0.2.1 ; python_version >= "3.8" and python_version < "3.9"
base58==2.1.1 ; python_version >= "3.8" and python_full_version != "3.9.7" and python_version < "3.11"
beautifulsoup4==4.11.2 ; python_version >= "3.8" and python_full_version != "3.9.7" and python_version < "3.11"
bleach==6.0.0 ; python_version >= "3.8" and python_full_version != "3.9.7" and python_version < "3.11"
blinker==1.5 ; python_version >= "3.8" and python_full_version != "3.9.7" and python_version < "3.11"
bs4==0.0.1 ; python_version >= "3.8" and python_full_version != "3.9.7" and python_version < "3.11"
bt==0.2.9 ; python_version >= "3.8" and python_full_version != "3.9.7" and python_version < "3.11"
cachetools==5.3.0 ; python_version >= "3.8" and python_version < "3.11" and python_full_version != "3.9.7"
<<<<<<< HEAD
ccxt==2.9.8 ; python_version >= "3.8" and python_full_version != "3.9.7" and python_version < "3.11"
=======
ccxt==2.9.16 ; python_version >= "3.8" and python_full_version != "3.9.7" and python_version < "3.11"
>>>>>>> 3aec94cd
certifi==2022.12.7 ; python_version >= "3.8" and python_version < "3.11" and python_full_version != "3.9.7"
cffi==1.15.1 ; python_version >= "3.8" and python_full_version != "3.9.7" and python_version < "3.11"
charset-normalizer==3.1.0 ; python_version >= "3.8" and python_version < "3.11" and python_full_version != "3.9.7"
click==8.1.3 ; python_version >= "3.8" and python_full_version != "3.9.7" and python_version < "3.11"
colorama==0.4.6 ; python_version >= "3.8" and python_full_version != "3.9.7" and python_version < "3.11"
comm==0.1.2 ; python_version >= "3.8" and python_full_version != "3.9.7" and python_version < "3.11"
commonmark==0.9.1 ; python_version >= "3.8" and python_version < "3.11" and python_full_version != "3.9.7"
contourpy==1.0.7 ; python_version >= "3.8" and python_full_version != "3.9.7" and python_version < "3.11"
convertdate==2.4.0 ; python_version >= "3.8" and python_version < "3.11" and python_full_version != "3.9.7"
cryptography==39.0.2 ; python_version >= "3.8" and python_full_version != "3.9.7" and python_version < "3.11"
cssselect2==0.7.0 ; python_version >= "3.8" and python_full_version != "3.9.7" and python_version < "3.11"
cssselect==1.2.0 ; python_version >= "3.8" and python_full_version != "3.9.7" and python_version < "3.11"
cycler==0.11.0 ; python_version >= "3.8" and python_full_version != "3.9.7" and python_version < "3.11"
cython==0.29.33 ; python_version >= "3.8" and python_full_version != "3.9.7" and python_version < "3.11"
dateparser==1.1.7 ; python_version >= "3.8" and python_full_version != "3.9.7" and python_version < "3.11"
datetime==5.1 ; python_version >= "3.8" and python_full_version != "3.9.7" and python_version < "3.11"
debugpy==1.6.6 ; python_version >= "3.8" and python_full_version != "3.9.7" and python_version < "3.11"
decorator==5.1.1 ; python_version >= "3.8" and python_full_version != "3.9.7" and python_version < "3.11"
defusedxml==0.7.1 ; python_version >= "3.8" and python_full_version != "3.9.7" and python_version < "3.11"
degiro-connector==2.0.21 ; python_version >= "3.8" and python_version < "3.11" and python_full_version != "3.9.7"
detecta==0.0.5 ; python_version >= "3.8" and python_full_version != "3.9.7" and python_version < "3.11"
dnspython==2.3.0 ; python_version >= "3.8" and python_version < "3.11" and python_full_version != "3.9.7"
entrypoints==0.4 ; python_version >= "3.8" and python_full_version != "3.9.7" and python_version < "3.11"
et-xmlfile==1.1.0 ; python_version >= "3.8" and python_full_version != "3.9.7" and python_version < "3.11"
exchange-calendars==4.2.5 ; python_version >= "3.8" and python_version < "3.11" and python_full_version != "3.9.7"
executing==1.2.0 ; python_version >= "3.8" and python_full_version != "3.9.7" and python_version < "3.11"
fastjsonschema==2.16.3 ; python_version >= "3.8" and python_full_version != "3.9.7" and python_version < "3.11"
feedparser==6.0.10 ; python_version >= "3.8" and python_full_version != "3.9.7" and python_version < "3.11"
ffn==0.3.6 ; python_version >= "3.8" and python_full_version != "3.9.7" and python_version < "3.11"
financedatabase==2.0.9 ; python_version >= "3.8" and python_full_version != "3.9.7" and python_version < "3.11"
finnhub-python==2.4.16 ; python_version >= "3.8" and python_full_version != "3.9.7" and python_version < "3.11"
finviz==1.4.4 ; python_version >= "3.8" and python_full_version != "3.9.7" and python_version < "3.11"
finvizfinance==0.14.5 ; python_version >= "3.8" and python_full_version != "3.9.7" and python_version < "3.11"
flake8==5.0.4 ; python_version >= "3.8" and python_full_version != "3.9.7" and python_version < "3.11"
<<<<<<< HEAD
fonttools==4.39.0 ; python_version >= "3.8" and python_full_version != "3.9.7" and python_version < "3.11"
=======
fonttools==4.39.2 ; python_version >= "3.8" and python_full_version != "3.9.7" and python_version < "3.11"
>>>>>>> 3aec94cd
formulaic==0.3.4 ; python_version >= "3.8" and python_version < "3.11" and python_full_version != "3.9.7"
fred==3.1 ; python_version >= "3.8" and python_full_version != "3.9.7" and python_version < "3.11"
fredapi==0.4.3 ; python_version >= "3.8" and python_full_version != "3.9.7" and python_version < "3.11"
frozendict==2.3.5 ; python_version >= "3.8" and python_full_version != "3.9.7" and python_version < "3.11"
frozenlist==1.3.3 ; python_version >= "3.8" and python_full_version != "3.9.7" and python_version < "3.11"
fundamentalanalysis==0.2.14 ; python_version >= "3.8" and python_full_version != "3.9.7" and python_version < "3.11"
future==0.18.3 ; python_version >= "3.8" and python_full_version != "3.9.7" and python_version < "3.11"
gitdb==4.0.10 ; python_version >= "3.8" and python_full_version != "3.9.7" and python_version < "3.11"
gitpython==3.1.31 ; python_version >= "3.8" and python_full_version != "3.9.7" and python_version < "3.11"
grpcio==1.51.3 ; python_version >= "3.8" and python_full_version != "3.9.7" and python_version < "3.11"
hijri-converter==2.2.4 ; python_version >= "3.8" and python_full_version != "3.9.7" and python_version < "3.11"
holidays==0.14.2 ; python_version >= "3.8" and python_full_version != "3.9.7" and python_version < "3.11"
html5lib==1.1 ; python_version >= "3.8" and python_full_version != "3.9.7" and python_version < "3.11"
idna==3.4 ; python_version >= "3.8" and python_version < "3.11" and python_full_version != "3.9.7"
importlib-metadata==6.0.0 ; python_version >= "3.8" and python_full_version != "3.9.7" and python_version < "3.11"
importlib-resources==5.12.0 ; python_full_version != "3.9.7" and python_version < "3.10" and python_version >= "3.8"
inflection==0.5.1 ; python_version >= "3.8" and python_full_version != "3.9.7" and python_version < "3.11"
interface-meta==1.3.0 ; python_version >= "3.8" and python_version < "3.11" and python_full_version != "3.9.7"
intrinio-sdk==6.22.2 ; python_version >= "3.8" and python_full_version != "3.9.7" and python_version < "3.11"
ipyflex==0.2.6 ; python_version >= "3.8" and python_full_version != "3.9.7" and python_version < "3.11"
ipykernel==6.21.3 ; python_version >= "3.8" and python_full_version != "3.9.7" and python_version < "3.11"
ipympl==0.8.4 ; python_version >= "3.8" and python_full_version != "3.9.7" and python_version < "3.11"
ipython-genutils==0.2.0 ; python_version >= "3.8" and python_full_version != "3.9.7" and python_version < "3.11"
ipython==8.11.0 ; python_version >= "3.8" and python_full_version != "3.9.7" and python_version < "3.11"
ipywidgets==8.0.4 ; python_version >= "3.8" and python_full_version != "3.9.7" and python_version < "3.11"
iso8601==0.1.16 ; python_version >= "3.8" and python_full_version != "3.9.7" and python_version < "3.11"
isodate==0.6.1 ; python_version >= "3.8" and python_full_version != "3.9.7" and python_version < "3.11"
jedi==0.18.2 ; python_version >= "3.8" and python_full_version != "3.9.7" and python_version < "3.11"
jinja2==3.1.2 ; python_version >= "3.8" and python_full_version != "3.9.7" and python_version < "3.11"
joblib==1.2.0 ; python_version >= "3.8" and python_full_version != "3.9.7" and python_version < "3.11"
json5==0.9.11 ; python_version >= "3.8" and python_full_version != "3.9.7" and python_version < "3.11"
jsonschema==4.17.3 ; python_version >= "3.8" and python_full_version != "3.9.7" and python_version < "3.11"
jupyter-client==7.4.1 ; python_version >= "3.8" and python_full_version != "3.9.7" and python_version < "3.11"
jupyter-core==5.3.0 ; python_version >= "3.8" and python_full_version != "3.9.7" and python_version < "3.11"
jupyter-server==1.23.6 ; python_version >= "3.8" and python_full_version != "3.9.7" and python_version < "3.11"
jupyterlab-pygments==0.2.2 ; python_version >= "3.8" and python_full_version != "3.9.7" and python_version < "3.11"
jupyterlab-server==2.20.0 ; python_version >= "3.8" and python_full_version != "3.9.7" and python_version < "3.11"
jupyterlab-widgets==3.0.5 ; python_version >= "3.8" and python_full_version != "3.9.7" and python_version < "3.11"
jupyterlab==3.5.3 ; python_version >= "3.8" and python_full_version != "3.9.7" and python_version < "3.11"
kiwisolver==1.4.4 ; python_version >= "3.8" and python_full_version != "3.9.7" and python_version < "3.11"
korean-lunar-calendar==0.3.1 ; python_version >= "3.8" and python_full_version != "3.9.7" and python_version < "3.11"
linearmodels==4.27 ; python_version >= "3.8" and python_full_version != "3.9.7" and python_version < "3.11"
loguru==0.6.0 ; python_version >= "3.8" and python_full_version != "3.9.7" and python_version < "3.11"
lxml==4.9.2 ; python_version >= "3.8" and python_full_version != "3.9.7" and python_version < "3.11"
markupsafe==2.1.2 ; python_version >= "3.8" and python_full_version != "3.9.7" and python_version < "3.11"
matplotlib-inline==0.1.6 ; python_version >= "3.8" and python_full_version != "3.9.7" and python_version < "3.11"
matplotlib==3.7.1 ; python_version >= "3.8" and python_full_version != "3.9.7" and python_version < "3.11"
mccabe==0.7.0 ; python_version >= "3.8" and python_full_version != "3.9.7" and python_version < "3.11"
mistune==2.0.5 ; python_version >= "3.8" and python_full_version != "3.9.7" and python_version < "3.11"
more-itertools==9.1.0 ; python_version >= "3.8" and python_full_version != "3.9.7" and python_version < "3.11"
mplfinance==0.12.9b7 ; python_version >= "3.8" and python_full_version != "3.9.7" and python_version < "3.11"
mstarpy==0.0.4 ; python_version >= "3.8" and python_full_version != "3.9.7" and python_version < "3.11"
multidict==6.0.4 ; python_version >= "3.8" and python_full_version != "3.9.7" and python_version < "3.11"
multitasking==0.0.11 ; python_version >= "3.8" and python_full_version != "3.9.7" and python_version < "3.11"
mypy-extensions==1.0.0 ; python_version >= "3.8" and python_full_version != "3.9.7" and python_version < "3.11"
nbclassic==0.5.3 ; python_version >= "3.8" and python_full_version != "3.9.7" and python_version < "3.11"
nbclient==0.6.8 ; python_version >= "3.8" and python_full_version != "3.9.7" and python_version < "3.11"
nbconvert==7.2.10 ; python_version >= "3.8" and python_full_version != "3.9.7" and python_version < "3.11"
nbformat==5.7.3 ; python_version >= "3.8" and python_full_version != "3.9.7" and python_version < "3.11"
nest-asyncio==1.5.6 ; python_version >= "3.8" and python_full_version != "3.9.7" and python_version < "3.11"
notebook-shim==0.2.2 ; python_version >= "3.8" and python_full_version != "3.9.7" and python_version < "3.11"
notebook==6.5.3 ; python_version >= "3.8" and python_full_version != "3.9.7" and python_version < "3.11"
numpy==1.23.4 ; python_version >= "3.8" and python_full_version != "3.9.7" and python_version < "3.11"
oandapyv20==0.6.3 ; python_version >= "3.8" and python_full_version != "3.9.7" and python_version < "3.11"
oauthlib==3.2.2 ; python_version >= "3.8" and python_full_version != "3.9.7" and python_version < "3.11"
onetimepass==1.0.1 ; python_version >= "3.8" and python_version < "3.11" and python_full_version != "3.9.7"
openpyxl==3.1.2 ; python_version >= "3.8" and python_full_version != "3.9.7" and python_version < "3.11"
packaging==23.0 ; python_version >= "3.8" and python_full_version != "3.9.7" and python_version < "3.11"
pandas-datareader==0.10.0 ; python_version >= "3.8" and python_full_version != "3.9.7" and python_version < "3.11"
pandas-market-calendars==3.2 ; python_version >= "3.8" and python_full_version != "3.9.7" and python_version < "3.11"
pandas-ta==0.3.14b ; python_version >= "3.8" and python_full_version != "3.9.7" and python_version < "3.11"
pandas==1.5.3 ; python_version >= "3.8" and python_full_version != "3.9.7" and python_version < "3.11"
pandocfilters==1.5.0 ; python_version >= "3.8" and python_full_version != "3.9.7" and python_version < "3.11"
papermill==2.4.0 ; python_version >= "3.8" and python_full_version != "3.9.7" and python_version < "3.11"
parso==0.8.3 ; python_version >= "3.8" and python_full_version != "3.9.7" and python_version < "3.11"
patsy==0.5.3 ; python_version >= "3.8" and python_full_version != "3.9.7" and python_version < "3.11"
pexpect==4.8.0 ; python_version >= "3.8" and python_full_version != "3.9.7" and python_version < "3.11" and sys_platform != "win32"
pickleshare==0.7.5 ; python_version >= "3.8" and python_full_version != "3.9.7" and python_version < "3.11"
pillow==9.4.0 ; python_version >= "3.8" and python_full_version != "3.9.7" and python_version < "3.11"
pkgutil-resolve-name==1.3.10 ; python_version >= "3.8" and python_version < "3.9"
<<<<<<< HEAD
platformdirs==3.1.0 ; python_version >= "3.8" and python_full_version != "3.9.7" and python_version < "3.11"
=======
platformdirs==3.1.1 ; python_version >= "3.8" and python_full_version != "3.9.7" and python_version < "3.11"
>>>>>>> 3aec94cd
plotly==5.13.1 ; python_version >= "3.8" and python_full_version != "3.9.7" and python_version < "3.11"
pmaw==3.0.0 ; python_version >= "3.8" and python_full_version != "3.9.7" and python_version < "3.11"
praw==7.7.0 ; python_version >= "3.8" and python_version < "3.11" and python_full_version != "3.9.7"
prawcore==2.3.0 ; python_version >= "3.8" and python_version < "3.11" and python_full_version != "3.9.7"
prometheus-client==0.16.0 ; python_version >= "3.8" and python_full_version != "3.9.7" and python_version < "3.11"
prompt-toolkit==3.0.38 ; python_version >= "3.8" and python_full_version != "3.9.7" and python_version < "3.11"
property-cached==1.6.4 ; python_version >= "3.8" and python_full_version != "3.9.7" and python_version < "3.11"
protobuf==3.20.1 ; python_version >= "3.8" and python_full_version != "3.9.7" and python_version < "3.11"
psutil==5.9.3 ; python_version >= "3.8" and python_full_version != "3.9.7" and python_version < "3.11"
ptyprocess==0.7.0 ; python_version >= "3.8" and python_full_version != "3.9.7" and python_version < "3.11" and sys_platform != "win32" or python_version >= "3.8" and python_full_version != "3.9.7" and python_version < "3.11" and os_name != "nt"
pure-eval==0.2.2 ; python_version >= "3.8" and python_full_version != "3.9.7" and python_version < "3.11"
pyarrow==11.0.0 ; python_version >= "3.8" and python_full_version != "3.9.7" and python_version < "3.11"
pycares==4.3.0 ; python_version >= "3.8" and python_full_version != "3.9.7" and python_version < "3.11"
pycodestyle==2.9.1 ; python_version >= "3.8" and python_full_version != "3.9.7" and python_version < "3.11"
pycoingecko==3.1.0 ; python_version >= "3.8" and python_full_version != "3.9.7" and python_version < "3.11"
pycparser==2.21 ; python_version >= "3.8" and python_full_version != "3.9.7" and python_version < "3.11"
pycryptodome==3.17 ; python_version >= "3.8" and python_full_version != "3.9.7" and python_version < "3.11"
pydantic==1.10.6 ; python_version >= "3.8" and python_full_version != "3.9.7" and python_version < "3.11"
pydeck==0.8.0 ; python_version >= "3.8" and python_full_version != "3.9.7" and python_version < "3.11"
pyflakes==2.5.0 ; python_version >= "3.8" and python_full_version != "3.9.7" and python_version < "3.11"
pygments==2.14.0 ; python_version >= "3.8" and python_full_version != "3.9.7" and python_version < "3.11"
pyhdfe==0.1.2 ; python_version >= "3.8" and python_full_version != "3.9.7" and python_version < "3.11"
pyluach==2.2.0 ; python_version >= "3.8" and python_version < "3.11" and python_full_version != "3.9.7"
pymeeus==0.5.12 ; python_version >= "3.8" and python_version < "3.11" and python_full_version != "3.9.7"
pympler==1.0.1 ; python_version >= "3.8" and python_full_version != "3.9.7" and python_version < "3.11"
pyobjc-core==9.0.1 ; python_version >= "3.8" and python_full_version != "3.9.7" and python_version < "3.11" and sys_platform == "darwin"
pyobjc-framework-cocoa==9.0.1 ; python_version >= "3.8" and python_full_version != "3.9.7" and python_version < "3.11" and sys_platform == "darwin"
pyotp==2.8.0 ; python_version >= "3.8" and python_full_version != "3.9.7" and python_version < "3.11"
pyparsing==3.0.9 ; python_version >= "3.8" and python_full_version != "3.9.7" and python_version < "3.11"
pyprind==2.11.3 ; python_version >= "3.8" and python_full_version != "3.9.7" and python_version < "3.11"
pyrsistent==0.19.3 ; python_version >= "3.8" and python_full_version != "3.9.7" and python_version < "3.11"
pythclient==0.1.4 ; python_version >= "3.8" and python_full_version != "3.9.7" and python_version < "3.11"
python-binance==1.0.17 ; python_version >= "3.8" and python_full_version != "3.9.7" and python_version < "3.11"
python-coinmarketcap==0.2 ; python_version >= "3.8" and python_full_version != "3.9.7" and python_version < "3.11"
python-dateutil==2.8.2 ; python_version >= "3.8" and python_full_version != "3.9.7" and python_version < "3.11"
python-dotenv==0.19.2 ; python_version >= "3.8" and python_full_version != "3.9.7" and python_version < "3.11"
python-i18n==0.3.9 ; python_version >= "3.8" and python_full_version != "3.9.7" and python_version < "3.11"
pytrends==4.9.0 ; python_version >= "3.8" and python_full_version != "3.9.7" and python_version < "3.11"
pytz-deprecation-shim==0.1.0.post0 ; python_version >= "3.8" and python_full_version != "3.9.7" and python_version < "3.11"
pytz==2022.7.1 ; python_full_version != "3.9.7" and python_version < "3.11" and python_version >= "3.8"
pywin32==305 ; sys_platform == "win32" and platform_python_implementation != "PyPy" and python_version >= "3.8" and python_full_version != "3.9.7" and python_version < "3.11"
pywinpty==2.0.10 ; python_version >= "3.8" and python_full_version != "3.9.7" and python_version < "3.11" and os_name == "nt"
pywry==0.3.6 ; python_version >= "3.8" and python_full_version != "3.9.7" and python_version < "3.11"
pyyaml==6.0 ; python_version >= "3.8" and python_full_version != "3.9.7" and python_version < "3.11"
pyzmq==25.0.1 ; python_version >= "3.8" and python_full_version != "3.9.7" and python_version < "3.11"
quandl==3.7.0 ; python_version >= "3.8" and python_full_version != "3.9.7" and python_version < "3.11"
rapidfuzz==2.13.7 ; python_version >= "3.8" and python_full_version != "3.9.7" and python_version < "3.11"
rdflib==6.2.0 ; python_version >= "3.8" and python_full_version != "3.9.7" and python_version < "3.11"
regex==2022.10.31 ; python_version >= "3.8" and python_full_version != "3.9.7" and python_version < "3.11"
reportlab==3.6.12 ; python_version >= "3.8" and python_version < "3.11" and python_full_version != "3.9.7"
requests-futures==1.0.0 ; python_version >= "3.8" and python_full_version != "3.9.7" and python_version < "3.11"
requests-oauthlib==1.3.1 ; python_version >= "3.8" and python_full_version != "3.9.7" and python_version < "3.11"
requests==2.28.2 ; python_version >= "3.8" and python_version < "3.11" and python_full_version != "3.9.7"
retrying==1.3.4 ; python_version >= "3.8" and python_full_version != "3.9.7" and python_version < "3.11"
rich==12.6.0 ; python_version >= "3.8" and python_version < "3.11" and python_full_version != "3.9.7"
robin-stocks==2.1.0 ; python_version >= "3.8" and python_full_version != "3.9.7" and python_version < "3.11"
ruamel-yaml-clib==0.2.7 ; platform_python_implementation == "CPython" and python_version < "3.11" and python_version >= "3.8" and python_full_version != "3.9.7"
ruamel-yaml==0.17.21 ; python_version >= "3.8" and python_full_version != "3.9.7" and python_version < "3.11"
scikit-learn==1.2.2 ; python_version >= "3.8" and python_full_version != "3.9.7" and python_version < "3.11"
scipy==1.10.1 ; python_version >= "3.8" and python_version < "3.11" and python_full_version != "3.9.7"
screeninfo==0.6.7 ; python_version >= "3.8" and python_full_version != "3.9.7" and python_version < "3.11"
seaborn==0.11.2 ; python_version >= "3.8" and python_full_version != "3.9.7" and python_version < "3.11"
semver==2.13.0 ; python_version >= "3.8" and python_full_version != "3.9.7" and python_version < "3.11"
send2trash==1.8.0 ; python_version >= "3.8" and python_full_version != "3.9.7" and python_version < "3.11"
setuptools-scm==6.4.2 ; python_version >= "3.8" and python_full_version != "3.9.7" and python_version < "3.11"
setuptools==65.4.1 ; python_version >= "3.8" and python_full_version != "3.9.7" and python_version < "3.11"
sgmllib3k==1.0.0 ; python_version >= "3.8" and python_full_version != "3.9.7" and python_version < "3.11"
six==1.16.0 ; python_version >= "3.8" and python_full_version != "3.9.7" and python_version < "3.11"
smmap==5.0.0 ; python_version >= "3.8" and python_full_version != "3.9.7" and python_version < "3.11"
sniffio==1.3.0 ; python_version >= "3.8" and python_full_version != "3.9.7" and python_version < "3.11"
soupsieve==2.4 ; python_version >= "3.8" and python_full_version != "3.9.7" and python_version < "3.11"
sparqlwrapper==2.0.0 ; python_version >= "3.8" and python_full_version != "3.9.7" and python_version < "3.11"
squarify==0.4.3 ; python_version >= "3.8" and python_full_version != "3.9.7" and python_version < "3.11"
stack-data==0.6.2 ; python_version >= "3.8" and python_full_version != "3.9.7" and python_version < "3.11"
statsmodels==0.13.5 ; python_version >= "3.8" and python_full_version != "3.9.7" and python_version < "3.11"
stocksera==0.1.21 ; python_version >= "3.8" and python_full_version != "3.9.7" and python_version < "3.11"
streamlit==1.20.0 ; python_version >= "3.8" and python_full_version != "3.9.7" and python_version < "3.11"
svglib==1.5.1 ; python_version >= "3.8" and python_full_version != "3.9.7" and python_version < "3.11"
tabulate==0.9.0 ; python_version >= "3.8" and python_full_version != "3.9.7" and python_version < "3.11"
tenacity==7.0.0 ; python_version >= "3.8" and python_full_version != "3.9.7" and python_version < "3.11"
terminado==0.17.1 ; python_version >= "3.8" and python_full_version != "3.9.7" and python_version < "3.11"
textwrap3==0.9.2 ; python_version >= "3.8" and python_full_version != "3.9.7" and python_version < "3.11"
thepassiveinvestor==1.1.2 ; python_version >= "3.8" and python_full_version != "3.9.7" and python_version < "3.11"
threadpoolctl==3.1.0 ; python_version >= "3.8" and python_full_version != "3.9.7" and python_version < "3.11"
tinycss2==1.2.1 ; python_version >= "3.8" and python_full_version != "3.9.7" and python_version < "3.11"
tokenterminal==1.0.1 ; python_version >= "3.8" and python_full_version != "3.9.7" and python_version < "3.11"
toml==0.10.2 ; python_version >= "3.8" and python_full_version != "3.9.7" and python_version < "3.11"
tomli==2.0.1 ; python_version >= "3.8" and python_full_version != "3.9.7" and python_version < "3.11"
toolz==0.12.0 ; python_version >= "3.8" and python_version < "3.11" and python_full_version != "3.9.7"
tornado==6.2 ; python_version >= "3.8" and python_full_version != "3.9.7" and python_version < "3.11"
tqdm==4.65.0 ; python_version >= "3.8" and python_full_version != "3.9.7" and python_version < "3.11"
tradingview-ta==3.3.0 ; python_version >= "3.8" and python_full_version != "3.9.7" and python_version < "3.11"
traitlets==5.9.0 ; python_version >= "3.8" and python_full_version != "3.9.7" and python_version < "3.11"
<<<<<<< HEAD
tweepy==4.12.1 ; python_version >= "3.8" and python_full_version != "3.9.7" and python_version < "3.11"
=======
tweepy==4.13.0 ; python_version >= "3.8" and python_full_version != "3.9.7" and python_version < "3.11"
>>>>>>> 3aec94cd
typing-extensions==4.5.0 ; python_full_version != "3.9.7" and python_version < "3.11" and python_version >= "3.8"
tzdata==2022.7 ; python_version >= "3.8" and python_full_version != "3.9.7" and python_version < "3.11"
tzlocal==4.2 ; python_version >= "3.8" and python_full_version != "3.9.7" and python_version < "3.11"
ujson==5.7.0 ; python_version >= "3.8" and python_full_version != "3.9.7" and python_version < "3.11"
update-checker==0.18.0 ; python_version >= "3.8" and python_version < "3.11" and python_full_version != "3.9.7"
urllib3==1.26.15 ; python_version >= "3.8" and python_version < "3.11" and python_full_version != "3.9.7"
user-agent==0.1.10 ; python_version >= "3.8" and python_full_version != "3.9.7" and python_version < "3.11"
vadersentiment==3.3.2 ; python_version >= "3.8" and python_full_version != "3.9.7" and python_version < "3.11"
validators==0.20.0 ; python_version >= "3.8" and python_full_version != "3.9.7" and python_version < "3.11"
valinvest==0.0.2 ; python_version >= "3.8" and python_full_version != "3.9.7" and python_version < "3.11"
voila==0.4.0 ; python_version >= "3.8" and python_full_version != "3.9.7" and python_version < "3.11"
watchdog==2.3.1 ; python_version >= "3.8" and python_full_version != "3.9.7" and python_version < "3.11"
wcwidth==0.2.6 ; python_version >= "3.8" and python_full_version != "3.9.7" and python_version < "3.11"
webencodings==0.5.1 ; python_version >= "3.8" and python_full_version != "3.9.7" and python_version < "3.11"
websocket-client==1.5.1 ; python_version >= "3.8" and python_version < "3.11" and python_full_version != "3.9.7"
websockets==10.4 ; python_version >= "3.8" and python_full_version != "3.9.7" and python_version < "3.11"
widgetsnbextension==4.0.5 ; python_version >= "3.8" and python_full_version != "3.9.7" and python_version < "3.11"
win32-setctime==1.1.0 ; python_version >= "3.8" and python_full_version != "3.9.7" and python_version < "3.11" and sys_platform == "win32"
wrapt==1.15.0 ; python_version >= "3.8" and python_version < "3.11" and python_full_version != "3.9.7"
y-py==0.6.0 ; python_version >= "3.8" and python_full_version != "3.9.7" and python_version < "3.11"
yahooquery==2.3.0 ; python_version >= "3.8" and python_full_version != "3.9.7" and python_version < "3.11"
yarl==1.8.2 ; python_version >= "3.8" and python_full_version != "3.9.7" and python_version < "3.11"
yfinance==0.2.12 ; python_version >= "3.8" and python_full_version != "3.9.7" and python_version < "3.11"
zipp==3.15.0 ; python_full_version != "3.9.7" and python_version < "3.11" and python_version >= "3.8"
zope-interface==5.5.2 ; python_version >= "3.8" and python_full_version != "3.9.7" and python_version < "3.11"<|MERGE_RESOLUTION|>--- conflicted
+++ resolved
@@ -25,11 +25,7 @@
 bs4==0.0.1 ; python_version >= "3.8" and python_full_version != "3.9.7" and python_version < "3.11"
 bt==0.2.9 ; python_version >= "3.8" and python_full_version != "3.9.7" and python_version < "3.11"
 cachetools==5.3.0 ; python_version >= "3.8" and python_version < "3.11" and python_full_version != "3.9.7"
-<<<<<<< HEAD
-ccxt==2.9.8 ; python_version >= "3.8" and python_full_version != "3.9.7" and python_version < "3.11"
-=======
 ccxt==2.9.16 ; python_version >= "3.8" and python_full_version != "3.9.7" and python_version < "3.11"
->>>>>>> 3aec94cd
 certifi==2022.12.7 ; python_version >= "3.8" and python_version < "3.11" and python_full_version != "3.9.7"
 cffi==1.15.1 ; python_version >= "3.8" and python_full_version != "3.9.7" and python_version < "3.11"
 charset-normalizer==3.1.0 ; python_version >= "3.8" and python_version < "3.11" and python_full_version != "3.9.7"
@@ -64,11 +60,7 @@
 finviz==1.4.4 ; python_version >= "3.8" and python_full_version != "3.9.7" and python_version < "3.11"
 finvizfinance==0.14.5 ; python_version >= "3.8" and python_full_version != "3.9.7" and python_version < "3.11"
 flake8==5.0.4 ; python_version >= "3.8" and python_full_version != "3.9.7" and python_version < "3.11"
-<<<<<<< HEAD
-fonttools==4.39.0 ; python_version >= "3.8" and python_full_version != "3.9.7" and python_version < "3.11"
-=======
 fonttools==4.39.2 ; python_version >= "3.8" and python_full_version != "3.9.7" and python_version < "3.11"
->>>>>>> 3aec94cd
 formulaic==0.3.4 ; python_version >= "3.8" and python_version < "3.11" and python_full_version != "3.9.7"
 fred==3.1 ; python_version >= "3.8" and python_full_version != "3.9.7" and python_version < "3.11"
 fredapi==0.4.3 ; python_version >= "3.8" and python_full_version != "3.9.7" and python_version < "3.11"
@@ -149,11 +141,7 @@
 pickleshare==0.7.5 ; python_version >= "3.8" and python_full_version != "3.9.7" and python_version < "3.11"
 pillow==9.4.0 ; python_version >= "3.8" and python_full_version != "3.9.7" and python_version < "3.11"
 pkgutil-resolve-name==1.3.10 ; python_version >= "3.8" and python_version < "3.9"
-<<<<<<< HEAD
-platformdirs==3.1.0 ; python_version >= "3.8" and python_full_version != "3.9.7" and python_version < "3.11"
-=======
 platformdirs==3.1.1 ; python_version >= "3.8" and python_full_version != "3.9.7" and python_version < "3.11"
->>>>>>> 3aec94cd
 plotly==5.13.1 ; python_version >= "3.8" and python_full_version != "3.9.7" and python_version < "3.11"
 pmaw==3.0.0 ; python_version >= "3.8" and python_full_version != "3.9.7" and python_version < "3.11"
 praw==7.7.0 ; python_version >= "3.8" and python_version < "3.11" and python_full_version != "3.9.7"
@@ -247,11 +235,7 @@
 tqdm==4.65.0 ; python_version >= "3.8" and python_full_version != "3.9.7" and python_version < "3.11"
 tradingview-ta==3.3.0 ; python_version >= "3.8" and python_full_version != "3.9.7" and python_version < "3.11"
 traitlets==5.9.0 ; python_version >= "3.8" and python_full_version != "3.9.7" and python_version < "3.11"
-<<<<<<< HEAD
-tweepy==4.12.1 ; python_version >= "3.8" and python_full_version != "3.9.7" and python_version < "3.11"
-=======
 tweepy==4.13.0 ; python_version >= "3.8" and python_full_version != "3.9.7" and python_version < "3.11"
->>>>>>> 3aec94cd
 typing-extensions==4.5.0 ; python_full_version != "3.9.7" and python_version < "3.11" and python_version >= "3.8"
 tzdata==2022.7 ; python_version >= "3.8" and python_full_version != "3.9.7" and python_version < "3.11"
 tzlocal==4.2 ; python_version >= "3.8" and python_full_version != "3.9.7" and python_version < "3.11"
