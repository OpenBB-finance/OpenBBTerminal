--- conflicted
+++ resolved
@@ -80,12 +80,8 @@
 inflection==0.5.1 ; python_version >= "3.8" and python_full_version != "3.9.7" and python_version < "3.11"
 interface-meta==1.3.0 ; python_version >= "3.8" and python_version < "3.11" and python_full_version != "3.9.7"
 intrinio-sdk==6.22.2 ; python_version >= "3.8" and python_full_version != "3.9.7" and python_version < "3.11"
-<<<<<<< HEAD
-ipykernel==6.21.2 ; python_version >= "3.8" and python_full_version != "3.9.7" and python_version < "3.11"
-=======
 ipyflex==0.2.6 ; python_version >= "3.8" and python_full_version != "3.9.7" and python_version < "3.11"
 ipykernel==6.21.3 ; python_version >= "3.8" and python_full_version != "3.9.7" and python_version < "3.11"
->>>>>>> f6c45546
 ipympl==0.8.4 ; python_version >= "3.8" and python_full_version != "3.9.7" and python_version < "3.11"
 ipython-genutils==0.2.0 ; python_version >= "3.8" and python_full_version != "3.9.7" and python_version < "3.11"
 ipython==8.11.0 ; python_version >= "3.8" and python_full_version != "3.9.7" and python_version < "3.11"
