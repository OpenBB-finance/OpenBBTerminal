--- conflicted
+++ resolved
@@ -35,11 +35,7 @@
 datetime==4.3; python_version >= "3.5"
 debugpy==1.5.1; python_version >= "3.7" and python_full_version < "3.0.0" or python_full_version >= "3.5.0" and python_version >= "3.7"
 decorator==5.1.0; python_version >= "3.7" and python_full_version < "3.0.0" or python_full_version >= "3.6.0" and python_version >= "3.7"
-<<<<<<< HEAD
 defusedxml==0.7.1; python_version >= "3.7" and python_full_version < "3.0.0" or python_full_version >= "3.5.0" and python_version >= "3.7"
-=======
-defusedxml==0.7.1; python_version >= "2.7" and python_full_version < "3.0.0" or python_full_version >= "3.5.0"
->>>>>>> caa2c88c
 degiro-connector==2.0.13; python_full_version >= "3.7.1" and python_full_version < "4.0.0"
 deprecation==2.1.0
 detecta==0.0.5; python_version >= "3.6"
@@ -70,11 +66,8 @@
 investpy==1.0.7; python_version >= "3"
 ipykernel==6.6.0; python_version >= "3.7"
 ipympl==0.8.4
-<<<<<<< HEAD
 ipython-genutils==0.2.0; python_version >= "3.6"
-=======
 ipython-genutils==0.2.0; python_full_version >= "3.6.1" and python_version >= "3.6"
->>>>>>> caa2c88c
 ipython==7.30.1; python_version >= "3.7"
 ipywidgets==7.6.5
 iso8601==0.1.16
@@ -112,11 +105,7 @@
 nbformat==5.1.3; python_full_version >= "3.6.1" and python_version >= "3.7"
 nest-asyncio==1.5.4; python_full_version >= "3.6.1" and python_version >= "3.6"
 notebook==6.4.6; python_version >= "3.6"
-<<<<<<< HEAD
-numpy==1.21.5
-=======
 numpy==1.21.2
->>>>>>> caa2c88c
 oandapyv20==0.6.3
 oauthlib==3.1.1; python_version >= "3.6" and python_full_version < "3.0.0" or python_full_version >= "3.4.0" and python_version >= "3.6"
 onetimepass==1.0.1; python_full_version >= "3.7.1" and python_full_version < "4.0.0"
@@ -179,29 +168,18 @@
 reportlab==3.6.5; python_version >= "3.6" and python_version < "4"
 requests-oauthlib==1.3.0; python_version >= "2.7" and python_full_version < "3.0.0" or python_full_version >= "3.4.0"
 requests==2.26.0; (python_version >= "2.7" and python_full_version < "3.0.0") or (python_full_version >= "3.6.0")
-<<<<<<< HEAD
 rich==10.16.1; python_full_version >= "3.6.2" and python_full_version < "4.0.0"
 robin-stocks==2.1.0; python_version >= "3"
 scikit-learn==1.0.2; python_version >= "3.7" and python_full_version < "3.0.0" or python_full_version >= "3.6.0" and python_version >= "3.7"
 scipy==1.7.3; python_version >= "3.7" and python_version < "3.11" and python_full_version >= "3.6.1" and python_full_version < "4.0.0" and (python_version >= "2.7" and python_full_version < "3.0.0" or python_full_version >= "3.6.0")
-=======
-robin-stocks==2.1.0; python_version >= "3"
-scikit-learn==1.0.2; python_version >= "3.7" and python_full_version < "3.0.0" or python_full_version >= "3.6.0" and python_version >= "3.7"
-scipy==1.7.3; python_version >= "3.7" and python_version < "3.11" and python_full_version >= "3.6.1" and python_full_version < "4.0.0" and (python_version >= "2.7" and python_full_version < "3.0.0" or python_full_version >= "3.6.0") and (python_version >= "3.7" and python_full_version < "3.0.0" or python_full_version >= "3.6.0" and python_version >= "3.7")
->>>>>>> caa2c88c
 screeninfo==0.6.7
 scs==3.0.0; python_full_version >= "3.6.1" and python_full_version < "4.0.0" and python_version >= "3.6"
 seaborn==0.11.2; python_version >= "3.6"
 selenium==3.141.0
 send2trash==1.8.0; python_version >= "3.6"
-sentiment-investor==2.1.0; python_version >= "3.8" and python_version < "4.0"
-<<<<<<< HEAD
+sentiment-investor==2.1.0; python_version >= "3.8" and python_version < "4.0"2```
 setuptools-scm==6.3.2; python_version >= "3.7"
 six==1.16.0; python_full_version >= "3.7.1" and python_version >= "3.6" and python_full_version < "4.0.0" and (python_version >= "3.6" and python_full_version < "3.0.0" or python_full_version >= "3.3.0" and python_version >= "3.6") and (python_version >= "3.7" and python_full_version < "3.0.0" or python_full_version >= "3.3.0" and python_version >= "3.7")
-=======
-setuptools-scm==6.3.2; python_full_version >= "3.6.8" and python_full_version < "4.0.0" and python_version >= "3.7"
-six==1.16.0; python_full_version >= "3.7.1" and python_version >= "3.7" and python_full_version < "4.0.0" and (python_version >= "3.6" and python_full_version < "3.0.0" or python_full_version >= "3.3.0" and python_version >= "3.6") and (python_version >= "2.7" and python_full_version < "3.0.0" or python_full_version >= "3.3.0") and (python_version >= "3.6" and python_full_version < "3.0.0" or python_full_version >= "3.5.0" and python_version >= "3.6")
->>>>>>> caa2c88c
 smmap==5.0.0; python_version >= "3.7"
 sniffio==1.2.0; python_full_version >= "3.6.2" and python_version >= "3.6"
 snowballstemmer==2.2.0; python_full_version >= "3.6.8" and python_full_version < "4.0.0" and python_version >= "3.6"
@@ -231,11 +209,7 @@
 tornado==6.1; python_full_version >= "3.6.1" and python_version >= "3.7"
 tqdm==4.62.3; python_version >= "3.6" and python_full_version < "3.0.0" or python_full_version >= "3.4.0" and python_version >= "3.6"
 tradingview-ta==3.2.10; python_version >= "3.6"
-<<<<<<< HEAD
-traitlets==5.1.1; python_full_version >= "3.6.1" and python_version >= "3.7"
-=======
 traitlets==5.1.1; python_full_version >= "3.6.1" and python_version >= "3.7" and (python_version >= "3.7" and python_full_version < "3.0.0" or python_full_version >= "3.5.0" and python_version >= "3.7") and (python_version >= "3.6" and python_full_version < "3.0.0" or python_full_version >= "3.5.0" and python_version >= "3.6")
->>>>>>> caa2c88c
 typing-extensions==4.0.1; python_version < "3.10" and python_version >= "3.7"
 tzdata==2021.5; platform_system == "Windows" and python_version >= "3.6" and (python_version >= "3.6" and python_full_version < "3.0.0" or python_full_version >= "3.6.0" and python_version >= "3.6")
 tzlocal==4.1; python_version >= "3.6"
