--- conflicted
+++ resolved
@@ -66,16 +66,13 @@
           source $VENV
           pip uninstall Brotli -y
           pytest tests/website --autodoc
-<<<<<<< HEAD
-          python website/generate_platform_v4_markdown.py && website/generate_widgets_library.py && website/generate_sdk_v3_markdown.py && python website/generate_terminal_v3_markdown.py
-=======
           python website/generate_sdk_v3_markdown.py
           python website/generate_terminal_v3_markdown.py
           pip install -U poetry
           python openbb_platform/dev_install.py -e all
           pip uninstall nbmake -y
           python website/generate_platform_v4_markdown.py
->>>>>>> dce447b4
+          python website/generate_widgets_library.py
 
       - name: Setup Node
         uses: actions/setup-node@v3
