--- conflicted
+++ resolved
@@ -6,10 +6,8 @@
   OPENBB_USE_PROMPT_TOOLKIT: false
   PIP_DEFAULT_TIMEOUT: 100
 on: [pull_request, push]
-<<<<<<< HEAD
 paths-ignore:
   - "website/**"
-=======
 
 jobs:
   linting:
@@ -25,7 +23,6 @@
         with:
           python-version: "3.9"
           architecture: x64
->>>>>>> bb6c2455
 
 jobs:
   test:
