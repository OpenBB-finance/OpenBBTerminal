--- conflicted
+++ resolved
@@ -29,37 +29,4 @@
 def test_call_func(func, kwargs, recorder):
     result = getattr(dappradar_model, func)(**kwargs)
 
-<<<<<<< HEAD
-    recorder.capture(result)
-
-
-@pytest.mark.vcr(record_mode="none")
-@pytest.mark.record_stdout
-def test__make_request_status_400(mocker):
-    # MOCK GET
-    attrs = {
-        "status_code": 400,
-        "text": "MOCK_TEXT",
-    }
-    mock_response = mocker.Mock(**attrs)
-    mocker.patch(target="requests.get", new=mocker.Mock(return_value=mock_response))
-
-    dappradar_model._make_request(url="MOCK_URL")
-
-
-@pytest.mark.vcr(record_mode="none")
-@pytest.mark.record_stdout
-def test__make_request_value_error(mocker):
-    # MOCK GET
-    attrs = {
-        "status_code": 200,
-        "text": "MOCK_TEXT",
-        "json.side_effect": UnicodeDecodeError,
-    }
-    mock_response = mocker.Mock(**attrs)
-    mocker.patch(target="requests.get", new=mocker.Mock(return_value=mock_response))
-
-    dappradar_model._make_request(url="MOCK_URL")
-=======
-    recorder.capture(result)
->>>>>>> 6426b767
+    recorder.capture(result)