--- conflicted
+++ resolved
@@ -14,8 +14,9 @@
     @pytest.mark.record_stdout
     @pytest.mark.vcr()
     def test_coin_holdings_overview(self):
-<<<<<<< HEAD
-        ov_pycoingecko_view.display_holdings_overview(coin="bitcoin", export="")
+        ov_pycoingecko_view.display_holdings_overview(
+            coin="bitcoin", show_bar=False, export="", top=20
+        )
 
     @pytest.mark.record_stdout
     @pytest.mark.vcr()
@@ -26,54 +27,21 @@
 
     @pytest.mark.record_stdout
     @pytest.mark.vcr()
-=======
-        ov_pycoingecko_view.display_holdings_overview(
-            coin="bitcoin", show_bar=False, export="", top=20
-        )
-
-    @check_print(assert_in="Decentralized Finance")
-    @pytest.mark.skip
-    @vcr.use_cassette(
-        "tests/gamestonk_terminal/cryptocurrency/overview/cassettes/test_pycoingecko_view/categories.yaml",
-        record_mode="new_episodes",
-    )
->>>>>>> 4501dfd4
     def test_coin_categories(self):
         ov_pycoingecko_view.display_categories(
             top=15, export="", pie=False, sortby="market_cap"
         )
 
-<<<<<<< HEAD
+    @pytest.mark.skip
     @pytest.mark.record_stdout
     @pytest.mark.vcr()
-=======
-    @pytest.mark.skip
-    @check_print(assert_in="════")
-    @vcr.use_cassette(
-        "tests/gamestonk_terminal/cryptocurrency/overview/cassettes/test_pycoingecko_view/stablecoins.yaml",
-        record_mode="new_episodes",
-    )
->>>>>>> 4501dfd4
     def test_coin_stablecoins(self):
         ov_pycoingecko_view.display_stablecoins(
             top=15, export="", sortby="market_cap", pie=False, descend=False
         )
 
-<<<<<<< HEAD
     @pytest.mark.record_stdout
     @pytest.mark.vcr()
-    def test_coin_nft_market_status(self):
-        ov_pycoingecko_view.display_nft_market_status(export="")
-
-    @pytest.mark.record_stdout
-    @pytest.mark.vcr()
-=======
-    @check_print(assert_in="═══════════")
-    @vcr.use_cassette(
-        "tests/gamestonk_terminal/cryptocurrency/overview/cassettes/test_pycoingecko_view/exchanges.yaml",
-        record_mode="new_episodes",
-    )
->>>>>>> 4501dfd4
     def test_coin_exchanges(self):
         ov_pycoingecko_view.display_exchanges(
             top=15, sortby="Rank", descend=True, links=False, export=""
