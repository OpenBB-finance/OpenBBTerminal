    hr                 check blockchain hashrate over time (BTC or ETH)                [Glassnode]
    btccp              displays BTC circulating supply                                 [Blockchain]
    btcct              displays BTC confirmed transactions                             [Blockchain]
    btcblockdata       displays BTC single block data                                  [Blockchain]
    gwei               check current eth gas fees                                      [ETHGasStations]
    whales             check crypto wales transactions                                 [WhaleAlert]
    lt                 last trades by dex or month                                     [BitQuery]
    dvcp               daily volume for crypto pair                                    [BitQuery]
    tv                 token volume on DEXes                                           [BitQuery]
    ueat               unique ethereum addresses which made a transaction              [BitQuery]
    ttcp               top traded crypto pairs on given decentralized exchange         [BitQuery]
    baas               bid, ask prices, average spread for given crypto pair           [BitQuery]
<<<<<<< HEAD
    dt                 daily transactions of eth tokens                                [Shroom]
    ds                 stats of eth platform (daily users; fees)                       [Shroom]
    tvl                total value locked of ERC20 tokens                              [Shroom]
    dquery             check for any dune analytics query                              [Dune]
=======
    query              flipsidecrypto query                                            [Shroom]
>>>>>>> c5bf54c7

Ethereum address: 
Address type: 

Ethereum:
    address            load ethereum address of token, account or transaction          [Ethplorer]
    top                top ERC20 tokens                                                [Ethplorer]
[unvl]    balance            check ethereum balance[/unvl]                                          [Ethplorer]
[unvl]    hist               ethereum balance history (transactions)[/unvl]                         [Ethplorer]
[unvl]    info               ERC20 token info[/unvl]                                                [Ethplorer]
[unvl]    holders            top ERC20 token holders[/unvl]                                         [Ethplorer]
[unvl]    th                 ERC20 token history[/unvl]                                             [Ethplorer]
[unvl]    prices             ERC20 token historical prices[/unvl]                                   [Ethplorer]
[unvl]    tx                 ethereum blockchain transaction info[/unvl]                            [Ethplorer]
<|MERGE_RESOLUTION|>--- conflicted
+++ resolved
@@ -10,14 +10,8 @@
     ueat               unique ethereum addresses which made a transaction              [BitQuery]
     ttcp               top traded crypto pairs on given decentralized exchange         [BitQuery]
     baas               bid, ask prices, average spread for given crypto pair           [BitQuery]
-<<<<<<< HEAD
-    dt                 daily transactions of eth tokens                                [Shroom]
-    ds                 stats of eth platform (daily users; fees)                       [Shroom]
-    tvl                total value locked of ERC20 tokens                              [Shroom]
     dquery             check for any dune analytics query                              [Dune]
-=======
     query              flipsidecrypto query                                            [Shroom]
->>>>>>> c5bf54c7
 
 Ethereum address: 
 Address type: 
