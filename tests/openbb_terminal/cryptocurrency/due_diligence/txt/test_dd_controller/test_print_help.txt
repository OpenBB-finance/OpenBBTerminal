    load               load a specific cryptocurrency for analysis                                         [YahooFinance, CoinGecko, CCXT]

Coin: None
Source: cg

Overview:
<<<<<<< HEAD
    info               information about loaded coin                                                       [CoinGecko]
    basic              basic information about loaded coin                                                 [CoinPaprika]
=======
    info               basic information about loaded coin                                                 [CoinGecko]
>>>>>>> 0a1e2420
    ath                all time high related stats for loaded coin                                         [CoinGecko]
    atl                all time low related stats for loaded coin                                          [CoinGecko]
    web                found websites for loaded coin e.g forum, homepage                                  [CoinGecko]
    bc                 links to blockchain explorers for loaded coin                                       [CoinGecko]
    pi                 project information e.g. technology details, public repos, audits, vulns            [Messari]
    gov                governance details                                                                  [Messari]
    basic              basic information about loaded coin                                                 [CoinPaprika]
    stats              coin stats                                                                          [Coinbase]
<<<<<<< HEAD
    bc                 links to blockchain explorers for loaded coin                                       [CoinGecko]
    desc               description on project - why, how, what                                             [TokenTerminal]
=======
>>>>>>> 0a1e2420
Market:
    market             market stats about loaded coin                                                      [CoinGecko]
    mkt                all markets for loaded coin                                                         [CoinPaprika]
    ex                 all exchanges where loaded coin is listed                                           [CoinPaprika]
    balance            coin balance                                                                        [Binance]
    oi                 open interest per exchange                                                          [Coinglass]
    fundrate           funding rate per exchange                                                           [Coinglass]
    liquidations       daily liquidation stats for loaded coin                                             [Coinglass]
    eb                 total balance held on exchanges (in percentage and units)                           [Coinglass]
    trades             last trades                                                                         [CCXT]
    ob                 order book                                                                          [CCXT]
Metrics:
    active             active addresses                                                                    [Glassnode]
    nonzero            addresses with non-zero balances                                                    [Glassnode]
    change             30d change of supply held on exchange wallets                                       [Glassnode]
    ps                 price and supply related metrics for loaded coin                                    [CoinPaprika]
    mcapdom            market cap dominance                                                                [Messari]
    mt                 messari timeseries e.g. twitter followers, circ supply, etc                         [Messari]
    funot              fundamental metric over time                                                        [TokenTerminal]
Contributors and Investors:
    team               contributors (individuals and organizations)                                        [Messari]
    inv                investors (individuals and organizations)                                           [Messari]
Tokenomics:
    tk                 tokenomics e.g. circulating/max/total supply, emission type, etc                    [Messari]
    fr                 fundraising details e.g. treasury accounts, sales rounds, allocation                [Messari]
Roadmap and News:
    rm                 roadmap                                                                             [Messari]
    events             events related to loaded coin                                                       [CoinPaprika]
    news               loaded coin's most recent news                                                      [CryptoPanic]
Activity and Community:
    links              links e.g. whitepaper, github, twitter, youtube, reddit, telegram                   [Messari]
    twitter            tweets for loaded coin                                                              [CoinPaprika]
    social             social portals urls for loaded coin, e.g reddit, twitter                            [CoinGecko]
    score              different kind of scores for loaded coin, e.g developer score, sentiment score      [CoinGecko]
    dev                github, bitbucket coin development statistics                                       [CoinGecko]
    gh                 github activity over time                                                           [Santiment]
<|MERGE_RESOLUTION|>--- conflicted
+++ resolved
@@ -4,12 +4,7 @@
 Source: cg
 
 Overview:
-<<<<<<< HEAD
-    info               information about loaded coin                                                       [CoinGecko]
-    basic              basic information about loaded coin                                                 [CoinPaprika]
-=======
     info               basic information about loaded coin                                                 [CoinGecko]
->>>>>>> 0a1e2420
     ath                all time high related stats for loaded coin                                         [CoinGecko]
     atl                all time low related stats for loaded coin                                          [CoinGecko]
     web                found websites for loaded coin e.g forum, homepage                                  [CoinGecko]
@@ -18,11 +13,6 @@
     gov                governance details                                                                  [Messari]
     basic              basic information about loaded coin                                                 [CoinPaprika]
     stats              coin stats                                                                          [Coinbase]
-<<<<<<< HEAD
-    bc                 links to blockchain explorers for loaded coin                                       [CoinGecko]
-    desc               description on project - why, how, what                                             [TokenTerminal]
-=======
->>>>>>> 0a1e2420
 Market:
     market             market stats about loaded coin                                                      [CoinGecko]
     mkt                all markets for loaded coin                                                         [CoinPaprika]
@@ -58,4 +48,4 @@
     social             social portals urls for loaded coin, e.g reddit, twitter                            [CoinGecko]
     score              different kind of scores for loaded coin, e.g developer score, sentiment score      [CoinGecko]
     dev                github, bitbucket coin development statistics                                       [CoinGecko]
-    gh                 github activity over time                                                           [Santiment]
+    gh                 github activity over time                                                           [Santiment]