
    load        load a specific cryptocurrency for analysis

Coin: None
Source: ?

CoinGecko
   info            basic information about loaded coin
   market          market stats about loaded coin
   ath             all time high related stats for loaded coin
   atl             all time low related stats for loaded coin
   web             found websites for loaded coin e.g forum, homepage
   social          social portals urls for loaded coin, e.g reddit, twitter
   score           different kind of scores for loaded coin, e.g developer score, sentiment score
   dev             github, bitbucket coin development statistics
   bc              links to blockchain explorers for loaded coin
Glassnode
   active          active addresses
   nonzero         addresses with non-zero balances
   change          30d change of supply held on exchange wallets
   eb              total balance held on exchanges (in percentage and units)
Coinglass
   oi              open interest per exchange
CoinPaprika
   basic           basic information about loaded coin
   ps              price and supply related metrics for loaded coin
   mkt             all markets for loaded coin
   ex              all exchanges where loaded coin is listed
   twitter         tweets for loaded coin
   events          events related to loaded coin
Binance
   binbook         show order book
   balance         show coin balance
Coinbase
   cbbook          show order book
   trades          show last trades
   stats           show coin stats
Messari
   mcapdom         show market cap dominance
<<<<<<< HEAD
   mt              show messari timeseries
   rm              show roadmap
   tk              show tokenomics e.g. circulating/max/total supply, emission type, etc
   pi              show project information e.g. technology details, public repos, audits, vulns
   team            show contributors (individuals and organizations)
   inv             show investors (individuals and organizations)
   gov             show governance details
   fr              show fundraising details e.g. treasury accounts, sales rounds, allocation
   links           show links e.g. whitepaper, github, twitter, youtube, reddit, telegram
=======
>>>>>>> 64912eb1
<|MERGE_RESOLUTION|>--- conflicted
+++ resolved
@@ -29,23 +29,20 @@
    twitter         tweets for loaded coin
    events          events related to loaded coin
 Binance
-   binbook         show order book
-   balance         show coin balance
+   binbook         order book
+   balance         coin balance
 Coinbase
-   cbbook          show order book
-   trades          show last trades
-   stats           show coin stats
+   cbbook          order book
+   trades          last trades
+   stats           coin stats
 Messari
-   mcapdom         show market cap dominance
-<<<<<<< HEAD
-   mt              show messari timeseries
-   rm              show roadmap
-   tk              show tokenomics e.g. circulating/max/total supply, emission type, etc
-   pi              show project information e.g. technology details, public repos, audits, vulns
-   team            show contributors (individuals and organizations)
-   inv             show investors (individuals and organizations)
-   gov             show governance details
-   fr              show fundraising details e.g. treasury accounts, sales rounds, allocation
-   links           show links e.g. whitepaper, github, twitter, youtube, reddit, telegram
-=======
->>>>>>> 64912eb1
+   mcapdom         market cap dominance
+   mt              messari timeseries e.g. twitter followers, circ supply, etc
+   rm              roadmap
+   tk              tokenomics e.g. circulating/max/total supply, emission type, etc
+   pi              project information e.g. technology details, public repos, audits, vulns
+   team            contributors (individuals and organizations)
+   inv             investors (individuals and organizations)
+   gov             governance details
+   fr              fundraising details e.g. treasury accounts, sales rounds, allocation
+   links           links e.g. whitepaper, github, twitter, youtube, reddit, telegram