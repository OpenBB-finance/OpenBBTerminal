# IMPORTATION STANDARD
import os
import datetime

# IMPORTATION THIRDPARTY
import pytest
import pandas as pd
from pandas import Timestamp

# IMPORTATION INTERNAL
from openbb_terminal.economy import economy_controller


# pylint: disable=E1101
# pylint: disable=W0603
# pylint: disable=E1111
# pylint: disable=C0302

# These are for the MACRO tests
MOCK_DF = pd.DataFrame.from_dict(
    {
        ("United Kingdom", "CPI"): {
            Timestamp("2022-08-01 00:00:00"): 123.1,
            Timestamp("2022-09-01 00:00:00"): 123.8,
        },
        ("United States", "CPI"): {
            Timestamp("2022-08-01 00:00:00"): 295.6,
            Timestamp("2022-09-01 00:00:00"): 296.8,
        },
    }
)
MOCK_UNITS = {"United States": {"CPI": "Index"}, "United Kingdom": {"CPI": "Index"}}

MOCK_FRED_NOTES = pd.DataFrame.from_dict(
    {
        "id": {0: "UNRATE"},
        "realtime_start": {0: "2022-11-04"},
        "realtime_end": {0: "2022-11-04"},
        "title": {0: "Unemployment Rate"},
        "observation_start": {0: "1948-01-01"},
        "observation_end": {0: "2022-10-01"},
        "frequency": {0: "Monthly"},
        "frequency_short": {0: "M"},
        "units": {0: "Percent"},
        "units_short": {0: "%"},
        "seasonal_adjustment": {0: "Seasonally Adjusted"},
        "seasonal_adjustment_short": {0: "SA"},
        "last_updated": {0: "2022-11-04 07:44:03-05"},
        "popularity": {0: 94},
        "group_popularity": {0: 94},
        "notes": {0: "The unemployment rate represents the number of unemployed"},
    }
)

MOCK_CHECK_IDS2 = {
    "realtime_start": "2022-11-04",
    "realtime_end": "2022-11-04",
    "seriess": [
        {
            "id": "DGS5",
            "realtime_start": "2022-11-04",
            "realtime_end": "2022-11-04",
            "title": "Market Yield on U.S. Treasury Securities at 5-Year Cons",
            "observation_start": "1962-01-02",
            "observation_end": "2022-11-03",
            "frequency": "Daily",
            "frequency_short": "D",
            "units": "Percent",
            "units_short": "%",
            "seasonal_adjustment": "Not Seasonally Adjusted",
            "seasonal_adjustment_short": "NSA",
            "last_updated": "2022-11-04 15:18:14-05",
            "popularity": 79,
            "notes": "For further information regarding treasury con",
        }
    ],
}

MOCK_CHECK_IDS1 = {
    "realtime_start": "2022-11-04",
    "realtime_end": "2022-11-04",
    "seriess": [
        {
            "id": "DGS2",
            "realtime_start": "2022-11-04",
            "realtime_end": "2022-11-04",
            "title": "Market Yield on U.S. Treasury Securities at 2-Year Constant Masis",
            "observation_start": "1976-06-01",
            "observation_end": "2022-11-03",
            "frequency": "Daily",
            "frequency_short": "D",
            "units": "Percent",
            "units_short": "%",
            "seasonal_adjustment": "Not Seasonally Adjusted",
            "seasonal_adjustment_short": "NSA",
            "last_updated": "2022-11-04 15:18:11-05",
            "popularity": 82,
            "notes": "For further information regarding treasury constant maturity data, please refer to ",
        }
    ],
}

MOCK_FRED_AGG = pd.DataFrame.from_dict(
    {
        "dgs2": {
            Timestamp("2022-11-02 00:00:00"): 4.61,
            Timestamp("2022-11-03 00:00:00"): 4.71,
        },
        "dgs5": {
            Timestamp("2022-11-02 00:00:00"): 4.3,
            Timestamp("2022-11-03 00:00:00"): 4.36,
        },
    }
)

MOCK_DETAIL = {
    "dgs2": {
        "title": "Market Yield on U.S. Treasury Securities at 2-Year Constant M",
        "units": "%",
    },
    "dgs5": {
        "title": "Market Yield on U.S. Treasury Securities at 5-Year Constant ",
        "units": "%",
    },
}


@pytest.mark.vcr(record_mode="none")
@pytest.mark.parametrize(
    "queue, expected",
    [
        (["load", "help"], ["help"]),
        (["quit", "help"], ["help"]),
    ],
)
def test_menu_with_queue(expected, mocker, queue):
    path_controller = "openbb_terminal.economy.economy_controller"

    # MOCK SWITCH
    mocker.patch(
        target=f"{path_controller}.EconomyController.switch",
        return_value=["quit"],
    )
    result_menu = economy_controller.EconomyController(queue=queue).menu()

    assert result_menu == expected


@pytest.mark.vcr(record_mode="none")
def test_menu_without_queue_completion(mocker):
    path_controller = "openbb_terminal.economy.economy_controller"

    # ENABLE AUTO-COMPLETION : HELPER_FUNCS.MENU
    mocker.patch(
        target="openbb_terminal.feature_flags.USE_PROMPT_TOOLKIT",
        new=True,
    )
    mocker.patch(
        target="openbb_terminal.parent_classes.session",
    )
    mocker.patch(
        target="openbb_terminal.parent_classes.session.prompt",
        return_value="quit",
    )

    # DISABLE AUTO-COMPLETION : CONTROLLER.COMPLETER
    mocker.patch.object(
        target=economy_controller.obbff,
        attribute="USE_PROMPT_TOOLKIT",
        new=True,
    )
    mocker.patch(
        target=f"{path_controller}.session",
    )
    mocker.patch(
        target=f"{path_controller}.session.prompt",
        return_value="quit",
    )

    result_menu = economy_controller.EconomyController(queue=None).menu()

    assert result_menu == ["help"]


@pytest.mark.vcr(record_mode="none")
@pytest.mark.parametrize(
    "mock_input",
    ["help", "homee help", "home help", "mock"],
)
def test_menu_without_queue_sys_exit(mock_input, mocker):
    path_controller = "openbb_terminal.economy.economy_controller"

    # DISABLE AUTO-COMPLETION
    mocker.patch.object(
        target=economy_controller.obbff,
        attribute="USE_PROMPT_TOOLKIT",
        new=False,
    )
    mocker.patch(
        target=f"{path_controller}.session",
        return_value=None,
    )

    # MOCK USER INPUT
    mocker.patch("builtins.input", return_value=mock_input)

    # MOCK SWITCH
    class SystemExitSideEffect:
        def __init__(self):
            self.first_call = True

        def __call__(self, *args, **kwargs):
            if self.first_call:
                self.first_call = False
                raise SystemExit()
            return ["quit"]

    mock_switch = mocker.Mock(side_effect=SystemExitSideEffect())
    mocker.patch(
        target=f"{path_controller}.EconomyController.switch",
        new=mock_switch,
    )

    result_menu = economy_controller.EconomyController(queue=None).menu()

    assert result_menu == ["help"]


@pytest.mark.vcr(record_mode="none")
@pytest.mark.record_stdout
def test_print_help():
    controller = economy_controller.EconomyController(queue=None)
    controller.print_help()


@pytest.mark.vcr(record_mode="none")
@pytest.mark.parametrize(
    "an_input, expected_queue",
    [
        ("", []),
        ("/help", ["home", "help"]),
        ("help/help", ["help", "help"]),
        ("q", ["quit"]),
        ("h", []),
        (
            "r",
            [
                "quit",
                "reset",
                "economy",
            ],
        ),
    ],
)
def test_switch(an_input, expected_queue):
    controller = economy_controller.EconomyController(queue=None)
    queue = controller.switch(an_input=an_input)

    assert queue == expected_queue


@pytest.mark.vcr(record_mode="none")
def test_call_cls(mocker):
    mocker.patch("os.system")

    controller = economy_controller.EconomyController(queue=None)
    controller.call_cls([])

    assert controller.queue == []
    os.system.assert_called_once_with("cls||clear")


@pytest.mark.vcr(record_mode="none")
@pytest.mark.parametrize(
    "func, queue, expected_queue",
    [
        (
            "call_exit",
            [],
            ["quit", "quit"],
        ),
        ("call_exit", ["help"], ["quit", "quit", "help"]),
        ("call_home", [], ["quit"]),
        ("call_help", [], []),
        ("call_quit", [], ["quit"]),
        ("call_quit", ["help"], ["quit", "help"]),
        (
            "call_reset",
            [],
            [
                "quit",
                "reset",
                "economy",
            ],
        ),
        (
            "call_reset",
            ["help"],
            [
                "quit",
                "reset",
                "economy",
                "help",
            ],
        ),
    ],
)
def test_call_func_expect_queue(expected_queue, func, queue):
    controller = economy_controller.EconomyController(queue=queue)
    result = getattr(controller, func)([])

    assert result is None
    assert controller.queue == expected_queue


@pytest.mark.vcr(record_mode="none")
@pytest.mark.parametrize(
    "tested_func, other_args, mocked_func, called_args, called_kwargs",
    [
        (
            "call_overview",
            [
                "--export=csv",
            ],
            "wsj_view.display_overview",
            [],
            dict(export="csv", sheet_name=None),
        ),
        (
            "call_futures",
            [
                "--export=csv",
            ],
            "wsj_view.display_futures",
            [],
            dict(export="csv", sheet_name=None),
        ),
        (
            "call_overview",
            [
                "--type=indices",
                "--export=csv",
            ],
            "wsj_view.display_indices",
            [],
            dict(export="csv", sheet_name=None),
        ),
        (
            "call_overview",
            [
                "--type=usbonds",
                "--export=csv",
            ],
            "wsj_view.display_usbonds",
            [],
            dict(export="csv", sheet_name=None),
        ),
        (
            "call_overview",
            [
                "--type=glbonds",
                "--export=csv",
            ],
            "wsj_view.display_glbonds",
            [],
            dict(export="csv", sheet_name=None),
        ),
        (
            "call_futures",
            [
                "--export=csv",
            ],
            "wsj_view.display_futures",
            [],
            dict(export="csv", sheet_name=None),
        ),
        (
            "call_overview",
            [
                "--type=currencies",
                "--export=csv",
            ],
            "wsj_view.display_currencies",
            [],
            dict(export="csv", sheet_name=None),
        ),
        (
            "call_futures",
            [
                "--commodity=energy",
                "--source=Finviz",
                "--sortby=ticker",
                "-r",
                "--export=csv",
            ],
            "finviz_view.display_future",
            [],
            dict(
                future_type="Energy",
                sortby="ticker",
                ascend=True,
                export="csv",
                sheet_name=None,
            ),
        ),
        (
            "call_futures",
            [
                "--commodity=metals",
                "--source=Finviz",
                "--sortby=ticker",
                "--reverse",
                "--export=csv",
            ],
            "finviz_view.display_future",
            [],
            dict(
                future_type="Metals",
                sortby="ticker",
                ascend=True,
                export="csv",
                sheet_name=None,
            ),
        ),
        (
            "call_futures",
            [
                "--commodity=meats",
                "--source=Finviz",
                "--sortby=ticker",
                "-r",
                "--export=csv",
            ],
            "finviz_view.display_future",
            [],
            dict(
                future_type="Meats",
                sortby="ticker",
                ascend=True,
                export="csv",
                sheet_name=None,
            ),
        ),
        (
            "call_futures",
            [
                "--commodity=grains",
                "--sortby=ticker",
                "--source=Finviz",
                "--reverse",
                "--export=csv",
            ],
            "finviz_view.display_future",
            [],
            dict(
                future_type="Grains",
                sortby="ticker",
                ascend=True,
                export="csv",
                sheet_name=None,
            ),
        ),
        (
            "call_futures",
            [
                "--commodity=softs",
                "--sortby=ticker",
                "--source=Finviz",
                "-r",
                "--export=csv",
            ],
            "finviz_view.display_future",
            [],
            dict(
                future_type="Softs",
                sortby="ticker",
                ascend=True,
                export="csv",
                sheet_name=None,
            ),
        ),
        (
            "call_valuation",
            [
                "sector",
                "--sortby=MarketCap",
                "--reverse",
                "--export=csv",
            ],
            "finviz_view.display_valuation",
            [],
            dict(
                group="sector",
                sortby="MarketCap",
                ascend=True,
                export="csv",
                sheet_name=None,
            ),
        ),
        (
            "call_valuation",
            [
                "basic_materials",
                "--sortby=P/E",
                "-r",
                "--export=csv",
            ],
            "finviz_view.display_valuation",
            [],
            dict(
                group="basic_materials",
                sortby="P/E",
                ascend=True,
                export="csv",
                sheet_name=None,
            ),
        ),
        (
            "call_performance",
            [
                "--g=sector",
                "--sortby=Name",
                "--reverse",
                "--export=csv",
            ],
            "finviz_view.display_performance",
            [],
            dict(
                group="sector",
                sortby="Name",
                ascend=True,
                export="csv",
                sheet_name=None,
            ),
        ),
        (
            "call_spectrum",
            [
                "--g=sector",
                "--export=png",
            ],
            "finviz_view.display_spectrum",
            [],
            dict(
                group="sector",
            ),
        ),
        (
            "call_map",
            [
                "--period=1w",
                "--type=world",
            ],
            "finviz_view.display_performance_map",
            [],
            dict(
                period="1w",
                map_filter="world",
            ),
        ),
        # TODO: Add `Investing` to sources again when `investpy` is fixed
        # (
        #     "call_ycrv",
        #     ["--country=portugal", "--export=csv", "--source=Investing"],
        #     "investingcom_view.display_yieldcurve",
        #     [],
        #     dict(country="portugal", export="csv", sheet_name=None raw=False),
        # ),
        (
            "call_events",
            [
                "--export=csv",
                "--countries=united_states",
                "--start=2022-10-20",
                "--end=2022-10-21",
                "--limit=10",
            ],
            "nasdaq_view.display_economic_calendar",
            [],
            dict(
                countries=["united_states"],
                start_date="2022-10-20",
                end_date="2022-10-21",
                export="csv",
                sheet_name=None,
                limit=10,
            ),
        ),
        (
            "call_events",
            [
                "--export=csv",
                "--countries=united_states,canada",
                "--date=2023-10-20",
                "--limit=10",
            ],
            "nasdaq_view.display_economic_calendar",
            [],
            dict(
                countries=["united_states", "canada"],
                start_date="2023-10-20",
                end_date="2023-10-20",
                limit=10,
                export="csv",
<<<<<<< HEAD
=======
                sheet_name=None,
>>>>>>> a6042b85
            ),
        ),
        (
            "call_edebt",
            [
                "--export=csv",
                "--limit=20",
            ],
            "commodity_view.display_debt",
            [],
            dict(
                export="csv",
                sheet_name=None,
                limit=20,
            ),
        ),
    ],
)
def test_call_func(
    tested_func, mocked_func, other_args, called_args, called_kwargs, mocker
):
    path_controller = "openbb_terminal.economy.economy_controller"

    # MOCK REMOVE
    mocker.patch(target=f"{path_controller}.os.remove")

    if mocked_func:
        mock = mocker.Mock()
        mocker.patch(
            target=f"{path_controller}.{mocked_func}",
            new=mock,
        )

        controller = economy_controller.EconomyController(queue=None)
        getattr(controller, tested_func)(other_args)

        if called_args or called_kwargs:
            mock.assert_called_once_with(*called_args, **called_kwargs)
        else:
            mock.assert_called_once()
    else:
        controller = economy_controller.EconomyController(queue=None)
        getattr(controller, tested_func)(other_args)


@pytest.mark.vcr(record_mode="none")
def test_call_bigmac_codes(mocker):
    path_controller = "openbb_terminal.economy.economy_controller"

    # MOCK CHECK_COUNTRY_CODE_TYPE
    mocker.patch(
        target=f"{path_controller}.nasdaq_model.check_country_code_type",
        return_value=["MOCK_COUNTRY_CODE"],
    )

    # MOCK READ_CSV
    mocker.patch(target=f"{path_controller}.pd.read_csv")

    # MOCK PRINT
    mock_print = mocker.Mock()
    mocker.patch(
        target=f"{path_controller}.console.print",
        new=mock_print,
    )

    controller = economy_controller.EconomyController(queue=None)
    other_args = [
        "--codes",
    ]
    controller.call_bigmac(other_args=other_args)

    mock_print.assert_called_once()


@pytest.mark.vcr(record_mode="none")
def test_call_bigmac_countries(mocker):
    path_controller = "openbb_terminal.economy.economy_controller"

    # MOCK READ_CSV
    mocker.patch(
        target=f"{path_controller}.nasdaq_model.check_country_code_type",
        return_value=["VNM"],
    )

    # MOCK DISPLAY_BIG_MAC_INDEX
    mock_print = mocker.Mock()
    mocker.patch(
        target=f"{path_controller}.nasdaq_view.display_big_mac_index",
        new=mock_print,
    )

    controller = economy_controller.EconomyController(queue=None)
    other_args = [
        "--countries=VNM",
        "--raw",
        "--export=csv",
    ]
    controller.call_bigmac(other_args=other_args)

    mock_print.assert_called_with(
        country_codes=["VNM"], raw=True, export="csv", sheet_name=None
    )


@pytest.mark.vcr(record_mode="none")
@pytest.mark.parametrize(
    "other_args, mocked_func, called_args, called_kwargs",
    [
        (
            [],
            "econdb_view.show_macro_data",
            [],
            dict(
                parameters=["CPI"],
                countries=["united_states"],
                transform="",
                start_date=None,
                end_date=None,
                symbol=False,
                raw=False,
                export="",
                sheet_name=None,
            ),
        ),
        (
            ["--countries=united_states,united_kingdom,CANADA"],
            "econdb_view.show_macro_data",
            [],
            dict(
                parameters=["CPI"],
                countries=["united_states", "united_kingdom", "canada"],
                transform="",
                start_date=None,
                end_date=None,
                symbol=False,
                raw=False,
                export="",
                sheet_name=None,
            ),
        ),
        (
            [
                "--countries=united_states,united_kingdom",
                "-s=2022-01-01",
                "-p=GDP,PPI",
                "-e=2022-10-10",
                "--export=csv",
                "--raw",
            ],
            "econdb_view.show_macro_data",
            [],
            dict(
                parameters=["GDP", "PPI"],
                countries=["united_states", "united_kingdom"],
                transform="",
                start_date="2022-01-01",
                end_date="2022-10-10",
                symbol=False,
                raw=True,
                export="csv",
                sheet_name=None,
            ),
        ),
    ],
)
def test_call_macro(mocked_func, other_args, called_args, called_kwargs, mocker):
    path_controller = "openbb_terminal.economy.economy_controller"

    # MOCK REMOVE
    mocker.patch(target=f"{path_controller}.os.remove")
    # MOCK the econdb.get_aggregated_macro_data
    mocker.patch(
        target=f"{path_controller}.econdb_model.get_aggregated_macro_data",
        return_value=(MOCK_DF, MOCK_UNITS, "MOCK_NOTHINGS"),
    )
    mocker.patch(
        target="openbb_terminal.feature_flags.ENABLE_EXIT_AUTO_HELP",
        new=False,
    )

    mock = mocker.Mock()
    mocker.patch(
        target=f"{path_controller}.{mocked_func}",
        new=mock,
    )

    controller = economy_controller.EconomyController(queue=None)
    controller.choices = {}
    controller.call_macro(other_args)
    assert "macro" in controller.DATASETS
    assert not controller.DATASETS["macro"].empty
    if called_args or called_kwargs:
        mock.assert_called_once_with(*called_args, **called_kwargs)
    else:
        mock.assert_called_once()


@pytest.mark.vcr(record_mode="none")
def test_call_fred_query(mocker):
    path_controller = "openbb_terminal.economy.economy_controller"

    # MOCK REMOVE
    mocker.patch(target=f"{path_controller}.os.remove")

    mocker.patch(
        target=f"{path_controller}.fred_model.get_series_notes",
        return_value=MOCK_FRED_NOTES,
    )

    mock = mocker.Mock()
    mocker.patch(
        target=f"{path_controller}.fred_view.notes",
        new=mock,
    )

    controller = economy_controller.EconomyController(queue=None)
    controller.choices = {}
    controller.call_fred(["--query", "MOCK_QUERY", "--limit", "1"])
    mock.assert_called_once_with(**dict(search_query="MOCK_QUERY", limit=1))


@pytest.mark.vcr(record_mode="none")
@pytest.mark.parametrize(
    "other_args, mocked_func, called_args, called_kwargs",
    [
        (
            ["--parameter=dgs2,dgs5"],
            "fred_view.display_fred_series",
            [],
            dict(
                series_ids=["DGS2", "DGS5"],
                start_date=None,
                end_date=None,
                limit=100,
                raw=False,
                export="",
                sheet_name=None,
                get_data=True,
            ),
        ),
        (
            ["--parameter=DgS2,dgs5", "--export=csv", "--raw"],
            "fred_view.display_fred_series",
            [],
            dict(
                series_ids=["DGS2", "DGS5"],
                start_date=None,
                end_date=None,
                limit=100,
                raw=True,
                export="csv",
                sheet_name=None,
                get_data=True,
            ),
        ),
        (
            ["--parameter=DgS2,dgs5", "--export=csv", "--start=2022-10-10"],
            "fred_view.display_fred_series",
            [],
            dict(
                series_ids=["DGS2", "DGS5"],
                start_date=datetime.datetime(2022, 10, 10, 0, 0),
                end_date=None,
                limit=100,
                raw=False,
                export="csv",
                sheet_name=None,
                get_data=True,
            ),
        ),
    ],
)
def test_call_fred_params(mocked_func, other_args, called_args, called_kwargs, mocker):
    path_controller = "openbb_terminal.economy.economy_controller"

    # MOCK REMOVE
    mocker.patch(target=f"{path_controller}.os.remove")

    # MOCK the fred functions used
    mocker.patch(
        target=f"{path_controller}.fred_model.check_series_id",
        side_effect=[MOCK_CHECK_IDS1, MOCK_CHECK_IDS2],
    )
    mocker.patch(
        target=f"{path_controller}.fred_model.get_aggregated_series_data",
        return_value=(MOCK_FRED_AGG, MOCK_DETAIL),
    )
    mocker.patch(
        target="openbb_terminal.feature_flags.ENABLE_EXIT_AUTO_HELP",
        new=False,
    )

    mock = mocker.Mock(return_value=(MOCK_FRED_AGG, MOCK_DETAIL))
    mocker.patch(
        target=f"{path_controller}.{mocked_func}",
        new=mock,
    )

    controller = economy_controller.EconomyController(queue=None)
    controller.choices = {}
    controller.call_fred(other_args)
    assert "fred" in controller.DATASETS
    assert not controller.DATASETS["fred"].empty
    if called_args or called_kwargs:
        mock.assert_called_once_with(*called_args, **called_kwargs)
    else:
        mock.assert_called_once()


@pytest.mark.vcr(record_mode="none")
@pytest.mark.record_stdout
def test_show_indices():
    controller = economy_controller.EconomyController(queue=None)
    controller.call_index(["--show"])


@pytest.mark.vcr(record_mode="none")
@pytest.mark.record_stdout
def test_show_treasury():
    controller = economy_controller.EconomyController(queue=None)
    controller.call_treasury(["--show"])


MOCK_INDEX = pd.DataFrame.from_dict(
    {
        Timestamp("2022-11-02 00:00:00"): 3759.68994140625,
        Timestamp("2022-11-03 00:00:00"): 3719.889892578125,
        Timestamp("2022-11-04 00:00:00"): 3770.550048828125,
    },
    orient="index",
)


@pytest.mark.vcr(record_mode="none")
def test_call_index(mocker):
    path_controller = "openbb_terminal.economy.economy_controller"

    # MOCK REMOVE
    mocker.patch(target=f"{path_controller}.os.remove")

    # MOCK the fred functions used
    mocker.patch(
        target=f"{path_controller}.yfinance_model.get_index",
        return_value=MOCK_INDEX,
    )

    mocker.patch(
        target="openbb_terminal.feature_flags.ENABLE_EXIT_AUTO_HELP",
        new=False,
    )

    mock = mocker.Mock()
    mocker.patch(
        target=f"{path_controller}.yfinance_view.show_indices",
        new=mock,
    )

    controller = economy_controller.EconomyController(queue=None)
    controller.choices = {}
    controller.call_index(["-i", "SP500,DOW_DJUS", "-s", "2022-10-01"])

    mock.assert_called_once_with(
        **dict(
            indices=["SP500", "DOW_DJUS"],
            start_date="2022-10-01",
            end_date=None,
            raw=False,
            export="",
            sheet_name=None,
            interval="1d",
            column="Adj Close",
            returns=False,
        )
    )


MOCK_TREASURY_DEFAULT = pd.DataFrame.from_dict(
    {
        "Nominal_3-month": {"2022-10-01": 3.87},
        "Nominal_10-year": {"2022-10-01": 3.87},
        "Long-term average_Longer than 10-year": {"2022-10-01": 1.9},
    },
    orient="index",
)


@pytest.mark.vcr(record_mode="none")
@pytest.mark.parametrize(
    "other_args, mocked_func, called_args, called_kwargs",
    [
        (
            ["-m=3m,10y", "-t=nominal,average", "-e=2022-11-04"],
            "econdb_view.show_treasuries",
            [],
            dict(
                maturities=["3m", "10y"],
                instruments=["nominal", "average"],
                frequency="monthly",
                start_date="1934-01-31",
                end_date="2022-11-04",
                raw=False,
                export="",
                sheet_name=None,
            ),
        )
    ],
)
def test_call_treasury(mocked_func, other_args, called_args, called_kwargs, mocker):
    path_controller = "openbb_terminal.economy.economy_controller"

    # MOCK REMOVE
    mocker.patch(target=f"{path_controller}.os.remove")
    # MOCK the econdb.get_aggregated_macro_data
    mocker.patch(
        target=f"{path_controller}.econdb_model.get_treasuries",
        return_value=MOCK_TREASURY_DEFAULT,
    )
    mocker.patch(
        target="openbb_terminal.feature_flags.ENABLE_EXIT_AUTO_HELP",
        new=False,
    )

    mock = mocker.Mock()
    mocker.patch(
        target=f"{path_controller}.{mocked_func}",
        new=mock,
    )

    controller = economy_controller.EconomyController(queue=None)
    controller.choices = {}
    controller.call_treasury(other_args)
    assert "treasury" in controller.DATASETS
    assert not controller.DATASETS["treasury"].empty
    if called_args or called_kwargs:
        mock.assert_called_once_with(*called_args, **called_kwargs)
    else:
        mock.assert_called_once()<|MERGE_RESOLUTION|>--- conflicted
+++ resolved
@@ -602,10 +602,7 @@
                 end_date="2023-10-20",
                 limit=10,
                 export="csv",
-<<<<<<< HEAD
-=======
-                sheet_name=None,
->>>>>>> a6042b85
+                sheet_name=None,
             ),
         ),
         (
