--- conflicted
+++ resolved
@@ -1,184 +1,3 @@
-<<<<<<< HEAD
-interactions:
-- request:
-    body: null
-    headers:
-      Accept:
-      - '*/*'
-      Accept-Encoding:
-      - gzip, deflate
-      Connection:
-      - keep-alive
-      User-Agent:
-      - Mozilla/5.0 (Macintosh; Intel Mac OS X 10_10_1) AppleWebKit/537.36 (KHTML,
-        like Gecko) Chrome/39.0.2171.95 Safari/537.36
-    method: GET
-    uri: https://query2.finance.yahoo.com/v8/finance/chart/%5EIXIC?period1=1591394400&period2=1594072800&interval=1wk&includePrePost=False&events=div%2Csplits
-  response:
-    body:
-      string: '{"chart":{"result":[{"meta":{"currency":"USD","symbol":"^IXIC","exchangeName":"NIM","instrumentType":"INDEX","firstTradeDate":34612200,"regularMarketTime":1647638159,"gmtoffset":-14400,"timezone":"EDT","exchangeTimezoneName":"America/New_York","regularMarketPrice":13893.837,"chartPreviousClose":9814.08,"priceHint":2,"currentTradingPeriod":{"pre":{"timezone":"EDT","end":1647869400,"start":1647849600,"gmtoffset":-14400},"regular":{"timezone":"EDT","end":1647892800,"start":1647869400,"gmtoffset":-14400},"post":{"timezone":"EDT","end":1647907200,"start":1647892800,"gmtoffset":-14400}},"dataGranularity":"1wk","range":"","validRanges":["1d","5d","1mo","3mo","6mo","1y","2y","5y","10y","ytd","max"]},"timestamp":[1590984000,1591588800,1592193600,1592798400,1593403200,1594008000],"indicators":{"quote":[{"volume":[6572850000,26190570000,23693060000,27718740000,17393620000,4529480000],"low":[9685.349609375,9413.6201171875,9403.0,9749.0703125,9663.6103515625,10354.98046875],"high":[9845.6904296875,10086.8896484375,10053.91015625,10221.849609375,10310.3603515625,10462.0498046875],"close":[9814.080078125,9588.8095703125,9946.1201171875,9757.2197265625,10207.6298828125,10433.650390625],"open":[9703.5400390625,9823.4404296875,9426.900390625,9945.490234375,9771.7197265625,10360.3798828125]}],"adjclose":[{"adjclose":[9814.080078125,9588.8095703125,9946.1201171875,9757.2197265625,10207.6298828125,10433.650390625]}]}}],"error":null}}'
-    headers:
-      Age:
-      - '0'
-      Connection:
-      - keep-alive
-      Expect-CT:
-      - max-age=31536000, report-uri="http://csp.yahoo.com/beacon/csp?src=yahoocom-expect-ct-report-only"
-      Referrer-Policy:
-      - no-referrer-when-downgrade
-      Strict-Transport-Security:
-      - max-age=15552000
-      X-Content-Type-Options:
-      - nosniff
-      X-Frame-Options:
-      - SAMEORIGIN
-      X-XSS-Protection:
-      - 1; mode=block
-      cache-control:
-      - public, max-age=10, stale-while-revalidate=20
-      content-length:
-      - '1436'
-      content-type:
-      - application/json;charset=utf-8
-      date:
-      - Mon, 21 Mar 2022 11:04:33 GMT
-      server:
-      - ATS
-      vary:
-      - Origin,Accept-Encoding
-      x-envoy-decorator-operation:
-      - finance-chart-api--mtls-production-ir2.finance-k8s.svc.yahoo.local:4080/*
-      x-envoy-upstream-service-time:
-      - '2'
-      x-request-id:
-      - ce51e5cf-c2fa-49d8-a0a6-e21425fc0b95
-      x-yahoo-request-id:
-      - c4g1ttlh3gmu1
-      y-rid:
-      - c4g1ttlh3gmu1
-    status:
-      code: 200
-      message: OK
-- request:
-    body: null
-    headers:
-      Accept:
-      - '*/*'
-      Accept-Encoding:
-      - gzip, deflate
-      Connection:
-      - keep-alive
-      User-Agent:
-      - Mozilla/5.0 (Macintosh; Intel Mac OS X 10_10_1) AppleWebKit/537.36 (KHTML,
-        like Gecko) Chrome/39.0.2171.95 Safari/537.36
-    method: GET
-    uri: https://query2.finance.yahoo.com/v8/finance/chart/%5EIXIC?period1=1591416000&period2=1594094400&interval=1wk&includePrePost=False&events=div%2Csplits%2CcapitalGains
-  response:
-    body:
-      string: '{"chart":{"result":[{"meta":{"currency":"USD","symbol":"^IXIC","exchangeName":"NIM","instrumentType":"INDEX","firstTradeDate":34612200,"regularMarketTime":1675967298,"gmtoffset":-18000,"timezone":"EST","exchangeTimezoneName":"America/New_York","regularMarketPrice":11905.847,"chartPreviousClose":9814.08,"priceHint":2,"currentTradingPeriod":{"pre":{"timezone":"EST","start":1675933200,"end":1675953000,"gmtoffset":-18000},"regular":{"timezone":"EST","start":1675953000,"end":1675976400,"gmtoffset":-18000},"post":{"timezone":"EST","start":1675976400,"end":1675990800,"gmtoffset":-18000}},"dataGranularity":"1wk","range":"","validRanges":["1d","5d","1mo","3mo","6mo","1y","2y","5y","10y","ytd","max"]},"timestamp":[1591588800,1592193600,1592798400,1593403200,1594008000],"indicators":{"quote":[{"high":[10086.8896484375,10053.91015625,10221.849609375,10310.3603515625,10518.98046875],"close":[9588.8095703125,9946.1201171875,9757.2197265625,10207.6298828125,10343.8896484375],"volume":[26377480000,23854180000,27940280000,17509830000,8907390000],"low":[9413.6201171875,9403.0,9749.0703125,9663.6103515625,10337.98046875],"open":[9823.4404296875,9426.900390625,9945.490234375,9771.7197265625,10360.3798828125]}],"adjclose":[{"adjclose":[9588.8095703125,9946.1201171875,9757.2197265625,10207.6298828125,10343.8896484375]}]}}],"error":null}}'
-    headers:
-      Age:
-      - '0'
-      Connection:
-      - keep-alive
-      Expect-CT:
-      - max-age=31536000, report-uri="http://csp.yahoo.com/beacon/csp?src=yahoocom-expect-ct-report-only"
-      Referrer-Policy:
-      - no-referrer-when-downgrade
-      Strict-Transport-Security:
-      - max-age=15552000
-      X-Content-Type-Options:
-      - nosniff
-      X-Frame-Options:
-      - SAMEORIGIN
-      X-XSS-Protection:
-      - 1; mode=block
-      cache-control:
-      - public, max-age=10, stale-while-revalidate=20
-      content-length:
-      - '1337'
-      content-type:
-      - application/json;charset=utf-8
-      date:
-      - Thu, 09 Feb 2023 18:28:20 GMT
-      server:
-      - ATS
-      vary:
-      - Origin,Accept-Encoding
-      x-envoy-decorator-operation:
-      - finance-chart-api--mtls-production-bf1.finance-k8s.svc.yahoo.local:4080/*
-      x-envoy-upstream-service-time:
-      - '3'
-      x-request-id:
-      - 05ab13f1-6f84-4419-b7d4-6d40b439b185
-      x-yahoo-request-id:
-      - 30aftv9huaeq4
-      y-rid:
-      - 30aftv9huaeq4
-    status:
-      code: 200
-      message: OK
-- request:
-    body: null
-    headers:
-      Accept:
-      - '*/*'
-      Accept-Encoding:
-      - gzip, deflate
-      Connection:
-      - keep-alive
-      User-Agent:
-      - Mozilla/5.0 (Macintosh; Intel Mac OS X 10_10_1) AppleWebKit/537.36 (KHTML,
-        like Gecko) Chrome/39.0.2171.95 Safari/537.36
-    method: GET
-    uri: https://query2.finance.yahoo.com/v8/finance/chart/%5EIXIC?range=1d&interval=1d
-  response:
-    body:
-      string: '{"chart":{"result":[{"meta":{"currency":"USD","symbol":"^IXIC","exchangeName":"NIM","instrumentType":"INDEX","firstTradeDate":34612200,"regularMarketTime":1675976319,"gmtoffset":-18000,"timezone":"EST","exchangeTimezoneName":"America/New_York","regularMarketPrice":11788.034,"chartPreviousClose":11910.5205,"priceHint":2,"currentTradingPeriod":{"pre":{"timezone":"EST","end":1675953000,"start":1675933200,"gmtoffset":-18000},"regular":{"timezone":"EST","end":1675976400,"start":1675953000,"gmtoffset":-18000},"post":{"timezone":"EST","end":1675990800,"start":1675976400,"gmtoffset":-18000}},"dataGranularity":"1d","range":"1d","validRanges":["1d","5d","1mo","3mo","6mo","1y","2y","5y","10y","ytd","max"]},"timestamp":[1675976319],"indicators":{"quote":[{"open":[12069.099609375],"volume":[4439219000],"low":[11745.1064453125],"high":[12070.962890625],"close":[11788.0341796875]}],"adjclose":[{"adjclose":[11788.0341796875]}]}}],"error":null}}'
-    headers:
-      Age:
-      - '0'
-      Connection:
-      - keep-alive
-      Expect-CT:
-      - max-age=31536000, report-uri="http://csp.yahoo.com/beacon/csp?src=yahoocom-expect-ct-report-only"
-      Referrer-Policy:
-      - no-referrer-when-downgrade
-      Strict-Transport-Security:
-      - max-age=15552000
-      X-Content-Type-Options:
-      - nosniff
-      X-Frame-Options:
-      - SAMEORIGIN
-      X-XSS-Protection:
-      - 1; mode=block
-      cache-control:
-      - public, max-age=10, stale-while-revalidate=20
-      content-length:
-      - '942'
-      content-type:
-      - application/json;charset=utf-8
-      date:
-      - Thu, 09 Feb 2023 20:58:41 GMT
-      server:
-      - ATS
-      vary:
-      - Origin,Accept-Encoding
-      x-envoy-decorator-operation:
-      - finance-chart-api--mtls-production-bf1.finance-k8s.svc.yahoo.local:4080/*
-      x-envoy-upstream-service-time:
-      - '4'
-      x-request-id:
-      - 521edf9f-a7a8-4ce5-8684-177a93fb479f
-      x-yahoo-request-id:
-      - 666rpp9huank1
-      y-rid:
-      - 666rpp9huank1
-    status:
-      code: 200
-      message: OK
-version: 1
-=======
 interactions:
 - request:
     body: null
@@ -298,5 +117,4 @@
     status:
       code: 200
       message: OK
-version: 1
->>>>>>> 07aaefe8
+version: 1