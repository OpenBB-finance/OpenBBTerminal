--- conflicted
+++ resolved
@@ -1,128 +1,3 @@
-<<<<<<< HEAD
-interactions:
-- request:
-    body: null
-    headers:
-      Accept:
-      - '*/*'
-      Accept-Encoding:
-      - gzip, deflate
-      Connection:
-      - keep-alive
-      User-Agent:
-      - Mozilla/5.0 (Macintosh; Intel Mac OS X 10_10_1) AppleWebKit/537.36 (KHTML,
-        like Gecko) Chrome/39.0.2171.95 Safari/537.36
-    method: GET
-    uri: https://query2.finance.yahoo.com/v8/finance/chart/%5EDJI?period1=1420066800&period2=1422831600&interval=1mo&includePrePost=False&events=div%2Csplits
-  response:
-    body:
-      string: '{"chart":{"result":[{"meta":{"currency":"USD","symbol":"^DJI","exchangeName":"DJI","instrumentType":"INDEX","firstTradeDate":694362600,"regularMarketTime":1647637670,"gmtoffset":-14400,"timezone":"EDT","exchangeTimezoneName":"America/New_York","regularMarketPrice":34754.93,"chartPreviousClose":17823.07,"priceHint":2,"currentTradingPeriod":{"pre":{"timezone":"EDT","start":1647849600,"end":1647869400,"gmtoffset":-14400},"regular":{"timezone":"EDT","start":1647869400,"end":1647892800,"gmtoffset":-14400},"post":{"timezone":"EDT","start":1647892800,"end":1647907200,"gmtoffset":-14400}},"dataGranularity":"1mo","range":"","validRanges":["1d","5d","1mo","3mo","6mo","1y","2y","5y","10y","ytd","max"]},"timestamp":[1420088400,1422766800],"indicators":{"quote":[{"close":[17164.94921875,18132.69921875],"volume":[2173260000,1751250000],"open":[17823.0703125,17169.990234375],"low":[17136.30078125,17037.759765625],"high":[17951.779296875,18244.380859375]}],"adjclose":[{"adjclose":[17164.94921875,18132.69921875]}]}}],"error":null}}'
-    headers:
-      Age:
-      - '0'
-      Connection:
-      - keep-alive
-      Expect-CT:
-      - max-age=31536000, report-uri="http://csp.yahoo.com/beacon/csp?src=yahoocom-expect-ct-report-only"
-      Referrer-Policy:
-      - no-referrer-when-downgrade
-      Strict-Transport-Security:
-      - max-age=15552000
-      X-Content-Type-Options:
-      - nosniff
-      X-Frame-Options:
-      - SAMEORIGIN
-      X-XSS-Protection:
-      - 1; mode=block
-      cache-control:
-      - public, max-age=10, stale-while-revalidate=20
-      content-length:
-      - '1030'
-      content-type:
-      - application/json;charset=utf-8
-      date:
-      - Mon, 21 Mar 2022 11:04:33 GMT
-      server:
-      - ATS
-      vary:
-      - Origin,Accept-Encoding
-      x-envoy-decorator-operation:
-      - finance-chart-api--mtls-production-ir2.finance-k8s.svc.yahoo.local:4080/*
-      x-envoy-upstream-service-time:
-      - '2'
-      x-request-id:
-      - de69ead3-565b-4403-ba11-398acfad5c3d
-      x-yahoo-request-id:
-      - 16dtef9h3gmu1
-      y-rid:
-      - 16dtef9h3gmu1
-    status:
-      code: 200
-      message: OK
-- request:
-    body: null
-    headers:
-      Accept:
-      - '*/*'
-      Accept-Encoding:
-      - gzip, deflate
-      Connection:
-      - keep-alive
-      User-Agent:
-      - Mozilla/5.0 (Macintosh; Intel Mac OS X 10_10_1) AppleWebKit/537.36 (KHTML,
-        like Gecko) Chrome/39.0.2171.95 Safari/537.36
-    method: GET
-    uri: https://query2.finance.yahoo.com/v8/finance/chart/DOWJONES?range=1d&interval=1d
-  response:
-    body:
-      string: '{"chart":{"result":null,"error":{"code":"Not Found","description":"No
-        data found, symbol may be delisted"}}}'
-    headers:
-      Age:
-      - '0'
-      Cache-Control:
-      - max-age=0, private
-      Connection:
-      - keep-alive
-      Expect-CT:
-      - max-age=31536000, report-uri="http://csp.yahoo.com/beacon/csp?src=yahoocom-expect-ct-report-only"
-      Expires:
-      - '-1'
-      Referrer-Policy:
-      - no-referrer-when-downgrade
-      Strict-Transport-Security:
-      - max-age=15552000
-      X-Content-Type-Options:
-      - nosniff
-      X-Frame-Options:
-      - SAMEORIGIN
-      X-XSS-Protection:
-      - 1; mode=block
-      content-length:
-      - '108'
-      content-type:
-      - application/json;charset=utf-8
-      date:
-      - Thu, 09 Feb 2023 18:28:20 GMT
-      server:
-      - ATS
-      vary:
-      - Origin
-      x-envoy-decorator-operation:
-      - finance-chart-api--mtls-production-bf1.finance-k8s.svc.yahoo.local:4080/*
-      x-envoy-upstream-service-time:
-      - '3'
-      x-request-id:
-      - 3149d787-0087-49e4-b30c-1c06147260d3
-      x-yahoo-request-id:
-      - cqa6ctphuaeq4
-      y-rid:
-      - cqa6ctphuaeq4
-    status:
-      code: 404
-      message: Not Found
-version: 1
-=======
 interactions:
 - request:
     body: null
@@ -186,5 +61,4 @@
     status:
       code: 404
       message: Not Found
-version: 1
->>>>>>> 07aaefe8
+version: 1