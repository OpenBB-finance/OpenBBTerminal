--- conflicted
+++ resolved
@@ -39,11 +39,7 @@
       CF-Cache-Status:
       - MISS
       CF-RAY:
-<<<<<<< HEAD
-      - 7257e4298df21ece-AMS
-=======
       - 726fd15ec954fa4c-AMS
->>>>>>> e2eab7dc
       Cache-Control:
       - no-store
       Connection:
@@ -53,11 +49,7 @@
       Content-Type:
       - application/json; charset=utf-8
       Date:
-<<<<<<< HEAD
-      - Mon, 04 Jul 2022 12:33:46 GMT
-=======
       - Thu, 07 Jul 2022 10:15:15 GMT
->>>>>>> e2eab7dc
       Etag:
       - W/"1d-mmRSeO9uba2rhQtGfy4YjixIkt4"
       Expect-CT:
