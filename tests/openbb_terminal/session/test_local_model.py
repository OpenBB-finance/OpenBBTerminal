# IMPORTATION STANDARD

# IMPORTATION THIRDPARTY
import json
from pathlib import Path
from unittest.mock import mock_open, patch

import pytest
from openbb_terminal.core.models.user_model import UserModel

# IMPORTATION INTERNAL
from openbb_terminal.session import local_model
from openbb_terminal.session.user import get_current_user

TEST_SESSION = {
    "access_token": "test_token",
    "token_type": "bearer",
    "uuid": "test_uuid",
}


def test_save_session():
    open_mock = mock_open()
    with patch("openbb_terminal.session.local_model.open", open_mock, create=True):
        local_model.save_session(data=TEST_SESSION)

    open_mock.assert_called_with(local_model.SESSION_FILE_PATH, "w")
    open_mock.return_value.write.assert_called_once_with(json.dumps(TEST_SESSION))


@pytest.mark.record_stdout
def test_save_session_exception():
    open_mock = mock_open()
    with patch("openbb_terminal.session.local_model.open", open_mock, create=True):
        open_mock.side_effect = Exception
        local_model.save_session(data=TEST_SESSION)

    open_mock.assert_called_with(local_model.SESSION_FILE_PATH, "w")
    open_mock.return_value.write.assert_not_called()


def test_get_session():
    open_mock = mock_open(read_data=json.dumps(TEST_SESSION))
    with patch("openbb_terminal.session.local_model.os.path") as path_mock:
        with patch("openbb_terminal.session.local_model.open", open_mock, create=True):
            assert local_model.get_session() == TEST_SESSION

    path_mock.isfile.assert_called_with(local_model.SESSION_FILE_PATH)
    open_mock.assert_called_with(local_model.SESSION_FILE_PATH)
    open_mock.return_value.read.assert_called_once()


def test_get_session_not_exist():
    open_mock = mock_open()
    with patch("openbb_terminal.session.local_model.os.path") as path_mock:
        path_mock.isfile.return_value = False
        with patch("openbb_terminal.session.local_model.open", open_mock, create=True):
            assert local_model.get_session() == {}

    path_mock.isfile.assert_called_with(local_model.SESSION_FILE_PATH)
    open_mock.assert_not_called()
    open_mock.return_value.read.assert_not_called()


@pytest.mark.record_stdout
def test_get_session_exception():
    open_mock = mock_open()
    with patch("openbb_terminal.session.local_model.os.path") as path_mock:
        with patch("openbb_terminal.session.local_model.open", open_mock, create=True):
            open_mock.side_effect = Exception
            assert local_model.get_session() == {}

    path_mock.isfile.assert_called_with(local_model.SESSION_FILE_PATH)
    open_mock.assert_called_with(local_model.SESSION_FILE_PATH)
    open_mock.return_value.read.assert_not_called()


def test_remove_session_file():
    with patch("openbb_terminal.session.local_model.os") as os_mock:
        assert local_model.remove_session_file() is True

    os_mock.path.isfile.assert_called_with(local_model.SESSION_FILE_PATH)
    os_mock.remove.assert_called_with(local_model.SESSION_FILE_PATH)


def test_remove_session_file_not_exist():
    with patch("openbb_terminal.session.local_model.os") as os_mock:
        os_mock.path.isfile.return_value = False
        assert local_model.remove_session_file() is True

    os_mock.path.isfile.assert_called_with(local_model.SESSION_FILE_PATH)
    os_mock.remove.assert_not_called()


@pytest.mark.record_stdout
def test_remove_session_file_exception():
    with patch("openbb_terminal.session.local_model.os") as os_mock:
        os_mock.remove.side_effect = Exception
        assert local_model.remove_session_file() is False

    os_mock.path.isfile.assert_called_with(local_model.SESSION_FILE_PATH)
    os_mock.remove.assert_called_with(local_model.SESSION_FILE_PATH)


def test_remove_cli_history_file():
    with patch("openbb_terminal.session.local_model.os") as os_mock:
        assert local_model.remove_cli_history_file() is True

    os_mock.path.isfile.assert_called_with(local_model.HIST_FILE_PATH)
    os_mock.remove.assert_called_with(local_model.HIST_FILE_PATH)


def test_remove_cli_history_file_not_exist():
    with patch("openbb_terminal.session.local_model.os") as os_mock:
        os_mock.path.isfile.return_value = False
        assert local_model.remove_cli_history_file() is True

    os_mock.path.isfile.assert_called_with(local_model.HIST_FILE_PATH)
    os_mock.remove.assert_not_called()


@pytest.mark.record_stdout
def test_remove_cli_history_file_exception():
    with patch("openbb_terminal.session.local_model.os") as os_mock:
        os_mock.remove.side_effect = Exception
        assert local_model.remove_cli_history_file() is False

    os_mock.path.isfile.assert_called_with(local_model.HIST_FILE_PATH)
    os_mock.remove.assert_called_with(local_model.HIST_FILE_PATH)


# Patch the config classes
class obbff:
    SYNC_ENABLED = True
    USE_WATERMARK = True
    TIMEZONE = "America/New_York"


class cfg_plot:
    PLOT_DPI = 100
    PLOT_HEIGHT_PERCENTAGE = 50.0


class paths:
    USER_DATA_DIRECTORY = Path("user_home/OpenBBUserData")


class cfg:
    API_KEY_ALPHAVANTAGE = "REPLACE_ME"
    API_FRED_KEY = "REPLACE_ME"


# Configs to apply
CONFIGS = {
    "features_settings": {
        "USE_WATERMARK": "False",
        "TIMEZONE": "Europe/London",
        "PLOT_DPI": "95",
        "PLOT_HEIGHT_PERCENTAGE": "50.5",
        "USER_DATA_DIRECTORY": "some/path/to/user/data",
    },
    "features_keys": {
        "API_KEY_ALPHAVANTAGE": "test_av",
        "API_FRED_KEY": "test_fred",
    },
}


@pytest.mark.parametrize(
    "sync",
    [
        "False",
        "True",
    ],
)
@patch("openbb_terminal.session.local_model.obbff", obbff)
@patch("openbb_terminal.session.local_model.cfg_plot", cfg_plot)
@patch("openbb_terminal.session.local_model.paths", paths)
def test_apply_configs_sync(mocker, sync: str):
    test_user = UserModel()
    mocker.patch(
        target="openbb_terminal.session.local_model.get_current_user",
        return_value=test_user,
    )

    CONFIGS["features_settings"]["SYNC_ENABLED"] = sync
    local_model.apply_configs(CONFIGS)

    if sync == "False":
        assert obbff.SYNC_ENABLED is False
        assert obbff.USE_WATERMARK is True
        assert obbff.TIMEZONE == "America/New_York"
        assert cfg_plot.PLOT_DPI == 100
        assert cfg_plot.PLOT_HEIGHT_PERCENTAGE == 50.0
<<<<<<< HEAD
        assert paths.USER_DATA_DIRECTORY == Path("user_home/OpenBBUserData")
        assert test_user.credentials.API_KEY_ALPHAVANTAGE == "REPLACE_ME"
        assert test_user.credentials.API_FRED_KEY == "REPLACE_ME"
=======
        assert Path("user_home/OpenBBUserData") == paths.USER_DATA_DIRECTORY
        assert cfg.API_KEY_ALPHAVANTAGE == "REPLACE_ME"
        assert cfg.API_FRED_KEY == "REPLACE_ME"
>>>>>>> b7efa504
    else:
        assert obbff.SYNC_ENABLED is True
        assert obbff.USE_WATERMARK is False
        assert obbff.TIMEZONE == "Europe/London"
        assert cfg_plot.PLOT_DPI == 95
        assert cfg_plot.PLOT_HEIGHT_PERCENTAGE == 50.5
<<<<<<< HEAD
        assert paths.USER_DATA_DIRECTORY == Path("some/path/to/user/data")
        assert test_user.credentials.API_KEY_ALPHAVANTAGE == "test_av"
        assert test_user.credentials.API_FRED_KEY == "test_fred"
=======
        assert Path("some/path/to/user/data") == paths.USER_DATA_DIRECTORY
        assert cfg.API_KEY_ALPHAVANTAGE == "test_av"
        assert cfg.API_FRED_KEY == "test_fred"
>>>>>>> b7efa504


@pytest.mark.parametrize(
    "exists",
    [
        False,
        True,
    ],
)
def test_get_routine(mocker, exists: bool):
    file_name = "test_routine.openbb"
    uuid = "test_uuid"
    routine = "do something"

    test_user = UserModel()
    test_user.profile.uuid = uuid
    mocker.patch(
        target="openbb_terminal.session.local_model.get_current_user",
        return_value=test_user,
    )

    exists_mock = mocker.patch(
        "openbb_terminal.session.local_model.os.path.exists", return_value=exists
    )
    open_mock = mocker.patch(
        "openbb_terminal.session.local_model.open",
        mock_open(read_data=json.dumps(routine)),
    )

    assert local_model.get_routine(file_name=file_name) == json.dumps(routine)

    exists_mock.assert_called_with(
        local_model.USER_ROUTINES_DIRECTORY / uuid / file_name
    )
    if exists:
        open_mock.assert_called_with(
            local_model.USER_ROUTINES_DIRECTORY / uuid / file_name
        )
    else:
        open_mock.assert_called_with(local_model.USER_ROUTINES_DIRECTORY / file_name)


def test_get_routine_exception(mocker):
    file_name = "test_routine.openbb"
    uuid = "test_uuid"

    test_user = UserModel()
    test_user.profile.uuid = uuid
    mocker.patch(
        target="openbb_terminal.session.local_model.get_current_user",
        return_value=test_user,
    )
    exists_mock = mocker.patch("openbb_terminal.session.local_model.os.path.exists")
    open_mock = mocker.patch(
        "openbb_terminal.session.local_model.open",
        side_effect=Exception("test exception"),
    )

    assert local_model.get_routine(file_name=file_name) is None

    exists_mock.assert_called_with(
        local_model.USER_ROUTINES_DIRECTORY / uuid / file_name
    )
    open_mock.assert_called_with(local_model.USER_ROUTINES_DIRECTORY / uuid / file_name)


@pytest.mark.parametrize(
    "exists",
    [
        False,
        True,
    ],
)
def test_save_routine(mocker, exists: bool):
    file_name = "test_routine.openbb"
    uuid = "test_uuid"
    routine = "do something"

    test_user = UserModel()
    test_user.profile.uuid = uuid
    mocker.patch(
        target="openbb_terminal.session.local_model.get_current_user",
        return_value=test_user,
    )

    exists_mock = mocker.patch(
        "openbb_terminal.session.local_model.os.path.exists", return_value=exists
    )
    makedirs_mock = mocker.patch("openbb_terminal.session.local_model.os.makedirs")
    open_mock = mocker.patch(
        "openbb_terminal.session.local_model.open",
    )

    result = local_model.save_routine(file_name=file_name, routine=routine)

    if exists:
        assert result == "File already exists"
        makedirs_mock.assert_not_called()
    else:
        assert result == local_model.USER_ROUTINES_DIRECTORY / uuid / file_name
        makedirs_mock.assert_called_once()
        open_mock.assert_called_with(
            local_model.USER_ROUTINES_DIRECTORY / uuid / file_name, "w"
        )

    assert exists_mock.call_count == 2


def test_save_routine_exception(mocker):
    file_name = "test_routine.openbb"
    uuid = "test_uuid"
    routine = "do something"

    test_user = UserModel()
    test_user.profile.uuid = uuid
    mocker.patch(
        target="openbb_terminal.session.local_model.get_current_user",
        return_value=test_user,
    )

    mocker.patch(
        "openbb_terminal.session.local_model.os.path.exists", return_value=False
    )
    mocker.patch("openbb_terminal.session.local_model.os.makedirs")
    mocker.patch(
        "openbb_terminal.session.local_model.open",
        side_effect=Exception("test exception"),
    )

    result = local_model.save_routine(file_name=file_name, routine=routine)
    assert result is None<|MERGE_RESOLUTION|>--- conflicted
+++ resolved
@@ -192,30 +192,18 @@
         assert obbff.TIMEZONE == "America/New_York"
         assert cfg_plot.PLOT_DPI == 100
         assert cfg_plot.PLOT_HEIGHT_PERCENTAGE == 50.0
-<<<<<<< HEAD
-        assert paths.USER_DATA_DIRECTORY == Path("user_home/OpenBBUserData")
+        assert Path("user_home/OpenBBUserData") == paths.USER_DATA_DIRECTORY
         assert test_user.credentials.API_KEY_ALPHAVANTAGE == "REPLACE_ME"
         assert test_user.credentials.API_FRED_KEY == "REPLACE_ME"
-=======
-        assert Path("user_home/OpenBBUserData") == paths.USER_DATA_DIRECTORY
-        assert cfg.API_KEY_ALPHAVANTAGE == "REPLACE_ME"
-        assert cfg.API_FRED_KEY == "REPLACE_ME"
->>>>>>> b7efa504
     else:
         assert obbff.SYNC_ENABLED is True
         assert obbff.USE_WATERMARK is False
         assert obbff.TIMEZONE == "Europe/London"
         assert cfg_plot.PLOT_DPI == 95
         assert cfg_plot.PLOT_HEIGHT_PERCENTAGE == 50.5
-<<<<<<< HEAD
-        assert paths.USER_DATA_DIRECTORY == Path("some/path/to/user/data")
+        assert Path("some/path/to/user/data") == paths.USER_DATA_DIRECTORY
         assert test_user.credentials.API_KEY_ALPHAVANTAGE == "test_av"
         assert test_user.credentials.API_FRED_KEY == "test_fred"
-=======
-        assert Path("some/path/to/user/data") == paths.USER_DATA_DIRECTORY
-        assert cfg.API_KEY_ALPHAVANTAGE == "test_av"
-        assert cfg.API_FRED_KEY == "test_fred"
->>>>>>> b7efa504
 
 
 @pytest.mark.parametrize(
