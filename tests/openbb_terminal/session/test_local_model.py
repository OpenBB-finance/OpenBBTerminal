# IMPORTATION STANDARD

# IMPORTATION THIRDPARTY
import json
from pathlib import Path
from unittest.mock import mock_open, patch

import pytest

# IMPORTATION INTERNAL
from openbb_terminal.session import local_model
from openbb_terminal.session.user import get_current_user

TEST_SESSION = {
    "access_token": "test_token",
    "token_type": "bearer",
    "uuid": "test_uuid",
}


def test_save_session():
    open_mock = mock_open()
    with patch("openbb_terminal.session.local_model.open", open_mock, create=True):
        local_model.save_session(data=TEST_SESSION)

    open_mock.assert_called_with(local_model.SESSION_FILE_PATH, "w")
    open_mock.return_value.write.assert_called_once_with(json.dumps(TEST_SESSION))


@pytest.mark.record_stdout
def test_save_session_exception():
    open_mock = mock_open()
    with patch("openbb_terminal.session.local_model.open", open_mock, create=True):
        open_mock.side_effect = Exception
        local_model.save_session(data=TEST_SESSION)

    open_mock.assert_called_with(local_model.SESSION_FILE_PATH, "w")
    open_mock.return_value.write.assert_not_called()


def test_get_session():
    open_mock = mock_open(read_data=json.dumps(TEST_SESSION))
    with patch("openbb_terminal.session.local_model.os.path") as path_mock:
        with patch("openbb_terminal.session.local_model.open", open_mock, create=True):
            assert local_model.get_session() == TEST_SESSION

    path_mock.isfile.assert_called_with(local_model.SESSION_FILE_PATH)
    open_mock.assert_called_with(local_model.SESSION_FILE_PATH)
    open_mock.return_value.read.assert_called_once()


def test_get_session_not_exist():
    open_mock = mock_open()
    with patch("openbb_terminal.session.local_model.os.path") as path_mock:
        path_mock.isfile.return_value = False
        with patch("openbb_terminal.session.local_model.open", open_mock, create=True):
            assert local_model.get_session() == {}

    path_mock.isfile.assert_called_with(local_model.SESSION_FILE_PATH)
    open_mock.assert_not_called()
    open_mock.return_value.read.assert_not_called()


@pytest.mark.record_stdout
def test_get_session_exception():
    open_mock = mock_open()
    with patch("openbb_terminal.session.local_model.os.path") as path_mock:
        with patch("openbb_terminal.session.local_model.open", open_mock, create=True):
            open_mock.side_effect = Exception
            assert local_model.get_session() == {}

    path_mock.isfile.assert_called_with(local_model.SESSION_FILE_PATH)
    open_mock.assert_called_with(local_model.SESSION_FILE_PATH)
    open_mock.return_value.read.assert_not_called()


def test_remove_session_file():
    with patch("openbb_terminal.session.local_model.os") as os_mock:
        assert local_model.remove_session_file() is True

    os_mock.path.isfile.assert_called_with(local_model.SESSION_FILE_PATH)
    os_mock.remove.assert_called_with(local_model.SESSION_FILE_PATH)


def test_remove_session_file_not_exist():
    with patch("openbb_terminal.session.local_model.os") as os_mock:
        os_mock.path.isfile.return_value = False
        assert local_model.remove_session_file() is True

    os_mock.path.isfile.assert_called_with(local_model.SESSION_FILE_PATH)
    os_mock.remove.assert_not_called()


@pytest.mark.record_stdout
def test_remove_session_file_exception():
    with patch("openbb_terminal.session.local_model.os") as os_mock:
        os_mock.remove.side_effect = Exception
        assert local_model.remove_session_file() is False

    os_mock.path.isfile.assert_called_with(local_model.SESSION_FILE_PATH)
    os_mock.remove.assert_called_with(local_model.SESSION_FILE_PATH)


def test_remove_cli_history_file():
    with patch("openbb_terminal.session.local_model.os") as os_mock:
        assert local_model.remove_cli_history_file() is True

    os_mock.path.isfile.assert_called_with(local_model.HIST_FILE_PATH)
    os_mock.remove.assert_called_with(local_model.HIST_FILE_PATH)


def test_remove_cli_history_file_not_exist():
    with patch("openbb_terminal.session.local_model.os") as os_mock:
        os_mock.path.isfile.return_value = False
        assert local_model.remove_cli_history_file() is True

    os_mock.path.isfile.assert_called_with(local_model.HIST_FILE_PATH)
    os_mock.remove.assert_not_called()


@pytest.mark.record_stdout
def test_remove_cli_history_file_exception():
    with patch("openbb_terminal.session.local_model.os") as os_mock:
        os_mock.remove.side_effect = Exception
        assert local_model.remove_cli_history_file() is False

    os_mock.path.isfile.assert_called_with(local_model.HIST_FILE_PATH)
    os_mock.remove.assert_called_with(local_model.HIST_FILE_PATH)


# Patch the config classes
class obbff:
    SYNC_ENABLED = True
    USE_WATERMARK = True
    TIMEZONE = "America/New_York"


class cfg_plot:
    PLOT_DPI = 100
    PLOT_HEIGHT_PERCENTAGE = 50.0


class paths:
    USER_DATA_DIRECTORY = Path("user_home/OpenBBUserData")


class cfg:
    API_KEY_ALPHAVANTAGE = "REPLACE_ME"
    API_FRED_KEY = "REPLACE_ME"


# Configs to apply
CONFIGS = {
    "features_settings": {
        "USE_WATERMARK": "False",
        "TIMEZONE": "Europe/London",
        "PLOT_DPI": "95",
        "PLOT_HEIGHT_PERCENTAGE": "50.5",
        "USER_DATA_DIRECTORY": "some/path/to/user/data",
    },
    "features_keys": {
        "API_KEY_ALPHAVANTAGE": "test_av",
        "API_FRED_KEY": "test_fred",
    },
}


@pytest.mark.parametrize(
    "sync",
    [
        "False",
        "True",
    ],
)
@patch("openbb_terminal.session.local_model.obbff", obbff)
@patch("openbb_terminal.session.local_model.cfg_plot", cfg_plot)
@patch("openbb_terminal.session.local_model.paths", paths)
@patch("openbb_terminal.session.local_model.cfg", cfg)
def test_apply_configs_sync(sync: str):
    CONFIGS["features_settings"]["SYNC_ENABLED"] = sync
    local_model.apply_configs(CONFIGS)

    if sync == "False":
        assert obbff.SYNC_ENABLED is False
        assert obbff.USE_WATERMARK is True
        assert obbff.TIMEZONE == "America/New_York"
        assert cfg_plot.PLOT_DPI == 100
        assert cfg_plot.PLOT_HEIGHT_PERCENTAGE == 50.0
<<<<<<< HEAD
        assert paths.USER_DATA_DIRECTORY == Path("user_home/OpenBBUserData")
        assert get_current_user().credentials == "REPLACE_ME"
=======
        assert Path("user_home/OpenBBUserData") == paths.USER_DATA_DIRECTORY
        assert cfg.API_KEY_ALPHAVANTAGE == "REPLACE_ME"
>>>>>>> f1a824a1
        assert cfg.API_FRED_KEY == "REPLACE_ME"
    else:
        assert obbff.SYNC_ENABLED is True
        assert obbff.USE_WATERMARK is False
        assert obbff.TIMEZONE == "Europe/London"
        assert cfg_plot.PLOT_DPI == 95
        assert cfg_plot.PLOT_HEIGHT_PERCENTAGE == 50.5
<<<<<<< HEAD
        assert paths.USER_DATA_DIRECTORY == Path("some/path/to/user/data")
        assert get_current_user().credentials == "test_av"
=======
        assert Path("some/path/to/user/data") == paths.USER_DATA_DIRECTORY
        assert cfg.API_KEY_ALPHAVANTAGE == "test_av"
>>>>>>> f1a824a1
        assert cfg.API_FRED_KEY == "test_fred"


@pytest.mark.parametrize(
    "exists",
    [
        False,
        True,
    ],
)
def test_get_routine(mocker, exists: bool):
    file_name = "test_routine.openbb"
    uuid = "test_uuid"
    routine = "do something"

    user_mock = mocker.patch(
        "openbb_terminal.session.local_model.User.profile.get_uuid", return_value=uuid
    )
    exists_mock = mocker.patch(
        "openbb_terminal.session.local_model.os.path.exists", return_value=exists
    )
    open_mock = mocker.patch(
        "openbb_terminal.session.local_model.open",
        mock_open(read_data=json.dumps(routine)),
    )

    assert local_model.get_routine(file_name=file_name) == json.dumps(routine)

    user_mock.assert_called_once()
    exists_mock.assert_called_with(
        local_model.USER_ROUTINES_DIRECTORY / uuid / file_name
    )
    if exists:
        open_mock.assert_called_with(
            local_model.USER_ROUTINES_DIRECTORY / uuid / file_name
        )
    else:
        open_mock.assert_called_with(local_model.USER_ROUTINES_DIRECTORY / file_name)


def test_get_routine_exception(mocker):
    file_name = "test_routine.openbb"
    uuid = "test_uuid"

    user_mock = mocker.patch(
        "openbb_terminal.session.local_model.User.profile.get_uuid", return_value=uuid
    )
    exists_mock = mocker.patch("openbb_terminal.session.local_model.os.path.exists")
    open_mock = mocker.patch(
        "openbb_terminal.session.local_model.open",
        side_effect=Exception("test exception"),
    )

    assert local_model.get_routine(file_name=file_name) is None

    user_mock.assert_called_once()
    exists_mock.assert_called_with(
        local_model.USER_ROUTINES_DIRECTORY / uuid / file_name
    )
    open_mock.assert_called_with(local_model.USER_ROUTINES_DIRECTORY / uuid / file_name)


@pytest.mark.parametrize(
    "exists",
    [
        False,
        True,
    ],
)
def test_save_routine(mocker, exists: bool):
    file_name = "test_routine.openbb"
    uuid = "test_uuid"
    routine = "do something"

    user_mock = mocker.patch(
        "openbb_terminal.session.local_model.User.profile.get_uuid", return_value=uuid
    )
    exists_mock = mocker.patch(
        "openbb_terminal.session.local_model.os.path.exists", return_value=exists
    )
    makedirs_mock = mocker.patch("openbb_terminal.session.local_model.os.makedirs")
    open_mock = mocker.patch(
        "openbb_terminal.session.local_model.open",
    )

    result = local_model.save_routine(file_name=file_name, routine=routine)

    if exists:
        assert result == "File already exists"
        makedirs_mock.assert_not_called()
    else:
        assert result == local_model.USER_ROUTINES_DIRECTORY / uuid / file_name
        makedirs_mock.assert_called_once()
        open_mock.assert_called_with(
            local_model.USER_ROUTINES_DIRECTORY / uuid / file_name, "w"
        )

    user_mock.assert_called_once()
    assert exists_mock.call_count == 2


def test_save_routine_exception(mocker):
    file_name = "test_routine.openbb"
    uuid = "test_uuid"
    routine = "do something"

    mocker.patch(
        "openbb_terminal.session.local_model.User.profile.get_uuid", return_value=uuid
    )
    mocker.patch(
        "openbb_terminal.session.local_model.os.path.exists", return_value=False
    )
    mocker.patch("openbb_terminal.session.local_model.os.makedirs")
    mocker.patch(
        "openbb_terminal.session.local_model.open",
        side_effect=Exception("test exception"),
    )

    result = local_model.save_routine(file_name=file_name, routine=routine)
    assert result is None<|MERGE_RESOLUTION|>--- conflicted
+++ resolved
@@ -186,13 +186,8 @@
         assert obbff.TIMEZONE == "America/New_York"
         assert cfg_plot.PLOT_DPI == 100
         assert cfg_plot.PLOT_HEIGHT_PERCENTAGE == 50.0
-<<<<<<< HEAD
-        assert paths.USER_DATA_DIRECTORY == Path("user_home/OpenBBUserData")
-        assert get_current_user().credentials == "REPLACE_ME"
-=======
         assert Path("user_home/OpenBBUserData") == paths.USER_DATA_DIRECTORY
         assert cfg.API_KEY_ALPHAVANTAGE == "REPLACE_ME"
->>>>>>> f1a824a1
         assert cfg.API_FRED_KEY == "REPLACE_ME"
     else:
         assert obbff.SYNC_ENABLED is True
@@ -200,13 +195,8 @@
         assert obbff.TIMEZONE == "Europe/London"
         assert cfg_plot.PLOT_DPI == 95
         assert cfg_plot.PLOT_HEIGHT_PERCENTAGE == 50.5
-<<<<<<< HEAD
-        assert paths.USER_DATA_DIRECTORY == Path("some/path/to/user/data")
-        assert get_current_user().credentials == "test_av"
-=======
         assert Path("some/path/to/user/data") == paths.USER_DATA_DIRECTORY
         assert cfg.API_KEY_ALPHAVANTAGE == "test_av"
->>>>>>> f1a824a1
         assert cfg.API_FRED_KEY == "test_fred"
 
 
