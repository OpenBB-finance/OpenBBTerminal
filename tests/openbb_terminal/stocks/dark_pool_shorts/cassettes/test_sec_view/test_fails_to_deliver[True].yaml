--- conflicted
+++ resolved
@@ -12,11 +12,7 @@
     uri: https://query2.finance.yahoo.com/v8/finance/chart/TSLA?interval=1d&range=1d
   response:
     body:
-<<<<<<< HEAD
-      string: '{"chart":{"result":[{"meta":{"currency":"USD","symbol":"TSLA","exchangeName":"NMS","instrumentType":"EQUITY","firstTradeDate":1277818200,"regularMarketTime":1673557204,"gmtoffset":-18000,"timezone":"EST","exchangeTimezoneName":"America/New_York","regularMarketPrice":123.56,"chartPreviousClose":123.22,"priceHint":2,"currentTradingPeriod":{"pre":{"timezone":"EST","start":1673600400,"end":1673620200,"gmtoffset":-18000},"regular":{"timezone":"EST","start":1673620200,"end":1673643600,"gmtoffset":-18000},"post":{"timezone":"EST","start":1673643600,"end":1673658000,"gmtoffset":-18000}},"dataGranularity":"1d","range":"1d","validRanges":["1d","5d","1mo","3mo","6mo","1y","2y","5y","10y","ytd","max"]},"timestamp":[1673533800],"indicators":{"quote":[{"high":[124.12999725341797],"close":[123.55999755859375],"volume":[169089400],"low":[117.0],"open":[122.55999755859375]}],"adjclose":[{"adjclose":[123.55999755859375]}]}}],"error":null}}'
-=======
       string: '{"chart":{"result":[{"meta":{"currency":"USD","symbol":"TSLA","exchangeName":"NMS","instrumentType":"EQUITY","firstTradeDate":1277818200,"regularMarketTime":1673633236,"gmtoffset":-18000,"timezone":"EST","exchangeTimezoneName":"America/New_York","regularMarketPrice":121.06,"chartPreviousClose":123.56,"priceHint":2,"currentTradingPeriod":{"pre":{"timezone":"EST","start":1673600400,"end":1673620200,"gmtoffset":-18000},"regular":{"timezone":"EST","start":1673620200,"end":1673643600,"gmtoffset":-18000},"post":{"timezone":"EST","start":1673643600,"end":1673658000,"gmtoffset":-18000}},"dataGranularity":"1d","range":"1d","validRanges":["1d","5d","1mo","3mo","6mo","1y","2y","5y","10y","ytd","max"]},"timestamp":[1673633236],"indicators":{"quote":[{"open":[116.55000305175781],"volume":[125116185],"low":[115.5999984741211],"high":[121.6500015258789],"close":[121.05999755859375]}],"adjclose":[{"adjclose":[121.05999755859375]}]}}],"error":null}}'
->>>>>>> 94383293
     headers:
       Age:
       - '0'
@@ -37,19 +33,11 @@
       cache-control:
       - public, max-age=10, stale-while-revalidate=20
       content-length:
-<<<<<<< HEAD
-      - '935'
-      content-type:
-      - application/json;charset=utf-8
-      date:
-      - Fri, 13 Jan 2023 13:26:30 GMT
-=======
       - '946'
       content-type:
       - application/json;charset=utf-8
       date:
       - Fri, 13 Jan 2023 18:07:18 GMT
->>>>>>> 94383293
       server:
       - ATS
       vary:
@@ -59,19 +47,11 @@
       x-envoy-upstream-service-time:
       - '2'
       x-request-id:
-<<<<<<< HEAD
-      - 85679a9a-09dd-43cc-9787-d9d925fdf16a
-      x-yahoo-request-id:
-      - 3hmrsu1hs2n06
-      y-rid:
-      - 3hmrsu1hs2n06
-=======
       - 2fc4dabe-c751-4cd2-86d4-b53e7a62af75
       x-yahoo-request-id:
       - 7qmuuklhs37em
       y-rid:
       - 7qmuuklhs37em
->>>>>>> 94383293
     status:
       code: 200
       message: OK
@@ -89,147 +69,6 @@
   response:
     body:
       string: !!binary |
-<<<<<<< HEAD
-        H4sIAAAAAAAAAO1d225lN3L9Fz2f7PB+8dsgEyQBMoYz7nkYGI1Accu2Mt1SR632jGP0v2etImnt
-        Kh5gngPoRT7Nw8NdLNZ9Fbd/vfn+p9un55uvfr15uvv0+T0+fffrzYe751sOff/56enu4ftfbr66
-        +dO3v7+53Hz65cN/Pb7HP998+++/w7/v/oafP/x49/XthzuMfv2HbzF4//Dp+enzh7uH5ze/fOTw
-        P//Hn/7tzZ/xzQ/3T5+e3zzdvrv7/e0zvvGh1uZbcO6Cx//4+f3t0x9un/5y9/zmnuv5UmPONbh0
-        ufnxw/PjDz98ugOB/+Cb4y+eMel/Hx/kCd++OVHzZn4xqfrdh7un++9v//Hru7/+558fn/5yYx72
-        Db4VYuKRy2Uw5Junu5/vHz9/+qf3j5/wXfTuaLlebj5y7r/eP4CMcJn8kR3dP/z4DR7z+I58+/h0
-        x/9sBH56Fl5zX8W5xE3cPbybA8EJH7aNfvmN3L+75lziZc3E51xf8+Pjp+e/u+D8/cuCebB+XxAr
-        vrt9vv2Xp9sHknr/TKHx78hrHgn+gY8/376/f/dH/vsT5Gx8nfnHf3jE3yh/i/z1v+BP4J/MP97x
-        7y/PnPzh9m83b7+M8wexHz5iLV/ATe9IrXzs1c2PvsU0P4bS2/xYfF6j1fk1WpvIIj+2mtZivfi5
-        mA+Dw/wYXSnrY49rQqp9ruuzMEs+tpDXhO79mtB7nROCa2muG3xduwjZlzVaQPz62PpcDNqzdhFd
-        XPRGHxa9Mbi6JoQe59MiPsx1Y4mL3ljDojc2bnR+7G2t29vaRQpp0YvVFr0p+cX1lN3iesptcT21
-        tEhPPS7SswvrALJ36wCy72tDGTPXaAmL67n6xfVc+9pFcXnRW3xa9JYQF9dL9IvrONq1i1LKorfU
-        tOgtLa4DKD2sA8Ae1y5qKItIWKrF9QpezsVqDovrFVI0F6utLHprz4vrDdTMCeD/2kULfu2iYeU1
-        IZfF9SYUjY81rl205tcuuquL3u7L4nqHdK0JEIi5bsfJznU7dr8m1LpIhwysAwDP5wHgBNukF+de
-        8xrlEcyPOU2uZwdOh/mx9bgm9DrpBRvL5Hr2Pk+uZ1jnuYvsQcWakFtaE0r1a0LN8wCwxzR3kaEV
-        i14I3DyAHELNawJOe64L+V4bCtUt0gOUe01oza0JvcwDyNHltaEINSzrY1+kR5zcmgABnuvSrM51
-        8eWiF4bHrVFfJ9cz9H/tIoH4NaG4RS9EdR0AeL4OANtZuwArF71gxKIX21gHkGNbB5Ap4vPjdNT8
-        2N3ieu59cb24urheYlz0wkotennKa0Lui+ultLULSNkissJMrlH8t6yPbZEOy7eIrCUuImv1i9VY
-        abG6tr5Y3fxSU7B8qWlucakp5GmpKT72tYtWl5rm1paawrAtNQVHlppmMGRxvcelprmnpabY+lLT
-        DNeyuA6PtTbU+1JT/HipaXF+qSmcwVLT4qKfG4LpW2qKpy41xaksNYWMhL7W7X5uqHi/NLZAZCfp
-        BYJR14S0NBZeM8wNFV+XxhbflsZiO0tjMbI0tgQf1oZCWmpaQl5qCqu+1LSEGtcuQl9qCplfagoD
-        vtQU577UFBIX1y5iXmpaYllqWmJdalpiW2oK9xfXLuiQ54QUlprSL64DoCub66ac1gHAbi/SU1sa
-        S5u5DoAWb65L0zXXxfqL9JyWxoqWrQllaawI+1yXUpDWx6WxcgJrQlgaK4yY63LGmlCX8uLjUl4o
-        4VLeUnpZG6phKS9iv6W8+LiUF75yKW+puawN1bbcLZ+wdoH/rF00mLY5t0GO5iNgqtcuWl7ulouu
-        XcBtrmNpzBvGRxijtYsO0zYndJi2NQH2bC7WcXJrtMZFesdaa0J36yw6TNtYDGqVJ73VxTjpBR9D
-        XBNg2tr62Ocuqms5rwk9TXoh/mGeBYycn2dRfXBzF5VjawKs3JoAEV8TYOXmulh0bqgiUFj04tjq
-        GoWOzMVCWgFyhdNbRIaWwhrtYbIap70CZLBphcIIL1YoXCPs2ZqQGVG6t8gTfkY29IlZxaeP7+/H
-        pxcDwn+9G3nfi1G5eUCm+HT7/IjsJiKHuHt4/HD/MP7tL2OdP94+3z8ig4hf+ZsvzDTuH94hocMc
-        ecL/fH7koshbvx/Z2nfwZQfPw+NUYCSav8AbH5CvSHcPswTbc8FmDtkvdB3hkO8XJJsHdSUzEAIv
-        ywUZ0CHRYWV4BqnDzwpWCjA39B4QgCQj0HH4kE5OdYzkcsA8Qj/xF/EBlw4H2Yw4B8vz6SQx8Gkh
-        y9gltnj4ThsAEwizMx4Fr0ATsmjO6WhYFyLdGRDiUSkcCPOdqzxoLxTmaz87kTO20Q4oMuQ9zIel
-        iBQX20JgCA/l+bPUj0Y9QCBWx9KYhFXhb5OHKSLV0R+tRYY7HdkTWR3BDhIJlsDzkoseXIxqDvJp
-        d0HmcHgzHg7xk0xAoGv+Emo5YhED5UhFv0B7Du/PI/xVUHvB8smrg3Qks0iEAL5xUuj1cDxbD9fA
-        HWNSxbHBOcOBwIpydw70JHUmmEOSE9xNbpmHjYcZqcHDsn85WrASgYKZFLqHADjac+RxIkdYGmkC
-        XYM8bozUfiYRKmo2D1d10Ea4SD9L6cNvrazD/R6FEhBgp2E6OVQKno+d9MmOAoHMZ6mBchxQ00iz
-        Ad/Hp7d2IBCPMDX4I8fTI5RIUVj7UXnacDmSactICubhWAh5BxZEDEDdg5GxIkqeRaVpshLlpSN+
-        qdQrnJLlB5Q46X2UamlsEL8q3jSvnRrRxxFqzvMsHCO3IRpiQDzoe1kFCxw8BaRsoS0bUw84GphQ
-        hCJThWB2GksmSUSek0o8uhYynA3SkbMg0hCRq1D08aPcj3BSFFkHYheU1WmQ+ulvm5wXn1WzUuDU
-        DuTM9Hcv5iNpwUxYhvkBI/BBTsgHAoLeGRcjzOXPQoPN/e2whklxR9UWFpOM9sRkxIUWrXplcvG0
-        GvXSNN7KnsZ8OK1zNET0Wb9JOHWHZaJUfjMB0JR42junaPtG0QiaYc5Z5+Jw8E3bhHrQf77snOru
-        ulZKaBNiPyXysPhRWVyqqdXclMSWIA7IdNkVI8GO5GJkAd7f6kWOxrwjAz6QUZwVgUNJS3AIkHtH
-        i+Mk1W4YSQeVBamNlHuoqq4fjLsQVNRINl3AhYMn5hBDxEyVweL5kBB02q7YhCipX+Fh+H3FJLqz
-        8wlgKMG/0sVgXWgoF89WsCAomxGO7QhnI9NkqGkyKewnhyOTunGoiKqOQPbmOs8T26OQMupGNAnt
-        5F6Cw+LKXQfaCMyFqzes8NgSMr+eEGry95xbxZ4sUoIchjvrKhnoqvL+IWVLLOSle27bFyRUOQr5
-        ypoE6KXU5iCPcVptnOl28DCkZ10NYz/GscEsGm0lBZmGGxm1E2uBgFqrfZADi5zUYNRoc8fiZnfC
-        E3XyOMHIKGI5MzAOdscShaF8dvZBGHVWER50gtrCy3jLwYrjpieEXapLU5t1RRBBSF5HEJWnW4FP
-        azo2o+cxEoEwBGmhGQHXGbuLfRF35IyRZhjSdWDqmomyxF3XsyWnNUtnp4+Y06hNxynATECNEQ4n
-        7ouhS1QOC9Q47Wio7SYKRXCXdVQMM4mokAlDGwfF8MpYoL7FSQ1xiT/LKqYkemvkvNEJhYzkuPA8
-        GkywYgNO6JgUac92NhXRlnapUO5D8uzTmeK4TLgFD+EkW8yZNMq5aw9KPtulsS/lwZi0GEuP7dmF
-        6MPMYQRDIvlcx3+kJrKMjJySYQyFBsmecmZuD8QYIijugS9RRQSM0yWDfYl4w8Es1UH5eZAyVI+m
-        owaqkWEeIjoxWvCEJ0WhOUU6ksyKUGu7IuyB5hCy4U0eAogrysvA/mIcfjskYwdhDVSkBd8Gg2qs
-        JZybYnYQ6y/VyBO5eKyxXq5uLgnZkt2m98f8edKGPDCz0vYEwZIS9SDWPXMLkKIwdJGmPGtKMGIV
-        ApT0unk5E/gFSVsUgzwVkjEuPKFn7R8jNmbwUKSs6QS3LKsRhhzdLo74iwaz9NRAKkeS4YuHzepm
-        BC636JHtfGDdjT3yzIp0hCIrdfX8RjN29ucyZAmAqEbNExxetxvZR64snfT+kRaZo/MwQVrSPLJC
-        I1b8nZS7Xg6lbEIAY2fZjdiy6bPM9SiaufDvJkDyWzUBvtguhJGsVdUz1eDzCX95aMKFQL1U232G
-        z4XsXDwNW1dzPGsgHHJNMjY8PzAZ0tzlSoYCGES7VLQ65pHyE9U5yy5muawUw3tmwpxFfBZ/MIIQ
-        YdtLMCLPPgS10tvLzc+P7z+zmeG7zIIzBPJSPSiG+F56nIhaR+BCJ3wheMLS7wWxvFizSx54t7tA
-        UYkr4QNYzEomNhz7LNdSNiiiFzxh4BLdTSSnpYF8XjriNamQEmSIMjnWUejvlZacz4eXIuhwYXgi
-        JdKKNIgY+KXSLJfx2CR+FKJCqJxrNyYQXb4kXiU0ES5gefwigARVkd9KXwJWixMToe8P8ujWci7y
-        VRmYA30jgeAL3EuQ32eYSKmfCuAhv1p14VIrYSrMqWGU1DOiKdlLBrub/Kpl54Vcli+4YIccyjo+
-        5jgwuQruVOEXxsczWNoZHwjBcyGPAKYIHRQSYRyjHjmA2Aet4Pc4wUbUV0h0sQ4BgPyPzeN0ghwS
-        gVgZyS0MRro0gDTiwX4wHkvJSvhNqbJJKG1w8kMWCcYslrz9YKRnagBSWpGTT7DahBAvAkYKufiZ
-        HBzWqFlGekzCrUrgSxgJronAQaSzbICYlxwjIUkvuyW2JsyGhaDHuiSqShXBwX7DoD9Ji8elQJFF
-        OJEvDQZ40DqkmkE+g1ZsEiyV7eKsolAr0ZWwElNFtpqf+BNRceE7RGWgxbAfghuDuWkcO8R8om8J
-        zBqTCNIPCXZ9PMyFAWYQqPBDlQZQjJ8lYg9CER4is5FEiHoQtehCNiv1YxIEe0ASzndpabhUyMlU
-        fWRoohKEx2UHbCRJQ5aaE1IqHZcszgaAJDvIE591CNvqGELOINThIXFAFY56LTtm6i1DCBJmrwss
-        hKt5aGMYzSmw9VWkqBH0icN89CGZiHZFCqSpQ6gigDb4mpsf8owQtgxRnT0l8JUD+YLATRHn8/sg
-        OA9mtAkjFnYsDGnM0oSAQ5iAXIPNGSgI/sYQp/2pIsXs+4nDHLShBU0IEtrqAMCYMY59e8I+QgAe
-        W8uQ+QGjQS4mqgIO1jGpSWcKBSMMxBCu1IuOIqXPcq4wPoJxU2dyD1NSh4Q3QRFptvNgG+QbtIjO
-        tCTyUZhKiX5WmDWunGWHMuJLFGPvR5fIhY0YcpLshqhx6PDA1NmNIY4l5xFwYMSxjskF4VjkK/YO
-        eTEBZYBCBO+n6Sqy0GX0tMhRuSYoVIEuyOEV9iwNM5NzHlqNQ0xDFYe9gBmuYiaLh0qI4UgCslLs
-        y0CfYVlHG1Bv8H1DCCF8Q/FKb+NYoTeyInJNX4Zx76MPC2I6HKWgi8OriePj8cBgiFj1NGxpRZDq
-        hSB2JeQhA9CWaUkmygg7m+QhOEzpt7nQS4RxZCUOq9xh02SzOPnhH5H+jK8inT83W/KYDGM7PEkn
-        +cNc44sBOAb2Coi2xlBnVwvMihP16fjd4I6fPV9Mp0VU6XiG4ywuydF2LCorwbflqRgQsDKEpQwN
-        oWuVo2hxmm5MokgN6R+NGOwWzMMo0Uy4aRWnTfLi8WDvB3fp4Ot6XB3+GfFXm7tCeNrGt0Gq4LJT
-        GJMB2BKzH/Yh08jLvMQeGdLD2qGY7gHsMndAhgJahXOBYi+KhE8sGMkqUAR5hnSJiYB6gvoDC82V
-        mbH8wuU6whNYleGVES+XEdggqodIDNAVPoNaj7Dtp/sff0LQxmpN0Fk2K4AaNELemjW+IFH1udQQ
-        a7Dl88p6IsE8/s2IZs8lKRy2qaaALFPeSS5Y+Iq4Dw4MvritkkLZJmFpiwBk4h8KRcntKBqqq/4o
-        Zu2qC64ESzdELROs0rWR7MEv1rxh1Dl2gUHXsbSAC02XQJBJ65IYS/WqphpD3w7LgkEE3ZpBAU1J
-        laAny+0n7AVZQ5aJFkAMVhaQZZ+xOanSaJAEM86FPIFYDfNdtjU5KTEFNmgkqZZ1qSNa8LLZkorg
-        tAa8zFhIAYHgSD5DanWrjyK3ZK/huYharRawvoXI+4yhSUlQEc2n25U4pEAZEhQUjMQyVmUMWBuT
-        it/qn7qO1YqFwaVUqFA0rH+csfsJp5rCbmkGxGPxdweBLfuDVRkcLeg8nyzL917j8vbpxOySLrYm
-        p/EXMRg9n4tv1EVd6eNINBBitWwkOtk13k7GOmXNwEXbbtE3NYfsFW0dWPTTaFuENFLxRy1rAY22
-        Gp7CAUd8xiz32gJtLjPzsw1JFtybaJtuCnEnhCONX2UNxhKg1E0Y0dbaqVduVNPFxphGE0eoX50y
-        axNBAwO+iU3JFgyWIrgIKmPIk+7UbFYV4P+MCeStJEFYMun9CcCooCi2ppzQcC5zHauEFdSbwPkc
-        bJPlZY+h9lKI7RZ9ImhGDnlk5BMh69oHhEG9Uc1sgEeMVIXcI7+xVehkOi+CbOUKMHhGNGaRup9h
-        GGlIsNAT6R7bPgM2QYaiKhIS4TNQXRabeeJocLZGGtinc7bGtA80ag0b4xwhIRrbi0kWNsthxxf7
-        9rRIp3qSIHhQAzXHrRxIcM9riRfIthgoD06MKFKF4McBB+9FaQYe5neEbEkSIklkcWJ9aRF0hY5Y
-        gRU8cI6eLbJ1EbIdBKq0QDKkw5uyu8Qs53OquyDC/lfj3GrauAD7akvsNZtmMTquM3YpLrBtGJy3
-        6k9/bwIX120XAoPT4s5BIoEoO3LF5ARrhYnMZYUKgchwQsmTmD8NqElsbNrCNhsMqotxAgQcZbmo
-        UdiukaQkRJxNFZEy2+UH42tcI0acQFiqbY5BhQ08BlhDfKPq0CIYQE7OtanV2JCicUoxFQjcTCDr
-        GPCcf9qr2eZyL31zI3HUxk976+axPAMdGHHE9hA6b1w6Q6URMFm0FYqmkWjsy8l+iwa/a7Zemgb0
-        LCHSJSJAfSoGdpBGg6btZ9rWg5G18B07jPJA8UxnS9jnwrObTg1CC8bFhA2TkbVMHxwcd1YITBBR
-        15v14klD2hDG6PaOmrgBoqFdJc6uVTe8NVg0jPvUCAqdsgZQAvMHvRBBPAO8YMR0xhAhZGpdLFTJ
-        udX4Dii5hanYuWWQo1as3PiWN8yvsldXP7G6K+ihjrjHShoFZCjGh0bV3kcIz3T2eBgg84BOoRIm
-        BEOMURHuonb7jLpTE0gNjJDuJ+NMi/l5uzdCflpQZUjrgc8C1PvUNvg3eashPtomErhA+1g2iJ3V
-        mdgb2/wUhCa3dA2Kl8QEI93AN/DcA2c7SyVXShvczLQ+yzfRyCIf4vVjwyFgBZRR2k6qAJNnYBTm
-        j5R4Mq4iJEk4pvr2cvP+8a/Skr638iK0qeccGsnytR5GUsLaLAPhPkohTns+BLimVUs6vk2SlqFg
-        xtHnrWO0tq0JpSbbR8Laz7ltkvmXrWbZPp4YthGY76DbrWnWNT0I2ryhJ5KT52YypnGFTXzFhWEg
-        2JprHsZmXVN2EbNKj6vb+eHVti4Z8f1sRdfNUswEdbso4gPbdGNJkQYm3eTe2VZfeK1QJCGM1tQa
-        9Jmy8dTFlxnNBpj0+PZZzZYlWjR1KbrrqFr4h7AqFuPZ6fxsb7vyK/uRVVdWqaYcKCmh6UOZSfEp
-        MSl7/xGrErahC+ps22m97m1jAKafL7bvXJQYfei614bP14znSkre2fJlk+hkW6SYOnnd4Yih7WnV
-        dniByKAjzH6l5SuaMgkrzKNT2gSywSa/NCmmEYR2wDaTZzbDnc+T7eVGg1iu0a3sNtcdKn3OAFhK
-        1oVB6riplLJGcOadjBC/PXUTwtaah2PzpoufMZMuLYe9b1IaXXXZGI7BNGBKV5VuXLfd5FdMDHN1
-        HXltBT+mJ6adkfc3TMLiJFhmP7vKAmFJ9JUhOpWtzTxvJsDbiwqUemMDcjM7vtaSN436ufHcSdXz
-        nHgjFydSX510R6xcXDcV0RBsrefeNsN7L93TQcx9+e0KBwJCVm11bcjZniTWlGyvN/T4zNFR5akn
-        +ayjImASSJYSbNdzlCtHJ07EqwE7T+fc4tw3CliZORenILK6AZYpgk7iyRjbfI4YyOu4kaF5Od26
-        aSO38OZsqDSmVhR1aY+hW1SM3BrTp04rDgXb342gKpgijR8V4FO9J9gyKFs1bQWsHt5IBDv09T0C
-        RKU2jaTQcWNRgH/J95qVOWo+me2IMbqVPlkOlb3Tv1+7S8F7wTgD9u6ItYdwJX1rRgqpps4If2OR
-        i2LTfVZkVXc+5nhz/4aN7Jtz7ZuNytSyvkF+iGR0pzqLEG5AP7q7n8m9EgdmLBZViZbTG6jGEQtq
-        eQvOsYdcX0BkQX37lQV1mC8K2mOvhlVdDe/SF0yzrZnUqg3iWN0zFTGw25Y3/N4CXewFgNINdsGm
-        aF124o2Ecs4Lxr07VWqTOpQUxDZvYkewPe3LnGnFHZCfkZO6V4SyKXpxIZ34yTHbzvuwD234sgR0
-        qphYN0RHGKVu3gp2oQ8KhsA5XcChQTdDsA0mFWctfmvyxg9NSOtpQjSnvOgJjHQ2D4HfsliLS5uZ
-        ct10/Eqf+mhXr6Z7fKQqzpZlWHIw+W+QS7jiJ0xNJ2zVIZjcbed+6+8PV5vZt65ytxXP5QLduWzn
-        5R6Iqd0USdd5AcOUYvR1lNZG9cNk+yzMmJ7dviEC3tymlee6raCFTDCbIortp/dUa1tqkppMsxoh
-        fdj424569evut8OEJdZGmz8zJPGOhm44p9EwzcY0NYYFNVr5ld2ZqhzLEKYxPm93AzzROC0R7Aw3
-        nelpMwjsA7fHEPeSYZiX6s9FGei2rtxI74Se5NpIsWorw+6zp+uYHduZ3Ulbx7ertiLk6lZddJtx
-        57r2pLy5jscucDcs24lGtqW8vdw8frx7kA4im7XT1OoWjBi2O+68FWuyP+Rj7Gw6mfrS7e1eiG6w
-        xaO4pURcSadkonUqAaL3NBWtFkxfBstXTopK+m75FcCceaopihDc1f0ShemGzm+J02o0BwZflyuk
-        e0gjUwjXziCqZHymd4k3/fW9vLRdVfbbtX42IemQto4A9qWCRSd9KvZEE+AP3C52dTu/J4nbuu1O
-        cHVrnqKkmtdh+GutKOb6NqTQ4OQIg4yVm/0MbiQppzT/ymW2bAtqsIFOh5K17De8EDNriB1HXs39
-        TDaabYhTMwxzBghjVNjN/UgTw8NBXHkFgU7L5T7OKV9ijdE0EI0bqqeR4mz9DAm4qmcV2y5D3ugL
-        lQzkTNeP3FVTrJkv32DqbmpFm8ALgJi3ILx0Cw6WvVpZkqTkJ8h4qzHwZ173o9EJmqIm7Yyu0PLy
-        sH45A9s1tHpgezY4ZS1dF6cQsNiGGt45frlLKuUzdbjjRQOqIp92O9XsfeHRaqQaooJ9vYW8S8XI
-        OrTZdsvwzTHmRBmtj2xGtw1669w5FLXR5sUlW3u278GhXhoJZuueUY0iUS5zalMSqqYzKG83KpMF
-        qUNquqckZrss361hmm8YeusYT4o+uupAc6ijabhfe9WdOUJTKX6u5i0d2Pm+jyS9aXytWxU/zgSf
-        /dgq509bMhzFdPPeuq6i9G0/4IN5Qoi2HAI2hFMJYeyw6+oUAS1bMYpi2s72OGxtpQKonzGPgR0T
-        kjrRFLc7obIXU9ZIaSt+RDexbpspUVXHVV6ZZNMeSJ15x0EKtkjD8vtekaHt4StNJdYZ92fHLpvp
-        ZUmSLrHVL+pSUxK5l3dS6DoRGxdMx1o1Cd/I5HWfKt/+oqrfoeyo/u5B9vqDVEuqsR4WshpFnCil
-        Vek+rdZHu/EWFAUIyZ17/fy+kQ2Pu7+GyXRAXYs74v5ug7JCm/HiJP1CAH/lhQD23QNhawuq21uJ
-        eI/XdANvLRBMz0zsFrZGnw1BlEqQeY1Ljbbwxs4hU53rNoy5VpkJG15gX4jl7Bt8pBXcvDbA2fd2
-        OZ3jJelANR0/0pmkGMuYybwtYHv6lT6naGteLZiC1l4oy9JuJJCDrsFQJW09Z397AI2GLWHErUcn
-        2AvQcgled2m6duWVOJYCbzNfFpJH19HeQ2MLKTgLc/ff7XU0llZMQxBbmixo023HC43eFWjHgpX0
-        UrpbCZPMlrzfql8hbG1KRCJMUwsNk+382ey8lyBe/7AVaRwKWxuPNBnZSorxK2yv0W+CYAnIbZUU
-        UxDDIWxFnLg3IOW9uNK3x20vk5Ab/qb/5uobFa4wx17xp0kxJR+i4KZcVoNtH6pGQYMUvYxw8S0D
-        5ko/X0s26j6WEibqpqiSGfV4th1rfsct7PGSiniGzOQxX0nJl7G+FG7c9pIAt3X1QBVsw47fm5ek
-        X9JUbPbyDCuW8nOpK+i3DDjbnxTsGzk4ZO74f3l7ubl999/rFZa/nv/x+j7L1/dZvr7P8vV9lq/v
-        s3x9n2V8fZ/l6/ssX99n+fo+y9f3Wb6+z/L1fZav77N8fZ/l6/ssX99n+fo+y/9H77P88vYLy113
-        T0/837w8fH7//suX/wORi3xYinQAAA==
-=======
         H4sIAAAAAAAAAO1d225lN3L9Fz2f7PB+8dsgEyQBMoYz7nkYGI1Accu2Mt1SR1J7xjH637NWkXTv
         Kh5gngPoRT69Dw9ZVazrYm3615vvf7p9ern56tebp7vnT+/x6btfbz7cvdzy0fefnp7uHr7/5ear
         mz99+/uby83zLx/+6/E9/vnm23//Hf599zf8/OHHu69vP9zh6dd/+BYP7x+eX54+fbh7eHnzy0c+
@@ -369,7 +208,6 @@
         y3WkJ/AqIyojXy4jsUFWD5UYN3QiZtDq335G4nb77r/XqeSv53+8HlG+HlG+HlG+HlG+HlG+HlG+
         HlG+HlG+HlG+HlG+HlG+HlG+HlG+HlG+HlG+HlG+HlG+HlH+fzqi/Pz2M+Guu6cn/m9eHj69f//5
         8/8BWnwkQYp0AAA=
->>>>>>> 94383293
     headers:
       Age:
       - '1'
@@ -396,11 +234,7 @@
       content-type:
       - application/json;charset=utf-8
       date:
-<<<<<<< HEAD
-      - Fri, 13 Jan 2023 13:26:30 GMT
-=======
       - Fri, 13 Jan 2023 18:07:18 GMT
->>>>>>> 94383293
       server:
       - ATS
       vary:
@@ -410,19 +244,11 @@
       x-envoy-upstream-service-time:
       - '6'
       x-request-id:
-<<<<<<< HEAD
-      - 9fbf3f06-4128-409d-8a23-682a435f43d5
-      x-yahoo-request-id:
-      - c8vbmc1hs2n07
-      y-rid:
-      - c8vbmc1hs2n07
-=======
       - d0cf2c13-fe26-414b-8eab-23a8e02227b8
       x-yahoo-request-id:
       - ee69fadhs37em
       y-rid:
       - ee69fadhs37em
->>>>>>> 94383293
     status:
       code: 200
       message: OK
