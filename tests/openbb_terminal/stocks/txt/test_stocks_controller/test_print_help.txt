--- conflicted
+++ resolved
@@ -16,25 +16,6 @@
     news             latest news of the company [News API]
     codes            FIGI, SIK and SIC codes codes [Polygon.io]
 
-<<<<<<< HEAD
->   options     options menu,                 chains, open interest, greeks, parity
->   disc        discover trending stocks,     map, sectors, high short interest
->   sia         sector and industry analysis, companies per sector, quick ratio per industry and country
->   dps         dark pool and short data,     darkpool, short interest, ftd
->   scr         screener stocks,              overview/performance, using preset filters
->   ins         insider trading,              latest penny stock buys, top officer purchases
->   gov         government menu,              house trading, contracts, corporate lobbying
->   ba          behavioural analysis,         from reddit, stocktwits, twitter, google
->   ca          comparison analysis,          get similar, historical, correlation, financials[unvl]
->   fa          fundamental analysis,         income, balance, cash, earnings
->   res         research web page,            macroaxis, yahoo finance, fool
->   dd          in-depth due-diligence,       news, analyst, shorts, insider, sec
->   bt          strategy backtester,          simple ema, ema cross, rsi strategies
->   ta          technical analysis,           ema, macd, rsi, adx, bbands, obv
->   qa          quantitative analysis,        decompose, cusum, residuals analysis
->   pred        prediction techniques,        regression, arima, rnn, lstm
-=======
-
 >   th               trading hours, 			 check open markets
 >   options          options menu,  			 e.g.: chains, open interest, greeks, parity
 >   disc             discover trending stocks, 		 e.g.: map, sectors, high short interest
@@ -45,12 +26,10 @@
 >   gov              government menu, 			 e.g.: house trading, contracts, corporate lobbying
 >   ba               behavioural analysis,    		 from: reddit, stocktwits, twitter, google
 >   ca               comparison analysis,     		 e.g.: get similar, historical, correlation, financials
-[unvl]>   fa               fundamental analysis,    		 e.g.: income, balance, cash, earnings
+>   fa               fundamental analysis,    		 e.g.: income, balance, cash, earnings
 >   res              research web page,       		 e.g.: macroaxis, yahoo finance, fool
 >   dd               in-depth due-diligence,  		 e.g.: news, analyst, shorts, insider, sec
 >   bt               strategy backtester,      		 e.g.: simple ema, ema cross, rsi strategies
 >   ta               technical analysis,      		 e.g.: ema, macd, rsi, adx, bbands, obv
 >   qa               quantitative analysis,   		 e.g.: decompose, cusum, residuals analysis
 >   pred             prediction techniques,   		 e.g.: regression, arima, rnn, lstm
->>>>>>> 3f5d2812
-[/unvl]