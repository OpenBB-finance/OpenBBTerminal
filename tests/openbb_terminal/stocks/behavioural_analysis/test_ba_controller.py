# IMPORTATION STANDARD
import os
from datetime import datetime

# IMPORTATION THIRDPARTY
import pandas as pd
import pytest

# IMPORTATION INTERNAL
from openbb_terminal.stocks.behavioural_analysis import ba_controller
from openbb_terminal import parent_classes

# pylint: disable=E1101
# pylint: disable=W0603
# pylint: disable=E1111

EMPTY_DF = pd.DataFrame()


@pytest.fixture(scope="module")
def vcr_config():
    return {
        "filter_headers": [("User-Agent", None)],
        "filter_query_parameters": [
            ("period1", "1598220000"),
            ("period2", "1635980400"),
        ],
    }


@pytest.mark.vcr(record_mode="none")
@pytest.mark.parametrize(
    "queue, expected",
    [
        (["load", "help"], ["help"]),
        (["quit", "help"], ["help"]),
    ],
)
def test_menu_with_queue(expected, mocker, queue):
    mocker.patch(
        target=(
            "openbb_terminal.stocks.behavioural_analysis.ba_controller."
            "BehaviouralAnalysisController.switch"
        ),
        return_value=["quit"],
    )
    result_menu = ba_controller.BehaviouralAnalysisController(
        ticker="TSLA",
        start=datetime.strptime("2020-12-01", "%Y-%m-%d"),
        queue=queue,
    ).menu()

    assert result_menu == expected


@pytest.mark.vcr(record_mode="none")
def test_menu_without_queue_completion(mocker):
    # ENABLE AUTO-COMPLETION : HELPER_FUNCS.MENU
    mocker.patch(
        target="openbb_terminal.feature_flags.USE_PROMPT_TOOLKIT",
        new=True,
    )
    mocker.patch(
        target="openbb_terminal.parent_classes.session",
    )
    mocker.patch(
        target="openbb_terminal.parent_classes.session.prompt",
        return_value="quit",
    )

    # DISABLE AUTO-COMPLETION : CONTROLLER.COMPLETER
    mocker.patch.object(
        target=ba_controller.obbff,
        attribute="USE_PROMPT_TOOLKIT",
        new=True,
    )
    mocker.patch(
        target="openbb_terminal.stocks.behavioural_analysis.ba_controller.session",
    )
    mocker.patch(
        target="openbb_terminal.stocks.behavioural_analysis.ba_controller.session.prompt",
        return_value="quit",
    )

    result_menu = ba_controller.BehaviouralAnalysisController(
        ticker="TSLA",
        start=datetime.strptime("2020-12-01", "%Y-%m-%d"),
        queue=None,
    ).menu()

    assert result_menu == ["help"]


@pytest.mark.vcr(record_mode="none")
@pytest.mark.parametrize(
    "mock_input",
    ["help", "homee help", "home help", "mock"],
)
def test_menu_without_queue_sys_exit(mock_input, mocker):
    # DISABLE AUTO-COMPLETION
    mocker.patch.object(
        target=ba_controller.obbff,
        attribute="USE_PROMPT_TOOLKIT",
        new=False,
    )
    mocker.patch(
        target="openbb_terminal.stocks.behavioural_analysis.ba_controller.session",
        return_value=None,
    )

    # MOCK USER INPUT
    mocker.patch("builtins.input", return_value=mock_input)

    # MOCK SWITCH
    class SystemExitSideEffect:
        def __init__(self):
            self.first_call = True

        def __call__(self, *args, **kwargs):
            if self.first_call:
                self.first_call = False
                raise SystemExit()
            return ["quit"]

    mock_switch = mocker.Mock(side_effect=SystemExitSideEffect())
    mocker.patch(
        target=(
            "openbb_terminal.stocks.behavioural_analysis.ba_controller."
            "BehaviouralAnalysisController.switch"
        ),
        new=mock_switch,
    )

    result_menu = ba_controller.BehaviouralAnalysisController(
        ticker="TSLA",
        start=datetime.strptime("2020-12-01", "%Y-%m-%d"),
        queue=None,
    ).menu()

    assert result_menu == ["help"]


@pytest.mark.vcr(record_mode="none")
@pytest.mark.record_stdout
def test_print_help():
    controller = ba_controller.BehaviouralAnalysisController(
        ticker="TSLA",
        start=datetime.strptime("2020-12-01", "%Y-%m-%d"),
    )
    controller.print_help()


@pytest.mark.vcr(record_mode="none")
@pytest.mark.parametrize(
    "an_input, expected_queue",
    [
        ("", []),
        ("/help", ["home", "help"]),
        ("help/help", ["help", "help"]),
        ("q", ["quit"]),
        ("h", []),
        ("r", ["quit", "quit", "reset", "stocks", "ba", "load TSLA"]),
    ],
)
def test_switch(an_input, expected_queue):
    controller = ba_controller.BehaviouralAnalysisController(
        ticker="TSLA",
        start=datetime.strptime("2020-12-01", "%Y-%m-%d"),
        queue=None,
    )
    queue = controller.switch(an_input=an_input)

    assert queue == expected_queue


@pytest.mark.vcr(record_mode="none")
def test_call_cls(mocker):
    mocker.patch("os.system")
    controller = ba_controller.BehaviouralAnalysisController(
        ticker="TSLA",
        start=datetime.strptime("2020-12-01", "%Y-%m-%d"),
    )
    controller.call_cls([])

    assert controller.queue == []
    os.system.assert_called_once_with("cls||clear")


@pytest.mark.vcr(record_mode="none")
@pytest.mark.parametrize(
    "func, queue, expected_queue",
    [
        (
            "call_exit",
            [],
            [
                "quit",
                "quit",
                "quit",
            ],
        ),
        ("call_exit", ["help"], ["quit", "quit", "quit", "help"]),
        ("call_home", [], ["quit", "quit"]),
        ("call_help", [], []),
        ("call_quit", [], ["quit"]),
        ("call_quit", ["help"], ["quit", "help"]),
        (
            "call_reset",
            [],
            ["quit", "quit", "reset", "stocks", "ba", "load TSLA"],
        ),
        (
            "call_reset",
            ["help"],
            ["quit", "quit", "reset", "stocks", "ba", "load TSLA", "help"],
        ),
    ],
)
def test_call_func_expect_queue(expected_queue, queue, func):
    controller = ba_controller.BehaviouralAnalysisController(
        ticker="TSLA",
        start=datetime.strptime("2020-12-01", "%Y-%m-%d"),
        queue=queue,
    )
    result = getattr(controller, func)([])

    assert result is None
    assert controller.queue == expected_queue


@pytest.mark.vcr(record_mode="none")
@pytest.mark.parametrize(
    "tested_func, other_args, mocked_func, called_args, called_kwargs",
    [
        (
            "call_watchlist",
            ["--limit=2"],
            "reddit_view.display_watchlist",
            [],
            dict(limit=2),
        ),
        (
            "call_spac",
            ["--limit=2"],
            "reddit_view.display_spac",
            [],
            dict(limit=2),
        ),
        (
            "call_spac_c",
            ["--limit=5", "--popular"],
            "reddit_view.display_spac_community",
            [],
            dict(
                limit=5,
                popular=True,
            ),
        ),
        (
            "call_wsb",
            ["--limit=5", "--new"],
            "reddit_view.display_wsb_community",
            [],
            dict(
                limit=5,
                new=True,
            ),
        ),
        (
            "call_popular",
            ["--num=5", "--limit=10", "--sub=MOCK_SUB"],
            "reddit_view.display_popular_tickers",
            [],
            dict(
                limit=10,
                post_limit=5,
                subreddits="MOCK_SUB",
            ),
        ),
        (
            "call_bullbear",
            [],
            "stocktwits_view.display_bullbear",
            [],
            dict(
                symbol="MOCK_TICKER",
            ),
        ),
        (
            "call_messages",
            ["--limit=2"],
            "stocktwits_view.display_messages",
            [],
            dict(
                symbol="MOCK_TICKER",
                limit=2,
            ),
        ),
        (
            "call_trending",
            [],
            "stocktwits_view.display_trending",
            [],
            dict(),
        ),
        (
            "call_stalker",
            ["--user=MOCK_USER", "--limit=5"],
            "stocktwits_view.display_stalker",
            [],
            dict(
                user="MOCK_USER",
                limit=5,
            ),
        ),
        (
            "call_infer",
            ["--limit=20"],
            "twitter_view.display_inference",
            [],
            dict(
                symbol="MOCK_TICKER",
                limit=20,
            ),
        ),
        (
            "call_sentiment",
            ["--limit=20", "--days=2", "--compare", "--export=csv"],
            "twitter_view.display_sentiment",
            [],
            dict(
                symbol="MOCK_TICKER",
                n_tweets=20,
                n_days_past=2,
                compare=True,
                export="csv",
            ),
        ),
        (
            "call_mentions",
            ["--start=2020-12-01", "--export=csv"],
            "google_view.display_mentions",
            [],
            dict(
                symbol="MOCK_TICKER",
                start_date=datetime.strptime("2020-12-01", "%Y-%m-%d"),
                export="csv",
            ),
        ),
        (
            "call_regions",
            ["--limit=5", "--export=csv"],
            "google_view.display_regions",
            [],
            dict(
                symbol="MOCK_TICKER",
                limit=5,
                export="csv",
            ),
        ),
        (
            "call_queries",
            ["--limit=5", "--export=csv"],
            "google_view.display_queries",
            [],
            dict(
                symbol="MOCK_TICKER",
                limit=5,
                export="csv",
            ),
        ),
        (
            "call_rise",
            ["--limit=5", "--export=csv"],
            "google_view.display_rise",
            [],
            dict(
                symbol="MOCK_TICKER",
                limit=5,
                export="csv",
            ),
        ),
        (
            "call_headlines",
            ["--export=csv", "--raw"],
            "finbrain_view.display_sentiment_analysis",
            [],
            dict(
                symbol="MOCK_TICKER",
                raw=True,
                export="csv",
            ),
        ),
        (
<<<<<<< HEAD
=======
            "call_hist",
            [
                "--start=2020-12-01",
                "--end=2020-12-07",
                "--export=csv",
                "--number=100",
                "--raw",
                "--limit=10",
            ],
            "sentimentinvestor_view.display_historical",
            [],
            dict(
                symbol="MOCK_TICKER",
                start_date=datetime(2020, 12, 1),
                end_date=datetime(2020, 12, 7),
                number=100,
                export="csv",
                raw=True,
                limit=10,
            ),
        ),
        (
            "call_trend",
            [
                "--start=2020-12-01",
                "--hour=9",
                "--export=csv",
                "--number=20",
            ],
            "sentimentinvestor_view.display_trending",
            [],
            dict(
                start_date=datetime(2020, 12, 1),
                hour=9,
                export="csv",
                number=20,
            ),
        ),
        (
>>>>>>> 2278e096
            "call_popular",
            ["--num=1", "--limit=2", "--sub=MOCK_SUB"],
            "reddit_view.display_popular_tickers",
            [],
            dict(
                limit=2,
                post_limit=1,
                subreddits="MOCK_SUB",
            ),
        ),
        (
            "call_getdd",
            ["--limit=1", "--days=2", "--all"],
            "reddit_view.display_due_diligence",
            [],
            dict(
                symbol="MOCK_TICKER",
                limit=1,
                n_days=2,
                show_all_flairs=True,
            ),
        ),
    ],
)
def test_call_func(
    tested_func, mocked_func, other_args, called_args, called_kwargs, mocker
):
    path_controller = "openbb_terminal.stocks.behavioural_analysis.ba_controller"

    if mocked_func:
        mock = mocker.Mock()
        mocker.patch(
            target=f"{path_controller}.{mocked_func}",
            new=mock,
        )

        EMPTY_DF.drop(EMPTY_DF.index, inplace=True)
        controller = ba_controller.BehaviouralAnalysisController(
            ticker="MOCK_TICKER",
            start=datetime.strptime("2020-12-01", "%Y-%m-%d"),
        )
        getattr(controller, tested_func)(other_args)

        if called_args or called_kwargs:
            mock.assert_called_once_with(*called_args, **called_kwargs)
        else:
            mock.assert_called_once()
    else:
        EMPTY_DF.drop(EMPTY_DF.index, inplace=True)
        controller = ba_controller.BehaviouralAnalysisController(
            ticker="MOCK_TICKER",
            start=datetime.strptime("2020-12-01", "%Y-%m-%d"),
        )
        getattr(controller, tested_func)(other_args)


@pytest.mark.vcr(record_mode="none")
@pytest.mark.parametrize(
    "func",
    [
        "call_watchlist",
        "call_spac",
        "call_spac_c",
        "call_wsb",
        "call_popular",
        "call_bullbear",
        "call_messages",
        "call_trending",
        "call_stalker",
        "call_infer",
        "call_sentiment",
        "call_mentions",
        "call_regions",
        "call_queries",
        "call_rise",
        "call_headlines",
        "call_snews",
        "call_popular",
        "call_getdd",
    ],
)
def test_call_func_no_parser(func, mocker):
    mocker.patch(
        "openbb_terminal.stocks.behavioural_analysis.ba_controller.BehaviouralAnalysisController"
        ".parse_known_args_and_warn",
        return_value=None,
    )
    controller = ba_controller.BehaviouralAnalysisController(
        ticker="MOCK_TICKER",
        start=datetime.strptime("2020-12-01", "%Y-%m-%d"),
    )

    func_result = getattr(controller, func)(other_args=list())
    assert func_result is None
    assert controller.queue == []
    controller.parse_known_args_and_warn.assert_called_once()


@pytest.mark.vcr(record_mode="none")
@pytest.mark.parametrize(
    "func",
    [
        "call_headlines",
        "call_sentiment",
        "call_infer",
        "call_rise",
        "call_queries",
        "call_regions",
        "call_mentions",
        "call_messages",
        "call_bullbear",
        "call_getdd",
    ],
)
def test_call_func_no_ticker(func, mocker):
    mocker.patch(
        "openbb_terminal.stocks.behavioural_analysis.ba_controller"
        ".BehaviouralAnalysisController.parse_known_args_and_warn",
        return_value=True,
    )
    controller = ba_controller.BehaviouralAnalysisController(
        ticker=None,
        start=datetime.strptime("2020-12-01", "%Y-%m-%d"),
    )

    func_result = getattr(controller, func)(other_args=list())
    assert func_result is None
    assert controller.queue == []
    controller.parse_known_args_and_warn.assert_called_once()


@pytest.mark.vcr
def test_call_load(mocker):
    yf_download = parent_classes.stocks_helper.yf.download

    def mock_yf_download(*args, **kwargs):
        kwargs["threads"] = False
        return yf_download(*args, **kwargs)

    mocker.patch("yfinance.download", side_effect=mock_yf_download)
    controller = ba_controller.BehaviouralAnalysisController(
        ticker="TSLA",
        start=datetime.strptime("2020-12-01", "%Y-%m-%d"),
    )
    other_args = [
        "TSLA",
        "--start=2021-12-17",
        "--source=yf",
    ]
    controller.call_load(other_args=other_args)<|MERGE_RESOLUTION|>--- conflicted
+++ resolved
@@ -392,48 +392,6 @@
             ),
         ),
         (
-<<<<<<< HEAD
-=======
-            "call_hist",
-            [
-                "--start=2020-12-01",
-                "--end=2020-12-07",
-                "--export=csv",
-                "--number=100",
-                "--raw",
-                "--limit=10",
-            ],
-            "sentimentinvestor_view.display_historical",
-            [],
-            dict(
-                symbol="MOCK_TICKER",
-                start_date=datetime(2020, 12, 1),
-                end_date=datetime(2020, 12, 7),
-                number=100,
-                export="csv",
-                raw=True,
-                limit=10,
-            ),
-        ),
-        (
-            "call_trend",
-            [
-                "--start=2020-12-01",
-                "--hour=9",
-                "--export=csv",
-                "--number=20",
-            ],
-            "sentimentinvestor_view.display_trending",
-            [],
-            dict(
-                start_date=datetime(2020, 12, 1),
-                hour=9,
-                export="csv",
-                number=20,
-            ),
-        ),
-        (
->>>>>>> 2278e096
             "call_popular",
             ["--num=1", "--limit=2", "--sub=MOCK_SUB"],
             "reddit_view.display_popular_tickers",
