--- conflicted
+++ resolved
@@ -3,25 +3,6 @@
 [yellow]Warning[/yellow]: We noticed Jim Crammer recommendation data has not been updated for a while, and we're investigating on finding a replacement.
         
                       Company Symbol   Price  LastPrice  Change (%) Recommendation
-<<<<<<< HEAD
-0          Applied Materials    AMAT   97.42     108.04        9.83            Buy
-1    AMN Healthcare Services     AMN  103.32     112.63        8.27            Buy
-2                    Alibaba    BABA  108.03     114.88        5.96           Sell
-3                 Dutch Bros    BROS   34.17      32.72       -4.43            Buy
-4                Chargepoint    CHPT   13.36      10.08      -32.54           Sell
-5           Cleveland-Cliffs     CLF   18.05      18.81        4.04           Sell
-6                 Ford Motor       F   12.27      12.84        4.44            Buy
-7                  Eli Lilly     LLY  292.99     352.75       16.94            Buy
-8             Meta Platforms    META  169.35     132.99      -27.34            Buy
-9   Medical Properties Trust     MPW   14.99      12.49      -20.02            Buy
-10                     Nucor     NUE  116.46     151.16       22.96            Buy
-11            Planet Fitness    PLNT   64.42      83.05       22.43            Buy
-12                  Prothena    PRTA   23.68      53.29       55.56           Sell
-13         SoFi Technologies    SOFI    5.94       5.12      -16.02            Buy
-14             Toll Brothers     TOL   44.38      53.91       17.68            Buy
-15     Woodside Energy Group     WDS   22.11      24.36        9.24            Buy
-16                 Whirlpool     WHR  155.52     154.70       -0.53            Buy
-=======
 0          Applied Materials    AMAT   97.42     109.65       11.15            Buy
 1    AMN Healthcare Services     AMN  103.32      99.14       -4.22            Buy
 2                    Alibaba    BABA  108.03     119.86        9.87           Sell
@@ -38,5 +19,4 @@
 13         SoFi Technologies    SOFI    5.94       5.67       -4.76            Buy
 14             Toll Brothers     TOL   44.38      55.86       20.55            Buy
 15     Woodside Energy Group     WDS   22.11      25.98       14.90            Buy
-16                 Whirlpool     WHR  155.52     150.82       -3.12            Buy
->>>>>>> a6042b85
+16                 Whirlpool     WHR  155.52     150.82       -3.12            Buy