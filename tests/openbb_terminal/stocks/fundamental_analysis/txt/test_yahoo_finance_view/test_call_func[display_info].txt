                                          Value
Currency                                    USD
<<<<<<< HEAD
Day high                                103.240
Day low                                 101.390
=======
Day high                                102.490
Day low                                 100.980
>>>>>>> 2a7ec560
Exchange                                    NYQ
Fifty day average                       102.007
Last price                              102.360
Last volume                             3.692 M
Market cap                            158.682 B
Open                                    102.170
Previous close                          102.020
Quote type                               EQUITY
Regular market previous close           102.020
Shares                                  1.550 B
Ten day average volume                  3.910 M
Three month average volume              4.860 M
Timezone                       America/New_York
Two hundred day average                  97.606
Year change                              -0.063
Year high                               112.480
Year low                                 82.850<|MERGE_RESOLUTION|>--- conflicted
+++ resolved
@@ -1,12 +1,7 @@
                                           Value
 Currency                                    USD
-<<<<<<< HEAD
-Day high                                103.240
-Day low                                 101.390
-=======
 Day high                                102.490
 Day low                                 100.980
->>>>>>> 2a7ec560
 Exchange                                    NYQ
 Fifty day average                       102.007
 Last price                              102.360
