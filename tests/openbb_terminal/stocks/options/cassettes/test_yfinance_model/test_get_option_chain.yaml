--- conflicted
+++ resolved
@@ -13,7 +13,6 @@
   response:
     body:
       string: !!binary |
-<<<<<<< HEAD
         H4sIAAAAAAAAAL1da4/bNpf+K4E/Z7Q8vDPf0iTbFujF26TvolgUhTvjTIw49tT2JDtv0f++51BX
         k2Jk0dK2wECxKVl6dG7P4eHh34v9w2mz3736sNrsFi/+XhzWx8ftafHif/5ePO7u1oft02Z3//bp
         05/77eLF4uXL5Q+L54v1/z5sDis67/XqtD7iaNBGGmM0Y8/xUAnLZXXorOHloVYOj/yhAadtdWgZ
@@ -123,131 +122,6 @@
         G7fxbfvqbZivxo2zVt74hNZOapts6DQVbhn9+xC37v6mN7SBYVnSEeosgiGlclp9xeI1cbJohQ+P
         xVRhHhN8bp3N6OonoBjT2jsteralF8iNp9NYmSzi9PXUtl18mgVZRu81pS9T136gZEe85FTiJSRt
         Z3Odiv5O/+OPHg77w+LF7nG7/eef/wNFNkaf1aMAAA==
-=======
-        H4sIAAAAAAAAAM1da4/bxpL9K4E+29yu6re/ObY3CZDcaGPnLoJFECge2RYiSxNJk9y5Qf77Vjcf
-        IrvZQ7FJYjcBBHpEStRhvU51ddVfq+P9ZXc8vPq02R1WL/5anbbnh/1l9eJ//lo9HO62p/3j7vDx
-        7ePnX4/71YvVy5frb1fPVtt/3e9OG3fd681le6azQWkulWGMPaNDARpNdai1VuWh5AZFdWiNxvJQ
-        SYvVZRqsqi6zDKA8wSDjsjoUQoryE4wympefa6yx1VdY5FB9ghX+fX/o78Adaob0zaI8lArL29HA
-        hGKmPDQWy1+huWa6vDMtGfef8fOz1fly2v3mf7JkBXsmJb0od6TckXZH2h0Zd2TckXVH1h8Z92Lp
-        BRjzr+Bf0b9y/yr8q/Svyr9q/2r8q78W/LXgrwV/LfhrwV8L/lrw14K/Fvy14K9Ffy36a9Ffi/5a
-        9Neivxb9teivRX8t+mu5v5b7a7m/lvtrub+W+2u5v5b7a7m/lvtrhb9W+GuFv1b4a4W/Vvhrhb9W
-        +GuFv1b4az3QILGQ9OrPlNode9hB+b979Elu3LF/COCfAvjHAP45gH8Q4J8EevzR44weE/S/Hf2v
-        QH8/6L6Xnvinzfm73WH3vdcTevAfNvvz9tnq94fjZes0Zr85fHzYfKTj1fbw/Me3pB+n7Uc6l/7g
-        /+XPfPd47854818/fvPuJ/rjhf79ene+d3/7/WF3eaxPfHt8OL3f/mPz2Z3+j835bvP7Fz9sN/sv
-        3u0+b79Yn3bvt+7y0+7jx+1p8+ueTrucHuiG3j+cL8fP/oSX++3p8up4+LC72x7euw/6+puvvl65
-        c04n+sujv7XXXpPff6L737oP//fxUH/vy89b+pzNf/xj++cvPx1Pv7kzzx/Xx/uHPSn8XQPC5+35
-        TD/9y+PmdPcN/Xn1YXf4/OsvKCzXdM3nzem37eXtZeOQWv3w5qsfv335Q+tb3S/8zkF0/nQ8Xerv
-        vr/fb7/45vC+oDf2x8PHvr8TwnQrp+/8F7zyH7beEm4HMl302IwCy0kV4h/4tvVNb96+o4/6+Pny
-        /YcPb7eX73b7/e68fX883NFjfg7ODjj9r34GXfBw/qU6Du6gfCwvnEJIdN96f3532uz2ZDvf/bnd
-        /7H97ni4fKJPVQWAf/s/j6c/CTT3Fy38X175Z3P5abs5+fPss9W9+9g3wVukvJJMlgEH24bs9fcP
-        l/Nlc7ijL6NbkJbeotu26tnq1+Pxt39u9g90a7wAbZ7R8/lweXy9eXz5BwnPR3/LtjDciuitV9UT
-        eq4KTmrKNE+c0uD+nIAXEqTQdGuXP49fkwM5be863+Z0ioyH6D+h+U4yX8IYh2T6tPb3kmW0ZOFU
-        /axebe4dUCjIgJFzMO6dDyXi6zd0G/SbCUEOFcTvjl8SUqsXzjLR/Tu5OXs1/OZw2Z7+2OzdnV9l
-        iZze5vV2v3nc3n1JqkQSsilv7OVhs388X34g1+iexYo+7ovnX3z58Og1dnO3LfW1Up73p8f7y/Fd
-        9PcPu9P54v/svGtXKjl5QG1FJZj+5r/eORCwVyecMpBfsJYhF8EZTiPod5HjVtx52OBtgvvr3cdP
-        pVA7/MJ3f6g02HkEpeh3lieGqkFnfnv8032MOy1485/H/YO7C5Iw52FtpFbbP3bHh/Or/fFcqZeg
-        Z/br7q7SNfrH5vxb9Q/u33m7+7c7lfl3rv/48LDfv6meX8e4fuXsD5mtzeH9brN/FRrIzv18f789
-        uC+j58qbh/6a9Pyx/CHcq/nqhUErOGOq7xxghMjqhbaGEfasUqp3fx7/e7v9jZCqH5wtuKQHpxIn
-        tK0dRVaCHnD3zObxkGsH7R6PtoWCVfcs94gbrXMO2EjGdOqctsqhVNJwLaP7I4D8V8YfQu/4e3i2
-        utv94VzT3WvvGUBR0MZ9XLYiE3cg5Tk76SSr9vnei6jkGlTv2+RcTpeBc94c7rpnXCrb/PJweNjs
-        X1c384O/GVbY6wnOWJC9NZJLMKnrftpt93f+QTCKdxXFWMb9wvM9WYi273J+rhNI//2sir7PPt7u
-        RtWlalYxdSoIeb/Z78uLyT7Q3b2/dEJ15BRG81f0CdIZjFUdvq5e+JgqDgf2m3Pty4yLq1bvGzPi
-        zE35+F+1//ZHpcFaux+zPXiLSbDTV5hKUw1pbaWndCjdp9Y369WzExjUEHR/vruvxiJWbwnDGX3u
-        7vP9fre9I+Wi6/YukCLnaSiUZRRECi+gu8O7T84Dbx/LWOnvZ8N4yQAvOYSXFoUeAxhGeFVwaVPw
-        Ci46FDPBxRVapXvhoqC8+x9/8zwPNRVImRqUMo2FHYOai3q6sAld48avuPHZcCNmiO6zlsUtkDY1
-        KG10BozBLYKNV6ipq7TR4VzCppUS/bo5H2g6EDY9KGwkjnqKhooaM1640LQEbT6LxhVRY+hFTRRS
-        kUUTpMMm06LpQMb0oIxJQY5vkozVqinNFTA6ng8w9JF9L2DOA7AJHsAE4mUGxUuOE68ILqxDW3m1
-        ZHQ4p3ThwjppAiEzg0ImpAsOBkHrIlUDJVpyJeayXqilZoovjJQNxMsOiheRU8uvUD2ne1GW/tMR
-        Ys+xEBwMOMmvpU1G4iZr7RRXcaNDNY+4kWoy0y9u9HU+PNNgtKh+QQ6CgazZQVnjrFD5wsZJ2CqY
-        +GyyZoguLC9rNkDKDiGFOkMra/fIhY++SqSqqHgWqKSF/qCCqIolO08kzbnJHIyABfpYZuifFide
-        sJZ/JE7sE2/uHmOF5BaRucRYY/5lpJC2BrAVX/D54gtiAMyYBICkixRfSNLMfJUED2MHRBiUNDOO
-        AMRes+ZNHFuo4axBBvYTJ6yCDFXZsVzUMEQNB0UPChgDWhTKgmiEDRrrT4dz0SZJkiTYsnYNGA+B
-        44PiJl1652bgbIibarwBa0kbm1HaJPAU3bQ+mmXaZTfyABMhYGIQMO683u2SFpOAWj/RZTQrxOh4
-        LsQYWKP6WRMhhs6uccsceyIA8lCTIWqDkQZZNTQd16AM2Qejel0DRWrK2Y6kjTO1a8VWwIvzESmF
-        yHWKGxjvWzXj2VKnQvzUDfEHH+MVeIRYbd7ok66I6dkQE9rlHxKIacfSFXPBiPcLeajpEDV9g3Eb
-        BVoUgYCoc7aorjEcHc8Uw7mkLar+EISUta2teZiZEDMziJkYhZmIMeO1SyD4r6Im53OlT2E2myu1
-        IXLDHIGPS3dA5EzB/eISuhZlqI7ngk4uHYVAyBxgkDm4yhvVZQ4Of+Cxe+CF0fT7XASXdA+CNWrb
-        Yg44XxJcISPusDSOIXmAYfLAOuTB4egMrsta9uBINFjLlpsVkdNoYGxRCcS5MnCEIke7NIohmYBB
-        MgE2RNF6FPuiFbKWrgbPJaKSvhdUg+OVW+Cc3EKoxMrfjDiG3AIGuYWrKhnjS2TMyni9LEOSfTWI
-        bE6DCHxpXwIhy4BBlkHQjVrOwkjoEFVdGGIboaPD2WQOkaVYxmzAhUQDBokG6MK0ceNec0WcEyYr
-        wKRGV8WQlj+uavkDc5U/OlazmUAtRUr+pkZ/EPIMGOQZBJ/oJDrL0ioZO2JZKEskrWX3IK54aMJn
-        aLEO9x2zweeKkpeWwpB4wCDxIKBll+4KvzTRE88gcQklrUM9Gc+oxgy6OsAaRjWjFNIN9CdZWOEr
-        ZTKRC+kHDNIPMo1GdJBj0iEnVI/zJVgZUQF4MqjWql7XIevRGML56IhCirEWLoignxUiOUhHnJPp
-        uBAon2RsCuk2tQUfNDehoIliaqhzLtDiJjAfNyFTyBOL1/Ph6ILBDo44yE0ozsFObpn7W8Aej8LJ
-        HBloLTLyODuP8lqwedXlkjrOs6ahZUqVy7SfzawAAAwJCQ4SEgq2cUx+WcWJK6wzV/RZjfrOxkGk
-        lMwsrb0YchAc5iCsCAixN4N9VlCTiRZcPeE/gEGddCYOeXXE81EQhaCXXrYFDCkIDlMQFuZNuV+Y
-        imGkE422GtuOOM5tsSZDA631DpiPkJAVZMns/WxAhoQEBwmJ7eDo3LLL39vYCjq2LDknWtWSSBGl
-        FnSTkL6yEzsfihyYXprWYchOcJCdmAhFL42iJy6EAgwXKFt5Lp9yCtyJd0RlVXGD43xFsoo8Gixu
-        HUOagoM0hdiE7uLoix+hp/THiyP9wieDG7CNgdTXotn54mtOHKJfqVmh3ZYcoqnKO+bMJTkMOQoO
-        chRiEtjF0FMUZXuShS5CNFLrNogYWUfUtlZqdV3aVHNKI1NLZ10x5Cw4yFmIVvAOkp4xMidycdaV
-        WWaBtZwMd2nFMO3Q7Oq5UhY5WyUapyC03ziSH7OGSTDWV764Wo48EEO6goN0RRRd2gfeMjpuF6dc
-        udAGsR01RrIojK4No7hW880pinLxNSgekhU+XIJV8K5h9KEnYz0ORhUk2sBFawGAY+yoQUnRVBRd
-        K2PmRXJppeYhc+HDSynlL2wJJHqB7FFqcvsUO8o27+MyBpJjswMIvf8qk9llwm0mJPXSywA8pDJ8
-        mMoUsktlsNyu2aPaxIO5+6+dDCPn3bMuYKCh0X4LZBmHF3IuGs1RQX8BCEkCsR3Qk1KzPKQyfJDK
-        UKTQ9TJCp1SbW7pH+s+0axsUi/KzpBWNlfS1+h5FOsIZUUwlI0BICWS5tfB57jwYQyLDB4kMK7pR
-        jyh3tfcQGc0KaQy2hVGAZbFi0w+4ougWFCoYXS5yNhj7yTV9CXcV+tygKQkJdoH0+yJvQTIkM3yQ
-        zLjd7R0oeY9GG+M254vWMgEqxEih0bUZaTBkvMGQzWgcbSroAenSAi6/5UNw9/VZGIZEhg8SGbf7
-        v+tlehI8VhRkb5RoORgDqsdT+7WQGkO4YjifOsvEFgYn7JJ8gxTxfqyb4Qs5DB/kMBF8rKw77tsD
-        Yirf0ipmZX1M0DRU0EdbNYYwY7jT76TJMnFBiqzimv2bIQzJCx8kLzGEPVosu3VyvqQ/qvpiZlnc
-        fBuNftwMeeKSQPfUF94MXkha+CBp6YI3vFlXx7UhHC1fWN4SlaxucZy7xcdscRMhQRGDBGUkYkpG
-        QQspidD/Z4iRoHHoWUK5GbKQiYhBJjISMhEhZvwS6YKAgdX9C3cUXjmHOkHCQrohBunGSLhARMsl
-        GiRbFC8mZBIvi2BJAKtozlVFZuEW8gtxA78Yp5lx0aVc1JChNTLlAPpqFG6GKuQQ4gYOMQoqHS+m
-        W46LYqUsT0mYD9Fsld6LtoDcjFrIF8QtfGEMahhv0JVgF0VN+3LYftScyRfVtpl81EKGIEYyhOE9
-        DHEbFcGWRc2VGCdQ83B5SjUJtZAYiJHEIKNTA/JFYwxkyFKM3jEoVqtnPmghFRAjqcBwuW5c28KX
-        jTOIfvZnit0qGqGG8UbAm+EKg38xd/Dfs1NGgloQL+ESLamUh9fJXLDC5lkw3D1rrMvs2dKxqBWj
-        eAlSVqxsnlXvac6ll9IpdAe0sohpRo8ZZ4TYslZMW5FiSqlas5vhCgOM4Y5jU+0XZ2pZT2nV05uG
-        cqHSoWTppSULgS1pukh0VLo5mw/FZLz99la8wq5sMNyWbSxeUaEOUKi3aH4MjW+z2ItY2csiXqy6
-        GbDQdKnZTVdMwheOWsk9pgqbfBjBZZ1NNJmghQZsuInd2IgiyibqRQkSBaWpUB+KcuGk6paS7SRV
-        aMrU4qbMqmXz/cwk9dInxyYErWHHPxhu+TfVR2q5bJYfLEvtAfAd/7CJwzLVMmz7B8N9/8ZiFhl/
-        1Etme4TUPJF/hZJM9nSBuhWusOsfDLf9GwtXX9i6HFyu9o0lVtOhMF488tEKhWu439/YJaQ4shCL
-        2ny0NtElEScFrWG/Pxhu+Dc2qRNHrQuqIRgElShkG+omdjNmoXgNt/i7EbP+Dn9LwKTRTaJIwOSz
-        XqKx8XmLH2XFYwsmHG5dlwXTktKkOOeJDTVYLnfkMmsM2zfhcPsmVtaQjJSiBa04sSmuEgkbrNLO
-        cafbWxEKdwni8C7BqXHVkjEohZho+2tOeGnDM/0dhlVjeFPVWIYoLRgPaAqOWD8V5CWrafpW5Rqk
-        MF+Ks+dLI/psl8zES6FFomsGL5WvKqRjiVq6n+nXPFwGBzWsWc6ghulrP7BkuM44Sy1jyDL+zK0A
-        83CNntOQpZALmisy7WgSfEZWaQbHmTMrvRxI48cL/H+LD1Ary02/TRclSNdoMw+k8eMExipebOYX
-        ZDJohDE21YDbNoY+U+/GTxMYm+yLM8pLipdGmUjA8zL8zEpaOaTGzxGYmuHzozcWg8oKoRKROi/7
-        Iffsb7gZrNHzA6Z6P6GWjBxQC51o+YblOmvfRI9b0Ro/Q2CsaMW1lWzJWAGNVDyVU8hngR6r0dMC
-        JksWW7jozYBO9iWfnH/xmAU1NXbukpq45A2XTO49oY1Q2CmpY4/W6CkLk0mPXNR2uYgrtWZo6/Wv
-        PLByxi2MtV1RFSqXy9bUoJOv+RPt67zBCtNp4ZJguZKHREUglI6x2d2SGdDnjFUYHdHHBmzRrQdo
-        tdX9/hHKErd8hRw/S2E6Wr5LyIIKKUwiZzptoXCdN0phalzP5ZI1SGTQMdlb0ie5ssP6nAkKUxPM
-        oBZ1jlIqkbRf01fu13ljE6ZKGC5ahCQUAk81bJC5efl13qyEkVDFg2DskksYbmMrTw3kmFJGs86b
-        kjASrWizFMCiOWYpRYlGL1wu7JpAs3NmI4zEK970aWHJSmahmdIp6+UXEq8p5zzumDMVYWw8EW8z
-        84UuSzLu1IYpKJfyHXSTbH7GDISpNh/4wlXgCMnG6X7prAnzcwP9jJEHo0PXOHevxLL1zRwTmbBp
-        9c3rvNkGLOjP3zPk0G2P74IWyZqGBTPTA5j57m656cOcmQYjZSwqbpbCLithYEVyGomfNq1Mtaid
-        0WRnnTfPYKxixg3clO++s2TJbilEc+5qWedNL5gc7ku+sOnn0K+PrEq35icQM6YUjJUtFefEmKtk
-        WHLHlE4ULk3bYLbOG04wOWHBl1y0dRYsFfW7QVCE1LWSKTe0GD+HYGroL+zCoMlUq+g5dn6u84YO
-        jGXjcboHpV10h57rp5ayZdmbi9d5UwZGoiVixcSF7ZhJbQKaY7v/Om/EQBe1mzp/GdvXQ5It7ANU
-        gi8Rdi6z6Pn5JOzGzxXIwA5YPNxCKb2obeOYxm56R5N13iiBDOz8KlK41ssXFTuOqJItdJy6ZnY6
-        XOdNDsgROK3jFh3KmoXb9KXbG06GbfyggBi2nkavShWuW2574DSPu9tbsWyCg74SUrrqQcvc8b7O
-        Gw+QixyLvatWYtHCH44CU6GIADJxxm/mzsVu/ECAGLs4O/Rc26KKKa8EK+5HauSi2/vcgI+kvjrU
-        DEzIq2WMAYihU6xOuUQdXWWhQWALQWI4cYdN5KK1NAVLtMVlydaknN7k2k5ZbskYAxCh2OMsrKPQ
-        9H9rTA+CjhO7iLzd2G8R/KRN9V1zeyE4Zu7lWue1/medHRHPfcfwG9CjT44jPLKH7f4CeEWPz4ee
-        SAUqvvJYm6YrQ+YqTEbTf9YZPuiag6tkY2ayp1ZieySK0CruzEw2oJUtl1ck55uLku4vBpobOsMo
-        nV/1kdX0H7pzRGXPdB4tCy6wM8hDqLg5iGzXKuNVEnE+SVSJ5g1utcQCkWAr9YQcZ1a7f9VtUq96
-        TKEwRWtUgmvVExcvc7zSDd0alTBfj3+Z2M/jZEC6OYVgqwLmQI1vGJawzmvx78rCun7El9iznib1
-        4HrXM+G2dl/jmdibKCL0zeAOWc9KoO+ZD0fUqUZuBLG2SmhRzdoaP3Rindfm321J7noUVi+NxNMc
-        mXXJnFafeh2H1KgaGofeJlSzZOYbfyITdZXOkpPhEkRWekzhrRCOb/XPQwjL1iSsx6GIgn6BaQ9y
-        jNMHbjtYM9WoAXC+MazcdYNIcRKHnT8nrlm6FcDxjf5FOc7uumJdt/8N4KvGJMj2DJ4+ARS1PRRX
-        /MSM+PFEQY7LI5AE6kYCIQ/B8d3+5c0jyrgfetIZ3ijiGjDDaxGURY2gnG8QcLKFXjoTcyN2GX3/
-        VUf6HHie1kAPeFBY0ILJ9rDBSH/BNM1c1FX+VKFnHEuWqAZwaWfGrajnxeRBOH4OgA4mF/U4D1UI
-        S25eiTaniwsC6pyzviKn50OOgEs0eHGTpYjQWdZH6G4FbvxEgGjqqvCj3HgPgKIwVgujn1osElCr
-        bXvk6nxqy9N5Z9JZC03v9jzDlzEaADpDs0j+azIZwKcL53ehQ4qjBaO6jtNeR4RaL4czrbRxkxY+
-        JZWcInvjRwXUo6HbDC6RzpJluQy0HW8UPzcTVoFdlRfYrHYvCaBPYxnsYXC3Ajh+agBgOY6uET7p
-        GxOoWHkpwLEUi7cnPMXd8GvpA2jBB/Npr+tvlazwcXOKbDXoNw+/8fMDoOQHLQG0ol97HfWgwJyr
-        p5xHHfQBNiELzEc7UPni2374vNsQuq87yq3wjR8kAGHYPFS1mEaMtwbGz0Y0JLfIkgtuFcfMgWr8
-        +ACQ/ge2Yzxv0HiPqLkYynVE5m2SkWwgBi2KAfNxDERIl8cKIpBQJk8zERw/UYAQ7KZbVD0DKCYY
-        VhIHAnyi2qxB7zpDGmakF8QRk6rqFo1436LbjdhlDBgAXYjW6GMo0EUpJsZOF4aCd6uf8rJXyWuR
-        i+p4HvSYShbNJiqzb4Vu/JgBsIUdY+PSkubzqCVYtlwAmMfEgU3vmCANVVOYWMagAYQoqItV1M14
-        1pZ1Rp9GJq5GDlvhCM4YjiieGNAA5Ryo0puKeGnoVvDGjx5A0dk64cBTiZUhLFyvtPbKUORdmywo
-        L0wDoCjmWpp0lQWpHZq+T6k2eUOg13lzCFAF+04Ga7aTEqeKeimXDs1MquoGm/WrKrF0Q2BJwSRq
-        omBK5WE2fhQB9+o5oS1ZA5ltKjDocKZVM8klS27VtMbNdebMVMMI8iAbP4igWpicDhmHJvagw5kW
-        ap+ArL8n9Y1AZbTTF7zDrpJIJdBRLqNcoqNmMvpoOUuRKELHxbPW+K1MJE8iD6fxLfQFlBmKm0OM
-        aH95s9oADWZiNkcpyXAlRnJiOV1Yaa3zE0cZfeGl8eoynXdKuC4uwFyGnoRAyFTTO99GpF5kzcIr
-        o9G5GmeykjGsusKlZoPrCYvFCwEujtI4AbCclucabmv8mgy9GsTUFbH5FmAYB8tTEuaTuEZ5noki
-        3JJ/K2bj+6BrU0zaAFZDpq9CpmE+yMCktpbzoqy70aKnGeWNeIVV6zhctW6xUwY2vDMnBZi9Ambn
-        1Eqb2MMkCt8s0IoJWQwMs914Q7YbutQyXyvdJ10T3FBmMWcBTaDpDy9EoYmHC1D0+327jCzUMpql
-        u63BZlK82qyqgGqhpuZDjd5LDAcR5dZMbuv2lD2o/ez+py88nY6n1YvDw37/99//C2djx/KqygAA
->>>>>>> 95f5d6f7
     headers:
       Age:
       - '0'
@@ -274,11 +148,7 @@
       content-type:
       - application/json;charset=utf-8
       date:
-<<<<<<< HEAD
       - Fri, 27 Jan 2023 19:45:06 GMT
-=======
-      - Fri, 13 Jan 2023 18:12:01 GMT
->>>>>>> 95f5d6f7
       server:
       - ATS
       vary:
@@ -286,7 +156,6 @@
       x-envoy-decorator-operation:
       - finance-quote-api--mtls-production-ir2.finance-k8s.svc.yahoo.local:4080/*
       x-envoy-upstream-service-time:
-<<<<<<< HEAD
       - '34'
       x-request-id:
       - 78622643-d0c2-44fe-9148-bcbacae5fa1a
@@ -294,15 +163,6 @@
       - 0tl25c9ht8ae2
       y-rid:
       - 0tl25c9ht8ae2
-=======
-      - '60'
-      x-request-id:
-      - cca097ff-09ab-4dcf-ad80-3bf651e3ccd9
-      x-yahoo-request-id:
-      - 56jji21hs37nh
-      y-rid:
-      - 56jji21hs37nh
->>>>>>> 95f5d6f7
     status:
       code: 200
       message: OK
@@ -320,7 +180,6 @@
   response:
     body:
       string: !!binary |
-<<<<<<< HEAD
         H4sIAAAAAAAAALVda48bt5L9K4Y+e3pZxbe/ObY3CZDcaGPnLoJFECgz7bFgjTSRNPadG+S/bxWp
         fqi76R7RvA6Q0BLV7D59ivVm/lrs7o/r3fbVh9V6u3jx12JfHx42x8WL//tr8bC9qfebx/X29u3j
         3R+7zeLF4uXL5Q+L54v6X/fr/Yp/93p1rA80G4xV1lojxHMaaulQnYbeWYxDoz2NwtCCN+40dAJO
@@ -416,99 +275,6 @@
         QnypRQ0LoWZQaLpaUmuSpmRnwJLTaXKOXV7mdbgAuHAYwJNxG2UTW9wQWu+J/9dQRRx1PpMLRbKd
         ynGnBVHNx5OXs0DL6HCB5pTVr1YCDFprbAAfNVeGbFaT+vT/aUWQ0eYC6C8Kro1Pbm0PKTRtvShI
         W0pKueJX+hTfTKhAa13PKSn9jf+hFff73X7xYvuw2fz99/8D2I3fHht0AAA=
-=======
-        H4sIAAAAAAAAALVda2/bOJf+K4U/J1qew3u/ddLutMBcsm3mXQwWg4GbqKlRx87YTvvmHcx/33Oo
-        myWZVsywKVowFi1Sj879wv49W9/vFuvVxef5YjV7+fdsU24flrvZy//7e/awuik3y8fF6vbD493H
-        9XL2cvbq1eVPs7NZ+e/7xWbO33s935Vbmg3GSm2cEOKMhgosunporTXVUEuHqh56Z7EaGu2x/poF
-        b+qveQFQTXAopK6HSmlV3cEZZ2V1X+edr5fwKKG+g1fhehiGHfDQCqSVVTXUBqvtWBDKCFcNncfq
-        Kay0wlY7s1rIcI8/zmbb3WbxJTyyFoU405r+MTwyPLI8sjxyPHI88jzyPAIhwr9hDGEMYYxhjGEs
-        w1iGsQpjFcZhOQjrQVgQwooQloSwJoRFIawKYVkI62JYF8O6GNbFsC6GdTGsi2FdDOtiWBfDuhjW
-        xbAihrWQVyEkPs+3Py9Wi18D/RAgn+bLbXk2++thvSuZkpbz1e3D/JbGs3J1/tsHoptNeUtz6YPw
-        W5h59XjPM978z2/vrn6nD3f0++vF9p4/++thsXtsJn5YP2yuy1/mdzz9l/n2Zv7Xi/flfPnianFX
-        vrjcLK5L/vpmcXtbbuYflzRtt3mgDV0/bHfruzDh1bLc7C7Wq0+Lm3J1zTd6++7HtzOes9nQJ49h
-        a68DhV9/pv2XfPP/rFfNuq/uSrrP/L9+Kb/9+ft684Vnbm8v1/cPS2KEmxaEu3K7pUf/YT3f3Lyj
-        j2efFqu7j3+i8tLSd+7mmy/l7sNuzkjN3r/58befXr3fW5Wf8GeGaPt5vdk1a9/fL8sX71bXBV1Y
-        rle3hz4nhGkrm5/DAhfhZpcl4bYilqbX5gx4SUQ3fsAPeyu9+XBFt7q92/366dOHcvfzYrlcbMvr
-        9eqGXvM5MH8wX9SPQV942P5Zjwc7qF7LS5Cy0Mir3m+vNvPFkmTK1bdy+bX8eb3afaa7mgIgXP7v
-        9eYbgcafWBU+uQjvZvd7Od+Eef5sds+3fTO4hFBoYmUHDNuc5NivD7vtbr66ocVoC9rTJdq2N2ez
-        j+v1l3/Nlw+0NVmAdWf0fj7tHl/PH199JeK5DVv2hZNejS5d1G/o3BQSSBpZGZnS4n5OwCsNWlna
-        2u7b+i0J1k1501uNuQwkqsMT2jXBFMo5RjI+bX9dEN4D8CNX7+difs9AoQJkoen4yqcK8cs3tA16
-        ZkJQQg3x1foHQmr2UiHtTiumm21gw3erXbn5Ol/yzjtaImUwf10u54/lzQ/ESkQh82pjr1bz5eN2
-        955UBr+LGd3uxfmLHx4eA8fOb8qKX2vmud483u/WV6PPPy022134mLVOnyolaQbrVU2YYfNvFwwC
-        HuQJZgYA5b1AqQYzmCPouUihGcmaZ3CZ4H67uP1cETXjN7z6vuZgkFAYQ89ZTRyyBs38af2Nb8PT
-        Bhf/tV4+8C6Iwljz+BFblV8X64ftxXK9rdlL0Tv7uLipeY1+mW+/1L/IcOXD4j88VYQr3S+fHpbL
-        N/X76wnXH1n+kNiar64X8+XFUED29vPrfbnixei9yvalvyY+f6weRAY2n7106JUUwhyaA4IQmb20
-        3gnCXtRMdfVt/b9l+YWQal6cL6SmF2ciE/alHVkcil5wf2b7elAR6/Prsb4wMOvP4lfccp0yJDm1
-        EDY2Z5/lUBvtpNWj/RFAYcnxTehK2MPZ7GbxlVXTzeugGcCQMSODvTIjEbci5tkydZJUu7sPJKql
-        BXPwMimXzW5izpvVTX/GrpbNr1arh/nydb2Z92EzovDdBBYWJG+dlhpc7Hu/L8rlTXgRguxAQ1aO
-        4yfc3pOE2NddrOd6BuY/Z7VVug12aN/a5B23Jl/MCLmeL5fVl0k+0O6udz0Tlowdi3BBskKzwJg1
-        Zt3sZbB2xubAcr5tdBlbP/Qc160cYXlTvf+L/c++1iyM/DDlKkhMgp1UWM2oThVC13xKY/q43Wvg
-        zp5d0CDQf3reVisQK5klyXY2tObi7n65KG+It+h7S7ajaFvWk5z0pAJ5kmMaXayuPrMSLh8rc+mf
-        s2nI9AAyPQWZJbLXJ0DGKr6PGTbSjfgEG9BobLOARhaw0GBioCkic0siiW5B0tgkgWYGdGYm6Yys
-        e38KZjDCTKNrUFMkNBvUFLFtHthIMVkW+IdhI1OLH18LuoEOJJkA24DWzCStGVJ49gTclB7ippgr
-        A2zGM1dWqJG9kAc0T15wlEGNIb4E8jZ1AE0mgWYHtGYnaU3b02htRGqyEWqGqKuGjN6VzERozgjy
-        7WOYkZVGLOqMQm0dJGI2IDQ7SWiEGZvr6aBZ32AmgnisQBOFzgOalA0FHQSNuFMbkM6T5gftkkBz
-        A0Jz04SGhX4WpTHnBNBI6+gGNG0yMedxzLQLPpyWEoUETNOebkBobprQyPLa057k5ZL565kdBsiR
-        K8v7Z4ncSrchfrJRCXRX2+IHhcyDn0ErWHsfxk96671G6Z/BqH5Ac36S5pQNM5LtNRCisT7IEWg5
-        lca5OFUrrZ2NoSZYtEkwSphEmvMDmvOTNKeg8D3hRoKCftQB6EifGTT2CM9K0yhUuq1p8cOwiSxE
-        Z7QUEfiU40CuU7x/8gWTAAQxILoqkHsUQWkr7df4kLQTvgmwNz7A8BzIEfCk4o6BCOwSBxD5zjWG
-        NDSZaNBIgVrFQCTdKslfMGSaaNBJJjAIPQRxkgylDIIp3S5pCI9uJBrMZC5hpwkPdkwOQyatUuxs
-        Ka1ApGIGQ8KDScJD38dMIVG+G3MuEGt4uug6/OxYWzQ2Cjq2EAOAtADkIjqUykcRBGVJY0gvrXcO
-        +RFSEBxSHUxSHedDTI91ReBdzy7ikHfZdvPSGNZ6URUiW5eC791IQBpjNiCtNTENIkm2CAQybpxn
-        HWKTgMQhKeI0KWL1gE9WvWLki9XByxBtal1YhGxij22pqAsryRVTjjx/oaRXGhOBG1IgTlIguAFw
-        EEw+M7b5REGcQZ44diiakeqQrRykG7fkR+OMfAw6xsd0lfw3cmmJSxBC/iUBRTkkPzlJfsTp9iT1
-        MZJ/VVS0Qq4Km1TI6Vymi1YqZHMOA6cs8asHCLDJNOqTQ+qT09QH+9GAc36DDP4B4Ydk/RnpmDFb
-        HnZjJcxbr0DEVg0DZhR+TrIaOwyiNIqjnmR4OXK+htQX4sVPgFENyU9Nkp8PDtYejPy8YwT1PgGO
-        BCA414RWfOfw1rfOY/YZGXPYJCqh+C9Y5ciQsYnYDUlQTUeMyWzpG89V0nksAM8N53m88kfMGPKd
-        GjuGbtwGQnOF3En5OhelPyDLhXNCtHmlQKo0DId5CphOVOgqzrtHfxWEfowhmcSCXHK/74AoOWJk
-        hIaRdefH6Zy0qGTMBZGEAQqjaR5pPBjq4ifjOKTF6eyF6uliFodxUiRTkKz9fZYeRWDAt9qY7tw4
-        w/mEISn7aCwByYSVxPGCnD0rlUzDcJjLgOlkhgwBuuOikFiTPHm3R4NmTIJCNpwsO0tG5jNkJDgb
-        CyWg085ror3gjgAmojekwOmcBhaq746wS+c9l5OMQwnkUmnTCyUccIt1o1Qw1NNUVnWB2QSishAL
-        16P1yllwtEnHRnWiQh4mOWA6ywFF36uDgKI/FJCBAuhH7KGox3FBpRtahBDVruyawqhstGijRjVa
-        cuSQ7MfA8U4ksvIw7QHTeQ/o5XIZxvAqOCc+ghELZ531RwPSlsu8ahRBtihCntQuK2ftY0qFhCAp
-        RZpCmpnDq2kgDtMgMJ0HIbetb2JXIUaB4zjNOfBV+oPHLBwnGlqkWzfVPyJXppdDrDaaICfvUyrD
-        lUpBMIpEE2eYGYHp1IgojO3DWNk44oB6IacN6BntHjGOUr9gvGhh1K6FkSkjk5/sjrA0ckGyVVZY
-        zi+loTjMj8B0gkQEm3hfv9ggGA9xNL0Sr2SI6B/RL95BC6OSLYwql36R4CEWtGHDRqlQcqATIRwS
-        4nS+hIzCPiGSnRJ+xhCy72aE3wNQjbw+IgXbAig7dpa5VAvRoYt5fSwNEcgQkmTNDmuEnoghDjMm
-        OJ0xEZX9sY9hxcyHzBzGQjn0R4uGnOy4ua0aEvnMHFIeLq5ajONsKJMTMbNKxVEPcXwCLeKzUuwK
-        O+aFTgZiphQ7Wy4yahw6cmw5Xmkq6ksDbZg1wemsiQh2cHqSmGuqO9Q6WstlxpDENT7KsWRMa+61
-        Id1LDlQqrQ1TJTidKuHI9HNoTSrdodbJOcgk59i9iEYU0AtNQkS6SlmoNEcEh3kRnM6LsJ3SQ632
-        RMYRVvCFrxPvDYYjn1j7PdITHcNCNqNFSxELb6E3nKDTqnKJEylvmCLB6RSJ2I8oJNQRdfpV7HFr
-        JhHnVcWEhwNZwhJYJGVHBbhPhWuYC8HpXAhNeJ5806LjVGFaxMJd80CmRMzBoAcn/iSHXDKNKZ8K
-        25DKplMhbAs/S765Q2QW6sdzlJKGvsRo4FkqJxVaDvSlUtow7YHTaY/qSZ8O2cj4NXqP0lQHWi5N
-        6kBF62/Z6uVcfogGqCB3k2AbUtp0xuNE2OQItrYEl+ODHWqZbF1NgMRj8+S4WuRWG656CRG1FNSG
-        OQ6cznFUFJLOn77N734X1IiWrIjSGpeRWo8HOjGeitgwEo/TkXgRWrSerghGATva7kHIMplsWpEl
-        G9Wd5BTUobpExIZhY5wOG1ePma46nd0DDL4DYBxjjQHG1XpV30qoIElEbRjhxKdEOAd0NvbidQ+3
-        8HxDo8N9V+i4rkJFi3+MBS/jVu0f9DwPu8kms8ukJjMxyJcJ4WMhOU82GP2xRzwEsgQ6MQffwUEg
-        WyPGsjqc36BSpdxlUsPZiW7piGUt7uHVybhcWUatlIrKOMbKNi0GIfiVgtnp/Wbky50i5kaxc6Pt
-        Hmi2ixtlwkxaULHQOUs5DFIukcRO7zPjCN8JcI2Ck13yUIQ+ogatTFauVh6iok1x64/QgCbEJnWC
-        vXaZ1GfGGrwv1yAm1nRB75v0jDnWmRGaSJoweZdnkNny2GiieWxl+WAFw9kQjlSqhFjlZVLjWZWZ
-        ekZRvBFd8EN1XqnK45VKxZ0qMemmuB9De/LBVAiLJwTdLpM6z0RVMjys6T5UxkOk5/lMIHWE9EhA
-        d1Fy06mIbO0YaFS8t4CjJV4Y5YMtnMi+p3ei9RvRpilvVArqdaciXCf0XCbK06SCopFKBeCIZUFb
-        4upRP/JTQTu9/QyeWwMPug2SQ2eN0DCXa681mmjxtpea5IWusliJ2vX0/jPoJfanm7gP9Oy1hduF
-        6mpzdK7WH8UeVQwzS66DRj4DLRgmSaCl9JxhL1rZlkPAoaoSXfB5Odqqo4l8uQej7wrFRK52USlk
-        PFBugMSc0xYsxzATQnGXaV1nWJi+lXKoWtEVxpFnsp/GHzdeYKsksD1JADO27KGIR5eUFRoVkipj
-        KtSJ8CU0oMlhOUm8Jqcmwr2SHByXfKq2mEQWjc6o18hDglZEpZ/kalqD5E5pZZxLxPD0FjTVa5Ov
-        D/Ly3hzswZBcoe+OFdkhqCaQsncSiCrydZ8d6WJhQSgFuyPCmEQyTGg+00ODry6aPUSFQmGvvg7G
-        +S8hGldDt6ycs/QdPMQzhl4457kXIz2KktKGZoecXLUhHCw79vQQbl8cmrHL69tGINvVSNiMfUC0
-        gyOJalD0lzw2z6nXREJMaENzhe8H85SK+LyqcMIav+/zGhgJRGl8k+/vmnJ9tmZ6knhReYgOPBeb
-        kNMaEv6JGCa1pMl+Q9CRqmNWKjpoja4LYxSuQqfaumPYa4qEXEUAHJCKdpYSpXKNE3rEUL99cmvf
-        ZVpPGqjTyibsyKYxSjdHsIDsOtJonCtypXW8q560seDmFV0Fr05vCb9M60cDM640ZiY+3BFO5iq3
-        y+ljQRjtWhhNV5zI6+QzbGSc/siakdIKsrHlgW6qJwKZ0JTGJ4yeFEM4UKLdJLrpXo09yHVS+YLz
-        LtoRyRlu5H5cK8KpDqefYXOZ1oSGpzHu2BUxbUUxyvb8EMzItcpykukwalxurCxZgJrN6DRiS+k6
-        w5NO/hnTmoKGSdF2TErjXHYfFwjIaF8FAJ/V7K0nmecFewQpuJ3eb8a49Zm0OnFKjo1ntgm53cvg
-        kfwjmjaPK6G1nmmVbGEEUNFkB4KQZHFwWQGfdJZwEOFlWruZIj57Xs1dV9gpTef6miJPzR0HkSEa
-        P0A+vlF3xzemSbqE/jIVWuKvO/dWs+vrDnTp6ULT1uQxNQuNrlB7x4coyIQgFxBoEa0vBq+8QLRC
-        CzuuIngiggnNZRqLk4oW9dg4buhOmS5DRONMOhaR1ICN6liF3ILzDMhObyTTZMqa56iKJkyqodg7
-        VS8TXsAHvLgop2qv0bn6JEczbKh9ImgJfWOmsv8zgGY65qRxruNp0QDEWz+NMlpbH87mSiS0hEYx
-        7YtTIEM3Sgc1oBloVYLJR2mEiTFRzvQkv8nz8nwaEpkmSTohpTWMWAlPynmPOzsb1GR3coVRmWAz
-        nrwBrQ8zKBSi/yPfnCeRW0pbk8HeKYTpLGr3jj8iHZ4JN2e8hUhZcT7cEjp0LFQ9v8/GjQ92b3Bz
-        Os+JMwQbCKu+N7klNOVY+7yunAY133kJXmVytgwfVOqiboI20huPlVufqERTGnOc6B0T9QwODb58
-        e8R7FsiU9BDqvb8roSU0mThX6GdVeLb86btjkCuqywEbcozoMKVlhO30JhMAfNKBqoexAthzoviX
-        PGU7oJW3IlowJoTj03utMmLcjv5EqBI6S2pTLrkcNgIaZioiNig0hMKO70pjCQ0mAK6Qpxhro2x1
-        Cx0Cz6uPC1R5MlxG8zlieDhUmQ+4hD4T/o+gTquvOwZca3UAYi4NajUp0chJi/mgS2g2IZekOEUd
-        jOvF2pSWaYPjIG0uZnWKzYvn0dwf/IcW3WzWm9nL1cNy+c8//w9lcG+MvnMAAA==
->>>>>>> 95f5d6f7
     headers:
       Age:
       - '3'
@@ -535,11 +301,7 @@
       content-type:
       - application/json;charset=utf-8
       date:
-<<<<<<< HEAD
       - Fri, 27 Jan 2023 19:45:06 GMT
-=======
-      - Fri, 13 Jan 2023 18:12:01 GMT
->>>>>>> 95f5d6f7
       server:
       - ATS
       vary:
@@ -547,7 +309,6 @@
       x-envoy-decorator-operation:
       - finance-quote-api--mtls-production-ir2.finance-k8s.svc.yahoo.local:4080/*
       x-envoy-upstream-service-time:
-<<<<<<< HEAD
       - '60'
       x-request-id:
       - bfb5c04a-d1a1-4ba5-8f0f-e0682d46a91c
@@ -555,15 +316,6 @@
       - 41ldcshht8ae2
       y-rid:
       - 41ldcshht8ae2
-=======
-      - '24'
-      x-request-id:
-      - 276273a1-e2c0-4014-b98d-06d5df554ded
-      x-yahoo-request-id:
-      - eu3su6phs37nh
-      y-rid:
-      - eu3su6phs37nh
->>>>>>> 95f5d6f7
     status:
       code: 200
       message: OK
