--- conflicted
+++ resolved
@@ -3,33 +3,6 @@
 
 >   screen             screens tickers based on preset
 
-<<<<<<< HEAD
->   screen           screens tickers based on preset [Syncretism.io]
-
-    load             load new ticker[dim]
-    exp              see and set expiration dates[/dim]
-
-Ticker: 
-Expiry: 
-[dim]
-    pcr              display put call ratio for ticker [AlphaQuery.com]
-    info             display option information (volatility, IV rank etc) [Barchart.com]
-    chains           display option chains with greeks [Tradier]
-    oi               plot open interest [Tradier/YFinance]
-    vol              plot volume [Tradier/YFinance]
-    voi              plot volume and open interest [Tradier/YFinance]
-    hist             plot option history [Tradier]
-    vsurf            show 3D volatility surface [Yfinance]
-    grhist           plot option greek history [Syncretism.io]
-    plot             plot variables provided by the user [Yfinance]
-    parity           shows whether options are above or below expected price [Yfinance]
-    binom            shows the value of an option using binomial options pricing [Yfinance]
-    greeks           shows the greeks for a given option [Yfinance]
-
->   pricing          shows options pricing and risk neutral valuation [Yfinance]
->   hedge            shows portfolio weights in order to neutralise delta [Yfinance]
-[/dim]
-=======
     load               load new ticker
 [unvl]    exp                see and set expiration dates[/unvl]
 
@@ -52,4 +25,3 @@
 
 [unvl]>   pricing            shows options pricing and risk neutral valuation[/unvl]
 [unvl]>   hedge              shows portfolio weights in order to neutralise delta[/unvl]
->>>>>>> 335b89c8
