--- conflicted
+++ resolved
@@ -116,13 +116,8 @@
     mocker.patch(target="openbb_terminal.stocks.options.yfinance_view.export_data")
 
     yfinance_view.plot_plot(
-<<<<<<< HEAD
-        symbol="PM",
-        expiration="2022-01-07",
-=======
-        ticker="PM",
-        expiry="2022-01-07",
->>>>>>> 7c82c276
+        symbol="PM",
+        expiry="2022-01-07",
         put=True,
         x="c",
         y="v",
@@ -146,13 +141,9 @@
         current_price=95.0,
         options=[],
         underlying=0,
-<<<<<<< HEAD
-        symbol="PM",
-        expiration="2022-01-07",
-=======
+        symbol="PM",
         ticker="PM",
-        expiry="2022-01-07",
->>>>>>> 7c82c276
+        expiry="2022-06-05",
     )
 
 
@@ -168,11 +159,7 @@
     mocker.patch(target="openbb_terminal.stocks.options.yfinance_view.export_data")
 
     yfinance_view.show_parity(
-<<<<<<< HEAD
-        symbol="PM",
-=======
-        ticker="PM",
->>>>>>> 7c82c276
+        symbol="PM",
         expiry="2022-01-07",
         put=True,
         ask=True,
@@ -219,13 +206,8 @@
     mocker.patch(target="openbb_terminal.stocks.options.yfinance_view.Workbook.save")
 
     yfinance_view.show_binom(
-<<<<<<< HEAD
-        symbol="PM",
-        expiration="2022-01-07",
-=======
-        ticker="PM",
-        expiry="2022-01-07",
->>>>>>> 7c82c276
+        symbol="PM",
+        expiry="2022-01-07",
         strike=90.0,
         put=True,
         europe=False,
@@ -238,11 +220,7 @@
 @pytest.mark.default_cassette("test_show_greeks")
 @pytest.mark.vcr
 def test_show_greeks():
-<<<<<<< HEAD
     yfinance_view.show_greeks(symbol="AAPL", expiry="2022-01-28", div_cont=0)
-=======
-    yfinance_view.show_greeks(ticker="AAPL", expiry="2022-01-28", div_cont=0)
->>>>>>> 7c82c276
 
 
 @pytest.mark.default_cassette("test_display_chains")
