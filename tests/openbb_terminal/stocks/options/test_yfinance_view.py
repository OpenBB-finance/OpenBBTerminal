# IMPORTATION STANDARD

# IMPORTATION THIRDPARTY
import pandas as pd
import pytest

# IMPORTATION INTERNAL
from openbb_terminal.stocks.options import yfinance_view


@pytest.fixture(scope="module")
def vcr_config():
    return {
        "filter_headers": [("User-Agent", None)],
        "filter_query_parameters": [
            ("period1", "MOCK_PERIOD_1"),
            ("period2", "MOCK_PERIOD_2"),
            ("date", "MOCK_DATE"),
        ],
    }


@pytest.mark.default_cassette("test_plot_oi")
@pytest.mark.vcr
@pytest.mark.parametrize(
    "calls_only, puts_only, min_sp, max_sp",
    [
        (False, False, 80.0, 90.0),
        (True, True, -1, -1),
    ],
)
def test_plot_oi(calls_only, max_sp, min_sp, mocker, puts_only):
    mocker.patch(
        target="openbb_terminal.stocks.options.yfinance_view.theme.visualize_output"
    )
    # MOCK EXPORT_DATA
    mocker.patch(target="openbb_terminal.stocks.options.yfinance_view.export_data")

    yfinance_view.plot_oi(
        symbol="PM",
        expiry="2022-01-07",
        min_sp=min_sp,
        max_sp=max_sp,
        calls_only=calls_only,
        puts_only=puts_only,
        export="",
    )


@pytest.mark.default_cassette("test_plot_vol")
@pytest.mark.vcr
@pytest.mark.parametrize(
    "calls_only, puts_only, min_sp, max_sp",
    [
        (False, False, 80.0, 90.0),
        (True, True, -1, -1),
    ],
)
def test_plot_vol(calls_only, max_sp, min_sp, mocker, puts_only):
    # MOCK CHARTS
    mocker.patch(
        target="openbb_terminal.stocks.options.yfinance_view.theme.visualize_output"
    )

    # MOCK EXPORT_DATA
    mocker.patch(target="openbb_terminal.stocks.options.yfinance_view.export_data")

    yfinance_view.plot_vol(
        symbol="PM",
        expiry="2022-01-07",
        min_sp=min_sp,
        max_sp=max_sp,
        calls_only=calls_only,
        puts_only=puts_only,
        export="",
    )


@pytest.mark.default_cassette("test_plot_volume_open_interest")
@pytest.mark.vcr
@pytest.mark.parametrize(
    "min_sp, max_sp, min_vol",
    [
        (80.0, 90.0, 0.0),
        (-1, -1, -1),
    ],
)
def test_plot_volume_open_interest(max_sp, min_sp, min_vol, mocker):
    # MOCK CHARTS
    mocker.patch(
        target="openbb_terminal.stocks.options.yfinance_view.theme.visualize_output"
    )

    # MOCK EXPORT_DATA
    mocker.patch(target="openbb_terminal.stocks.options.yfinance_view.export_data")

    yfinance_view.plot_volume_open_interest(
        symbol="PM",
        expiry="2022-01-07",
        min_sp=min_sp,
        max_sp=max_sp,
        min_vol=min_vol,
        export="",
    )


@pytest.mark.default_cassette("test_plot_plot")
@pytest.mark.vcr
def test_plot_plot(mocker):
    # MOCK CHARTS
    mocker.patch(
        target="openbb_terminal.stocks.options.yfinance_view.theme.visualize_output"
    )

    # MOCK EXPORT_DATA
    mocker.patch(target="openbb_terminal.stocks.options.yfinance_view.export_data")

    yfinance_view.plot_plot(
        symbol="PM",
        expiration="2022-01-07",
        put=True,
        x="c",
        y="v",
        custom="smile",
        export="jpg",
    )


@pytest.mark.default_cassette("test_plot_payoff")
@pytest.mark.vcr
def test_plot_payoff(mocker):
    # MOCK CHARTS
    mocker.patch(
        target="openbb_terminal.stocks.options.yfinance_view.theme.visualize_output"
    )

    # MOCK EXPORT_DATA
    mocker.patch(target="openbb_terminal.stocks.options.yfinance_view.export_data")

    yfinance_view.plot_payoff(
        current_price=95.0,
        options=[],
        underlying=0,
        symbol="PM",
        expiration="2022-01-07",
    )


@pytest.mark.default_cassette("test_show_parity")
@pytest.mark.vcr
def test_show_parity(mocker):
    # MOCK CHARTS
    mocker.patch(
        target="openbb_terminal.stocks.options.yfinance_view.theme.visualize_output"
    )

    # MOCK EXPORT_DATA
    mocker.patch(target="openbb_terminal.stocks.options.yfinance_view.export_data")

    yfinance_view.show_parity(
        symbol="PM",
        exp="2022-01-07",
        put=True,
        ask=True,
        mini=0.0,
        maxi=100.0,
        export="csv",
    )


@pytest.mark.default_cassette("test_risk_neutral_vals")
@pytest.mark.vcr
def test_risk_neutral_vals(mocker):
    # MOCK CHARTS
    mocker.patch(
        target="openbb_terminal.stocks.options.yfinance_view.theme.visualize_output"
    )

    # MOCK EXPORT_DATA
    mocker.patch(target="openbb_terminal.stocks.options.yfinance_view.export_data")

    yfinance_view.risk_neutral_vals(
        symbol="PM",
        exp="2022-01-07",
        put=True,
        data=pd.DataFrame(columns=["Price", "Chance"]),
        mini=None,
        maxi=None,
        risk=None,
    )


@pytest.mark.default_cassette("test_show_binom")
@pytest.mark.vcr
def test_show_binom(mocker):
    # MOCK CHARTS
    mocker.patch(
        target="openbb_terminal.stocks.options.yfinance_view.theme.visualize_output"
    )

    # MOCK EXPORT_DATA
    mocker.patch(target="openbb_terminal.stocks.options.yfinance_view.export_data")

    # MOCK EXPORT_BINOMIAL_CALCS
    mocker.patch(target="openbb_terminal.stocks.options.yfinance_view.Workbook.save")

    yfinance_view.show_binom(
        symbol="PM",
        expiration="2022-01-07",
        strike=90.0,
        put=True,
        europe=False,
        export=False,
        plot=True,
        vol=None,
    )


@pytest.mark.default_cassette("test_show_greeks")
@pytest.mark.vcr
def test_show_greeks():
<<<<<<< HEAD
    yfinance_view.show_greeks(symbol="AAPL", expire="2022-01-28", div_cont=0)
=======
    yfinance_view.show_greeks(ticker="AAPL", expire="2022-01-28", div_cont=0)


@pytest.mark.default_cassette("test_display_chains")
@pytest.mark.vcr
def test_display_chains():
    yfinance_view.display_chains(
        ticker="AAPL", expiry="2022-07-29", min_sp=-1, max_sp=-1
    )
>>>>>>> d0850189
<|MERGE_RESOLUTION|>--- conflicted
+++ resolved
@@ -219,16 +219,12 @@
 @pytest.mark.default_cassette("test_show_greeks")
 @pytest.mark.vcr
 def test_show_greeks():
-<<<<<<< HEAD
     yfinance_view.show_greeks(symbol="AAPL", expire="2022-01-28", div_cont=0)
-=======
-    yfinance_view.show_greeks(ticker="AAPL", expire="2022-01-28", div_cont=0)
 
 
 @pytest.mark.default_cassette("test_display_chains")
 @pytest.mark.vcr
 def test_display_chains():
     yfinance_view.display_chains(
-        ticker="AAPL", expiry="2022-07-29", min_sp=-1, max_sp=-1
-    )
->>>>>>> d0850189
+        symbol="AAPL", expiry="2022-07-29", min_sp=-1, max_sp=-1
+    )