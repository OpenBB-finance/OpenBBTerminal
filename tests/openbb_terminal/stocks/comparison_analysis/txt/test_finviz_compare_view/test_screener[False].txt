--- conflicted
+++ resolved
@@ -1,9 +1,3 @@
-<<<<<<< HEAD
   Ticker                 Company             Sector            Industry Country     Market Cap   P/E  Price  Change     Volume
 0     GM  General Motors Company  Consumer Cyclical  Auto Manufacturers     USA  45500000000.0  5.12  30.87 -0.0446 17132508.0
-1   TSLA             Tesla, Inc.  Consumer Cyclical  Auto Manufacturers     USA 706020000000.0 95.03 703.03 -0.0655 33169740.0
-=======
-  Ticker                 Company             Sector            Industry Country    Market Cap    P/E   Price  Change      Volume
-0     GM  General Motors Company  Consumer Cyclical  Auto Manufacturers     USA  4.699000e+10   5.42   32.66  0.0445  14022903.0
-1   TSLA             Tesla, Inc.  Consumer Cyclical  Auto Manufacturers     USA  7.367600e+11  99.17  733.63  0.0553  27310230.0
->>>>>>> 5267af28
+1   TSLA             Tesla, Inc.  Consumer Cyclical  Auto Manufacturers     USA 706020000000.0 95.03 703.03 -0.0655 33169740.0