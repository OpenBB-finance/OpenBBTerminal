--- conflicted
+++ resolved
@@ -1,107 +1,91 @@
 interactions:
-- request:
-    body: null
-    headers:
-      Accept-Encoding:
-      - gzip, deflate
-      Authorization:
-      - MOCK_TOKEN
-      Connection:
-      - keep-alive
-      User-Agent:
-<<<<<<< HEAD
-      - Mozilla/5.0 (Macintosh; Intel Mac OS X 10.10; rv:82.1) Gecko/20100101 Firefox/82.1
-=======
-      - Mozilla/5.0 (Windows NT 10.0; WOW64; rv:86.0) Gecko/20100101 Firefox/86.0
->>>>>>> 003a5c8c
-      X-CSRFToken:
-      - TyTJwjuEC7VV7mOqZ622haRaaUr0x0Ng4nrwSRFKQs7vdoBcJlK9qjAS69ghzhFu
-      accept:
-      - application/json
-    method: GET
-    uri: https://api.quiverquant.com/beta/historical/govcontractsall/AMRC
-  response:
-    body:
-      string: !!binary |
-        H4sIAAAAAAAAA9RaXW/bOBb9KxdZYOAAtkpS1FfeaOpKZkuRKkk59Sz2YTEoFgPMdha7Mw+Dxf73
-        BeXYSVwldZR00r7FtsR7eD8Oz73MX/97Uf/9t48XV3DBCGMryla0uFjCRf3xPz/9++d//fbzr5/i
-        j2jQtTvwYqtM66FH11jXCSMRpDXBCRmWYERQ1ggNNWIPN684DM42KkDvbOtEB84OpoZsCQ5bZQ0U
-        0FgHqus1dmjCuAbY5vC+tMaj2+6/7lD4waGHbtBB9RpBWzn+5EEZ0HZQXgkjQJgaAn4QPombEf/4
-        +OmnP+I+2riq0BCXVBI9iLpTRvng9gYWrReX4yv//PX3T79dXEHBU0JIQv63hAlf8QlfiQ4demnf
-        DK2Czpqw0TtohYchKK2CQg+92MW93sdWYy9ciN/H7dfYoPEIi9rWJ4jSjFVJOhPQCwLJKamKhOWv
-        j4QWeZUn9Ak+MSIMMRFuQezmmWYFZzwp+Pmm75g87BooiN7BClIy/hHfB2mdQxmwBtHZYa5rOE2T
-        qppAR1ZsCt26FyCF1mNVequFg14Y1B5WcAgfADQ7xsDhe6A8qyiIVijjA1BOWkIZEYRQ8hjgsEFQ
-        JqBT1kXU6iTHy/yBoiMrQidgHxxpG1Bma5XEcQP3cyw4YXynvI+lHimijpWv1kOs/WRm6qUZKRNO
-        z4d6Q2ydMKIdKQ+UGdl0ZCC/8wG7Z7iuzNKMJllxPiCPIezJd3RfK0BaH/w+A1BIFwB9L5/LpHkV
-        i3ReTGMc7wbrWEA3wZ5Zu6SoSFJW3xAkTmlWJKz4hiCVJeMJL7+DWmQZKYok/TrxnIuJpTnPkpKf
-        D+pg+A5DHKvMbN4/hkO0TslBh8EhLAZfn5RgljGWZN9SBdKCFUmang9Jtc3VlQ1XV6ptQDi5UVv0
-        oNRIUUcxCjsUDii9j+ooUI/vxcRzKK2rPycwI9yJ+2ielySjL89h3TNcSAue0mnt8xDfd/F8j1vX
-        wrUIvVAmwNrasAFhzCA0dPGrx/BsbIc6LuFRDi7uYlFv/MkhTtMn+Uo2OkAv6lojuBr0O5AboQzQ
-        Nww+AH8MztvBh8gzi9q+PUn5NGNJ9T2QFynyMsn4N1SdlBZVyudi+lxif9F1B557JufyvOJlkr8W
-        6pltXcmqIinp95CqjJXpkyTml4iavTBRF4QVNP9zG4h5vkxpmfGEPIGhov7HprEuNg5SDzV6qNGr
-        1izHaUlwg4x44qfuBqwy7RK2Qqta7H8KTqj47X5SErelDoMXAc2g9Q4GL9YaxwekjeOZgNApGcc4
-        qr7pU24MYw3BxgnPVtX7iZAyLRq5A9Qog1MSenuNLj7VhAQ2Q+xfQKu2xRDgGjZojo+OffF+qRrW
-        sUeWqlFyDEUEc1xy0bc/4CUoD4PxYQRrHQxGbIXS8WMy9kqNipl0Dy/4zXgE1ttxhHWioVy3O0yf
-        jqfbeNQNPghlxHpPrWMCYruDBTJ/OT5hwwbd4d3eaiV3YNdvUYZ98o/hil7fu2iIy9gGbI/uJi6i
-        Fv1+K3uH1ajVFt0B0PKw+L5lxPr2Xb8E2wfVqR+xPjw1eFyC8HFmVoOQEr1f3g7mvNIqBmk5Yh+3
-        LXdrdPc27ZR/d1eJOnw/KDf+7RO4q8bmKsCcUJ7x6TnSAyVwb0gxIZcPFXyQzc+QzE+aQhwHJAdM
-        d6lqi9AgjsNTZeto+s4Y9QooeUPoG0ZoGauEVG9SEj9VcLaTv7ATWtGCPIm172nt457WSutYoDGb
-        DgxyYM8XcHjGyipL2OyWoBsT2C5jtSVLwGtarbKUMlgYvAYfhAuXc5V2UZBnHirzBQ1/0pDpUUXz
-        7LFJSUiSs1loXgRByqqCJWSikyXVKiUTCBz2Qrm4qrM2QLA9DEYFv3BhuNyrEas91APG6tOq3cQj
-        LHK8eve4DH249WCM8Cop0/NR3i84L52FRdNJkML5a9T6ci+eemfjmTIPVcHKsiqmsvghVC8dPZaX
-        eZEU6SwEr6bPWc4rnqR0EjWbjKZdgarV+3uq7HaUc7zDEtciytoVrIXHGno9eODjYW7NqI9P6LS1
-        W3RmRCykjFcDB0lim2YMeivsaclOj9NJOX3fV+P6SOawgiJsRiDzMm7acrHaq/7T4cTdK4fbe4a/
-        AOU8SwHi0X/nluEZg3JePXDHQLLpq5Eoi6ERcu9rh1sVhFY/7ruQNSNkCaMqDzYENEswc6+UKpLl
-        BS+egm3MofF0NXDGZS0spDAm1kqzHjll5pH4oP8eufjww7rDGJWRX4d690Dv1wqto/IdJXmAhWk/
-        Uwp5UT0FwAveOGY8I3zqEjbaJl/XNudpmiX8dYynZcXzhNHX2TnhnE1qwz9j52kcKeTF+caF3ziB
-        oHGLGhiIoVZhbrIzlmcsfSjbp6zHzqMbOmgH4YQJOPPcy8jDLDllduNA99AJKV+YUr52eFmapkmR
-        vY5xWpRVws+3fRbHj8Q+9shv7TjiFx6hk21s4Fe1+gBavMPN4HyAxdt1V+vL7yxklBdVQqtJ47T6
-        2sYzzhPCXsU4J4SkCZ82TsrHRhMN1vuLe6uH/X9O4dYj/ADCSKW1cLtbibruxT18n37/5ZfTwP/t
-        /wAAAP//AwC0VAhbRCYAAA==
-    headers:
-      Allow:
-      - GET, HEAD, OPTIONS
-      CF-Cache-Status:
-      - DYNAMIC
-      CF-RAY:
-<<<<<<< HEAD
-      - 7921d32868ed5d3b-LIS
-=======
-      - 79221219bfcdb885-AMS
->>>>>>> 003a5c8c
-      Connection:
-      - keep-alive
-      Content-Encoding:
-      - gzip
-      Content-Type:
-      - application/json
-      Date:
-<<<<<<< HEAD
-      - Tue, 31 Jan 2023 10:39:41 GMT
-=======
-      - Tue, 31 Jan 2023 11:22:39 GMT
->>>>>>> 003a5c8c
-      NEL:
-      - '{"success_fraction":0,"report_to":"cf-nel","max_age":604800}'
-      Referrer-Policy:
-      - same-origin
-      Report-To:
-<<<<<<< HEAD
-      - '{"endpoints":[{"url":"https:\/\/a.nel.cloudflare.com\/report\/v3?s=jWMJa9PxCjOJiJ6drMABzTgS3T0UmHyixjLFeeViDyeJrFc19%2Bl6eCKDo5PQc4aUyYRIZ%2FnB8eyVN7rExWcgiho3vphpzPg1kgL0vqSylzWVOYlam%2B1Tlmerl%2FlaFNQldVuNxP4HhFKJgp701ydT0BU%3D"}],"group":"cf-nel","max_age":604800}'
-=======
-      - '{"endpoints":[{"url":"https:\/\/a.nel.cloudflare.com\/report\/v3?s=%2FFj5l3qsQ8wzZam8wIH4DPTby86x8zXw%2BpePrkqXBQao%2BCActC36Kjc0Ouo2LVBI1nTEH7nS0vIOpOqTTd3TEdxugDko9yVmqeTl7%2BvIgEO8nShk1qm6zKf8hXQ70TfhmEYWIJs%3D"}],"group":"cf-nel","max_age":604800}'
->>>>>>> 003a5c8c
-      Server:
-      - cloudflare
-      Transfer-Encoding:
-      - chunked
-      Vary:
-      - Accept
-      X-Content-Type-Options:
-      - nosniff
-      X-Frame-Options:
-      - DENY
-    status:
-      code: 200
-      message: OK
+      - request:
+              body: null
+              headers:
+                    Accept-Encoding:
+                          - gzip, deflate
+                    Authorization:
+                          - MOCK_TOKEN
+                    Connection:
+                          - keep-alive
+                    User-Agent:
+                          - Mozilla/5.0 (Windows NT 10.0; WOW64; rv:86.0) Gecko/20100101 Firefox/86.0
+                    X-CSRFToken:
+                          - TyTJwjuEC7VV7mOqZ622haRaaUr0x0Ng4nrwSRFKQs7vdoBcJlK9qjAS69ghzhFu
+                    accept:
+                          - application/json
+              method: GET
+              uri: https://api.quiverquant.com/beta/historical/govcontractsall/AMRC
+        response:
+              body:
+                    string: !!binary |
+                          H4sIAAAAAAAAA9RaXW/bOBb9KxdZYOAAtkpS1FfeaOpKZkuRKkk59Sz2YTEoFgPMdha7Mw+Dxf73
+                          BeXYSVwldZR00r7FtsR7eD8Oz73MX/97Uf/9t48XV3DBCGMryla0uFjCRf3xPz/9++d//fbzr5/i
+                          j2jQtTvwYqtM66FH11jXCSMRpDXBCRmWYERQ1ggNNWIPN684DM42KkDvbOtEB84OpoZsCQ5bZQ0U
+                          0FgHqus1dmjCuAbY5vC+tMaj2+6/7lD4waGHbtBB9RpBWzn+5EEZ0HZQXgkjQJgaAn4QPombEf/4
+                          +OmnP+I+2riq0BCXVBI9iLpTRvng9gYWrReX4yv//PX3T79dXEHBU0JIQv63hAlf8QlfiQ4demnf
+                          DK2Czpqw0TtohYchKK2CQg+92MW93sdWYy9ciN/H7dfYoPEIi9rWJ4jSjFVJOhPQCwLJKamKhOWv
+                          j4QWeZUn9Ak+MSIMMRFuQezmmWYFZzwp+Pmm75g87BooiN7BClIy/hHfB2mdQxmwBtHZYa5rOE2T
+                          qppAR1ZsCt26FyCF1mNVequFg14Y1B5WcAgfADQ7xsDhe6A8qyiIVijjA1BOWkIZEYRQ8hjgsEFQ
+                          JqBT1kXU6iTHy/yBoiMrQidgHxxpG1Bma5XEcQP3cyw4YXynvI+lHimijpWv1kOs/WRm6qUZKRNO
+                          z4d6Q2ydMKIdKQ+UGdl0ZCC/8wG7Z7iuzNKMJllxPiCPIezJd3RfK0BaH/w+A1BIFwB9L5/LpHkV
+                          i3ReTGMc7wbrWEA3wZ5Zu6SoSFJW3xAkTmlWJKz4hiCVJeMJL7+DWmQZKYok/TrxnIuJpTnPkpKf
+                          D+pg+A5DHKvMbN4/hkO0TslBh8EhLAZfn5RgljGWZN9SBdKCFUmang9Jtc3VlQ1XV6ptQDi5UVv0
+                          oNRIUUcxCjsUDii9j+ooUI/vxcRzKK2rPycwI9yJ+2ielySjL89h3TNcSAue0mnt8xDfd/F8j1vX
+                          wrUIvVAmwNrasAFhzCA0dPGrx/BsbIc6LuFRDi7uYlFv/MkhTtMn+Uo2OkAv6lojuBr0O5AboQzQ
+                          Nww+AH8MztvBh8gzi9q+PUn5NGNJ9T2QFynyMsn4N1SdlBZVyudi+lxif9F1B557JufyvOJlkr8W
+                          6pltXcmqIinp95CqjJXpkyTml4iavTBRF4QVNP9zG4h5vkxpmfGEPIGhov7HprEuNg5SDzV6qNGr
+                          1izHaUlwg4x44qfuBqwy7RK2Qqta7H8KTqj47X5SErelDoMXAc2g9Q4GL9YaxwekjeOZgNApGcc4
+                          qr7pU24MYw3BxgnPVtX7iZAyLRq5A9Qog1MSenuNLj7VhAQ2Q+xfQKu2xRDgGjZojo+OffF+qRrW
+                          sUeWqlFyDEUEc1xy0bc/4CUoD4PxYQRrHQxGbIXS8WMy9kqNipl0Dy/4zXgE1ttxhHWioVy3O0yf
+                          jqfbeNQNPghlxHpPrWMCYruDBTJ/OT5hwwbd4d3eaiV3YNdvUYZ98o/hil7fu2iIy9gGbI/uJi6i
+                          Fv1+K3uH1ajVFt0B0PKw+L5lxPr2Xb8E2wfVqR+xPjw1eFyC8HFmVoOQEr1f3g7mvNIqBmk5Yh+3
+                          LXdrdPc27ZR/d1eJOnw/KDf+7RO4q8bmKsCcUJ7x6TnSAyVwb0gxIZcPFXyQzc+QzE+aQhwHJAdM
+                          d6lqi9AgjsNTZeto+s4Y9QooeUPoG0ZoGauEVG9SEj9VcLaTv7ATWtGCPIm172nt457WSutYoDGb
+                          DgxyYM8XcHjGyipL2OyWoBsT2C5jtSVLwGtarbKUMlgYvAYfhAuXc5V2UZBnHirzBQ1/0pDpUUXz
+                          7LFJSUiSs1loXgRByqqCJWSikyXVKiUTCBz2Qrm4qrM2QLA9DEYFv3BhuNyrEas91APG6tOq3cQj
+                          LHK8eve4DH249WCM8Cop0/NR3i84L52FRdNJkML5a9T6ci+eemfjmTIPVcHKsiqmsvghVC8dPZaX
+                          eZEU6SwEr6bPWc4rnqR0EjWbjKZdgarV+3uq7HaUc7zDEtciytoVrIXHGno9eODjYW7NqI9P6LS1
+                          W3RmRCykjFcDB0lim2YMeivsaclOj9NJOX3fV+P6SOawgiJsRiDzMm7acrHaq/7T4cTdK4fbe4a/
+                          AOU8SwHi0X/nluEZg3JePXDHQLLpq5Eoi6ERcu9rh1sVhFY/7ruQNSNkCaMqDzYENEswc6+UKpLl
+                          BS+egm3MofF0NXDGZS0spDAm1kqzHjll5pH4oP8eufjww7rDGJWRX4d690Dv1wqto/IdJXmAhWk/
+                          Uwp5UT0FwAveOGY8I3zqEjbaJl/XNudpmiX8dYynZcXzhNHX2TnhnE1qwz9j52kcKeTF+caF3ziB
+                          oHGLGhiIoVZhbrIzlmcsfSjbp6zHzqMbOmgH4YQJOPPcy8jDLDllduNA99AJKV+YUr52eFmapkmR
+                          vY5xWpRVws+3fRbHj8Q+9shv7TjiFx6hk21s4Fe1+gBavMPN4HyAxdt1V+vL7yxklBdVQqtJ47T6
+                          2sYzzhPCXsU4J4SkCZ82TsrHRhMN1vuLe6uH/X9O4dYj/ADCSKW1cLtbibruxT18n37/5ZfTwP/t
+                          /wAAAP//AwC0VAhbRCYAAA==
+              headers:
+                    Allow:
+                          - GET, HEAD, OPTIONS
+                    CF-Cache-Status:
+                          - DYNAMIC
+                    CF-RAY:
+                          - 79221219bfcdb885-AMS
+                    Connection:
+                          - keep-alive
+                    Content-Encoding:
+                          - gzip
+                    Content-Type:
+                          - application/json
+                    Date:
+                          - Tue, 31 Jan 2023 11:22:39 GMT
+                    NEL:
+                          - '{"success_fraction":0,"report_to":"cf-nel","max_age":604800}'
+                    Referrer-Policy:
+                          - same-origin
+                    Report-To:
+                          - '{"endpoints":[{"url":"https:\/\/a.nel.cloudflare.com\/report\/v3?s=%2FFj5l3qsQ8wzZam8wIH4DPTby86x8zXw%2BpePrkqXBQao%2BCActC36Kjc0Ouo2LVBI1nTEH7nS0vIOpOqTTd3TEdxugDko9yVmqeTl7%2BvIgEO8nShk1qm6zKf8hXQ70TfhmEYWIJs%3D"}],"group":"cf-nel","max_age":604800}'
+                    Server:
+                          - cloudflare
+                    Transfer-Encoding:
+                          - chunked
+                    Vary:
+                          - Accept
+                    X-Content-Type-Options:
+                          - nosniff
+                    X-Frame-Options:
+                          - DENY
+              status:
+                    code: 200
+                    message: OK
 version: 1